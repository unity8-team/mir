--- conflicted
+++ resolved
@@ -457,9 +457,7 @@
             input_windows.push(shell_input_setup->osk_window.input_window);
         if (are_notifications_visible)
             input_windows.push(shell_input_setup->notifications_window.input_window);
-<<<<<<< HEAD
-            
-=======
+        
         if (!shell_input_setup->trap_windows.isEmpty())
         {
             int key = 0;
@@ -471,7 +469,6 @@
             }
         }     
 
->>>>>>> d16e96fa
         input_windows.appendVector(as->input_window_handles());
         if (focused_application >= 1)
         {
