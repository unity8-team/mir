/*
 * Copyright © 2012 Canonical Ltd.
 *
 * This program is free software: you can redistribute it and/or modify
 * it under the terms of the GNU Lesser General Public License version 3 as
 * published by the Free Software Foundation.
 *
 * This program is distributed in the hope that it will be useful,
 * but WITHOUT ANY WARRANTY; without even the implied warranty of
 * MERCHANTABILITY or FITNESS FOR A PARTICULAR PURPOSE.  See the
 * GNU Lesser General Public License for more details.
 *
 * You should have received a copy of the GNU Lesser General Public License
 * along with this program.  If not, see <http://www.gnu.org/licenses/>.
 *
 * Authored by: Thomas Voß <thomas.voss@canonical.com>
 */
#undef LOG_TAG
#define LOG_TAG "mir::ApplicationManager"

#include "default_application_manager.h"

#include "default_application_manager_input_setup.h"
#include "default_application_session.h"
#include "default_shell.h"

#include <binder/IPCThreadState.h>
#include <binder/IServiceManager.h>
#include <binder/ProcessState.h>

#include <input/InputListener.h>
#include <input/InputReader.h>
#include <androidfw/InputTransport.h>
#include <utils/threads.h>

#include <cstdio>

#include <sys/types.h>
#include <sys/wait.h>
#include <signal.h>

namespace mir
{

template<typename T, typename U>
const T& min(const T& lhs, const U& rhs)
{
    return lhs < rhs ? lhs : rhs;
}

bool is_session_allowed_to_run_in_background(
    const android::sp<mir::ApplicationSession>& session)
{
    ALOGI("%s: %s", __PRETTY_FUNCTION__, session->desktop_file.string());
    static const android::String8 telephony_app_desktop_file("/usr/share/applications/telephony-app.desktop");
    if (session->desktop_file == telephony_app_desktop_file)
    {
        return true;
    }

    return false;
}

template<int x, int y, int w, int h>
int ApplicationManager::ShellInputSetup::Window<x, y, w, h>::looper_callback(int receiveFd, int events, void* ctxt)
{
    // ALOGI("%s", __PRETTY_FUNCTION__);

    bool result = true;
    ApplicationManager::ShellInputSetup::Window<x, y, w, h>* window = static_cast<ApplicationManager::ShellInputSetup::Window<x, y, w, h>*>(ctxt);
    
    //window->input_consumer.receiveDispatchSignal();
    uint32_t seq;
    android::InputEvent* ev;
    static const bool consume_batches = true;
    static const nsecs_t frame_time = -1;
    switch(window->input_consumer.consume(&window->event_factory, consume_batches, frame_time, &seq, &ev))
    {
        case android::OK:
            result = true;
            //printf("We have a client side event for process %d. \n", getpid());
            window->input_consumer.sendFinishedSignal(seq, result);
            break;
        case android::INVALID_OPERATION:
            result = true;
            break;
        case android::NO_MEMORY:
            result = true;
            break;
    }

    return result ? 1 : 0;
}

template<int x, int y, int w, int h>
ApplicationManager::ShellInputSetup::Window<x, y, w, h>::Window(
    ApplicationManager::ShellInputSetup* parent,
    int _x,
    int _y,
    int _w,
    int _h) : parent(parent),
              input_consumer(client_channel)
{
    auto window = new android::InputSetup::DummyApplicationWindow(
        parent->shell_application,
        _x,
        _y,
        _w,
        _h);
    
    android::InputChannel::openInputChannelPair(
        android::String8("DummyShellInputChannel"),
        server_channel,
        client_channel);
    
    window->input_channel = server_channel;
    input_window = window;

    parent->input_manager->getDispatcher()->registerInputChannel(
        window->input_channel,
        input_window,
        false);

    input_consumer = android::InputConsumer(client_channel);

    // input_consumer.initialize();
    parent->looper->addFd(client_channel->getFd(), //client_channel->getReceivePipeFd(),
                          0,
                          ALOOPER_EVENT_INPUT,
                          looper_callback,
                          this);
}

ApplicationManager::ShellInputSetup::DisplayInfo::DisplayInfo()
{
    auto display = android::SurfaceComposerClient::getBuiltInDisplay(
        android::ISurfaceComposer::eDisplayIdMain);
    
    android::SurfaceComposerClient::getDisplayInfo(
        display,
        &info);
}

ApplicationManager::ShellInputSetup::ShellInputSetup(const android::sp<android::InputManager>& input_manager)
        : shell_has_focus(true),
          input_manager(input_manager),
          shell_application(new android::InputSetup::DummyApplication()),
          looper(new android::Looper(true)),
          event_loop(looper),
          event_trap_window(this, 0, 0, display_info.info.w, display_info.info.h),
          osk_window(this),
          notifications_window(this)
{
    event_loop.run();
}

ApplicationManager::InputFilter::InputFilter(ApplicationManager* manager) : manager(manager)
{
}

bool ApplicationManager::InputFilter::filter_event(const android::InputEvent* event)
{
    bool result = true;

    switch (event->getType())
    {
        case AINPUT_EVENT_TYPE_KEY:
            result = handle_key_event(static_cast<const android::KeyEvent*>(event));
            break;
    }

    return result;
}

bool ApplicationManager::InputFilter::handle_key_event(const android::KeyEvent* event)
{
    bool result = true;

    return result;
}

ApplicationManager::LockingIterator::LockingIterator(
    ApplicationManager* manager,
    size_t index) : manager(manager),
                    it(index)
{
}

void ApplicationManager::LockingIterator::advance()
{
    it += 1;
}

bool ApplicationManager::LockingIterator::is_valid() const
{
    return it < manager->apps.size();
}

void ApplicationManager::LockingIterator::make_current()
{
    //printf("%s \n", __PRETTY_FUNCTION__);
}

const android::sp<mir::ApplicationSession>& ApplicationManager::LockingIterator::operator*()
{
    return manager->apps.valueFor(manager->apps_as_added[it]);
}

ApplicationManager::LockingIterator::~LockingIterator()
{
    manager->unlock();
}

ApplicationManager::ApplicationManager() : input_filter(new InputFilter(this)),
                                           input_setup(new android::InputSetup(input_filter)),
                                           is_osk_visible(false),
                                           are_notifications_visible(false),
                                           focused_application(0),
                                           side_stage_application(0),
                                           main_stage_application(0)
{
    shell_input_setup = new ShellInputSetup(input_setup->input_manager);

    input_setup->input_manager->getDispatcher()->setFocusedApplication(
        shell_input_setup->shell_application);
    
    android::Vector< android::sp<android::InputWindowHandle> > input_windows;
    input_windows.push(shell_input_setup->event_trap_window.input_window);
    input_setup->input_manager->getDispatcher()->setInputWindows(
        input_windows);

    input_setup->start();
}

void ApplicationManager::update_app_lists()
{
    for (int i = apps_as_added.size()-1; i >= 0; i--)
    {
        const android::sp<mir::ApplicationSession>& session =
                apps.valueFor(apps_as_added[i]);

        if (session->session_type == ubuntu::application::ui::system_session_type)
            continue;

        if (session->stage_hint == ubuntu::application::ui::side_stage)
        {
            side_stage_application = i;
            break;
        }

        side_stage_application = 0;
    }

    for (int i = apps_as_added.size()-1; i >= 0; i--)
    {
        const android::sp<mir::ApplicationSession>& session =
                apps.valueFor(apps_as_added[i]);
   
        if (session->session_type == ubuntu::application::ui::system_session_type)
            continue;

        if (session->stage_hint == ubuntu::application::ui::main_stage)
        {
            main_stage_application = i;
            break;
        }

        main_stage_application = 0;
    }
}

// From DeathRecipient
void ApplicationManager::binderDied(const android::wp<android::IBinder>& who)
{
    android::Mutex::Autolock al(guard);
    android::sp<android::IBinder> sp = who.promote();

    ALOGI("%s()%d\n", __PRETTY_FUNCTION__, __LINE__);

    const android::sp<mir::ApplicationSession>& dead_session = apps.valueFor(sp);

    notify_observers_about_session_died(dead_session->remote_pid,
                                        dead_session->stage_hint,
                                        dead_session->desktop_file);

    size_t i = 0;
    for(i = 0; i < apps_as_added.size(); i++)
        if (apps_as_added[i] == sp)
            break;

    size_t next_focused_app = 0;
    next_focused_app = apps_as_added.removeAt(i);

    if (apps_as_added.size() >= 1)
        next_focused_app = next_focused_app-1;

    update_app_lists();

    if (next_focused_app != side_stage_application)
        next_focused_app = main_stage_application;

    if (i == focused_application)
        switch_focused_application_locked(next_focused_app);
    else if(focused_application > i)
        focused_application--;
    
    apps.removeItem(sp);
}

void ApplicationManager::lock()
{
    guard.lock();
}

void ApplicationManager::unlock()
{
    guard.unlock();
}

android::sp<ApplicationManager::LockingIterator> ApplicationManager::iterator()
{
    lock();
    android::sp<ApplicationManager::LockingIterator> it(
        new ApplicationManager::LockingIterator(this, 0));

    return it;
}

void ApplicationManager::start_a_new_session(
    int32_t session_type,
    int32_t stage_hint,
    const android::String8& app_name,
    const android::String8& desktop_file,
    const android::sp<android::IApplicationManagerSession>& session,
    int fd)
{
    (void) session_type;
    android::sp<mir::ApplicationSession> app_session(
        new mir::ApplicationSession(
            android::IPCThreadState::self()->getCallingPid(),
            session,
            session_type,
            stage_hint,
            app_name,
            desktop_file));
    {
        android::Mutex::Autolock al(guard);
        session->asBinder()->linkToDeath(
            android::sp<android::IBinder::DeathRecipient>(this));
        apps.add(session->asBinder(), app_session);
        apps_as_added.push_back(session->asBinder());

        switch(session_type)
        {
            case ubuntu::application::ui::user_session_type:
                ALOGI("%s: Invoked for user_session_type \n", __PRETTY_FUNCTION__);
                break;
            case ubuntu::application::ui::system_session_type:
                ALOGI("%s: Invoked for system_session_type \n", __PRETTY_FUNCTION__);
                break;
        }
    }

    notify_observers_about_session_born(app_session->remote_pid, 
                                        app_session->stage_hint, 
                                        app_session->desktop_file);
}

void ApplicationManager::register_a_surface(
    const android::String8& title,
    const android::sp<android::IApplicationManagerSession>& session,
    int32_t surface_role,
    int32_t token,
    int fd)
{
    android::Mutex::Autolock al(guard);
    android::sp<android::InputChannel> input_channel(
        new android::InputChannel(
            title,
            dup(fd)));

    android::sp<mir::ApplicationSession::Surface> surface(
        new mir::ApplicationSession::Surface(
            apps.valueFor(session->asBinder()).get(),
            input_channel,
            surface_role,
            token));

    auto registered_session = apps.valueFor(session->asBinder());

    ALOGI("Registering input channel as observer: %s",
         registered_session->session_type == ubuntu::application::ui::system_session_type ? "true" : "false");

    input_setup->input_manager->getDispatcher()->registerInputChannel(
        surface->input_channel,
        surface->make_input_window_handle(),
        registered_session->session_type == ubuntu::application::ui::system_session_type);

    registered_session->register_surface(surface);

    if (registered_session->session_type == ubuntu::application::ui::system_session_type)
    {
        ALOGI("New surface for system session, adjusting layer now.");
        switch(surface_role)
        {
            case ubuntu::application::ui::dash_actor_role:
                registered_session->raise_surface_to_layer(token, default_dash_layer);
                break;
            case ubuntu::application::ui::indicator_actor_role:
                registered_session->raise_surface_to_layer(token, default_indicator_layer);
                break;
            case ubuntu::application::ui::notifications_actor_role:
                registered_session->raise_surface_to_layer(token, default_notifications_layer);
                break;
            case ubuntu::application::ui::greeter_actor_role:
                registered_session->raise_surface_to_layer(token, default_greeter_layer);
                break;
            case ubuntu::application::ui::launcher_actor_role:
                registered_session->raise_surface_to_layer(token, default_launcher_layer);
                break;
            case ubuntu::application::ui::on_screen_keyboard_actor_role:
                registered_session->raise_surface_to_layer(token, default_osk_layer);
                break;
            case ubuntu::application::ui::shutdown_dialog_actor_role:
                registered_session->raise_surface_to_layer(token, default_shutdown_dialog_layer);
                break;
        }
    } 
}

void ApplicationManager::request_fullscreen(const android::sp<android::IApplicationManagerSession>& session)
{
    ALOGI("%s", __PRETTY_FUNCTION__);
    android::Mutex::Autolock al(guard);

    const android::sp<mir::ApplicationSession>& as =
<<<<<<< HEAD
            apps.valueFor(session->asBinder());
=======
            apps.valueFor(apps_as_added[main_stage_application]);
>>>>>>> 40c57152

    notify_observers_about_session_requested_fullscreen(
        as->remote_pid,
        as->stage_hint,
        as->desktop_file);
}

int ApplicationManager::get_session_pid(const android::sp<android::IApplicationManagerSession>& session)
{
    ALOGI("%s", __PRETTY_FUNCTION__);
    android::Mutex::Autolock al(guard);

    const android::sp<mir::ApplicationSession>& as =
            apps.valueFor(session->asBinder());

    return as->remote_pid;    
}

void ApplicationManager::request_update_for_session(const android::sp<android::IApplicationManagerSession>& session)
{
    ALOGI("%s", __PRETTY_FUNCTION__);
    android::Mutex::Autolock al(guard);

    if (apps_as_added[focused_application] != session->asBinder())
        return;

    const android::sp<mir::ApplicationSession>& as =
            apps.valueFor(apps_as_added[focused_application]);

    if (as->session_type == ubuntu::application::ui::system_session_type)
    {
        input_setup->input_manager->getDispatcher()->setFocusedApplication(
            shell_input_setup->shell_application);
        android::Vector< android::sp<android::InputWindowHandle> > input_windows;
        input_windows.push(shell_input_setup->event_trap_window.input_window);
        input_setup->input_manager->getDispatcher()->setInputWindows(
            input_windows);
    } else
    {
        input_setup->input_manager->getDispatcher()->setFocusedApplication(
            as->input_application_handle());

        android::Vector< android::sp<android::InputWindowHandle> > input_windows;

        if (is_osk_visible)
            input_windows.push(shell_input_setup->osk_window.input_window);
        if (are_notifications_visible)
            input_windows.push(shell_input_setup->notifications_window.input_window);
        
        if (!shell_input_setup->trap_windows.isEmpty())
        {
            int key = 0;
            for (size_t i = 0; i < shell_input_setup->trap_windows.size(); i++)
            {
                key = shell_input_setup->trap_windows.keyAt(i);
                input_windows.push(shell_input_setup->trap_windows.valueFor(key));
            }
        }     

        input_windows.appendVector(as->input_window_handles());

        if (as->stage_hint == ubuntu::application::ui::side_stage)
        {
            const android::sp<mir::ApplicationSession>& main_session =
                apps.valueFor(apps_as_added[main_stage_application]);
            input_windows.appendVector(main_session->input_window_handles());
        }

        input_setup->input_manager->getDispatcher()->setInputWindows(
            input_windows);
    }
}

void ApplicationManager::register_an_observer(
    const android::sp<android::IApplicationManagerObserver>& observer)
{
    android::Mutex::Autolock al(observer_guard);
    app_manager_observers.push_back(observer);
    {
        android::Mutex::Autolock al(guard);

        for(unsigned int i = 0; i < apps_as_added.size(); i++)
        {
            const android::sp<mir::ApplicationSession>& session =
                    apps.valueFor(apps_as_added[i]);

            observer->on_session_born(session->remote_pid,
                                      session->stage_hint,
                                      session->desktop_file);
        }

        if (focused_application < apps_as_added.size())
        {
            const android::sp<mir::ApplicationSession>& session =
                    apps.valueFor(apps_as_added[focused_application]);

            observer->on_session_focused(session->remote_pid,
                                         session->stage_hint,
                                         session->desktop_file);
        }
    }
}

void ApplicationManager::focus_running_session_with_id(int id)
{
    android::Mutex::Autolock al(guard);

    size_t idx = session_id_to_index(id);

    if (idx < apps_as_added.size())
    {
        switch_focused_application_locked(idx);
    }
}

void ApplicationManager::unfocus_running_sessions()
{
    ALOGI("%s", __PRETTY_FUNCTION__);
    
    android::Mutex::Autolock al(guard);

    if (shell_input_setup->shell_has_focus)
        return;

    input_setup->input_manager->getDispatcher()->setFocusedApplication(
        shell_input_setup->shell_application);
    android::Vector< android::sp<android::InputWindowHandle> > input_windows;
        input_windows.push(shell_input_setup->event_trap_window.input_window);
    input_setup->input_manager->getDispatcher()->setInputWindows(
        input_windows);

    if (focused_application < apps.size())
    {
        const android::sp<mir::ApplicationSession>& session =
                apps.valueFor(apps_as_added[focused_application]);
        
        if (session->session_type != ubuntu::application::ui::system_session_type)
        {            
            notify_observers_about_session_unfocused(session->remote_pid,
                                                     session->stage_hint,
                                                     session->desktop_file);

            // Stop the session
            if (!is_session_allowed_to_run_in_background(session))
            {
                ALOGI("\t Trying to stop ordinary app process.");
                if (0 != kill(session->remote_pid, SIGSTOP))
                {
                    ALOGI("\t Problem stopping process, errno = %d.", errno);
                } else
                {
                    session->running_state = ubuntu::application::ui::process_stopped;
                    ALOGI("\t\t Successfully stopped process.");
                }
            }
        }
    }
    shell_input_setup->shell_has_focus = true;
}

int32_t ApplicationManager::query_snapshot_layer_for_session_with_id(int id)
{
    size_t idx = session_id_to_index(id);

    if (idx < apps_as_added.size())
    {
        return apps.valueFor(apps_as_added[idx])->layer();
    }

    return INT_MAX;
}

android::IApplicationManagerSession::SurfaceProperties ApplicationManager::query_surface_properties_for_session_id(int id)
{
    android::Mutex::Autolock al(guard);
    
    size_t idx = session_id_to_index(id);
    android::IApplicationManagerSession::SurfaceProperties props;
    int status;

    if (idx < apps_as_added.size())
    {
        const android::sp<mir::ApplicationSession>& session =
                apps.valueFor(apps_as_added[idx]);

        if (session->running_state == ubuntu::application::ui::process_stopped)
        {
            kill(session->remote_pid, SIGCONT);
            props = session->query_properties();
            kill(session->remote_pid, SIGSTOP);
        } else {
            props = session->query_properties();
        }

        return props;
    }
    
    return android::IApplicationManagerSession::SurfaceProperties();
}

void ApplicationManager::switch_to_well_known_application(int32_t app)
{
    notify_observers_about_session_requested(app);
}

int32_t ApplicationManager::set_surface_trap(int x, int y, int width, int height)
{
    static int32_t key = 0;

    ApplicationManager::ShellInputSetup::Window<0, 0, 2048, 2048>* w =
        new ApplicationManager::ShellInputSetup::Window<0, 0, 2048, 2048>(shell_input_setup.get(), x, y, width, height);

    key++; 
    shell_input_setup->trap_windows.add(key, w->input_window);

    update_input_setup_locked();

    return key;
}

void ApplicationManager::unset_surface_trap(int32_t handle)
{
    shell_input_setup->trap_windows.removeItem(handle);

    update_input_setup_locked();
}

void ApplicationManager::report_osk_visible(int32_t x, int32_t y, int32_t width, int32_t height)
{
    ALOGI("%s(x=%d, y=%d, width=%d, height=%d)", __PRETTY_FUNCTION__, x, y, width, height);
    
    shell_input_setup->osk_window.input_window->x = x;
    shell_input_setup->osk_window.input_window->y = y;   
    shell_input_setup->osk_window.input_window->w = width;
    shell_input_setup->osk_window.input_window->h = height;

    android::Mutex::Autolock al(guard);
    is_osk_visible = true;

    update_input_setup_locked();
}

void ApplicationManager::report_osk_invisible()
{
    ALOGI("%s", __PRETTY_FUNCTION__);
    android::Mutex::Autolock al(guard);
    is_osk_visible = false;

    update_input_setup_locked();
}

void ApplicationManager::report_notification_visible()
{
    ALOGI("%s", __PRETTY_FUNCTION__);
    android::Mutex::Autolock al(guard);
    are_notifications_visible = true;

    update_input_setup_locked();
}

void ApplicationManager::report_notification_invisible()
{
    ALOGI("%s", __PRETTY_FUNCTION__);
    android::Mutex::Autolock al(guard);
    are_notifications_visible = false;

    update_input_setup_locked();
}

void ApplicationManager::update_input_setup_locked()
{
    if (focused_application >= apps.size())
        return;
    
    const android::sp<mir::ApplicationSession>& session =
            apps.valueFor(apps_as_added[focused_application]);
    
    if (shell_input_setup->shell_has_focus)
    {
        input_setup->input_manager->getDispatcher()->setFocusedApplication(
            shell_input_setup->shell_application);
        
        android::Vector< android::sp<android::InputWindowHandle> > input_windows;
        input_windows.push(shell_input_setup->event_trap_window.input_window);

        input_setup->input_manager->getDispatcher()->setInputWindows(
            input_windows);
    } else
    {
        ALOGI("Adjusting input setup to account for change in visibility of osk/notifications");

        input_setup->input_manager->getDispatcher()->setFocusedApplication(
            session->input_application_handle());
        
        android::Vector< android::sp<android::InputWindowHandle> > input_windows;
        if (is_osk_visible)
            input_windows.push(shell_input_setup->osk_window.input_window);
        if (are_notifications_visible)
            input_windows.push(shell_input_setup->notifications_window.input_window);
        if (!shell_input_setup->trap_windows.isEmpty())
        {
            int key = 0;
            for (size_t i = 0; i < shell_input_setup->trap_windows.size(); i++)
            {
                key = shell_input_setup->trap_windows.keyAt(i);
                input_windows.push(shell_input_setup->trap_windows.valueFor(key));
            }
        }
   
        android::sp<android::IBinder> sb = apps_as_added[focused_application];
    
        if (sb->isBinderAlive())
            input_windows.appendVector(session->input_window_handles());

        if (session->stage_hint == ubuntu::application::ui::side_stage)
        {
            const android::sp<mir::ApplicationSession>& main_session =
                apps.valueFor(apps_as_added[main_stage_application]);

            android::sp<android::IBinder> msb = apps_as_added[focused_application];
            if (msb->isBinderAlive())
            {
                input_windows.appendVector(main_session->input_window_handles());
            }
        }

        input_setup->input_manager->getDispatcher()->setInputWindows(
            input_windows);
    }
}

void ApplicationManager::switch_focused_application_locked(size_t index_of_next_focused_app)
{
    static int focused_layer = 0;
    static const int focused_layer_increment = 10;

    if (apps.size() > 1 &&
        focused_application < apps.size() &&
        focused_application < apps_as_added.size() &&
        focused_application != index_of_next_focused_app)
    {
        ALOGI("Lowering current application now for idx: %d \n", focused_application);
        const android::sp<mir::ApplicationSession>& session =
                apps.valueFor(apps_as_added[focused_application]);
 
        const android::sp<mir::ApplicationSession>& next_session =
                apps.valueFor(apps_as_added[index_of_next_focused_app]);
       
        if (next_session->session_type == ubuntu::application::ui::system_session_type)
            return;
        
        if (session->session_type != ubuntu::application::ui::system_session_type)
        {
            // Stop the session
            if (!is_session_allowed_to_run_in_background(session))
            {
                if ((session->stage_hint == ubuntu::application::ui::main_stage &&
                    next_session->stage_hint != ubuntu::application::ui::side_stage) ||
                    (session->stage_hint == ubuntu::application::ui::side_stage &&
                    next_session->stage_hint != ubuntu::application::ui::main_stage))
                {
                    kill(session->remote_pid, SIGSTOP);
                    session->running_state = ubuntu::application::ui::process_stopped;
                    notify_observers_about_session_unfocused(session->remote_pid,
                                                             session->stage_hint,
                                                             session->desktop_file);
                } else
                {
                    if (session->stage_hint == ubuntu::application::ui::side_stage &&
                        next_session->stage_hint == ubuntu::application::ui::main_stage &&
                        main_stage_application < apps.size())
                    {
                        const android::sp<mir::ApplicationSession>& main_session =
                            apps.valueFor(apps_as_added[main_stage_application]);
                        kill(main_session->remote_pid, SIGSTOP);
                        main_session->running_state = ubuntu::application::ui::process_stopped;
                    }
                }
            }
        }
    }

    focused_application = index_of_next_focused_app;

    if (focused_application < apps.size())
    {
          
        focused_layer += focused_layer_increment;

        const android::sp<mir::ApplicationSession>& session =
                apps.valueFor(apps_as_added[focused_application]);

        ALOGI("Raising application now for idx: %d (stage_hint: %d)\n", focused_application, session->stage_hint);

        if (session->session_type == ubuntu::application::ui::system_session_type)
        {
            ALOGI("\t system session - not raising it.");
            return;
        }

        // Continue the session
        if (!is_session_allowed_to_run_in_background(session))
        {
            kill(session->remote_pid, SIGCONT);
            session->running_state = ubuntu::application::ui::process_running;
        }

        if (session->stage_hint == ubuntu::application::ui::side_stage)
            side_stage_application = focused_application;
        else
            main_stage_application = focused_application;
    
        session->raise_application_surfaces_to_layer(focused_layer);
        input_setup->input_manager->getDispatcher()->setFocusedApplication(
            session->input_application_handle());

        android::Vector< android::sp<android::InputWindowHandle> > input_windows;

        if (is_osk_visible)
            input_windows.push(shell_input_setup->osk_window.input_window);
        if (are_notifications_visible)
            input_windows.push(shell_input_setup->notifications_window.input_window);
        if (!shell_input_setup->trap_windows.isEmpty())
        {
            int key = 0;
            for (size_t i = 0; i < shell_input_setup->trap_windows.size(); i++)
            {
                key = shell_input_setup->trap_windows.keyAt(i);
                input_windows.push(shell_input_setup->trap_windows.valueFor(key));
            }
        }

        input_windows.appendVector(session->input_window_handles());
        
        if (session->stage_hint == ubuntu::application::ui::side_stage)
        {
            if (main_stage_application)
            {
                const android::sp<mir::ApplicationSession>& main_session =
                    apps.valueFor(apps_as_added[main_stage_application]);
                kill(main_session->remote_pid, SIGCONT);
                main_session->running_state = ubuntu::application::ui::process_running;
                input_windows.appendVector(main_session->input_window_handles());
            }
        }
        
        input_setup->input_manager->getDispatcher()->setInputWindows(
            input_windows);

        notify_observers_about_session_focused(session->remote_pid,
                                               session->stage_hint,
                                               session->desktop_file);

        shell_input_setup->shell_has_focus = false;
    }
}

void ApplicationManager::switch_focus_to_next_application_locked()
{
    size_t new_idx = (focused_application + 1) % apps.size();

    ALOGI("current: %d, next: %d \n", focused_application, new_idx);

    switch_focused_application_locked(new_idx);
}

void ApplicationManager::kill_focused_application_locked()
{
    if (focused_application < apps.size())
    {
        const android::sp<mir::ApplicationSession>& session =
                apps.valueFor(apps_as_added[focused_application]);

        kill(session->remote_pid, SIGKILL);
    }
}

size_t ApplicationManager::session_id_to_index(int id)
{
    size_t idx = 0;

    for(idx = 0; idx < apps_as_added.size(); idx++)
    {
        const android::sp<mir::ApplicationSession>& session =
                apps.valueFor(apps_as_added[idx]);

        if (session->remote_pid == id)
            break;
    }

    return idx;
}

void ApplicationManager::notify_observers_about_session_requested(uint32_t app)
{
    android::Mutex::Autolock al(observer_guard);
    for(unsigned int i = 0; i < app_manager_observers.size(); i++)
    {
        app_manager_observers[i]->on_session_requested(app);
    }
}

void ApplicationManager::notify_observers_about_session_born(int id, int stage_hint, const android::String8& desktop_file)
{
    android::Mutex::Autolock al(observer_guard);
    for(unsigned int i = 0; i < app_manager_observers.size(); i++)
    {
        app_manager_observers[i]->on_session_born(id, stage_hint, desktop_file);
    }
}

void ApplicationManager::notify_observers_about_session_unfocused(int id, int stage_hint, const android::String8& desktop_file)
{
    android::Mutex::Autolock al(observer_guard);
    for(unsigned int i = 0; i < app_manager_observers.size(); i++)
    {
        app_manager_observers[i]->on_session_unfocused(id, stage_hint, desktop_file);
    }
}

void ApplicationManager::notify_observers_about_session_focused(int id, int stage_hint, const android::String8& desktop_file)
{
    android::Mutex::Autolock al(observer_guard);
    for(unsigned int i = 0; i < app_manager_observers.size(); i++)
    {
        app_manager_observers[i]->on_session_focused(id, stage_hint, desktop_file);
    }
}

void ApplicationManager::notify_observers_about_session_requested_fullscreen(int id, int stage_hint, const android::String8& desktop_file)
{
    android::Mutex::Autolock al(observer_guard);
    for(unsigned int i = 0; i < app_manager_observers.size(); i++)
    {
        app_manager_observers[i]->on_session_requested_fullscreen(id, stage_hint, desktop_file);
    }
}

void ApplicationManager::notify_observers_about_session_died(int id, int stage_hint, const android::String8& desktop_file)
{
    android::Mutex::Autolock al(observer_guard);
    for(unsigned int i = 0; i < app_manager_observers.size(); i++)
    {
        app_manager_observers[i]->on_session_died(id, stage_hint, desktop_file);
    }
}

struct ClipboardService : public android::BnClipboardService
{
    void set_content(const android::IClipboardService::Content& content)
    {
        this->content = content;
    }

    void get_content(android::IClipboardService::Content& content)
    {
        content = this->content;
    }

    android::IClipboardService::Content content;
};

}

int main(int argc, char** argv)
{
    android::sp<mir::ApplicationManager> app_manager(new mir::ApplicationManager());
    android::sp<mir::ClipboardService> clipboard_service(new mir::ClipboardService());
    // Register service
    android::sp<android::IServiceManager> service_manager = android::defaultServiceManager();
    if (android::NO_ERROR != service_manager->addService(
            android::String16(android::IApplicationManager::exported_service_name()),
            app_manager))
    {
        return EXIT_FAILURE;
    }

    if (android::NO_ERROR != service_manager->addService(
            android::String16(android::IClipboardService::exported_service_name()),
            clipboard_service))
    {
        return EXIT_FAILURE;
    }

    android::ProcessState::self()->startThreadPool();
    android::IPCThreadState::self()->joinThreadPool();
}<|MERGE_RESOLUTION|>--- conflicted
+++ resolved
@@ -434,11 +434,7 @@
     android::Mutex::Autolock al(guard);
 
     const android::sp<mir::ApplicationSession>& as =
-<<<<<<< HEAD
             apps.valueFor(session->asBinder());
-=======
-            apps.valueFor(apps_as_added[main_stage_application]);
->>>>>>> 40c57152
 
     notify_observers_about_session_requested_fullscreen(
         as->remote_pid,
