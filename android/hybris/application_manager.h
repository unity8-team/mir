--- conflicted
+++ resolved
@@ -322,11 +322,8 @@
     
     int32_t query_snapshot_layer_for_session_with_id(int id);
     
-<<<<<<< HEAD
     IApplicationManagerSession::SurfaceProperties query_surface_properties_for_session_id(int id);
     
-=======
->>>>>>> d16e96fa
     void switch_to_well_known_application(int32_t app);
 
     int32_t set_surface_trap(int32_t x, int32_t y, int32_t width, int32_t height);
