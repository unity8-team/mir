--- conflicted
+++ resolved
@@ -92,15 +92,11 @@
 # Checks for header files.
 AC_HEADER_STDC
 
-<<<<<<< HEAD
 save_CFLAGS="$CFLAGS"
 CFLAGS="$XORG_CFLAGS $DRI_CFLAGS $drm_cflags"
 CPPFLAGS="$XORG_CFLAGS $DRI_CFLAGS $drm_cflags"
 AC_MSG_CHECKING([whether to include DRI support])
-if test x$DRI = xauto; then
-=======
 if test x$DRI != xno; then
->>>>>>> b71e2c54
         AC_CHECK_FILE([${sdkdir}/dri.h],
                       [have_dri_h="yes"], [have_dri_h="no"])
         AC_CHECK_FILE([${sdkdir}/sarea.h],
@@ -109,19 +105,15 @@
                       [have_dristruct_h="yes"], [have_dristruct_h="no"])
 	AC_CHECK_FILE([${sdkdir}/damage.h],
                       [have_damage_h="yes"], [have_damage_h="no"])
-<<<<<<< HEAD
 	AC_CHECK_HEADER(xf86drmMode.h,
 			[DRM_MODE=yes],[DRM_MODE=no]
 			[#include "stdint.h"])
 	if test "x$DRM_MODE" = xyes; then
 	   	AC_DEFINE(XF86DRM_MODE,1,[DRM kernel modesetting])
 	fi
-
-=======
 fi
 AC_MSG_CHECKING([whether to include DRI support])
 if test x$DRI = xauto; then
->>>>>>> b71e2c54
         if test "$have_dri_h" = yes -a \
                 "$have_sarea_h" = yes -a \
                 "$have_dristruct_h" = yes; then
