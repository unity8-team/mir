dnl Process this file with autoconf to produce a configure script.

<<<<<<< HEAD
AC_INIT(lightdm, 1.5.1)
=======
AC_INIT(lightdm, 1.7.0)
>>>>>>> 659e6173
AC_CONFIG_MACRO_DIR(m4)
AC_CONFIG_HEADER(config.h)
AM_INIT_AUTOMAKE([1.11 no-dist-gzip dist-xz foreign])
AM_SILENT_RULES(yes)
LT_INIT
AM_PROG_CC_C_O
AC_PROG_CXX
AC_PROG_LIBTOOL
AM_MAINTAINER_MODE

GOBJECT_INTROSPECTION_CHECK(0.9.5)

dnl ###########################################################################
dnl Dependencies
dnl ###########################################################################

AC_CHECK_HEADERS(security/pam_appl.h, [], AC_MSG_ERROR(PAM not found))

AC_CHECK_FUNCS(setresgid setresuid clearenv)

PKG_CHECK_MODULES(LIGHTDM, [
    glib-2.0 >= 2.24
    gio-2.0 >= 2.26
    gio-unix-2.0
    xdmcp
    xcb
])

PKG_CHECK_MODULES(GLIB, [
    glib-2.0
])

PKG_CHECK_MODULES(GIO, [
    gio-2.0
])

PKG_CHECK_MODULES(GIO_UNIX, [
    gio-unix-2.0
])

PKG_CHECK_MODULES(GOBJECT, [
    gobject-2.0
])

PKG_CHECK_MODULES(XCB, [
    xcb
])    

AC_ARG_ENABLE(liblightdm-gobject,
	AS_HELP_STRING([--enable-liblightdm-gobject],[Enable LightDM client gobject libraries [[default=auto]]]),
	[enable_liblightdm_gobject=$enableval],
	[enable_liblightdm_gobject="auto"])
compile_liblightdm_gobject=no
if test x"$enable_liblightdm_gobject" = "xauto"; then
    PKG_CHECK_MODULES(LIBLIGHTDM_GOBJECT, [
        glib-2.0
        gio-2.0 >= 2.26
        gio-unix-2.0
        gobject-2.0
        libxklavier
        x11
    ], compile_liblightdm_gobject=yes, compile_liblightdm_gobject=no)
elif test x"$enable_liblightdm_gobject" = "xyes"; then
    PKG_CHECK_MODULES(LIBLIGHTDM_GOBJECT, [
        glib-2.0
        gio-2.0 >= 2.26
        gio-unix-2.0
        gobject-2.0
        libxklavier
        x11
    ])
    compile_liblightdm_gobject=yes
fi
AM_CONDITIONAL(COMPILE_LIBLIGHTDM_GOBJECT, test x"$compile_liblightdm_gobject" != "xno")

AC_ARG_ENABLE(liblightdm-qt,
	AS_HELP_STRING([--enable-liblightdm-qt],[Enable LightDM client Qt4 libraries [[default=auto]]]),
	[enable_liblightdm_qt4=$enableval],
	[enable_liblightdm_qt4="auto"])
compile_liblightdm_qt4=no
if test x"$enable_liblightdm_qt4" != "xno"; then
    PKG_CHECK_MODULES(LIBLIGHTDM_QT4, [
        QtCore
        QtDBus
        QtGui
    ],
    [compile_liblightdm_qt4=yes
     AC_CHECK_TOOLS(MOC4, [moc-qt4 moc])
     if test x"$(readlink $(which $MOC4))" = xqtchooser; then
         MOC4="$MOC4 --qt=qt4"
     fi
    ],
    [if test "x$enable_liblightdm_qt4" != xauto; then
        AC_MSG_FAILURE(
          [--enable-liblightdm-qt was given, but test for Qt4 failed])
      fi
    ])
fi
AM_CONDITIONAL(COMPILE_LIBLIGHTDM_QT4, test x"$compile_liblightdm_qt4" != "xno")

AC_ARG_ENABLE(liblightdm-qt5,
	AS_HELP_STRING([--enable-liblightdm-qt5],[Enable LightDM client Qt5 libraries [[default=auto]]]),
	[enable_liblightdm_qt5=$enableval],
	[enable_liblightdm_qt5="auto"])
compile_liblightdm_qt5=no
if test x"$enable_liblightdm_qt5" != "xno"; then
    PKG_CHECK_MODULES(LIBLIGHTDM_QT5, [
        Qt5Core
        Qt5DBus
        Qt5Gui
    ],
    [compile_liblightdm_qt5=yes
     AC_CHECK_TOOLS(MOC5, [moc])
     if test x"$(readlink $(which $MOC5))" = xqtchooser; then
         MOC5="$MOC5 --qt=qt5"
     fi
    ],
    [if test "x$enable_liblightdm_qt5" != xauto; then
        AC_MSG_FAILURE(
          [--enable-liblightdm-qt5 was given, but test for Qt5 failed])
      fi
    ])
fi
AM_CONDITIONAL(COMPILE_LIBLIGHTDM_QT5, test x"$compile_liblightdm_qt5" != "xno")

AC_MSG_CHECKING(whether to build tests)
AC_ARG_ENABLE(tests,
        AS_HELP_STRING([--disable-tests], [Disable tests building]),
        [], [enable_tests="yes"])
AM_CONDITIONAL(COMPILE_TESTS, test x"$enable_tests" != "xno")

AC_PATH_PROG(GLIB_GENMARSHAL, glib-genmarshal)

dnl ###########################################################################
dnl Configurable values
dnl ###########################################################################

USER_SESSION=default
AC_ARG_WITH(user-session,
            AS_HELP_STRING(--with-user-session=<name>,
                           Session to use for user accounts),
    if test x$withval != x; then
        USER_SESSION="$withval"
    fi
)
AC_SUBST(USER_SESSION)
AC_DEFINE_UNQUOTED(USER_SESSION, "$USER_SESSION", User session)

GREETER_SESSION=default
AC_ARG_WITH(greeter-session,
            AS_HELP_STRING(--with-greeter-session=<session>,
                           Greeter session),
    if test x$withval != x; then
        GREETER_SESSION="$withval"
    fi
)
AC_SUBST(GREETER_SESSION)
AC_DEFINE_UNQUOTED(GREETER_SESSION, "$GREETER_SESSION", Greeter session)

GREETER_USER=lightdm
AC_ARG_WITH(greeter-user,
            AS_HELP_STRING(--with-greeter-user=<username>,
                           User to run greeter as),
    if test x$withval != x; then
        GREETER_USER="$withval"
    fi
)
AC_SUBST(GREETER_USER)
AC_DEFINE_UNQUOTED(GREETER_USER, "$GREETER_USER", User to run greeter as)

dnl ###########################################################################
dnl Documentation
dnl ###########################################################################

GTK_DOC_CHECK
YELP_HELP_INIT

dnl ###########################################################################
dnl Internationalization
dnl ###########################################################################

IT_PROG_INTLTOOL(0.35.0)
AC_SUBST(GETTEXT_PACKAGE, lightdm)
AC_DEFINE_UNQUOTED(GETTEXT_PACKAGE, "$GETTEXT_PACKAGE", Gettext package)

dnl ###########################################################################
dnl Files to generate
dnl ###########################################################################

AC_CONFIG_FILES([
Makefile
data/Makefile
data/init/Makefile
doc/Makefile
help/Makefile
liblightdm-gobject/liblightdm-gobject-1.pc
liblightdm-gobject/Makefile
liblightdm-qt/Makefile
liblightdm-qt/liblightdm-qt-3.pc
liblightdm-qt/liblightdm-qt5-3.pc
po/Makefile.in
src/Makefile
tests/Makefile
tests/src/Makefile
utils/Makefile
])
AC_OUTPUT

dnl ###########################################################################
dnl Summary
dnl ###########################################################################

echo "
                    Light Display Manager $VERSION
                    ===========================

        prefix:                   $prefix
        Greeter session:          $GREETER_SESSION
        Greeter user:             $GREETER_USER
        User session:             $USER_SESSION
        liblightdm-gobject:       $compile_liblightdm_gobject
        GObject introspection:    $found_introspection
        liblightdm-qt:            $compile_liblightdm_qt4
        liblightdm-qt5:           $compile_liblightdm_qt5
        Enable tests:             $enable_tests
"<|MERGE_RESOLUTION|>--- conflicted
+++ resolved
@@ -1,10 +1,6 @@
 dnl Process this file with autoconf to produce a configure script.
 
-<<<<<<< HEAD
-AC_INIT(lightdm, 1.5.1)
-=======
 AC_INIT(lightdm, 1.7.0)
->>>>>>> 659e6173
 AC_CONFIG_MACRO_DIR(m4)
 AC_CONFIG_HEADER(config.h)
 AM_INIT_AUTOMAKE([1.11 no-dist-gzip dist-xz foreign])
