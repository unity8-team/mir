<<<<<<< HEAD
=======
Overview of changes in lightdm 1.1.2

    * Move the GTK+ and Qt greeters into their own projects
    * Fix crash when quitting with newer GLib
    * Fix crash calling lightdm_get_layout
    * Support PAM requesting a change of password

>>>>>>> 4bdbf412
Overview of changes in lightdm 1.1.1

    * Add a --disable-tests option
    * Add note to AUTHORS file where to find author list
    * Update build system to find moc/uic
    * Fix non-distributed tests/src/lightdm-session
    * Fix X sessions with arguments in Exec not working
    * Use previous session for automatic login or if greeter does not request
      one.
    * Set default resolution of VNC to 1024x768, add settings for width, height,
      depth into lightdm.conf.
    * AppArmor profile: Fix broken gnome-keyring and dbus/gwibber, and quiesce
      annoying kernel audit messages for privileges that we definitively do not
      want to grant.
    * Set LOGNAME environment variable
    * Don't set USERNAME environment variable - this is not specified in POSIX,
      please report if this causes any major problems.
    * Drop privileges when reading ~/.dmrc
    * Move the GTK+ and Qt greeters into their own projects
    * Fix crash when quitting with newer GLib
    * Fix crash calling lightdm_get_layout
    * Support for reading users' backgrounds from Accounts Service
    * Fix --debug working with new glib

Overview of changes in lightdm 1.1.0

    * Remove GetSeatForCookie and GetSessionForCookie D-Bus methods
    * Switching to a user without a password bypasses the greeter
    * Use LD_PRELOAD to intercept system calls for testing
    * Removed the --passwd-file option as not required for testing anymore
    * Rename test-xserver to X and remove --xserver-command option
    * Make a test session wrapper and remove --session-wrapper option
    * Remove unused --user-session, --greeter-session, --minimum-vt,
      --minimum-display-number options
    * Use 'default' as the default greeter (make a symlink)
    * GTK greeter now initializes i18n
    * GTK greeter now remembers last user
    * Start authentication for automtically selected user in GTK greeter
    * Don't resize GTK greeter on each click
    * Start authentication when scrolling through GTK greeter entries
    * Link liblightdm-qt against QtGui
    * Fix liblightdm-qt crashing when face images are installed
    * Set correct permissions on session log files
    * Introduce a lightdm-guest-session-wrapper session command which MAC
      systems like AppArmor and SELinux can use for attaching a restrictive
      policy to guest sessions.
    * Provide an AppArmor profile for guest session lockdown.
    * Fix daemon from blocking if Accounts Service does not exist
    * Fix greeter log file not being written
    * Don't set LANG environment variable if using Accounts Service.
    * Fix gdmflexiserver not working due to it not being in PATH
    * Don't authenticate the greeter user
    * Allow greeters to be disabled in configure flags
    * Fix over allocation of read buffer in greeter protocol
    * Make sure objects are cleaned up on exit
    * Fix minor memory leaks
    * Fix reference counting issue in ConsoleKit code
    * Fix --enable-gtk-greeter=yes not working

Overview of changes in lightdm 1.0.0

    * Explicitly grab keyboard focus in GTK greeter
    * Fix removed power and a11y menu items in GTK greeter
    * Put system binary directory into path when running in test mode
    * Call pam_getenvlist after pam_setcred

Overview of changes in lightdm 0.9.8

    * GetSeatForCookie and GetSessionForCookie are now deprecated.  They
      remain for now but use the XDG_SEAT_PATH and XDG_SESSION_PATH
      environment variables instead.
    * Change log filenames to be unique across different display types.
    * Fix up script hooks, add regression tests for them
    * Complete removal of X code from the core of LightDM, so it can better
      support various display types
    * Add ability to set the language of a user from the greeter
    * Set LANG variable based on the user language
    * Add language selector into GTK greeter (disabled by default)
    * Allow TCP/IP connections if xserver-allow-tcp is true
    * Allow lightdm --version to be run as non-root
    * Automatically respond to PAM messages without prompts
    * Create 'AddLocalXSeat' D-Bus method, and require root to use 'AddSeat'
    * Fix multi-seat configuration picking the same display number
    * Use correct D-Bus and power interface in liblightdm-qt
    * Run pam_setcred inside the session process so pam_group works
    * Make sure one session is always selected in the GTK greeter

Overview of changes in lightdm 0.9.7

    * Set PAM_TTY to the display name, not the tty device

Overview of changes in lightdm 0.9.6

    * Only unlock displays if switched to from greeter
    * Make log file not system readable
    * Write ~/.Xauthority inside the session process so it cannot be hijacked
    * Set PAM_TTY and PAM_XDISPLAY when opening PAM session
    * Add VNC server support
    * Do not write ~/.dmrc and ~/.Xauthority as root. [CVE-2011-3349]

Overview of changes in lightdm 0.9.5

    * Use accounts service in the daemon if it is available
    * Correctly load seat type in multi seat configuration
    * Add display-setup, session-setup and session-cleanup scripting hooks
    * Fix cancel button in GTK greeter
    * Fix line through GTK greeter menu items
    * Exit daemon if a seat fails which has exit-on-failure set to true
    * Add HasGuestAccount property to seat D-Bus interface
    * Fix XDMCP authorization
    * Update man file

Overview of changes in lightdm 0.9.4

    * lightdm-set-defaults enables tweaking the default session and chosen
      greeter for lightdm. This is useful for derivatives waiting to not ship
      the whole configuration file of lightdm
    * Fix crash in GTK+ greeter when a user is added
    * Move xsessions-directory and xgreeters-directory from [SeatDefaults] to
      [LightDM].  This is a configuration break, but making it on the assumption
      that these settings are not likely to have been overridden.
    * Fix fallback from org.freedesktop.Accounts to passwd format
    * Fix duplicate user entries being shown when using passwd file
    * Add AddSeat D-Bus method for adding dynamic seats
    * Added a dm-tool program that allows user switching and adding seats
    * Allow remote X servers, e.g. launched using dm-tool add-nested-seat
    * Fix bug where sessions were started when the greeter quit and the user
      hadn't been authorized.
    * Fix bug where sessions used the seat bus name
    * Don't allow autologin-username to be set to empty
    * Fix bug where PAM session was not opened before writing to home directory
    * Fix crash when failing to write X authority

Overview of changes in lightdm 0.9.3

    * Unlock ConsoleKit sessions when switching to them
    * Add a gdmflexiserver binary that provides backwards compatibility with
      existing sessions
    * Set XDG_SEAT_PATH and XDG_SESSION_PATH environment variables for sessions.
    * Always set XAUTHORITY environment variable so sudo keeps accessing the
      correct X authority.
    * Connect up lightdm_user_get_logged_in in liblightdm-gobject
    * Ignore sessions that fail TryExec or are hidden
    * Add missing home_directory User property missing in Vala bindings

Overview of changes in lightdm 0.9.2

    * Fix annotation and Vala bindings for getting the UserList singleton
    * Fix GTK+ greeter error label not being shown
    * Don't set SIGQUIT to ignore in child processes
    * Reworked the PAM code as ecryptfs users weren't able to log in.  They
      can now but not sure what changed to fix that!?

Overview of changes in lightdm 0.9.1

    * Fix up translation build system
    * Add a --with-greeter-user configure option
    * Fix greeter-user configuration not being used
    * Abort greeter if attempted to be run as root and greeter-user set
    * Fix setting session in GTK+ greeter

Overview of changes in lightdm 0.9.0

    * Fix invalid XAUTHORITY variable being set for second X server.
    * Fix bug where switching users created X servers without VTs
    * Release a VT when the X server on it stops
    * Greeters are now just standard X sessions that are stored in
      /usr/share/xgreeters.
    * Binaries now installed in /usr/sbin
    * Drop most of the configure options, they aren't necessary
    * Config changes:
      - Major reorginisation of configuration to make it easier to configure and
        understand.  Users should set [SeatDefaults] section with settings for
        all seats, and can override each setting in a per seat configuration.
      - Default seats are now specified using a [Seat:<name>] section.  If no seats
        are specified then one is started.  This can be overridden by setting
        start-default-seat=false in [LightDM].
      - Support setting autologin user to guest account
      - Split the user accounts configuration into /etc/lightdm/users.conf so the
        main config can be private.
      - The default user session is now "default".  Distributions should put a
        symlink to their chosen default or set one in lightdm.conf.
      - XDMCP keys now stored in keys.conf
    * liblightdm API changes:
      - Both libraries are now version 1 and have API and ABI guarantees.
      - Face images are now local paths not URIs
      - liblightdm-gobject now uses lightdm_ prefix instead of ldm_
      - Non-greeter functions are now moved out of the Greeter class
      - connect_to_server() is now called connect_sync and blocks until
        completion.
      - start_session() is now called start_session_sync and blocks until
        completion. The quit signal is removed, and the greeter should quit if
        this method returns TRUE.
      - login() is now called authenticate()
      - Greeters now have hints instead of configuration (greeters should load their
        own configuration from /etc/lightdm if they need it).
      - liblightdm-gobject uses AccountsService if it is available
      - Added regression tests for liblightdm-qt
    * D-Bus API changes:
      - Expose Seats and Sessions on org.freedesktop.DisplayManager
      - Add a CanSwitch property
      - Rename ShowGreeter() to SwitchToGreeter()
    * Greeter changes:
      - Drop "example" from the name of the GTK+ and Qt greeters and make them
        official default greeters.
      - Use GTK3 for GTK+ greeter.
      - Removed the Vala and Python GTK+ greeters, they weren't being well
        maintained.

Overview of changes in lightdm 0.4.4

    * Fix failure to accept XDMCP connections due to invalid assert.
    * Allow minimum-display-number to be set in lightdm.conf and on the command
      line.
    * Session X authority now written to ~/.Xauthority by default.  It can be
      configured to run from the system location by setting
      user-authority-in-system-dir=true in lightdm.conf.
    * When using system authority the authority can be updated by the user.
    * Written X authority files now checks hostname and display number.
    * Enironment is no longer passed through to X servers and sessions, this is
      no longer required now PAM works correctly.
    * liblightdm API changes:
      - Drop ldm_greeter_get_is_first() - it was added for testing and doesn't
        work well.
    * Fix more errors where authentication messages from previous sessions could
      be confused with new sessions.
    * Added XDMCP regression tests.

Overview of changes in lightdm 0.4.3

    * Don't replace Plymouth if it isn't running on a valid VT
    * Allow a null username to log in with - the system will prompt for a
      username.
    * liblightdm API changes:
      - Rename ldm_greeter_provide_secret to ldm_greeter_respond - responses
        may not be secrets.
      - show-prompt signal now has a PromptType field
      - show-message signal now has a MessageType field and takes over
        behaviour of show-error signal
    * Fix error where an authentication failure from a previous session could
      be interpreted as a failure in the current session.
    * Simplify Vala bindings and add missing methods

Overview of changes in lightdm 0.4.2

    * Fix errors communicating with PAM
    * Fix interaction with Plytmouth.
    * Removes the vt option in lightdm.conf, this is no longer required
      and the active is used for the first display if Plymouth is
      detected.  A new option minimum-vt is added to select the first
      VT to be used for other displays.
    * On login switch to an existing session if already logged in with that
      username.
    * Correctly connect up D-Bus interface for user switching

Overview of changes in lightdm 0.4.1

    * Fix linking issue with -z,defs
    * Added guest account support
    * Restart X server if it crashes during a session
    * Don't set language environment variables, use the daemon values
      (system default) and leave it to ~/.profile for users to set these
    * Change greeter library API, starting a session no longer has a language
      option
    * Fix greeter crash when user accounts change

Overview of changes in lightdm 0.4.0

    * Fix crash when child processes quit
    * Fix crash when catching signals
    * Fix crash when session quits after X server
    * Add internal checking for NULL object access
    * Correctly handle signals from external programs (Thanks to Jason Conti)
    * liblightdm API changes:
      - ldm_greeter_start_authentication becomes ldm_greeter_login
      - The existing ldm_greeter_login is now ldm_greeter_start_session
        and the username parameter is not required.
      - Drop ldm_greeter_get_default_layout (X controls the layout)
    * Configuration changes:
      - Use /etc/lightdm/lightdm.conf instead of /etc/lightdm.conf
      - The "displays" item is now called "seats".  LightDM will fallback to
        "displays" if "seats" is not defined, but this is deprecated and will
        be removed by version 1.0.
      - Make X server configuration a separate section and now has new options
    * Automatic login users now use PAM session lightdm-autologin
    * Use org.freedesktop.DisplayManager instead of
      org.lightdm.LightDisplayManager for D-Bus name
    * Add regression tests
    * Allow many more options to be set from the command line

Overview of changes in lightdm 0.3.7

    * Fix autologin broken in 0.3.3

Overview of changes in lightdm 0.3.6

    * Disable Plymouth when starting
    * Allow display vt setting to be set to "active" to start on active VT
    * Fix login in Qt example greeter
    * Fix typo for High Contrast menu item (GTK example greeter)

Overview of changes in lightdm 0.3.5

    * Set working directory when logging in
    * Massive improvements to Qt greeter
    * Fix XDMCP authentication/authorization errors
    * Have the daemon open a connection to a local X server
    * Tidy up some debugging messages
    
Overview of changes in lightdm 0.3.4

    * Updates to liblightdm-qt
    * Fix --with-cache-dir not working
    * Set greeterdir in .pc files to point to where greeter engines should be
      installed

Overview of changes in lightdm 0.3.3

    * Don't run in test-mode if Xephyr cannot be found
    * Fix daemon using 100% CPU after greeter quits
    * Fix crash when users don't have GECOS data
    * Greeters can now detect user add/remove events
    * Fix ConsoleKit support broken with switch to GDBus
    * Correctly clean up X processes on exit
    * Wait for greeter to quit before running user session (fixes problem with
      Compiz)

Overview of changes in lightdm 0.3.2

    * Distribute GTK greeter .ui file

Overview of changes in lightdm 0.3.1

    * Add greeter login_with_defaults method
    * Add example to the name of all the greeters
    * Set the configuration for the default display to use VT 7
    * Fix the vt setting for displays, it was incorrectly named tty
    * Fix crash when load-users is false in UserManager
    * Fix up name of .vapi file so it can be used directly from valac
    * Tidy up Qt library and greeter
    * Move menubar in greeters to top of screen
    * Fix console kit get_can_*() methods
    * Use GtkBuilder for example GTK greeter

Overview of changes in lightdm 0.3.0

    * Correctly pass environment variables through to the session
    * Allow starting virtual terminal to be configured
    * Replace D-Bus greeter communication with a private pipe
    * Use GDBus instead of dbus-glib
    * Use the engine process name instead of a hardcoded value in theme files
    * Rename ldm_greeter_connect to ldm_greeter_connect_to_server so it doesn't
      clash with GObject method name
    * Rename ldm-gtk-greeter to lightdm-gtk-greeter
    * Rename gnome theme to example-gtk-gnome
    * Add more annotations to liblightdm-gobject
    * Add an example PyGObject, Vala and QT greeter
    * Generate metadata for QT libraries
    * Move Webkit greeter into separate module

Overview of changes in lightdm 0.2.3

    * Set correct linking library names in pkg-config files
    * Handle session executables that take arguments

Overview of changes in lightdm 0.2.2

    * Make default themedir work when --prefix is not passed to configure
    * Look for face images in ~/.face and ~/.face.icon
    * Put .vapi file in unversioned vala directory
    * Fix compiling without QT
    * Choose the VT to open the display on
    * Set correct group memberships for sessions (Yves-Alexis Perez)
    * Set permissions on xauthority file so it can only be read by the owning
      user (Yves-Alexis Perez)
    * Set correct permissions on ~/.dmrc (Yves-Alexis Perez)
    * Add --enable-liblightdm-gobject, --enable-liblightdm-qt configure option
    * Set environment variables from PAM (Yves-Alexis Perez)

Overview of changes in lightdm 0.2.1

    * Use "lightdm" as default PAM service and make it configurable
    * Rename libldmgreeter to libldmgreeter-gobject
    * Add libldmgreeter-qt (David Edmundson)
    * Fix gobject-introspection build
    * Renamed libldmgreeter to liblightdm
    * Install a .vapi file

Overview of changes in lightdm 0.2.0

    * Make default user configuration per-display
    * Only automatically login the first time
    * Fix WebKit theme loading and automatic login
    * Do cross fade for sessions that support it
      (set X-LightDM-Supports-Transitions=true in their xsession file)
    * Load user settings from ~/.dmrc
    * Add configuration for default language/layout
    * Change language/layout/session when user selected in GTK+ greeter
    * Set default keyboard layout on first login
    * Don't run all sessions throught /etc/X11/XSession - make the session
      wrapper optional and configurable.
    * Make pkgconfig file require libxklavier
    * Only compile greeters if have dependencies
    * Include ck-connector code to reduce library dependencies
    * Add introspection.m4 to the source tree
    * Support using no greeter user in lightdm.conf
    * Flush writes to main log file
    * Allow non-privilidged user to write greeter log file in /var
    * Fix bugs stopping running greeter as priviledged user (i.e. root)
    * Don't default to running greeters with the GDM user - it may not exist!

Overview of changes in lightdm 0.1.2

    * Write PID file
    * Make user switcher API work
    * Add a AddDisplay D-Bus method to start new displays
    * Feed signals to GLib main loop via a pipe
    * Add an upstart script
    * Make theme files more similar to existing themes
    * Change dbus namespace from org.freedesktop.LightDisplayManager to
      org.lightdm.LightDisplayManager
    * Write debug log to /var/log/lightdm/lightdm.log instead of stdout.  Use
      --debug for the previous behaviour
    * Add exec_prefix into libldmgreeter.pc
    * Change versioned include and pkgconfig files from 1 to 0
    * Add themedir variable into pkgconfig file
    * Connect language list in GTK greeter to login language

Overview of changes in lightdm 0.1.1

    * Change licence of libldmgreeter from GPL to LGPL
    * Write X server and session output to log files
    * Set PATH, DESKTOP_SESSION, GDMSESSION and USERNAME environment variables
    * Run sessions through Xsession
    * Close all X servers on exit
    * Send SIGHUP to X server when returning to greeter (makes all clients quit)
    * Change authorization after a session ends so previous session does not get
      access
    * Make shutdown buttons work in GTK+ greeter
    * Make user manager configurable
    * Make GTK+ greeter show username entry if no user list
    * Hide C and POSIX languages in greeter
    * Load language and layout from .dmrc file

Overview of changes in lightdm 0.1.0

    * Make --test-mode which runs as the current user
    * Support displays acting as XDMCP terminals
    * Support MIT-MAGIC-COOKIE-1 and XDM-AUTHORIZATION-1 authorization
    * Support XDMCP over IPv6

Overview of changes in lightdm 0.0.4

    * Support XDMCP logins
    * Support multi-head
    * Clean up resources on exit
    * Create gettext instance in WebKit greeter

Overview of changes in lightdm 0.0.3

    * Wait for signal from X server before starting session
    * Add language API
    * Add keyboard layout API
    * Add gettext support to the WebKit greeter

Overview of changes in lightdm 0.0.2

    * Fix installation of D-Bus service file
    * Allow DISPLAY env variable to be passed to X server so can run Xephyr
    * Handle no automatic login in webkit theme

Overview of changes in lightdm 0.0.1

    * Initial release<|MERGE_RESOLUTION|>--- conflicted
+++ resolved
@@ -1,13 +1,3 @@
-<<<<<<< HEAD
-=======
-Overview of changes in lightdm 1.1.2
-
-    * Move the GTK+ and Qt greeters into their own projects
-    * Fix crash when quitting with newer GLib
-    * Fix crash calling lightdm_get_layout
-    * Support PAM requesting a change of password
-
->>>>>>> 4bdbf412
 Overview of changes in lightdm 1.1.1
 
     * Add a --disable-tests option
@@ -31,6 +21,7 @@
     * Fix crash calling lightdm_get_layout
     * Support for reading users' backgrounds from Accounts Service
     * Fix --debug working with new glib
+    * Support PAM requesting a change of password
 
 Overview of changes in lightdm 1.1.0
 
