Overview of changes in lightdm 1.1.3

<<<<<<< HEAD
    * Add Lock D-Bus method that locks the seat and provides a hint to the
      greeter to be in lock mode.
=======
    * Actually return the system default keyboard layout, not just 'us'
    * Add keyboard layout variants to list of keyboard layouts
    * Check accountsservice as well as .dmrc for users' layouts
>>>>>>> 109b0909

Overview of changes in lightdm 1.1.2

    * Add regression tests for getting the user language and layout
    * Stop accidentally distributing libsystem
    * Fix introspection bindings not containing any methods
    * lightdm-set-defaults can now set the autologin user
    * Add Python greeter regression tests (representative of all introspection
      based greeters)
    * Wait for the VT to become active when switching to avoid a suspected
      race condition somewhere between LightDM, X, ConsoleKit and the kernel.
    * Stop lightdm_greeter_start_session_sync() blocking on success.

Overview of changes in lightdm 1.1.1

    * Add a --disable-tests option
    * Add note to AUTHORS file where to find author list
    * Update build system to find moc/uic
    * Fix non-distributed tests/src/lightdm-session
    * Fix X sessions with arguments in Exec not working
    * Use previous session for automatic login or if greeter does not request
      one.
    * Set default resolution of VNC to 1024x768, add settings for width, height,
      depth into lightdm.conf.
    * AppArmor profile: Fix broken gnome-keyring and dbus/gwibber, and quiesce
      annoying kernel audit messages for privileges that we definitively do not
      want to grant.
    * Set LOGNAME environment variable
    * Don't set USERNAME environment variable - this is not specified in POSIX,
      please report if this causes any major problems.
    * Drop privileges when reading ~/.dmrc
    * Move the GTK+ and Qt greeters into their own projects
    * Fix crash when quitting with newer GLib
    * Fix crash calling lightdm_get_layout
    * Support for reading users' backgrounds from Accounts Service
    * Fix --debug working with new glib
    * Support PAM requesting a change of password
    * Update build system to work with automake 1.11.2
    * Run tests inside their own system D-Bus, simulating ConsoleKit and
      AccountsService
    * Add regression test for users that have their home directory created after
      authentication.
    * Move lightdm-guest-session from libexec to pkglibexec directory

Overview of changes in lightdm 1.1.0

    * Remove GetSeatForCookie and GetSessionForCookie D-Bus methods
    * Switching to a user without a password bypasses the greeter
    * Use LD_PRELOAD to intercept system calls for testing
    * Removed the --passwd-file option as not required for testing anymore
    * Rename test-xserver to X and remove --xserver-command option
    * Make a test session wrapper and remove --session-wrapper option
    * Remove unused --user-session, --greeter-session, --minimum-vt,
      --minimum-display-number options
    * Use 'default' as the default greeter (make a symlink)
    * GTK greeter now initializes i18n
    * GTK greeter now remembers last user
    * Start authentication for automtically selected user in GTK greeter
    * Don't resize GTK greeter on each click
    * Start authentication when scrolling through GTK greeter entries
    * Link liblightdm-qt against QtGui
    * Fix liblightdm-qt crashing when face images are installed
    * Set correct permissions on session log files
    * Introduce a lightdm-guest-session-wrapper session command which MAC
      systems like AppArmor and SELinux can use for attaching a restrictive
      policy to guest sessions.
    * Provide an AppArmor profile for guest session lockdown.
    * Fix daemon from blocking if Accounts Service does not exist
    * Fix greeter log file not being written
    * Don't set LANG environment variable if using Accounts Service.
    * Fix gdmflexiserver not working due to it not being in PATH
    * Don't authenticate the greeter user
    * Allow greeters to be disabled in configure flags
    * Fix over allocation of read buffer in greeter protocol
    * Make sure objects are cleaned up on exit
    * Fix minor memory leaks
    * Fix reference counting issue in ConsoleKit code
    * Fix --enable-gtk-greeter=yes not working

Overview of changes in lightdm 1.0.0

    * Explicitly grab keyboard focus in GTK greeter
    * Fix removed power and a11y menu items in GTK greeter
    * Put system binary directory into path when running in test mode
    * Call pam_getenvlist after pam_setcred

Overview of changes in lightdm 0.9.8

    * GetSeatForCookie and GetSessionForCookie are now deprecated.  They
      remain for now but use the XDG_SEAT_PATH and XDG_SESSION_PATH
      environment variables instead.
    * Change log filenames to be unique across different display types.
    * Fix up script hooks, add regression tests for them
    * Complete removal of X code from the core of LightDM, so it can better
      support various display types
    * Add ability to set the language of a user from the greeter
    * Set LANG variable based on the user language
    * Add language selector into GTK greeter (disabled by default)
    * Allow TCP/IP connections if xserver-allow-tcp is true
    * Allow lightdm --version to be run as non-root
    * Automatically respond to PAM messages without prompts
    * Create 'AddLocalXSeat' D-Bus method, and require root to use 'AddSeat'
    * Fix multi-seat configuration picking the same display number
    * Use correct D-Bus and power interface in liblightdm-qt
    * Run pam_setcred inside the session process so pam_group works
    * Make sure one session is always selected in the GTK greeter

Overview of changes in lightdm 0.9.7

    * Set PAM_TTY to the display name, not the tty device

Overview of changes in lightdm 0.9.6

    * Only unlock displays if switched to from greeter
    * Make log file not system readable
    * Write ~/.Xauthority inside the session process so it cannot be hijacked
    * Set PAM_TTY and PAM_XDISPLAY when opening PAM session
    * Add VNC server support
    * Do not write ~/.dmrc and ~/.Xauthority as root. [CVE-2011-3349]

Overview of changes in lightdm 0.9.5

    * Use accounts service in the daemon if it is available
    * Correctly load seat type in multi seat configuration
    * Add display-setup, session-setup and session-cleanup scripting hooks
    * Fix cancel button in GTK greeter
    * Fix line through GTK greeter menu items
    * Exit daemon if a seat fails which has exit-on-failure set to true
    * Add HasGuestAccount property to seat D-Bus interface
    * Fix XDMCP authorization
    * Update man file

Overview of changes in lightdm 0.9.4

    * lightdm-set-defaults enables tweaking the default session and chosen
      greeter for lightdm. This is useful for derivatives waiting to not ship
      the whole configuration file of lightdm
    * Fix crash in GTK+ greeter when a user is added
    * Move xsessions-directory and xgreeters-directory from [SeatDefaults] to
      [LightDM].  This is a configuration break, but making it on the assumption
      that these settings are not likely to have been overridden.
    * Fix fallback from org.freedesktop.Accounts to passwd format
    * Fix duplicate user entries being shown when using passwd file
    * Add AddSeat D-Bus method for adding dynamic seats
    * Added a dm-tool program that allows user switching and adding seats
    * Allow remote X servers, e.g. launched using dm-tool add-nested-seat
    * Fix bug where sessions were started when the greeter quit and the user
      hadn't been authorized.
    * Fix bug where sessions used the seat bus name
    * Don't allow autologin-username to be set to empty
    * Fix bug where PAM session was not opened before writing to home directory
    * Fix crash when failing to write X authority

Overview of changes in lightdm 0.9.3

    * Unlock ConsoleKit sessions when switching to them
    * Add a gdmflexiserver binary that provides backwards compatibility with
      existing sessions
    * Set XDG_SEAT_PATH and XDG_SESSION_PATH environment variables for sessions.
    * Always set XAUTHORITY environment variable so sudo keeps accessing the
      correct X authority.
    * Connect up lightdm_user_get_logged_in in liblightdm-gobject
    * Ignore sessions that fail TryExec or are hidden
    * Add missing home_directory User property missing in Vala bindings

Overview of changes in lightdm 0.9.2

    * Fix annotation and Vala bindings for getting the UserList singleton
    * Fix GTK+ greeter error label not being shown
    * Don't set SIGQUIT to ignore in child processes
    * Reworked the PAM code as ecryptfs users weren't able to log in.  They
      can now but not sure what changed to fix that!?

Overview of changes in lightdm 0.9.1

    * Fix up translation build system
    * Add a --with-greeter-user configure option
    * Fix greeter-user configuration not being used
    * Abort greeter if attempted to be run as root and greeter-user set
    * Fix setting session in GTK+ greeter

Overview of changes in lightdm 0.9.0

    * Fix invalid XAUTHORITY variable being set for second X server.
    * Fix bug where switching users created X servers without VTs
    * Release a VT when the X server on it stops
    * Greeters are now just standard X sessions that are stored in
      /usr/share/xgreeters.
    * Binaries now installed in /usr/sbin
    * Drop most of the configure options, they aren't necessary
    * Config changes:
      - Major reorginisation of configuration to make it easier to configure and
        understand.  Users should set [SeatDefaults] section with settings for
        all seats, and can override each setting in a per seat configuration.
      - Default seats are now specified using a [Seat:<name>] section.  If no seats
        are specified then one is started.  This can be overridden by setting
        start-default-seat=false in [LightDM].
      - Support setting autologin user to guest account
      - Split the user accounts configuration into /etc/lightdm/users.conf so the
        main config can be private.
      - The default user session is now "default".  Distributions should put a
        symlink to their chosen default or set one in lightdm.conf.
      - XDMCP keys now stored in keys.conf
    * liblightdm API changes:
      - Both libraries are now version 1 and have API and ABI guarantees.
      - Face images are now local paths not URIs
      - liblightdm-gobject now uses lightdm_ prefix instead of ldm_
      - Non-greeter functions are now moved out of the Greeter class
      - connect_to_server() is now called connect_sync and blocks until
        completion.
      - start_session() is now called start_session_sync and blocks until
        completion. The quit signal is removed, and the greeter should quit if
        this method returns TRUE.
      - login() is now called authenticate()
      - Greeters now have hints instead of configuration (greeters should load their
        own configuration from /etc/lightdm if they need it).
      - liblightdm-gobject uses AccountsService if it is available
      - Added regression tests for liblightdm-qt
    * D-Bus API changes:
      - Expose Seats and Sessions on org.freedesktop.DisplayManager
      - Add a CanSwitch property
      - Rename ShowGreeter() to SwitchToGreeter()
    * Greeter changes:
      - Drop "example" from the name of the GTK+ and Qt greeters and make them
        official default greeters.
      - Use GTK3 for GTK+ greeter.
      - Removed the Vala and Python GTK+ greeters, they weren't being well
        maintained.

Overview of changes in lightdm 0.4.4

    * Fix failure to accept XDMCP connections due to invalid assert.
    * Allow minimum-display-number to be set in lightdm.conf and on the command
      line.
    * Session X authority now written to ~/.Xauthority by default.  It can be
      configured to run from the system location by setting
      user-authority-in-system-dir=true in lightdm.conf.
    * When using system authority the authority can be updated by the user.
    * Written X authority files now checks hostname and display number.
    * Enironment is no longer passed through to X servers and sessions, this is
      no longer required now PAM works correctly.
    * liblightdm API changes:
      - Drop ldm_greeter_get_is_first() - it was added for testing and doesn't
        work well.
    * Fix more errors where authentication messages from previous sessions could
      be confused with new sessions.
    * Added XDMCP regression tests.

Overview of changes in lightdm 0.4.3

    * Don't replace Plymouth if it isn't running on a valid VT
    * Allow a null username to log in with - the system will prompt for a
      username.
    * liblightdm API changes:
      - Rename ldm_greeter_provide_secret to ldm_greeter_respond - responses
        may not be secrets.
      - show-prompt signal now has a PromptType field
      - show-message signal now has a MessageType field and takes over
        behaviour of show-error signal
    * Fix error where an authentication failure from a previous session could
      be interpreted as a failure in the current session.
    * Simplify Vala bindings and add missing methods

Overview of changes in lightdm 0.4.2

    * Fix errors communicating with PAM
    * Fix interaction with Plytmouth.
    * Removes the vt option in lightdm.conf, this is no longer required
      and the active is used for the first display if Plymouth is
      detected.  A new option minimum-vt is added to select the first
      VT to be used for other displays.
    * On login switch to an existing session if already logged in with that
      username.
    * Correctly connect up D-Bus interface for user switching

Overview of changes in lightdm 0.4.1

    * Fix linking issue with -z,defs
    * Added guest account support
    * Restart X server if it crashes during a session
    * Don't set language environment variables, use the daemon values
      (system default) and leave it to ~/.profile for users to set these
    * Change greeter library API, starting a session no longer has a language
      option
    * Fix greeter crash when user accounts change

Overview of changes in lightdm 0.4.0

    * Fix crash when child processes quit
    * Fix crash when catching signals
    * Fix crash when session quits after X server
    * Add internal checking for NULL object access
    * Correctly handle signals from external programs (Thanks to Jason Conti)
    * liblightdm API changes:
      - ldm_greeter_start_authentication becomes ldm_greeter_login
      - The existing ldm_greeter_login is now ldm_greeter_start_session
        and the username parameter is not required.
      - Drop ldm_greeter_get_default_layout (X controls the layout)
    * Configuration changes:
      - Use /etc/lightdm/lightdm.conf instead of /etc/lightdm.conf
      - The "displays" item is now called "seats".  LightDM will fallback to
        "displays" if "seats" is not defined, but this is deprecated and will
        be removed by version 1.0.
      - Make X server configuration a separate section and now has new options
    * Automatic login users now use PAM session lightdm-autologin
    * Use org.freedesktop.DisplayManager instead of
      org.lightdm.LightDisplayManager for D-Bus name
    * Add regression tests
    * Allow many more options to be set from the command line

Overview of changes in lightdm 0.3.7

    * Fix autologin broken in 0.3.3

Overview of changes in lightdm 0.3.6

    * Disable Plymouth when starting
    * Allow display vt setting to be set to "active" to start on active VT
    * Fix login in Qt example greeter
    * Fix typo for High Contrast menu item (GTK example greeter)

Overview of changes in lightdm 0.3.5

    * Set working directory when logging in
    * Massive improvements to Qt greeter
    * Fix XDMCP authentication/authorization errors
    * Have the daemon open a connection to a local X server
    * Tidy up some debugging messages
    
Overview of changes in lightdm 0.3.4

    * Updates to liblightdm-qt
    * Fix --with-cache-dir not working
    * Set greeterdir in .pc files to point to where greeter engines should be
      installed

Overview of changes in lightdm 0.3.3

    * Don't run in test-mode if Xephyr cannot be found
    * Fix daemon using 100% CPU after greeter quits
    * Fix crash when users don't have GECOS data
    * Greeters can now detect user add/remove events
    * Fix ConsoleKit support broken with switch to GDBus
    * Correctly clean up X processes on exit
    * Wait for greeter to quit before running user session (fixes problem with
      Compiz)

Overview of changes in lightdm 0.3.2

    * Distribute GTK greeter .ui file

Overview of changes in lightdm 0.3.1

    * Add greeter login_with_defaults method
    * Add example to the name of all the greeters
    * Set the configuration for the default display to use VT 7
    * Fix the vt setting for displays, it was incorrectly named tty
    * Fix crash when load-users is false in UserManager
    * Fix up name of .vapi file so it can be used directly from valac
    * Tidy up Qt library and greeter
    * Move menubar in greeters to top of screen
    * Fix console kit get_can_*() methods
    * Use GtkBuilder for example GTK greeter

Overview of changes in lightdm 0.3.0

    * Correctly pass environment variables through to the session
    * Allow starting virtual terminal to be configured
    * Replace D-Bus greeter communication with a private pipe
    * Use GDBus instead of dbus-glib
    * Use the engine process name instead of a hardcoded value in theme files
    * Rename ldm_greeter_connect to ldm_greeter_connect_to_server so it doesn't
      clash with GObject method name
    * Rename ldm-gtk-greeter to lightdm-gtk-greeter
    * Rename gnome theme to example-gtk-gnome
    * Add more annotations to liblightdm-gobject
    * Add an example PyGObject, Vala and QT greeter
    * Generate metadata for QT libraries
    * Move Webkit greeter into separate module

Overview of changes in lightdm 0.2.3

    * Set correct linking library names in pkg-config files
    * Handle session executables that take arguments

Overview of changes in lightdm 0.2.2

    * Make default themedir work when --prefix is not passed to configure
    * Look for face images in ~/.face and ~/.face.icon
    * Put .vapi file in unversioned vala directory
    * Fix compiling without QT
    * Choose the VT to open the display on
    * Set correct group memberships for sessions (Yves-Alexis Perez)
    * Set permissions on xauthority file so it can only be read by the owning
      user (Yves-Alexis Perez)
    * Set correct permissions on ~/.dmrc (Yves-Alexis Perez)
    * Add --enable-liblightdm-gobject, --enable-liblightdm-qt configure option
    * Set environment variables from PAM (Yves-Alexis Perez)

Overview of changes in lightdm 0.2.1

    * Use "lightdm" as default PAM service and make it configurable
    * Rename libldmgreeter to libldmgreeter-gobject
    * Add libldmgreeter-qt (David Edmundson)
    * Fix gobject-introspection build
    * Renamed libldmgreeter to liblightdm
    * Install a .vapi file

Overview of changes in lightdm 0.2.0

    * Make default user configuration per-display
    * Only automatically login the first time
    * Fix WebKit theme loading and automatic login
    * Do cross fade for sessions that support it
      (set X-LightDM-Supports-Transitions=true in their xsession file)
    * Load user settings from ~/.dmrc
    * Add configuration for default language/layout
    * Change language/layout/session when user selected in GTK+ greeter
    * Set default keyboard layout on first login
    * Don't run all sessions throught /etc/X11/XSession - make the session
      wrapper optional and configurable.
    * Make pkgconfig file require libxklavier
    * Only compile greeters if have dependencies
    * Include ck-connector code to reduce library dependencies
    * Add introspection.m4 to the source tree
    * Support using no greeter user in lightdm.conf
    * Flush writes to main log file
    * Allow non-privilidged user to write greeter log file in /var
    * Fix bugs stopping running greeter as priviledged user (i.e. root)
    * Don't default to running greeters with the GDM user - it may not exist!

Overview of changes in lightdm 0.1.2

    * Write PID file
    * Make user switcher API work
    * Add a AddDisplay D-Bus method to start new displays
    * Feed signals to GLib main loop via a pipe
    * Add an upstart script
    * Make theme files more similar to existing themes
    * Change dbus namespace from org.freedesktop.LightDisplayManager to
      org.lightdm.LightDisplayManager
    * Write debug log to /var/log/lightdm/lightdm.log instead of stdout.  Use
      --debug for the previous behaviour
    * Add exec_prefix into libldmgreeter.pc
    * Change versioned include and pkgconfig files from 1 to 0
    * Add themedir variable into pkgconfig file
    * Connect language list in GTK greeter to login language

Overview of changes in lightdm 0.1.1

    * Change licence of libldmgreeter from GPL to LGPL
    * Write X server and session output to log files
    * Set PATH, DESKTOP_SESSION, GDMSESSION and USERNAME environment variables
    * Run sessions through Xsession
    * Close all X servers on exit
    * Send SIGHUP to X server when returning to greeter (makes all clients quit)
    * Change authorization after a session ends so previous session does not get
      access
    * Make shutdown buttons work in GTK+ greeter
    * Make user manager configurable
    * Make GTK+ greeter show username entry if no user list
    * Hide C and POSIX languages in greeter
    * Load language and layout from .dmrc file

Overview of changes in lightdm 0.1.0

    * Make --test-mode which runs as the current user
    * Support displays acting as XDMCP terminals
    * Support MIT-MAGIC-COOKIE-1 and XDM-AUTHORIZATION-1 authorization
    * Support XDMCP over IPv6

Overview of changes in lightdm 0.0.4

    * Support XDMCP logins
    * Support multi-head
    * Clean up resources on exit
    * Create gettext instance in WebKit greeter

Overview of changes in lightdm 0.0.3

    * Wait for signal from X server before starting session
    * Add language API
    * Add keyboard layout API
    * Add gettext support to the WebKit greeter

Overview of changes in lightdm 0.0.2

    * Fix installation of D-Bus service file
    * Allow DISPLAY env variable to be passed to X server so can run Xephyr
    * Handle no automatic login in webkit theme

Overview of changes in lightdm 0.0.1

    * Initial release<|MERGE_RESOLUTION|>--- conflicted
+++ resolved
@@ -1,13 +1,10 @@
 Overview of changes in lightdm 1.1.3
 
-<<<<<<< HEAD
-    * Add Lock D-Bus method that locks the seat and provides a hint to the
-      greeter to be in lock mode.
-=======
     * Actually return the system default keyboard layout, not just 'us'
     * Add keyboard layout variants to list of keyboard layouts
     * Check accountsservice as well as .dmrc for users' layouts
->>>>>>> 109b0909
+    * Add Lock D-Bus method that locks the seat and provides a hint to the
+      greeter to be in lock mode.
 
 Overview of changes in lightdm 1.1.2
 
