--- conflicted
+++ resolved
@@ -16,14 +16,11 @@
     * Start authentication when scrolling through GTK greeter entries
     * Link liblightdm-qt against QtGui
     * Fix liblightdm-qt crashing when face images are installed
-<<<<<<< HEAD
     * Set correct permissions on session log files
-=======
     * Introduce a lightdm-guest-session-wrapper session command which MAC
       systems like AppArmor and SELinux can use for attaching a restrictive
       policy to guest sessions.
     * Provide an AppArmor profile for guest session lockdown.
->>>>>>> 1cf71b2c
 
 Overview of changes in lightdm 1.0.0
 
