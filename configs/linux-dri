# -*-makefile-*-
# Configuration for linux-dri: Linux DRI hardware drivers for XFree86 & others

include $(TOP)/configs/default

CONFIG_NAME = linux-dri

# Compiler and flags
CC = gcc
CXX = g++

#MKDEP = /usr/X11R6/bin/makedepend
#MKDEP = gcc -M
#MKDEP_OPTIONS = -MF depend

OPT_FLAGS  = -O -g
PIC_FLAGS  = -fPIC

# Add '-DGLX_USE_TLS' to ARCH_FLAGS to enable TLS support.
ARCH_FLAGS ?=

DEFINES = -D_POSIX_SOURCE -D_POSIX_C_SOURCE=199309L -D_SVID_SOURCE \
	-D_BSD_SOURCE -D_GNU_SOURCE \
	-DPTHREADS -DUSE_EXTERNAL_DXTN_LIB=1 -DIN_DRI_DRIVER \
	-DGLX_DIRECT_RENDERING -DGLX_INDIRECT_RENDERING \
	-DHAVE_ALIAS -DHAVE_POSIX_MEMALIGN

X11_INCLUDES = -I/usr/X11R6/include

CFLAGS = -Wall -Wmissing-prototypes -std=c99 -ffast-math \
	$(OPT_FLAGS) $(PIC_FLAGS) $(ARCH_FLAGS) $(DEFINES) $(ASM_FLAGS)

CXXFLAGS = -Wall $(OPT_FLAGS) $(PIC_FLAGS) $(ARCH_FLAGS) $(DEFINES)


ASM_SOURCES = 

# Library/program dependencies
EXTRA_LIB_PATH=-L/usr/X11R6/lib

LIBDRM_CFLAGS = $(shell pkg-config --cflags libdrm)
LIBDRM_LIB = $(shell pkg-config --libs libdrm)
DRI_LIB_DEPS  = $(EXTRA_LIB_PATH) -lm -lpthread -lexpat -ldl $(LIBDRM_LIB)
GL_LIB_DEPS   = $(EXTRA_LIB_PATH) -lX11 -lXext -lXxf86vm -lXdamage -lXfixes \
		-lm -lpthread -ldl \
                $(LIBDRM_LIB)


# This is now 0 by default since it seems to confuse the hell out of people
# and generate a lot of extra noise on bugzilla.  If you need to build with
# EGL, do 'make linux-dri USING_EGL=1'

USING_EGL=0

# Directories
ifeq ($(USING_EGL), 1)
SRC_DIRS = egl glx/x11 gallium mesa glu glut/glx glw
PROGRAM_DIRS = egl
else
SRC_DIRS = glx/x11 gallium mesa glu glut/glx glw
PROGRAM_DIRS =
endif

DRIVER_DIRS = dri
WINDOW_SYSTEM=dri

# gamma are missing because they have not been converted to use the new
# interface.
<<<<<<< HEAD
DRI_DIRS = nouveau_winsys
=======
DRI_DIRS = intel 
>>>>>>> 3344be03
<|MERGE_RESOLUTION|>--- conflicted
+++ resolved
@@ -66,8 +66,4 @@
 
 # gamma are missing because they have not been converted to use the new
 # interface.
-<<<<<<< HEAD
-DRI_DIRS = nouveau_winsys
-=======
-DRI_DIRS = intel 
->>>>>>> 3344be03
+DRI_DIRS = intel 