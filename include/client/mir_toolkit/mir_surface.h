/*
 * Copyright © 2012-2014 Canonical Ltd.
 *
 * This program is free software: you can redistribute it and/or modify it
 * under the terms of the GNU Lesser General Public License version 3,
 * as published by the Free Software Foundation.
 *
 * This program is distributed in the hope that it will be useful,
 * but WITHOUT ANY WARRANTY; without even the implied warranty of
 * MERCHANTABILITY or FITNESS FOR A PARTICULAR PURPOSE.  See the
 * GNU Lesser General Public License for more details.
 *
 * You should have received a copy of the GNU Lesser General Public License
 * along with this program.  If not, see <http://www.gnu.org/licenses/>.
 *
 */

#ifndef MIR_TOOLKIT_MIR_SURFACE_H_
#define MIR_TOOLKIT_MIR_SURFACE_H_

#include <mir_toolkit/mir_native_buffer.h>
#include <mir_toolkit/client_types.h>
#include <mir_toolkit/common.h>
#include <mir_toolkit/mir_cursor_configuration.h>

#ifdef __cplusplus
/**
 * \addtogroup mir_toolkit
 * @{
 */
extern "C" {
#endif

/**
 * Request a new Mir surface on the supplied connection with the supplied
 * parameters. The returned handle remains valid until the surface has been
 * released.
 *   \warning callback could be called from another thread. You must do any
 *            locking appropriate to protect your data accessed in the
 *            callback.
 *   \param [in] connection          The connection
 *   \param [in] surface_parameters  Request surface parameters
 *   \param [in] callback            Callback function to be invoked when
 *                                   request completes
 *   \param [in,out] context         User data passed to the callback function
 *   \return                         A handle that can be passed to
 *                                   mir_wait_for
 */
MIR_API MirWaitHandle *mir_connection_create_surface(
    MirConnection *connection,
    MirSurfaceParameters const *surface_parameters,
    mir_surface_callback callback,
    void *context);

/**
 * Create a surface like in mir_connection_create_surface(), but also wait for
 * creation to complete and return the resulting surface.
 *   \param [in] connection  The connection
 *   \param [in] params      Parameters describing the desired surface
 *   \return                 The resulting surface
 */
MIR_API MirSurface *mir_connection_create_surface_sync(
    MirConnection *connection,
    MirSurfaceParameters const *params);

/**
 * Set the event handler to be called when events arrive for a surface.
 *   \warning event_handler could be called from another thread. You must do
 *            any locking appropriate to protect your data accessed in the
 *            callback. There is also a chance that different events will be
 *            called back in different threads, for the same surface,
 *            simultaneously.
 *   \param [in] surface        The surface
 *   \param [in] event_handler  The event handler to call
 */
MIR_API void mir_surface_set_event_handler(MirSurface *surface,
					   MirEventDelegate const *event_handler);

/**
 * Get a window type that can be used for OpenGL ES 2.0 acceleration.
 *   \param [in] surface  The surface
 *   \return              An EGLNativeWindowType that the client can use
 */
MIR_API MirEGLNativeWindowType mir_surface_get_egl_native_window(MirSurface *surface);

/**
 * Test for a valid surface
 *   \param [in] surface  The surface
 *   \return              True if the supplied surface is valid, or
 *                        false otherwise.
 */
MIR_API MirBool mir_surface_is_valid(MirSurface *surface);

/**
 * Retrieve a text description of the error. The returned string is owned by
 * the library and remains valid until the surface or the associated
 * connection has been released.
 *   \param [in] surface  The surface
 *   \return              A text description of any error resulting in an
 *                        invalid surface, or the empty string "" if the
 *                        connection is valid.
 */
MIR_API char const *mir_surface_get_error_message(MirSurface *surface);

/**
 * Get a surface's parameters.
 *   \pre                     The surface is valid
 *   \param [in] surface      The surface
 *   \param [out] parameters  Structure to be populated
 */
MIR_API void mir_surface_get_parameters(MirSurface *surface, MirSurfaceParameters *parameters);

/**
 * Get the underlying platform type so the buffer obtained in "raw" representation
 * in mir_surface_get_current_buffer() can be understood
 *   \pre                     The surface is valid
 *   \param [in] surface      The surface
 *   \return                  One of mir_platform_type_android or mir_platform_type_gbm
 */
MIR_API MirPlatformType mir_surface_get_platform_type(MirSurface *surface);

/**
 * Get a surface's buffer in "raw" representation.
 *   \pre                         The surface is valid
 *   \param [in] surface          The surface
 *   \param [out] buffer_package  Structure to be populated
 */
MIR_API void mir_surface_get_current_buffer(MirSurface *surface, MirNativeBuffer **buffer_package);

/**
 * Get a surface's graphics_region, i.e., map the graphics buffer to main
 * memory.
 *   \pre                          The surface is valid
 *   \param [in] surface           The surface
 *   \param [out] graphics_region  Structure to be populated
 */
MIR_API void mir_surface_get_graphics_region(
    MirSurface *surface,
    MirGraphicsRegion *graphics_region);

/**
 * Advance a surface's buffer. The returned handle remains valid until the next
 * call to mir_surface_swap_buffers, until the surface has been released or the
 * connection to the server has been released.
 *   \warning callback could be called from another thread. You must do any
 *            locking appropriate to protect your data accessed in the
 *            callback.
 *   \param [in] surface      The surface
 *   \param [in] callback     Callback function to be invoked when the request
 *                            completes
 *   \param [in,out] context  User data passed to the callback function
 *   \return                  A handle that can be passed to mir_wait_for
 */
MIR_API MirWaitHandle *mir_surface_swap_buffers(
    MirSurface *surface,
    mir_surface_callback callback,
    void *context);

/**
 * Advance a surface's buffer as in mir_surface_swap_buffers(), but also wait
 * for the operation to complete.
 *   \param [in] surface  The surface whose buffer to advance
 */
MIR_API void mir_surface_swap_buffers_sync(MirSurface *surface);

/**
 * Release the supplied surface and any associated buffer. The returned wait
 * handle remains valid until the connection to the server is released.
 *   \warning callback could be called from another thread. You must do any
 *            locking appropriate to protect your data accessed in the
 *            callback.
 *   \param [in] surface      The surface
 *   \param [in] callback     Callback function to be invoked when the request
 *                            completes
 *   \param [in,out] context  User data passed to the callback function
 *   \return                  A handle that can be passed to mir_wait_for
 */
MIR_API MirWaitHandle *mir_surface_release(
    MirSurface *surface,
    mir_surface_callback callback,
    void *context);

/**
 * Release the specified surface like in mir_surface_release(), but also wait
 * for the operation to complete.
 *   \param [in] surface  The surface to be released
 */
MIR_API void mir_surface_release_sync(MirSurface *surface);

/**
 * \deprecated Use mir_debug_surface_id()
 */
__attribute__((__deprecated__("Use mir_debug_surface_id()")))
MIR_API int mir_surface_get_id(MirSurface *surface);

/**
 * Set the type (purpose) of a surface. This is not guaranteed to always work
 * with some shell types (e.g. phone/tablet UIs). As such, you may have to
 * wait on the function and check the result using mir_surface_get_type.
 *   \param [in] surface  The surface to operate on
 *   \param [in] type     The new type of the surface
 *   \return              A wait handle that can be passed to mir_wait_for
 */
MIR_API MirWaitHandle* mir_surface_set_type(MirSurface *surface, MirSurfaceType type);

/**
 * Get the type (purpose) of a surface.
 *   \param [in] surface  The surface to query
 *   \return              The type of the surface
 */
MIR_API MirSurfaceType mir_surface_get_type(MirSurface *surface);

/**
 * Change the state of a surface.
 *   \param [in] surface  The surface to operate on
 *   \param [in] state    The new state of the surface
 *   \return              A wait handle that can be passed to mir_wait_for
 */
MIR_API MirWaitHandle* mir_surface_set_state(MirSurface *surface,
                                     MirSurfaceState state);

/**
 * Get the current state of a surface.
 *   \param [in] surface  The surface to query
 *   \return              The state of the surface
 */
MIR_API MirSurfaceState mir_surface_get_state(MirSurface *surface);

/**
 * Set the swapinterval for mir_surface_swap_buffers. EGL users should use
 * eglSwapInterval directly.
 * At the time being, only swapinterval of 0 or 1 is supported.
 *   \param [in] surface  The surface to operate on
 *   \param [in] interval The number of vblank signals that
 *                        mir_surface_swap_buffers will wait for
 *   \return              A wait handle that can be passed to mir_wait_for,
 *                        or NULL if the interval could not be supported
 */
MIR_API MirWaitHandle* mir_surface_set_swapinterval(MirSurface* surface, int interval);

/**
 * Query the swapinterval that the surface is operating with.
 * The default interval is 1.
 *   \param [in] surface  The surface to operate on
 *   \return              The swapinterval value that the client is operating with.
 *                        Returns -1 if surface is invalid.
 */
MIR_API int mir_surface_get_swapinterval(MirSurface* surface);

/**
 * Query the DPI value of the surface (dots per inch). This will vary depending
 * on the physical display configuration and where the surface is within it.
 *   \return  The DPI of the surface, or zero if unknown.
 */
<<<<<<< HEAD
MIR_API int mir_surface_get_dpi(MirSurface* surface);
=======
int mir_surface_get_dpi(MirSurface* surface);
    
/**
 * Query the focus state for a surface.
 *   \param [in] surface The surface to operate on
 *   \return             The focus state of said surface
 */
MirSurfaceFocusState mir_surface_get_focus(MirSurface *surface);

/**
 * Query the visibility state for a surface.
 *   \param [in] surface The surface to operate on
 *   \return             The visibility state of said surface
 */
MirSurfaceVisibility mir_surface_get_visibility(MirSurface *surface);
>>>>>>> 92657f6d

/**
 * Choose the cursor state for a surface: whether a cursor is shown, 
 * and which cursor if so.
 *    \param [in] surface    The surface to operate on
 *    \param [in] parameters The configuration parameters obtained
 *                           from mir_cursor* family of functions.
 *    \return                A wait handle that can be passed to mir_wait_for,
 *                           or NULL if parameters is invalid.
 *
 */
MIR_API MirWaitHandle* mir_surface_configure_cursor(MirSurface *surface, MirCursorConfiguration const* parameters);

/**
 * Get the orientation of a surface.
 *   \param [in] surface  The surface to query
 *   \return              The orientation of the surface
 */
MIR_API MirOrientation mir_surface_get_orientation(MirSurface *surface);

#ifdef __cplusplus
}
/**@}*/
#endif

#endif /* MIR_TOOLKIT_MIR_SURFACE_H_ */<|MERGE_RESOLUTION|>--- conflicted
+++ resolved
@@ -252,25 +252,21 @@
  * on the physical display configuration and where the surface is within it.
  *   \return  The DPI of the surface, or zero if unknown.
  */
-<<<<<<< HEAD
 MIR_API int mir_surface_get_dpi(MirSurface* surface);
-=======
-int mir_surface_get_dpi(MirSurface* surface);
     
 /**
  * Query the focus state for a surface.
  *   \param [in] surface The surface to operate on
  *   \return             The focus state of said surface
  */
-MirSurfaceFocusState mir_surface_get_focus(MirSurface *surface);
+MIR_API MirSurfaceFocusState mir_surface_get_focus(MirSurface *surface);
 
 /**
  * Query the visibility state for a surface.
  *   \param [in] surface The surface to operate on
  *   \return             The visibility state of said surface
  */
-MirSurfaceVisibility mir_surface_get_visibility(MirSurface *surface);
->>>>>>> 92657f6d
+MIR_API MirSurfaceVisibility mir_surface_get_visibility(MirSurface *surface);
 
 /**
  * Choose the cursor state for a surface: whether a cursor is shown, 
