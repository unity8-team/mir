--- conflicted
+++ resolved
@@ -44,19 +44,6 @@
     void *context);
 
 /**
-<<<<<<< HEAD
- * Add a prompt provider process id to the prompt session
- *   \param [in] prompt_session  The prompt session
- *   \param [in] provider_pid    The process id of the prompt provider to add
- *   \return                     True if the process id was added, false otherwise
- */
-MIR_API MirBool mir_prompt_session_add_prompt_provider_sync(
-    MirPromptSession *prompt_session,
-    pid_t provider_pid);
-
-/**
-=======
->>>>>>> 310713c6
  * Allocate some FDs for prompt providers to connect on
  *
  * Prompt helpers need to allocate connection FDs it will pass to
