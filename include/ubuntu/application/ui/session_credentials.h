/*
 * Copyright © 2012 Canonical Ltd.
 *
 * This program is free software: you can redistribute it and/or modify
 * it under the terms of the GNU Lesser General Public License version 3 as
 * published by the Free Software Foundation.
 *
 * This program is distributed in the hope that it will be useful,
 * but WITHOUT ANY WARRANTY; without even the implied warranty of
 * MERCHANTABILITY or FITNESS FOR A PARTICULAR PURPOSE.  See the
 * GNU Lesser General Public License for more details.
 *
 * You should have received a copy of the GNU Lesser General Public License
 * along with this program.  If not, see <http://www.gnu.org/licenses/>.
 *
 * Authored by: Thomas Voß <thomas.voss@canonical.com>
 */
#ifndef UBUNTU_APPLICATION_UI_SESSION_CREDENTIALS_H_
#define UBUNTU_APPLICATION_UI_SESSION_CREDENTIALS_H_

#include "ubuntu_application_ui.h"

#include <cstdio>

namespace ubuntu
{
namespace application
{
namespace ui
{
/**
 * Specifies the session type.  
 * \attention System sessions require special privileged to be registered with the service providers.
 */
enum SessionType
{
    user_session_type = USER_SESSION_TYPE,
    system_session_type = SYSTEM_SESSION_TYPE
};

<<<<<<< HEAD
/**
 * Specifies whether the application tolerates a menubar when in fullscreen mode.
 */
=======
enum RunningState
{
    process_stopped = PROCESS_STOPPED,
    process_running = PROCESS_RUNNING
};

>>>>>>> 7291257c
enum MenuBarSupport
{
    application_supports_overlayed_menubar = APPLICATION_SUPPORTS_OVERLAYED_MENUBAR,
    application_does_not_support_overlayed_menubar = APPLICATION_DOES_NOT_SUPPORT_OVERLAYED_MENUBAR
};

/**
 * Bundles information about an application instance.
 */
class SessionCredentials
{
public:
    SessionCredentials(::SessionCredentials* parent) : parent(parent)
    {
    }

    SessionType session_type() const
    {
        return static_cast<SessionType>(parent->session_type);
    }

    const char* application_name() const
    {
        return parent->application_name;
    }

    
private:
    ::SessionCredentials* parent;
};
}
}
}

#endif // UBUNTU_APPLICATION_UI_SESSION_CREDENTIALS_H_<|MERGE_RESOLUTION|>--- conflicted
+++ resolved
@@ -38,18 +38,15 @@
     system_session_type = SYSTEM_SESSION_TYPE
 };
 
-<<<<<<< HEAD
-/**
- * Specifies whether the application tolerates a menubar when in fullscreen mode.
- */
-=======
 enum RunningState
 {
     process_stopped = PROCESS_STOPPED,
     process_running = PROCESS_RUNNING
 };
 
->>>>>>> 7291257c
+/**
+ * Specifies whether the application tolerates a menubar when in fullscreen mode.
+ */
 enum MenuBarSupport
 {
     application_supports_overlayed_menubar = APPLICATION_SUPPORTS_OVERLAYED_MENUBAR,
