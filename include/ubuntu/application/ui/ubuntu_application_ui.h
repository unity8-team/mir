--- conflicted
+++ resolved
@@ -41,25 +41,21 @@
         SYSTEM_SESSION_TYPE = 1 /**< A system session that requires elevated privileges.*/
     } SessionType;
 
+    /** Models the running state of a process. */
+    typedef enum
+    {
+        PROCESS_STOPPED = 0, /**< Process is stopped (SIGSTOP). */
+        PROCESS_RUNNING = 1 /**< Process is running normally. */
+    } RunningState;
+
     /**
      * Specifies whether the application tolerates a menubar when in fullscreen mode.
      * \ingroup ui_access
      */
     typedef enum
     {
-<<<<<<< HEAD
         APPLICATION_SUPPORTS_OVERLAYED_MENUBAR = 0, /**< App allows for an overlayed menubar in fullscreen mode. */
         APPLICATION_DOES_NOT_SUPPORT_OVERLAYED_MENUBAR = 1 /**< App does not allow an overlayer menubar in fullscreen mode, i.e., a user pinning the menubar results in the app being maximized. */
-=======
-        PROCESS_STOPPED = 0,
-        PROCESS_RUNNING = 1
-    } RunningState;
-
-    typedef enum
-    {
-        APPLICATION_SUPPORTS_OVERLAYED_MENUBAR = 0,
-        APPLICATION_DOES_NOT_SUPPORT_OVERLAYED_MENUBAR = 1
->>>>>>> 7291257c
     } MenuBarSupport;
 
     /**
@@ -119,30 +115,19 @@
         MAX_APPLICATION_NAME_LENGTH = 512
     };
 
-<<<<<<< HEAD
-    /**
-     * Bundles information about an application instance.
-     * \ingroup ui_access
-     */
-    typedef struct
-    {
-        typedef void (*on_application_resumed)(void* ctx);
-        typedef void (*on_application_suspended)(void* ctx);
-=======
     typedef void (*on_application_resumed)(void* ctx);
     typedef void (*on_application_suspended)(void* ctx);
->>>>>>> 7291257c
 
     typedef void (*on_application_focused)(void* ctx);
     typedef void (*on_application_unfocused)(void* ctx);
 
-<<<<<<< HEAD
+    /**
+     * Bundles information about an application instance.
+     * \ingroup ui_access
+     */    
+    typedef struct
+    {
         /** Specifies the session type */
-=======
-    typedef struct
-    {
-        // Application-specific settings
->>>>>>> 7291257c
         SessionType session_type;
         /** Per-application instance menu-bar support */
         MenuBarSupport menu_bar_support;
