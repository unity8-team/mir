/*
 * Copyright © 2013 Canonical Ltd.
 *
 * This program is free software: you can redistribute it and/or modify
 * it under the terms of the GNU Lesser General Public License version 3 as
 * published by the Free Software Foundation.
 *
 * This program is distributed in the hope that it will be useful,
 * but WITHOUT ANY WARRANTY; without even the implied warranty of
 * MERCHANTABILITY or FITNESS FOR A PARTICULAR PURPOSE.  See the
 * GNU Lesser General Public License for more details.
 *
 * You should have received a copy of the GNU Lesser General Public License
 * along with this program.  If not, see <http://www.gnu.org/licenses/>.
 *
 * Authored by: Thomas Voß <thomas.voss@canonical.com>
 */

#ifndef UBUNTU_APPLICATION_LOCATION_SERVICE_H_
#define UBUNTU_APPLICATION_LOCATION_SERVICE_H_

<<<<<<< HEAD
#include "ubuntu/application/location/controller.h"
#include "ubuntu/application/location/session.h"
=======
#include <ubuntu/visibility.h>

#include <ubuntu/application/location/session.h>
>>>>>>> 540ac7a6

#ifdef __cplusplus
extern "C"
{
#endif
    /**
     * \defgroup location_service Functions and types to provide location services to applications.
     *
     *  Applications in Ubuntu do not access positioning hardware
     *  directly but instead rely on a system-wide location service to
     *  be provided with position, heading and velocity updates. An
     *  application that wants to receive position, heading or
     *  velocity updates needs to start a session with the location
     *  service and specify its requirements with the help
     *  UALocationServiceRequirementsFlags. After the session has been
     *  created, position, heading and velocity updates need to be
     *  started by the application for its session. The actual updates
     *  are delivered via callbacks. Please note that the location
     *  service caches updates as good as possible. That is, if an
     *  application is only interested in a single position fix, and a
     *  reasonable fix is already known to the service, the
     *  information is immediately delivered to the application when
     *  the respecitve updates are started.
     *
     */

    /**
     * \brief Application-specific requirements.
     * \ingroup location_service
     */
    typedef enum
    {
        UA_LOCATION_SERVICE_REQUIRE_ALTITUDE = 1 << 0, /**< The application requires altitude updates. */
        UA_LOCATION_SERVICE_REQUIRE_HEADING = 1 << 1, /**< The application requires heading updates. */
        UA_LOCATION_SERVICE_REQUIRE_VELOCITY = 1 << 2 /**< The application requires velocity updates. */
    } UbuntuApplicationLocationServiceRequirement;

    typedef UbuntuApplicationLocationServiceRequirement UALocationServiceRequirement;

    /**
     * \brief Bitfield type for summarizing an application's requirements.
     * \ingroup location_service
     */
    typedef unsigned int UALocationServiceRequirementsFlags;

    /**
     * \brief Creates a new session with the location service for low positional accuracy requirements.
     * \ingroup location_service
     * \returns A new session or NULL if the requirements cannot be
     * satisfied or if the app lacks permissions to access the
     * location service.
     * \param[in] Bitfield describing the application's requirements.
     */
    UBUNTU_DLL_PUBLIC UALocationServiceSession*
    ua_location_service_create_session_for_low_accuracy(
        UALocationServiceRequirementsFlags flags);

    /**
     * \brief Creates a new session with the location service for high positional accuracy requirements.
     * \ingroup location_service
     * \returns A new session or NULL if the requirements cannot be
     * satisfied or if the app lacks permissions to access the
     * location service.
     * \param[in] Bitfield describing the application's requirements.
     */
    UBUNTU_DLL_PUBLIC UALocationServiceSession*
    ua_location_service_create_session_for_high_accuracy(
        UALocationServiceRequirementsFlags flags);

    /**
     * \brief Creates a new controller for the location service.
     * \ingroup location_service
     * \returns A controller or NULL if the calling process does not
     * have sufficient privileges.
     */
    UALocationServiceController*
    ua_location_service_create_controller();

#ifdef __cplusplus
}
#endif

#endif // UBUNTU_APPLICATION_LOCATION_SERVICE_H_<|MERGE_RESOLUTION|>--- conflicted
+++ resolved
@@ -19,14 +19,10 @@
 #ifndef UBUNTU_APPLICATION_LOCATION_SERVICE_H_
 #define UBUNTU_APPLICATION_LOCATION_SERVICE_H_
 
-<<<<<<< HEAD
-#include "ubuntu/application/location/controller.h"
-#include "ubuntu/application/location/session.h"
-=======
 #include <ubuntu/visibility.h>
 
+#include <ubuntu/application/location/controller.h>
 #include <ubuntu/application/location/session.h>
->>>>>>> 540ac7a6
 
 #ifdef __cplusplus
 extern "C"
@@ -102,7 +98,7 @@
      * \returns A controller or NULL if the calling process does not
      * have sufficient privileges.
      */
-    UALocationServiceController*
+    UBUNTU_DLL_PUBLIC UALocationServiceController*
     ua_location_service_create_controller();
 
 #ifdef __cplusplus
