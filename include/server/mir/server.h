--- conflicted
+++ resolved
@@ -31,11 +31,7 @@
 namespace compositor { class Compositor; class DisplayBufferCompositorFactory; }
 namespace frontend { class SessionAuthorizer; class Session; class SessionMediatorReport; }
 namespace graphics { class Cursor; class Platform; class Display; class GLConfig; class DisplayConfigurationPolicy; }
-<<<<<<< HEAD
-namespace input { class InputRegion; class CompositeEventFilter; class InputDispatcher; class CursorListener; class TouchVisualizer; }
-=======
-namespace input { class CompositeEventFilter; class InputDispatcher; class CursorListener; class TouchVisualizer; class InputDeviceHub;}
->>>>>>> 262ee23f
+namespace input { class InputRegion; class CompositeEventFilter; class InputDispatcher; class CursorListener; class TouchVisualizer; class InputDeviceHub;}
 namespace logging { class Logger; }
 namespace options { class Option; }
 namespace shell
