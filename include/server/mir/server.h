--- conflicted
+++ resolved
@@ -26,17 +26,7 @@
 {
 namespace compositor { class Compositor; }
 namespace frontend { class SessionAuthorizer; }
-<<<<<<< HEAD
-namespace graphics
-{
-class Display;
-class DisplayConfigurationPolicy;
-class GLConfig;
-class Platform;
-}
-=======
 namespace graphics { class Platform; class Display; class GLConfig; class DisplayConfigurationPolicy; }
->>>>>>> a51df6c0
 namespace input { class CompositeEventFilter; class InputDispatcher; class CursorListener; }
 namespace options { class Option; }
 namespace shell { class FocusSetter; class DisplayLayout; }
@@ -227,11 +217,7 @@
     template<typename T> using Wrapper = std::function<std::shared_ptr<T>(std::shared_ptr<T> const&)>;
 
     /// Sets a wrapper functor for creating the display configuration policy.
-<<<<<<< HEAD
-    void wrap_display_configuration_policy(std::function<std::shared_ptr<graphics::DisplayConfigurationPolicy>(std::shared_ptr<graphics::DisplayConfigurationPolicy> const& wrapped)> const& wrapper);
-=======
     void wrap_display_configuration_policy(Wrapper<graphics::DisplayConfigurationPolicy> const& wrapper);
->>>>>>> a51df6c0
 
     /// Sets a wrapper functor for creating the session coordinator.
     void wrap_session_coordinator(Wrapper<scene::SessionCoordinator> const& wrapper);
