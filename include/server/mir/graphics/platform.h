/*
 * Copyright © 2012 Canonical Ltd.
 *
 * This program is free software: you can redistribute it and/or modify it
 * under the terms of the GNU General Public License version 3,
 * as published by the Free Software Foundation.
 *
 * This program is distributed in the hope that it will be useful,
 * but WITHOUT ANY WARRANTY; without even the implied warranty of
 * MERCHANTABILITY or FITNESS FOR A PARTICULAR PURPOSE.  See the
 * GNU General Public License for more details.
 *
 * You should have received a copy of the GNU General Public License
 * along with this program.  If not, see <http://www.gnu.org/licenses/>.
 *
 * Authored by:
 *   Thomas Guest  <thomas.guest@canonical.com>
 */

#ifndef MIR_GRAPHICS_PLATFORM_H_
#define MIR_GRAPHICS_PLATFORM_H_

#include <memory>

namespace mir
{
namespace protobuf
{
class Buffer;
}
namespace frontend
{
class Surface;
}
namespace compositor
{
class GraphicBufferAllocator;
class Buffer;
}

/// Graphics subsystem. Mediates interaction between core system and
/// the graphics environment.
namespace graphics
{

class Display;
struct PlatformIPCPackage;
class BufferInitializer;
class InternalClient;
class DisplayReport;

/// Interface to platform specific support for graphics operations.
class Platform
{
public:
    Platform() = default;
    Platform(const Platform& p) = delete;
    Platform& operator=(const Platform& p) = delete;

    virtual std::shared_ptr<compositor::GraphicBufferAllocator> create_buffer_allocator(
        std::shared_ptr<BufferInitializer> const& buffer_initializer) = 0;
    virtual std::shared_ptr<Display> create_display() = 0;
    virtual std::shared_ptr<PlatformIPCPackage> get_ipc_package() = 0;
<<<<<<< HEAD
    virtual void fill_ipc_package(protobuf::Buffer* response,
            std::shared_ptr<compositor::Buffer> const& buffer) const = 0;
    
    virtual std::shared_ptr<InternalClient> create_internal_client(std::shared_ptr<frontend::Surface> const&) = 0;
=======
    virtual std::shared_ptr<InternalClient> create_internal_client() = 0;
>>>>>>> 25883df2
};

// Create and return a new graphics platform.
std::shared_ptr<Platform> create_platform(std::shared_ptr<DisplayReport> const& report);

}
}

#endif // MIR_GRAPHICS_PLATFORM_H_<|MERGE_RESOLUTION|>--- conflicted
+++ resolved
@@ -61,14 +61,10 @@
         std::shared_ptr<BufferInitializer> const& buffer_initializer) = 0;
     virtual std::shared_ptr<Display> create_display() = 0;
     virtual std::shared_ptr<PlatformIPCPackage> get_ipc_package() = 0;
-<<<<<<< HEAD
     virtual void fill_ipc_package(protobuf::Buffer* response,
             std::shared_ptr<compositor::Buffer> const& buffer) const = 0;
     
-    virtual std::shared_ptr<InternalClient> create_internal_client(std::shared_ptr<frontend::Surface> const&) = 0;
-=======
     virtual std::shared_ptr<InternalClient> create_internal_client() = 0;
->>>>>>> 25883df2
 };
 
 // Create and return a new graphics platform.
