/*
 * Copyright © 2012 Canonical Ltd.
 *
 * This program is free software: you can redistribute it and/or modify it
 * under the terms of the GNU General Public License version 3,
 * as published by the Free Software Foundation.
 *
 * This program is distributed in the hope that it will be useful,
 * but WITHOUT ANY WARRANTY; without even the implied warranty of
 * MERCHANTABILITY or FITNESS FOR A PARTICULAR PURPOSE.  See the
 * GNU General Public License for more details.
 *
 * You should have received a copy of the GNU General Public License
 * along with this program.  If not, see <http://www.gnu.org/licenses/>.
 *
 * Authored by: Alan Griffiths <alan@octopull.co.uk>
 */
#ifndef MIR_SERVER_CONFIGURATION_H_
#define MIR_SERVER_CONFIGURATION_H_

#include <memory>

namespace mir
{
namespace compositor
{
class Compositor;
}
namespace frontend
{
class Connector;
class Shell;
}
namespace shell
{
class SessionContainer;
}
namespace graphics
{
class Display;
class DisplayConfigurationPolicy;
class Platform;
}
namespace input
{
class InputManager;
class InputDispatcher;
class EventFilter;
class InputConfiguration;
}
namespace scheduler
{
class MainLoop;
<<<<<<< HEAD
class AlarmLoop;
}
=======
class Loop;
>>>>>>> aad013c4
class ServerStatusListener;
class DisplayChanger;
class EmergencyCleanup;

class ServerConfiguration
{
public:
    // TODO most of these interfaces are wider DisplayServer needs...
    // TODO ...some or all of them need narrowing
    virtual std::shared_ptr<frontend::Connector> the_connector() = 0;
    virtual std::shared_ptr<graphics::Display> the_display() = 0;
    virtual std::shared_ptr<compositor::Compositor> the_compositor() = 0;
    virtual std::shared_ptr<input::InputManager> the_input_manager() = 0;
    virtual std::shared_ptr<input::InputDispatcher> the_input_dispatcher() = 0;
<<<<<<< HEAD
    virtual std::shared_ptr<scheduler::MainLoop> the_main_loop() = 0;
    virtual std::shared_ptr<scheduler::AlarmLoop> the_alarm_loop() = 0;
=======
    virtual std::shared_ptr<MainLoop> the_main_loop() = 0;
    virtual std::shared_ptr<Loop> the_timer_loop() = 0;
>>>>>>> aad013c4
    virtual std::shared_ptr<ServerStatusListener> the_server_status_listener() = 0;
    virtual std::shared_ptr<DisplayChanger> the_display_changer() = 0;
    virtual std::shared_ptr<graphics::Platform>  the_graphics_platform() = 0;
    virtual std::shared_ptr<input::InputConfiguration> the_input_configuration() = 0;
    virtual std::shared_ptr<EmergencyCleanup> the_emergency_cleanup() = 0;

protected:
    ServerConfiguration() = default;
    virtual ~ServerConfiguration() { /* TODO: make nothrow */ }

    ServerConfiguration(ServerConfiguration const&) = delete;
    ServerConfiguration& operator=(ServerConfiguration const&) = delete;
};
}


#endif /* MIR_SERVER_CONFIGURATION_H_ */<|MERGE_RESOLUTION|>--- conflicted
+++ resolved
@@ -51,12 +51,8 @@
 namespace scheduler
 {
 class MainLoop;
-<<<<<<< HEAD
-class AlarmLoop;
+class Loop;
 }
-=======
-class Loop;
->>>>>>> aad013c4
 class ServerStatusListener;
 class DisplayChanger;
 class EmergencyCleanup;
@@ -71,13 +67,8 @@
     virtual std::shared_ptr<compositor::Compositor> the_compositor() = 0;
     virtual std::shared_ptr<input::InputManager> the_input_manager() = 0;
     virtual std::shared_ptr<input::InputDispatcher> the_input_dispatcher() = 0;
-<<<<<<< HEAD
     virtual std::shared_ptr<scheduler::MainLoop> the_main_loop() = 0;
-    virtual std::shared_ptr<scheduler::AlarmLoop> the_alarm_loop() = 0;
-=======
-    virtual std::shared_ptr<MainLoop> the_main_loop() = 0;
-    virtual std::shared_ptr<Loop> the_timer_loop() = 0;
->>>>>>> aad013c4
+    virtual std::shared_ptr<scheduler::Loop> the_alarm_loop() = 0;
     virtual std::shared_ptr<ServerStatusListener> the_server_status_listener() = 0;
     virtual std::shared_ptr<DisplayChanger> the_display_changer() = 0;
     virtual std::shared_ptr<graphics::Platform>  the_graphics_platform() = 0;
