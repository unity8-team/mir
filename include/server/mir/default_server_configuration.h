/*
 * Copyright © 2012-2014 Canonical Ltd.
 *
 * This program is free software: you can redistribute it and/or modify it
 * under the terms of the GNU General Public License version 3,
 * as published by the Free Software Foundation.
 *
 * This program is distributed in the hope that it will be useful,
 * but WITHOUT ANY WARRANTY; without even the implied warranty of
 * MERCHANTABILITY or FITNESS FOR A PARTICULAR PURPOSE.  See the
 * GNU General Public License for more details.
 *
 * You should have received a copy of the GNU General Public License
 * along with this program.  If not, see <http://www.gnu.org/licenses/>.
 *
 * Authored by: Alan Griffiths <alan@octopull.co.uk>
 */
#ifndef MIR_DEFAULT_SERVER_CONFIGURATION_H_
#define MIR_DEFAULT_SERVER_CONFIGURATION_H_

#include "mir/cached_ptr.h"
#include "mir/server_configuration.h"

#include <memory>
#include <string>

namespace android
{
class InputDispatcherInterface;
class InputDispatcherPolicyInterface;
}

namespace droidinput = android;

namespace mir
{
class ServerActionQueue;

namespace compositor
{
class Renderer;
class BufferStreamFactory;
class Scene;
class Drawer;
class DisplayBufferCompositorFactory;
class Compositor;
class RendererFactory;
class CompositorReport;
class FrameDroppingPolicyFactory;
}
namespace frontend
{
class Shell;
class Connector;
class ConnectorReport;
class ProtobufIpcFactory;
<<<<<<< HEAD
class SessionCreator;
class DispatchedSessionCreator;
=======
class ConnectionCreator;
>>>>>>> e37dfcca
class SessionMediatorReport;
class MessageProcessorReport;
class SessionAuthorizer;
class EventSink;
class DisplayChanger;
class Screencast;
}

namespace shell
{
class InputTargeter;
class FocusSetter;
class FocusController;
class DisplayLayout;
}
namespace time
{
class Clock;
}
namespace scene
{
class SurfaceFactory;
class BroadcastingSessionEventSink;
class BufferStreamFactory;
class MediatingDisplayChanger;
class PixelBuffer;
class PlacementStrategy;
class SessionContainer;
class SessionEventSink;
class SessionEventHandlerRegister;
class SessionListener;
class SessionCoordinator;
class SnapshotStrategy;
class SurfaceCoordinator;
class SurfaceConfigurator;
class SurfaceStackModel;
class SurfaceStack;
class SceneReport;
class PromptSessionListener;
class PromptSessionManager;
}
namespace graphics
{
class NativePlatform;
class Platform;
class Display;
class BufferInitializer;
class DisplayReport;
class GraphicBufferAllocator;
class Cursor;
class CursorImage;
class GLConfig;
class GLProgramFactory;
namespace nested { class HostConnection; }
}
namespace input
{
class InputReport;
class InputTargets;
class InputManager;
class CompositeEventFilter;
class InputChannelFactory;
class InputConfiguration;
class CursorListener;
class InputRegion;
class InputSender;
class InputSendObserver;
class NestedInputRelay;
class EventHandler;
class CursorImages;
namespace android
{
class InputRegistrar;
class InputThread;
}
}

namespace logging
{
class Logger;
}

namespace options
{
class Option;
class Configuration;
}

namespace report
{
class ReportFactory;
}

class DefaultServerConfiguration : public virtual ServerConfiguration
{
public:
    DefaultServerConfiguration(int argc, char const* argv[]);
    explicit DefaultServerConfiguration(std::shared_ptr<options::Configuration> const& configuration_options);

    /** @name DisplayServer dependencies
     * dependencies of DisplayServer on the rest of the Mir
     *  @{ */
    virtual std::shared_ptr<frontend::Connector>    the_connector();
    virtual std::shared_ptr<frontend::Connector>    the_prompt_connector();
    virtual std::shared_ptr<graphics::Display>      the_display();
    virtual std::shared_ptr<compositor::Compositor> the_compositor();
    virtual std::shared_ptr<input::InputManager>    the_input_manager();
    virtual std::shared_ptr<MainLoop>               the_main_loop();
    virtual std::shared_ptr<ServerStatusListener>   the_server_status_listener();
    virtual std::shared_ptr<DisplayChanger>         the_display_changer();
    virtual std::shared_ptr<graphics::Platform>     the_graphics_platform();
    virtual std::shared_ptr<graphics::NativePlatform>  the_graphics_native_platform();
    virtual std::shared_ptr<input::InputConfiguration> the_input_configuration();
    virtual std::shared_ptr<input::InputDispatcher> the_input_dispatcher();
    virtual std::shared_ptr<input::InputSender>     the_input_sender();
    virtual std::shared_ptr<input::InputSendObserver> the_input_send_observer();
    virtual std::shared_ptr<EmergencyCleanup>  the_emergency_cleanup();
    /** @} */

    /** @name graphics configuration - customization
     * configurable interfaces for modifying graphics
     *  @{ */
    virtual std::shared_ptr<graphics::BufferInitializer> the_buffer_initializer();
    virtual std::shared_ptr<compositor::RendererFactory>   the_renderer_factory();
    virtual std::shared_ptr<graphics::DisplayConfigurationPolicy> the_display_configuration_policy();
    virtual std::shared_ptr<graphics::nested::HostConnection> the_host_connection();
    virtual std::shared_ptr<graphics::GLConfig> the_gl_config();
    /** @} */

    /** @name graphics configuration - dependencies
     * dependencies of graphics on the rest of the Mir
     *  @{ */
    virtual std::shared_ptr<graphics::DisplayReport> the_display_report();
    virtual std::shared_ptr<graphics::Cursor> the_cursor();
    virtual std::shared_ptr<graphics::CursorImage> the_default_cursor_image();
    virtual std::shared_ptr<input::CursorImages> the_cursor_images();

    /** @} */

    /** @name compositor configuration - customization
     * configurable interfaces for modifying compositor
     *  @{ */
    virtual std::shared_ptr<compositor::CompositorReport> the_compositor_report();
    virtual std::shared_ptr<compositor::DisplayBufferCompositorFactory> the_display_buffer_compositor_factory();
    /** @} */

    /** @name compositor configuration - dependencies
     * dependencies of compositor on the rest of the Mir
     *  @{ */
    virtual std::shared_ptr<graphics::GraphicBufferAllocator> the_buffer_allocator();
    virtual std::shared_ptr<compositor::Scene>                  the_scene();
    virtual std::shared_ptr<compositor::FrameDroppingPolicyFactory> the_frame_dropping_policy_factory();
    /** @} */

    /** @name frontend configuration - dependencies
     * dependencies of frontend on the rest of the Mir
     *  @{ */
    virtual std::shared_ptr<frontend::SessionMediatorReport>  the_session_mediator_report();
    virtual std::shared_ptr<frontend::MessageProcessorReport> the_message_processor_report();
    virtual std::shared_ptr<frontend::SessionAuthorizer>      the_session_authorizer();
    // TODO clients should customize the_session_coordinator() instead of the_frontend_shell();
    // TODO once the_session_coordinator() has landed and clients updated this should become non-virtual
    virtual std::shared_ptr<frontend::Shell>                  the_frontend_shell();
    virtual std::shared_ptr<frontend::EventSink>              the_global_event_sink();
    virtual std::shared_ptr<frontend::DisplayChanger>         the_frontend_display_changer();
    virtual std::shared_ptr<frontend::Screencast>             the_screencast();
    /** @name frontend configuration - internal dependencies
     * internal dependencies of frontend
     *  @{ */
<<<<<<< HEAD
    virtual std::shared_ptr<frontend::SessionCreator>         the_session_creator();
    virtual std::shared_ptr<std::vector<std::shared_ptr<frontend::DispatchedSessionCreator> > > the_session_protocols();
=======
    virtual std::shared_ptr<frontend::ConnectionCreator>      the_connection_creator();
    virtual std::shared_ptr<frontend::ConnectionCreator>      the_prompt_connection_creator();
>>>>>>> e37dfcca
    virtual std::shared_ptr<frontend::ConnectorReport>        the_connector_report();
    /** @} */
    /** @} */

    // TODO clients should customize the_session_coordinator() instead of the_focus_controller();
    // TODO once the_session_coordinator() has landed and clients updated this should become non-virtual
    virtual std::shared_ptr<shell::FocusController> the_focus_controller();

    /** @name shell configuration - customization
     * configurable interfaces for modifying shell
     *  @{ */
    virtual std::shared_ptr<shell::FocusSetter>         the_shell_focus_setter();
    virtual std::shared_ptr<scene::PlacementStrategy>   the_placement_strategy();
    virtual std::shared_ptr<scene::SessionListener>     the_session_listener();
    virtual std::shared_ptr<shell::DisplayLayout>       the_shell_display_layout();
    virtual std::shared_ptr<scene::PromptSessionListener> the_prompt_session_listener();
    virtual std::shared_ptr<scene::PromptSessionManager>  the_prompt_session_manager();
    /** @} */

    /** @name internal scene configuration
     * builder functions used in the default implementation.
     * The interfaces returned are not published, so the functions are only useful in tests
     *  @{ */
    virtual std::shared_ptr<scene::PixelBuffer>       the_pixel_buffer();
    virtual std::shared_ptr<scene::SnapshotStrategy>  the_snapshot_strategy();
    virtual std::shared_ptr<scene::SessionContainer>  the_session_container();
    virtual std::shared_ptr<scene::SessionEventSink>  the_session_event_sink();
    virtual std::shared_ptr<scene::SessionEventHandlerRegister> the_session_event_handler_register();
    virtual std::shared_ptr<scene::SurfaceStackModel> the_surface_stack_model();
    virtual std::shared_ptr<scene::SurfaceFactory>    the_surface_factory();
    virtual std::shared_ptr<scene::SurfaceCoordinator>the_surface_coordinator();
    virtual std::shared_ptr<scene::SurfaceConfigurator> the_surface_configurator();
    /** @} */

    /** @name scene configuration - dependencies
     * dependencies of scene on the rest of the Mir
     *  @{ */
    virtual std::shared_ptr<scene::BufferStreamFactory> the_buffer_stream_factory();
    virtual std::shared_ptr<scene::SceneReport>      the_scene_report();
    virtual std::shared_ptr<scene::SessionCoordinator>  the_session_coordinator();
    /** @} */


    /** @name input configuration
     *  @{ */
    virtual std::shared_ptr<input::InputReport> the_input_report();
    virtual std::shared_ptr<input::CompositeEventFilter> the_composite_event_filter();
    virtual std::shared_ptr<shell::InputTargeter> the_input_targeter();
    virtual std::shared_ptr<input::InputTargets>  the_input_targets();
    virtual std::shared_ptr<input::CursorListener> the_cursor_listener();
    virtual std::shared_ptr<input::InputRegion>    the_input_region();
    /** @} */

    /** @name logging configuration - customization
     * configurable interfaces for modifying logging
     *  @{ */
    virtual std::shared_ptr<logging::Logger> the_logger();
    /** @} */

    virtual std::shared_ptr<time::Clock> the_clock();
    virtual std::shared_ptr<ServerActionQueue> the_server_action_queue();

protected:
    std::shared_ptr<options::Option> the_options() const;

    virtual std::shared_ptr<graphics::GLProgramFactory> the_gl_program_factory();
    virtual std::shared_ptr<input::InputChannelFactory> the_input_channel_factory();
    virtual std::shared_ptr<scene::MediatingDisplayChanger> the_mediating_display_changer();
    virtual std::shared_ptr<frontend::ProtobufIpcFactory> new_ipc_factory(
        std::shared_ptr<frontend::SessionAuthorizer> const& session_authorizer);

    // TODO Remove after 0.5.0 is branched: the_ipc_factory() is used by
    // TODO clients that use the "PrivateProtobuf" but is it now deprecated
    // TODO and only retained as a migration aid.
    virtual std::shared_ptr<frontend::ProtobufIpcFactory> the_ipc_factory(
        std::shared_ptr<frontend::Shell> const& shell,
        std::shared_ptr<graphics::GraphicBufferAllocator> const& allocator);

    /** @name input dispatcher related configuration
     *  @{ */
    virtual std::shared_ptr<input::android::InputRegistrar> the_input_registrar();
    virtual std::shared_ptr<droidinput::InputDispatcherInterface> the_android_input_dispatcher();
    virtual std::shared_ptr<input::android::InputThread> the_dispatcher_thread();
    virtual std::shared_ptr<droidinput::InputDispatcherPolicyInterface> the_dispatcher_policy();
    virtual bool is_key_repeat_enabled() const;
    /** @} */

    /** @Convenience wrapper functions
     *  @{ */
    virtual std::shared_ptr<scene::SurfaceCoordinator>  wrap_surface_coordinator(
        std::shared_ptr<scene::SurfaceCoordinator> const& wrapped);

    virtual std::shared_ptr<scene::SessionCoordinator>  wrap_session_coordinator(
        std::shared_ptr<scene::SessionCoordinator> const& wrapped);
/** @} */

    CachedPtr<input::android::InputRegistrar> input_registrar;
    CachedPtr<input::android::InputThread> dispatcher_thread;
    CachedPtr<droidinput::InputDispatcherInterface> android_input_dispatcher;
    CachedPtr<droidinput::InputDispatcherPolicyInterface> android_dispatcher_policy;

    CachedPtr<frontend::Connector>   connector;
    CachedPtr<frontend::Connector>   prompt_connector;

    CachedPtr<input::InputConfiguration> input_configuration;

    CachedPtr<input::InputReport> input_report;
    CachedPtr<input::CompositeEventFilter> composite_event_filter;
    CachedPtr<input::InputManager>    input_manager;
    CachedPtr<input::InputDispatcher> input_dispatcher;
    CachedPtr<input::InputSender>     input_sender;
    CachedPtr<input::InputSendObserver> input_send_observer;
    CachedPtr<input::InputRegion>     input_region;
    CachedPtr<shell::InputTargeter> input_targeter;
    CachedPtr<input::CursorListener> cursor_listener;
    CachedPtr<graphics::Platform>     graphics_platform;
    CachedPtr<graphics::NativePlatform>    graphics_native_platform;
    CachedPtr<graphics::BufferInitializer> buffer_initializer;
    CachedPtr<graphics::GraphicBufferAllocator> buffer_allocator;
    CachedPtr<graphics::Display>      display;
    CachedPtr<graphics::Cursor>       cursor;
    CachedPtr<graphics::CursorImage>  default_cursor_image;
    CachedPtr<input::CursorImages> cursor_images;

    CachedPtr<frontend::ConnectorReport>   connector_report;
    // TODO remove after 0.5.0 is branched - c.f. the_ipc_factory()
    CachedPtr<frontend::ProtobufIpcFactory>  ipc_factory;
    CachedPtr<frontend::SessionMediatorReport> session_mediator_report;
    CachedPtr<frontend::MessageProcessorReport> message_processor_report;
    CachedPtr<frontend::SessionAuthorizer> session_authorizer;
    CachedPtr<frontend::EventSink> global_event_sink;
<<<<<<< HEAD
    CachedPtr<frontend::SessionCreator>    session_creator;
    CachedPtr<std::vector<std::shared_ptr<frontend::DispatchedSessionCreator>>> session_protocols;
=======
    CachedPtr<frontend::ConnectionCreator> connection_creator;
    CachedPtr<frontend::ConnectionCreator> prompt_connection_creator;
>>>>>>> e37dfcca
    CachedPtr<frontend::Screencast> screencast;
    CachedPtr<compositor::RendererFactory> renderer_factory;
    CachedPtr<compositor::BufferStreamFactory> buffer_stream_factory;
    CachedPtr<compositor::FrameDroppingPolicyFactory> frame_dropping_policy_factory;
    CachedPtr<scene::SurfaceStack> surface_stack;
    CachedPtr<scene::SceneReport> scene_report;

    CachedPtr<scene::SurfaceFactory> surface_factory;
    CachedPtr<scene::SessionContainer>  session_container;
    CachedPtr<scene::SurfaceCoordinator> surface_coordinator;
    CachedPtr<shell::FocusSetter>       shell_focus_setter;
    CachedPtr<scene::PlacementStrategy> shell_placement_strategy;
    CachedPtr<scene::SessionListener> session_listener;
    CachedPtr<scene::PixelBuffer>       pixel_buffer;
    CachedPtr<scene::SnapshotStrategy>  snapshot_strategy;
    CachedPtr<shell::DisplayLayout>     shell_display_layout;
    CachedPtr<scene::SurfaceConfigurator> surface_configurator;
    CachedPtr<compositor::DisplayBufferCompositorFactory> display_buffer_compositor_factory;
    CachedPtr<compositor::Compositor> compositor;
    CachedPtr<compositor::CompositorReport> compositor_report;
    CachedPtr<logging::Logger> logger;
    CachedPtr<graphics::DisplayReport> display_report;
    // static to workaround the singleton clock in AsioMainLoop when running multiple servers
    static CachedPtr<time::Clock> clock;
    CachedPtr<MainLoop> main_loop;
    CachedPtr<ServerStatusListener> server_status_listener;
    CachedPtr<graphics::DisplayConfigurationPolicy> display_configuration_policy;
    CachedPtr<graphics::nested::HostConnection> host_connection;
    CachedPtr<scene::MediatingDisplayChanger> mediating_display_changer;
    CachedPtr<graphics::GLProgramFactory> gl_program_factory;
    CachedPtr<graphics::GLConfig> gl_config;
    CachedPtr<scene::PromptSessionListener> prompt_session_listener;
    CachedPtr<scene::PromptSessionManager> prompt_session_manager;
    CachedPtr<scene::SessionCoordinator> session_coordinator;
    CachedPtr<EmergencyCleanup> emergency_cleanup;

private:
    std::shared_ptr<options::Configuration> const configuration_options;
    std::shared_ptr<input::EventFilter> const default_filter;

    virtual std::string the_socket_file() const;

    // The following caches and factory functions are internal to the
    // default implementations of corresponding the Mir components
    CachedPtr<scene::BroadcastingSessionEventSink> broadcasting_session_event_sink;

    std::shared_ptr<scene::BroadcastingSessionEventSink> the_broadcasting_session_event_sink();

    auto report_factory(char const* report_opt) -> std::unique_ptr<report::ReportFactory>;
};
}


#endif /* MIR_DEFAULT_SERVER_CONFIGURATION_H_ */<|MERGE_RESOLUTION|>--- conflicted
+++ resolved
@@ -21,6 +21,7 @@
 #include "mir/cached_ptr.h"
 #include "mir/server_configuration.h"
 
+#include <vector>
 #include <memory>
 #include <string>
 
@@ -54,12 +55,8 @@
 class Connector;
 class ConnectorReport;
 class ProtobufIpcFactory;
-<<<<<<< HEAD
-class SessionCreator;
-class DispatchedSessionCreator;
-=======
 class ConnectionCreator;
->>>>>>> e37dfcca
+class DispatchedConnectionCreator;
 class SessionMediatorReport;
 class MessageProcessorReport;
 class SessionAuthorizer;
@@ -229,13 +226,9 @@
     /** @name frontend configuration - internal dependencies
      * internal dependencies of frontend
      *  @{ */
-<<<<<<< HEAD
-    virtual std::shared_ptr<frontend::SessionCreator>         the_session_creator();
-    virtual std::shared_ptr<std::vector<std::shared_ptr<frontend::DispatchedSessionCreator> > > the_session_protocols();
-=======
     virtual std::shared_ptr<frontend::ConnectionCreator>      the_connection_creator();
     virtual std::shared_ptr<frontend::ConnectionCreator>      the_prompt_connection_creator();
->>>>>>> e37dfcca
+    virtual std::shared_ptr<std::vector<std::shared_ptr<frontend::DispatchedConnectionCreator>>> the_connection_protocols();
     virtual std::shared_ptr<frontend::ConnectorReport>        the_connector_report();
     /** @} */
     /** @} */
@@ -367,13 +360,9 @@
     CachedPtr<frontend::MessageProcessorReport> message_processor_report;
     CachedPtr<frontend::SessionAuthorizer> session_authorizer;
     CachedPtr<frontend::EventSink> global_event_sink;
-<<<<<<< HEAD
-    CachedPtr<frontend::SessionCreator>    session_creator;
-    CachedPtr<std::vector<std::shared_ptr<frontend::DispatchedSessionCreator>>> session_protocols;
-=======
     CachedPtr<frontend::ConnectionCreator> connection_creator;
     CachedPtr<frontend::ConnectionCreator> prompt_connection_creator;
->>>>>>> e37dfcca
+    CachedPtr<std::vector<std::shared_ptr<frontend::DispatchedConnectionCreator>>> connection_protocols;
     CachedPtr<frontend::Screencast> screencast;
     CachedPtr<compositor::RendererFactory> renderer_factory;
     CachedPtr<compositor::BufferStreamFactory> buffer_stream_factory;
