--- conflicted
+++ resolved
@@ -147,16 +147,12 @@
     virtual std::shared_ptr<frontend::Shell>                  the_frontend_shell();
     /** @} */
 
-<<<<<<< HEAD
-    virtual std::shared_ptr<frontend::Shell> the_frontend_shell();
     virtual std::shared_ptr<shell::FocusController> the_focus_controller();
-    virtual std::shared_ptr<shell::SurfaceFactory> the_surface_factory();
-=======
+
     /** @name shell configuration - internal
      * configurable interfaces implemented and used within shell
      *  @{ */
     virtual std::shared_ptr<shell::SurfaceFactory>    the_shell_surface_factory();
->>>>>>> 4499a685
     virtual std::shared_ptr<shell::SessionContainer>  the_shell_session_container();
     virtual std::shared_ptr<shell::FocusSetter>       the_shell_focus_setter();
     virtual std::shared_ptr<shell::FocusSequence>     the_shell_focus_sequence();
@@ -166,7 +162,6 @@
     /** @name shell configuration - dependencies
      * dependencies of shell on the rest of the Mir
      *  @{ */
-    virtual std::shared_ptr<shell::InputFocusSelector> the_input_focus_selector();
     virtual std::shared_ptr<shell::SurfaceBuilder>     the_surface_builder();
     /** @} */
 
@@ -188,13 +183,10 @@
      *  @{ */
     virtual std::shared_ptr<input::android::InputConfiguration> the_input_configuration();
     virtual std::initializer_list<std::shared_ptr<input::EventFilter> const> the_event_filters();
-<<<<<<< HEAD
     virtual std::shared_ptr<input::CursorListener> the_cursor_listener();
-    virtual std::shared_ptr<input::InputManager> the_input_manager();
     virtual std::shared_ptr<shell::InputTargetListener> the_input_target_listener();
-=======
-    /** @} */
->>>>>>> 4499a685
+
+    /** @} */
 
     /** @name logging configuration - internal
      * configurable interfaces implemented and used within logging
