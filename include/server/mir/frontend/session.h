--- conflicted
+++ resolved
@@ -52,13 +52,7 @@
     virtual BufferStreamId create_buffer_stream(graphics::BufferProperties const& props) = 0;
     virtual void destroy_buffer_stream(BufferStreamId stream) = 0;
 
-<<<<<<< HEAD
-    virtual graphics::BufferID create_buffer(
-        graphics::BufferProperties const& properties,
-        frontend::BufferStreamId) = 0;
-=======
     virtual graphics::BufferID create_buffer(graphics::BufferProperties const& properties) = 0;
->>>>>>> 887b83fc
     virtual void destroy_buffer(graphics::BufferID) = 0;
     virtual std::shared_ptr<graphics::Buffer> get_buffer(graphics::BufferID) = 0;
 
