/*
 * Copyright © 2012 Canonical Ltd.
 *
 * This program is free software: you can redistribute it and/or modify it
 * under the terms of the GNU General Public License version 3,
 * as published by the Free Software Foundation.
 *
 * This program is distributed in the hope that it will be useful,
 * but WITHOUT ANY WARRANTY; without even the implied warranty of
 * MERCHANTABILITY or FITNESS FOR A PARTICULAR PURPOSE. See the
 * GNU General Public License for more details.
 *
 * You should have received a copy of the GNU General Public License
 * along with this program. If not, see <http://www.gnu.org/licenses/>.
 *
 * Authored by: Thomas Voss <thomas.voss@canonical.com>
 */

#ifndef MIR_COMPOSITOR_RENDERER_H_
#define MIR_COMPOSITOR_RENDERER_H_

<<<<<<< HEAD
#include <mir/geometry/rectangle.h>
#include <mir/graphics/renderable.h>

namespace mir
{
namespace graphics
{
class Buffer;
}
=======
#include "mir/geometry/rectangle.h"
#include "mir/graphics/renderable.h"

namespace mir
{
namespace graphics { class Buffer; }

>>>>>>> 1a28929b
namespace compositor
{

class Renderer
{
public:
    virtual ~Renderer() = default;

    virtual void set_viewport(geometry::Rectangle const& rect) = 0;
    virtual void set_rotation(float degrees) = 0;
    virtual void set_focussed(graphics::Renderable::ID) {}
    virtual void begin() const = 0;
    virtual void render(graphics::RenderableList const&) const = 0;
    virtual void end() const = 0;

    virtual void suspend() = 0; // called when begin/render/end skipped

protected:
    Renderer() = default;
    Renderer(const Renderer&) = delete;
    Renderer& operator=(const Renderer&) = delete;
};

}
}

#endif // MIR_COMPOSITOR_RENDERER_H_<|MERGE_RESOLUTION|>--- conflicted
+++ resolved
@@ -19,17 +19,6 @@
 #ifndef MIR_COMPOSITOR_RENDERER_H_
 #define MIR_COMPOSITOR_RENDERER_H_
 
-<<<<<<< HEAD
-#include <mir/geometry/rectangle.h>
-#include <mir/graphics/renderable.h>
-
-namespace mir
-{
-namespace graphics
-{
-class Buffer;
-}
-=======
 #include "mir/geometry/rectangle.h"
 #include "mir/graphics/renderable.h"
 
@@ -37,7 +26,6 @@
 {
 namespace graphics { class Buffer; }
 
->>>>>>> 1a28929b
 namespace compositor
 {
 
@@ -48,7 +36,6 @@
 
     virtual void set_viewport(geometry::Rectangle const& rect) = 0;
     virtual void set_rotation(float degrees) = 0;
-    virtual void set_focussed(graphics::Renderable::ID) {}
     virtual void begin() const = 0;
     virtual void render(graphics::RenderableList const&) const = 0;
     virtual void end() const = 0;
