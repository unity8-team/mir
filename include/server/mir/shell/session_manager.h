--- conflicted
+++ resolved
@@ -41,11 +41,9 @@
 class SessionContainer;
 class FocusSequence;
 class FocusSetter;
-<<<<<<< HEAD
 class InputTargetListener;
-=======
 class Session;
->>>>>>> 4499a685
+
 
 class SessionManager : public frontend::Shell, public shell::FocusController
 {
