--- conflicted
+++ resolved
@@ -47,12 +47,7 @@
 class SyncFence : public Fence
 {
 public:
-<<<<<<< HEAD
-    SyncFence(std::shared_ptr<SyncFileOps> const&, Fd fd);
-    ~SyncFence() noexcept;
-=======
     explicit SyncFence(std::shared_ptr<SyncFileOps> const&, Fd fd);
->>>>>>> 9d0bafe4
 
     void wait();
     void merge_with(Fd merge_fd);
