--- conflicted
+++ resolved
@@ -45,11 +45,8 @@
 typedef void* MirEGLNativeDisplayType;
 typedef struct MirConnection MirConnection;
 typedef struct MirSurface MirSurface;
-<<<<<<< HEAD
 typedef struct MirScreencast MirScreencast;
-=======
 typedef struct MirEventQueue MirEventQueue;
->>>>>>> f758238f
 
 /**
  * Returned by asynchronous functions. Must not be free'd by
