/*
 * Copyright © 2012 Canonical Ltd.
 *
 * This program is free software: you can redistribute it and/or modify it
 * under the terms of the GNU Lesser General Public License version 3,
 * as published by the Free Software Foundation.
 *
 * This program is distributed in the hope that it will be useful,
 * but WITHOUT ANY WARRANTY; without even the implied warranty of
 * MERCHANTABILITY or FITNESS FOR A PARTICULAR PURPOSE.  See the
 * GNU Lesser General Public License for more details.
 *
 * You should have received a copy of the GNU Lesser General Public License
 * along with this program.  If not, see <http://www.gnu.org/licenses/>.
 *
 * Authored by:
 *   Thomas Guest  <thomas.guest@canonical.com>
 */

#ifndef MIR_GRAPHICS_PLATFORM_H_
#define MIR_GRAPHICS_PLATFORM_H_

#include <boost/program_options/options_description.hpp>

#include "mir/module_properties.h"
#include "mir/module_deleter.h"

namespace mir
{
class EmergencyCleanupRegistry;

namespace logging { class Logger; }

namespace frontend
{
class Surface;
}
namespace options
{
class Option;
class ProgramOption;
}

/// Graphics subsystem. Mediates interaction between core system and
/// the graphics environment.
namespace graphics
{
class Buffer;
class Display;
class DisplayReport;
class DisplayConfigurationPolicy;
class GraphicBufferAllocator;
class GLConfig;
class PlatformIpcOperations;
class PlatformAuthentication;
<<<<<<< HEAD
class NativePlatform
=======
class NativeRenderingPlatform
>>>>>>> ea6ea1ac
{
protected:
    NativeRenderingPlatform() = default;
    virtual ~NativeRenderingPlatform() = default;
    NativeRenderingPlatform(NativeRenderingPlatform const&) = delete;
    NativeRenderingPlatform& operator=(NativeRenderingPlatform const&) = delete;
};

/**
 * \defgroup platform_enablement Mir platform enablement
 *
 * Classes and functions that need to be implemented to add support for a graphics platform.
 */

/**
 * Interface to platform specific support for graphics operations.
 * \ingroup platform_enablement
 */
class RenderingPlatform
{
public:
    RenderingPlatform() = default;
    RenderingPlatform(RenderingPlatform const& p) = delete;
    RenderingPlatform& operator=(RenderingPlatform const& p) = delete;

    virtual ~RenderingPlatform() = default;
    /**
     * Creates the buffer allocator subsystem.
     */
    virtual UniqueModulePtr<GraphicBufferAllocator> create_buffer_allocator() = 0;

    /**
     * Creates an object capable of doing platform specific processing of buffers
     * before they are sent or after they are received across IPC
     */
    virtual UniqueModulePtr<PlatformIpcOperations> make_ipc_operations() const = 0;

    /**
     * Access the native resource[s] used to connect to the rendering backend
     * for this platform
     */
    virtual NativeRenderingPlatform* native_rendering_platform() = 0;
};

class NativeDisplayPlatform
{
protected:
    NativeDisplayPlatform() = default;
    virtual ~NativeDisplayPlatform() = default;
    NativeDisplayPlatform(NativeDisplayPlatform const&) = delete;
    NativeDisplayPlatform& operator=(NativeDisplayPlatform const&) = delete;
};

class DisplayPlatform
{
public:
    DisplayPlatform() = default;
    DisplayPlatform(DisplayPlatform const& p) = delete;
    DisplayPlatform& operator=(DisplayPlatform const& p) = delete;

    virtual ~DisplayPlatform() = default;

    /**
     * Creates the display subsystem.
     */
    virtual UniqueModulePtr<Display> create_display(
        std::shared_ptr<DisplayConfigurationPolicy> const& initial_conf_policy,
        std::shared_ptr<GLConfig> const& gl_config) = 0;
<<<<<<< HEAD
    virtual UniqueModulePtr<PlatformAuthentication> authentication() = 0;
=======

    /**
     * Access the platform-specific resource[s] from the display.
     */
    virtual NativeDisplayPlatform* native_display_platform() = 0;
>>>>>>> ea6ea1ac
};

class Platform : public DisplayPlatform,
                 public RenderingPlatform
{
public:
    Platform() = default;
    Platform(const Platform& p) = delete;
    Platform& operator=(const Platform& p) = delete;

    virtual ~Platform() = default;
};

/**
 * A measure of how well a platform supports a device
 *
 * \note This is compared as an integer; best + 1 is a valid PlatformPriority that
 *       will be used in preference to a module that reports best.
 *       Platform modules distributed with Mir will never use a priority higher
 *       than best.
 */
enum PlatformPriority : uint32_t
{
    unsupported = 0,    /**< Unable to function at all on this device */
    dummy = 1,          /**< Used only for dummy or stub platforms.
                         */
    supported = 128,    /**< Capable of providing a functioning Platform on this device,
                         *    possibly with degraded performance or features.
                         */
    best = 256          /**< Capable of providing a Platform with the best features and
                         *   performance this device is capable of.
                         */
};

//The host/guest platform concept is soon to be removed. Use CreateRenderingPlatform and
//CreateDisplayPlatform instead
typedef mir::UniqueModulePtr<mir::graphics::Platform>(*CreateHostPlatform)(
    std::shared_ptr<mir::options::Option> const& options,
    std::shared_ptr<mir::EmergencyCleanupRegistry> const& emergency_cleanup_registry,
    std::shared_ptr<mir::graphics::DisplayReport> const& report,
    std::shared_ptr<mir::logging::Logger> const& logger);

typedef mir::UniqueModulePtr<mir::graphics::Platform>(*CreateGuestPlatform)(
    std::shared_ptr<mir::graphics::DisplayReport> const& report,
    std::shared_ptr<mir::graphics::PlatformAuthentication> const& platform_authentication);


typedef void(*AddPlatformOptions)(
    boost::program_options::options_description& config);

typedef mir::graphics::PlatformPriority(*PlatformProbe)(mir::options::ProgramOption const& options);

typedef mir::ModuleProperties const*(*DescribeModule)();

typedef mir::UniqueModulePtr<mir::graphics::DisplayPlatform>(*CreateDisplayPlatform)(
    std::shared_ptr<mir::options::Option> const& options,
    std::shared_ptr<mir::EmergencyCleanupRegistry> const& emergency_cleanup_registry,
    std::shared_ptr<mir::graphics::DisplayReport> const& report,
    std::shared_ptr<mir::logging::Logger> const& logger);

typedef mir::UniqueModulePtr<mir::graphics::RenderingPlatform>(*CreateRenderingPlatform)(
    std::shared_ptr<mir::options::Option> const& options,
    std::shared_ptr<mir::graphics::PlatformAuthentication> const& platform_authentication);
}
}

extern "C"
{
#if defined(__clang__)
#pragma clang diagnostic push
// These functions are given "C" linkage to avoid name-mangling, not for C compatibility.
// (We don't want a warning for doing this intentionally.)
#pragma clang diagnostic ignored "-Wreturn-type-c-linkage"
#endif

/**
 * Function prototype used to return a new host graphics platform. The host graphics platform
 * is the system entity that owns the physical display and is a mir host server.
 *
 * \param [in] options options to use for this platform
 * \param [in] emergency_cleanup_registry object to register emergency shutdown handlers with
 * \param [in] report the object to use to report interesting events from the display subsystem
 *
 * This factory function needs to be implemented by each platform.
 *
 * \ingroup platform_enablement
 */
mir::UniqueModulePtr<mir::graphics::Platform> create_host_platform(
    std::shared_ptr<mir::options::Option> const& options,
    std::shared_ptr<mir::EmergencyCleanupRegistry> const& emergency_cleanup_registry,
    std::shared_ptr<mir::graphics::DisplayReport> const& report,
    std::shared_ptr<mir::logging::Logger> const& logger);

/**
 * Function prototype used to return a new guest graphics platform. The guest graphics platform
 * exists alongside the host platform and do not output or control the physical displays
 *
 * \param [in] platform_authentication the object that contains resources needed from the host platform
 * \param [in] report the object to use to report interesting events from the display subsystem
 *
 * This factory function needs to be implemented by each platform.
 *
 * \ingroup platform_enablement
 */
mir::UniqueModulePtr<mir::graphics::Platform> create_guest_platform(
    std::shared_ptr<mir::graphics::DisplayReport> const& report,
    std::shared_ptr<mir::graphics::PlatformAuthentication> const& platform_authentication);

/**
 * Function prototype used to add platform specific options to the platform-independent server options.
 *
 * \param [in] config a boost::program_options that can be appended with new options
 *
 * This factory function needs to be implemented by each platform.
 *
 * \ingroup platform_enablement
 */
void add_graphics_platform_options(
    boost::program_options::options_description& config);

// TODO: We actually need to be more granular here; on a device with more
//       than one graphics system we may need a different platform per GPU,
//       so we should be associating platforms with graphics devices in some way
mir::graphics::PlatformPriority probe_graphics_platform(mir::options::ProgramOption const& options);

mir::ModuleProperties const* describe_graphics_module();

mir::UniqueModulePtr<mir::graphics::DisplayPlatform> create_display_platform(
    std::shared_ptr<mir::options::Option> const& options,
    std::shared_ptr<mir::EmergencyCleanupRegistry> const& emergency_cleanup_registry,
    std::shared_ptr<mir::graphics::DisplayReport> const& report,
    std::shared_ptr<mir::logging::Logger> const& logger);

mir::UniqueModulePtr<mir::graphics::RenderingPlatform> create_rendering_platform(
    std::shared_ptr<mir::options::Option> const& options,
    std::shared_ptr<mir::graphics::PlatformAuthentication> const& platform_authentication);

#if defined(__clang__)
#pragma clang diagnostic pop
#endif
}

#endif // MIR_GRAPHICS_PLATFORM_H_<|MERGE_RESOLUTION|>--- conflicted
+++ resolved
@@ -53,11 +53,7 @@
 class GLConfig;
 class PlatformIpcOperations;
 class PlatformAuthentication;
-<<<<<<< HEAD
-class NativePlatform
-=======
 class NativeRenderingPlatform
->>>>>>> ea6ea1ac
 {
 protected:
     NativeRenderingPlatform() = default;
@@ -126,15 +122,11 @@
     virtual UniqueModulePtr<Display> create_display(
         std::shared_ptr<DisplayConfigurationPolicy> const& initial_conf_policy,
         std::shared_ptr<GLConfig> const& gl_config) = 0;
-<<<<<<< HEAD
-    virtual UniqueModulePtr<PlatformAuthentication> authentication() = 0;
-=======
 
     /**
      * Access the platform-specific resource[s] from the display.
      */
     virtual NativeDisplayPlatform* native_display_platform() = 0;
->>>>>>> ea6ea1ac
 };
 
 class Platform : public DisplayPlatform,
