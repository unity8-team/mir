/*
 * Copyright © 2012 Canonical Ltd.
 *
 * This program is free software: you can redistribute it and/or modify it
 * under the terms of the GNU Lesser General Public License version 3,
 * as published by the Free Software Foundation.
 *
 * This program is distributed in the hope that it will be useful,
 * but WITHOUT ANY WARRANTY; without even the implied warranty of
 * MERCHANTABILITY or FITNESS FOR A PARTICULAR PURPOSE.  See the
 * GNU Lesser General Public License for more details.
 *
 * You should have received a copy of the GNU Lesser General Public License
 * along with this program.  If not, see <http://www.gnu.org/licenses/>.
 *
 * Authored by:
 *   Thomas Guest  <thomas.guest@canonical.com>
 */

#ifndef MIR_GRAPHICS_PLATFORM_H_
#define MIR_GRAPHICS_PLATFORM_H_

#include <boost/program_options/options_description.hpp>
#include <EGL/egl.h>
#include <memory>

#include "mir/module_properties.h"

namespace mir
{
class EmergencyCleanupRegistry;

namespace frontend
{
class Surface;
}
namespace options
{
class Option;
}

/// Graphics subsystem. Mediates interaction between core system and
/// the graphics environment.
namespace graphics
{
class Buffer;
class Display;
class InternalClient;
class DisplayReport;
class DisplayConfigurationPolicy;
class GraphicBufferAllocator;
class GLConfig;
class GLProgramFactory;
class PlatformIpcOperations;
class BufferWriter;
class NestedContext;

/**
 * \defgroup platform_enablement Mir platform enablement
 *
 * Classes and functions that need to be implemented to add support for a graphics platform.
 */

/**
 * Interface to platform specific support for graphics operations.
 * \ingroup platform_enablement
 */
class Platform
{
public:
    Platform() = default;
    Platform(const Platform& p) = delete;
    Platform& operator=(const Platform& p) = delete;

    virtual ~Platform() { /* TODO: make nothrow */ }

    /**
     * Creates the buffer allocator subsystem.
     */
    virtual std::shared_ptr<GraphicBufferAllocator> create_buffer_allocator() = 0;
    
    virtual std::shared_ptr<BufferWriter> make_buffer_writer() = 0;

    /**
     * Creates the display subsystem.
     */
    virtual std::shared_ptr<Display> create_display(
        std::shared_ptr<DisplayConfigurationPolicy> const& initial_conf_policy,
        std::shared_ptr<GLProgramFactory> const& gl_program_factory,
        std::shared_ptr<GLConfig> const& gl_config) = 0;

    /**
     * Creates an object capable of doing platform specific processing of buffers
     * before they are sent or after they are recieved accross IPC
     */
    virtual std::shared_ptr<PlatformIpcOperations> make_ipc_operations() const = 0;

    virtual EGLNativeDisplayType egl_native_display() const = 0;
};

/**
<<<<<<< HEAD
 * A measure of how good this module is at supporting the current device
 *
 * \note This is compared as an integer; best + 1 is a valid PlatformPriority that
 *       will be used in preference to a module that reports best.
 *       Platform modules distributed with Mir will never use a priority higher
 *       than best.
 */
enum PlatformPriority : uint32_t
{
    unsupported = 0,    /**< Unable to function at all on this device */
    supported = 128,    /**< Capable of providing a functioning Platform on this device,
                         *   possibly with degraded performance or features.
                         */
    best = 256          /**< Capable of providing a Platform with the best features and
                         *   performance this device is capable of.
                         */
};

/**
 * Function prototype used to return a new graphics platform.
=======
 * Function prototype used to return a new host graphics platform. The host graphics platform
 * is the system entity that owns the physical display and is a mir host server.
>>>>>>> 6ffac09e
 *
 * \param [in] options options to use for this platform
 * \param [in] emergency_cleanup_registry object to register emergency shutdown handlers with
 * \param [in] report the object to use to report interesting events from the display subsystem
 *
 * This factory function needs to be implemented by each platform.
 *
 * \ingroup platform_enablement
 */
extern "C" typedef std::shared_ptr<Platform>(*CreateHostPlatform)(
    std::shared_ptr<options::Option> const& options,
    std::shared_ptr<EmergencyCleanupRegistry> const& emergency_cleanup_registry,
    std::shared_ptr<DisplayReport> const& report);
extern "C" std::shared_ptr<Platform> create_host_platform(
    std::shared_ptr<options::Option> const& options,
    std::shared_ptr<EmergencyCleanupRegistry> const& emergency_cleanup_registry,
    std::shared_ptr<DisplayReport> const& report);

/**
 * Function prototype used to return a new guest graphics platform. The guest graphics platform
 * exists alongside the host platform and do not output or control the physical displays 
 *
 * \param [in] nested_context the object that contains resources needed from the host platform 
 * \param [in] report the object to use to report interesting events from the display subsystem
 *
 * This factory function needs to be implemented by each platform.
 *
 * \ingroup platform_enablement
 */
extern "C" typedef std::shared_ptr<Platform>(*CreateGuestPlatform)(
    std::shared_ptr<DisplayReport> const& report,
    std::shared_ptr<NestedContext> const& nested_context);
extern "C" std::shared_ptr<Platform> create_guest_platform(
    std::shared_ptr<DisplayReport> const& report,
    std::shared_ptr<NestedContext> const& nested_context);

/**
 * Function prototype used to add platform specific options to the platform-independant server options.
 *
 * \param [in] config a boost::program_options that can be appended with new options
 *
 * This factory function needs to be implemented by each platform.
 *
 * \ingroup platform_enablement
 */
extern "C" typedef void(*AddPlatformOptions)(
    boost::program_options::options_description& config);
extern "C" void add_platform_options(
    boost::program_options::options_description& config);

// TODO: We actually need to be more granular here; on a device with more
//       than one graphics system we may need a different platform per GPU,
//       so we should be associating platforms with graphics devices in some way
extern "C" typedef PlatformPriority(*PlatformProbe)();
extern "C" PlatformPriority probe_platform();

extern "C" typedef ModuleProperties const*(*DescribeModule)();
extern "C" ModuleProperties const* describe_module();
}
}

#endif // MIR_GRAPHICS_PLATFORM_H_<|MERGE_RESOLUTION|>--- conflicted
+++ resolved
@@ -99,7 +99,6 @@
 };
 
 /**
-<<<<<<< HEAD
  * A measure of how good this module is at supporting the current device
  *
  * \note This is compared as an integer; best + 1 is a valid PlatformPriority that
@@ -119,11 +118,8 @@
 };
 
 /**
- * Function prototype used to return a new graphics platform.
-=======
  * Function prototype used to return a new host graphics platform. The host graphics platform
  * is the system entity that owns the physical display and is a mir host server.
->>>>>>> 6ffac09e
  *
  * \param [in] options options to use for this platform
  * \param [in] emergency_cleanup_registry object to register emergency shutdown handlers with
@@ -171,17 +167,17 @@
  */
 extern "C" typedef void(*AddPlatformOptions)(
     boost::program_options::options_description& config);
-extern "C" void add_platform_options(
+extern "C" void add_graphics_platform_options(
     boost::program_options::options_description& config);
 
 // TODO: We actually need to be more granular here; on a device with more
 //       than one graphics system we may need a different platform per GPU,
 //       so we should be associating platforms with graphics devices in some way
 extern "C" typedef PlatformPriority(*PlatformProbe)();
-extern "C" PlatformPriority probe_platform();
+extern "C" PlatformPriority probe_graphcis_platform();
 
 extern "C" typedef ModuleProperties const*(*DescribeModule)();
-extern "C" ModuleProperties const* describe_module();
+extern "C" ModuleProperties const* describe_graphics_module();
 }
 }
 
