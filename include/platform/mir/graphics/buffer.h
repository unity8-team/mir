/*
 * Copyright © 2012 Canonical Ltd.
 *
 * This program is free software: you can redistribute it and/or modify it
 * under the terms of the GNU Lesser General Public License version 3,
 * as published by the Free Software Foundation.
 *
 * This program is distributed in the hope that it will be useful,
 * but WITHOUT ANY WARRANTY; without even the implied warranty of
 * MERCHANTABILITY or FITNESS FOR A PARTICULAR PURPOSE.  See the
 * GNU Lesser General Public License for more details.
 *
 * You should have received a copy of the GNU Lesser General Public License
 * along with this program.  If not, see <http://www.gnu.org/licenses/>.
 *
 * Authored by: Alan Griffiths <alan@octopull.co.uk>
 */

#ifndef MIR_COMPOSITOR_BUFFER_H_
#define MIR_COMPOSITOR_BUFFER_H_

#include "mir/graphics/native_buffer.h"
#include "mir/graphics/buffer_id.h"
#include "mir/geometry/size.h"
#include "mir_toolkit/common.h"

#include <memory>

namespace mir
{
namespace graphics
{

class Buffer
{
public:
    virtual ~Buffer() {}

    virtual std::shared_ptr<NativeBuffer> native_buffer_handle() const = 0;
    virtual BufferID id() const = 0;
    virtual geometry::Size size() const = 0;
    virtual geometry::Stride stride() const = 0;
    virtual MirPixelFormat pixel_format() const = 0;
    virtual void gl_bind_to_texture() = 0;
    /* TODO: remove this function, as it is specific to the mesa platform */
    virtual bool can_bypass() const = 0;
    
<<<<<<< HEAD
    virtual void read(std::function<void(unsigned char const*)> const& do_with_data) = 0;
=======
    virtual void write(unsigned char const* pixels, size_t size) = 0;
>>>>>>> ace9a06b

protected:
    Buffer() = default;
};

}
}
#endif // MIR_COMPOSITOR_BUFFER_H_<|MERGE_RESOLUTION|>--- conflicted
+++ resolved
@@ -45,11 +45,8 @@
     /* TODO: remove this function, as it is specific to the mesa platform */
     virtual bool can_bypass() const = 0;
     
-<<<<<<< HEAD
     virtual void read(std::function<void(unsigned char const*)> const& do_with_data) = 0;
-=======
     virtual void write(unsigned char const* pixels, size_t size) = 0;
->>>>>>> ace9a06b
 
 protected:
     Buffer() = default;
