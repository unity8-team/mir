/*
 * Copyright © 2014 Canonical Ltd.
 *
 * This program is free software: you can redistribute it and/or modify it
 * under the terms of the GNU Lesser General Public License version 3,
 * as published by the Free Software Foundation.
 *
 * This program is distributed in the hope that it will be useful,
 * but WITHOUT ANY WARRANTY; without even the implied warranty of
 * MERCHANTABILITY or FITNESS FOR A PARTICULAR PURPOSE. See the
 * GNU Lesser General Public License for more details.
 *
 * You should have received a copy of the GNU Lesser General Public License
 * along with this program. If not, see <http://www.gnu.org/licenses/>.
 *
 * Authored by: Kevin DuBois <kevin.dubois@canonical.com>
 */

#ifndef MIR_GRAPHICS_RENDERABLE_H_
#define MIR_GRAPHICS_RENDERABLE_H_

#include <mir/geometry/rectangle.h>
#include <glm/glm.hpp>
#include <memory>
#include <list>

namespace mir
{
namespace graphics
{

class Buffer;
class Renderable
{
public:
<<<<<<< HEAD
    typedef void const* ID;
=======
    typedef void const* ID; // Mostly opaque, but zero is reserved as "invalid"
>>>>>>> a5d0e743

    /**
     * Return a unique ID for the renderable, which may or may not be based
     * on the underlying surface ID. You should not assume they are related.
     */
    virtual ID id() const = 0;

    /**
     * Return the next buffer that should be composited/rendered.
     *
     * \param [in] user_id An arbitrary unique identifier used to distinguish
     *                     separate threads/monitors/components which need
     *                     to concurrently receive the same buffer. Calling
     *                     with the same user_id will return a new (different)
     *                     buffer to that user each time. For consistency,
     *                     all callers need to determine their user_id in the
     *                     same way (e.g. always use "this" pointer).
     */
    virtual std::shared_ptr<Buffer> buffer(void const* user_id) const = 0;

    virtual bool alpha_enabled() const = 0;
    virtual geometry::Rectangle screen_position() const = 0;

    // These are from the old CompositingCriteria. There is a little bit
    // of function overlap with the above functions still.
    virtual float alpha() const = 0;

    /**
     * Transformation returns the transformation matrix that should be applied
     * to the surface. By default when there are no transformations this will
     * be the identity matrix.
     *
     * \warning As this functionality is presently only used by
     *          mir_demo_standalone_render_surfaces for rotations it may be
     *          deprecated in future. It is expected that real transformations
     *          may become more transient things (e.g. applied by animation
     *          logic externally instead of being a semi-permanent attribute of
     *          the surface itself).
     */
    virtual glm::mat4 transformation() const = 0;

    /**
     * TODO: Its a bit questionable that we have this member function, why not 
     *       just trim the renderable from the RenderableList? Its convenient
     *       to have this function temporarily while refactoring --kdub
     */ 
    virtual bool visible() const = 0;

    virtual bool shaped() const = 0;  // meaning the pixel format has alpha
    virtual int buffers_ready_for_compositor() const = 0;

protected:
    Renderable() = default;
    virtual ~Renderable() = default;
    Renderable(Renderable const&) = delete;
    Renderable& operator=(Renderable const&) = delete;
};

// XXX Would performance be better with a vector?
typedef std::list<std::shared_ptr<Renderable>> RenderableList;

}
}

#endif /* MIR_GRAPHICS_RENDERABLE_H_ */<|MERGE_RESOLUTION|>--- conflicted
+++ resolved
@@ -33,11 +33,7 @@
 class Renderable
 {
 public:
-<<<<<<< HEAD
-    typedef void const* ID;
-=======
     typedef void const* ID; // Mostly opaque, but zero is reserved as "invalid"
->>>>>>> a5d0e743
 
     /**
      * Return a unique ID for the renderable, which may or may not be based
