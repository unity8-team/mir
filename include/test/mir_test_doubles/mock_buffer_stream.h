/*
 * Copyright © 2012 Canonical Ltd.
 *
 * This program is free software: you can redistribute it and/or modify it
 * under the terms of the GNU General Public License version 3,
 * as published by the Free Software Foundation.
 *
 * This program is distributed in the hope that it will be useful,
 * but WITHOUT ANY WARRANTY; without even the implied warranty of
 * MERCHANTABILITY or FITNESS FOR A PARTICULAR PURPOSE.  See the
 * GNU General Public License for more details.
 *
 * You should have received a copy of the GNU General Public License
 * along with this program.  If not, see <http://www.gnu.org/licenses/>.
 *
 * Authored by: Kevin DuBois <kevin.dubois@canonical.com>
 */

#ifndef MIR_TEST_DOUBLES_MOCK_BUFFER_STREAM_H_
#define MIR_TEST_DOUBLES_MOCK_BUFFER_STREAM_H_

#include "mir/surfaces/buffer_stream.h"

#include <gmock/gmock.h>

namespace mir
{
namespace test
{
namespace doubles
{
struct MockBufferStream : public surfaces::BufferStream
{
    MOCK_METHOD0(secure_client_buffer, std::shared_ptr<compositor::Buffer>());
    MOCK_METHOD0(lock_back_buffer, std::shared_ptr<surfaces::GraphicRegion>());

    MOCK_METHOD0(get_stream_pixel_format, geometry::PixelFormat());
    MOCK_METHOD0(stream_size, geometry::Size());
<<<<<<< HEAD
    MOCK_METHOD0(force_client_completion, void());
    MOCK_METHOD1(allow_framedropping, void(bool));
=======
    MOCK_METHOD0(force_requests_to_complete, void());
>>>>>>> 605e80ab
};
}
}
}

#endif /* MIR_TEST_DOUBLES_MOCK_BUFFER_STREAM_H_ */<|MERGE_RESOLUTION|>--- conflicted
+++ resolved
@@ -36,12 +36,9 @@
 
     MOCK_METHOD0(get_stream_pixel_format, geometry::PixelFormat());
     MOCK_METHOD0(stream_size, geometry::Size());
-<<<<<<< HEAD
     MOCK_METHOD0(force_client_completion, void());
     MOCK_METHOD1(allow_framedropping, void(bool));
-=======
     MOCK_METHOD0(force_requests_to_complete, void());
->>>>>>> 605e80ab
 };
 }
 }
