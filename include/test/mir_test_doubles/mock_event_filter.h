--- conflicted
+++ resolved
@@ -34,36 +34,8 @@
 {
     MOCK_METHOD1(handles, bool(const MirEvent&));
 };
-
-<<<<<<< HEAD
-=======
-    return arg.key.action == mir_key_action_down;
-}
-MATCHER(ButtonDownEvent, "")
-{
-    if (arg.type != mir_event_type_motion)
-        return false;
-    if (arg.motion.button_state == 0)
-        return false;
-    return arg.motion.action == mir_motion_action_down;
-}
-MATCHER(ButtonUpEvent, "")
-{
-    if (arg.type != mir_event_type_motion)
-        return false;
-    if (arg.motion.button_state != 0)
-        return false;
-    return arg.motion.action == mir_motion_action_up;
-}
-MATCHER_P2(MotionEvent, dx, dy, "")
-{
-    if (arg.type != mir_event_type_motion)
-        return false;
-    auto coords = &arg.motion.pointer_coordinates[0];
-    return (coords->x == dx) && (coords->y == dy);
->>>>>>> e0101676
 }
 }
-}
+} // namespace mir
 
 #endif // MIR_TEST_DOUBLES_MOCK_EVENT_FILTER_H_