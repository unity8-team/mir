/*
 * Copyright © 2012 Canonical Ltd.
 *
 * This program is free software: you can redistribute it and/or modify it
 * under the terms of the GNU General Public License version 3,
 * as published by the Free Software Foundation.
 *
 * This program is distributed in the hope that it will be useful,
 * but WITHOUT ANY WARRANTY; without even the implied warranty of
 * MERCHANTABILITY or FITNESS FOR A PARTICULAR PURPOSE.  See the
 * GNU General Public License for more details.
 *
 * You should have received a copy of the GNU General Public License
 * along with this program.  If not, see <http://www.gnu.org/licenses/>.
 *
 * Authored by: Alan Griffiths <alan@octopull.co.uk>
 */


#ifndef MIR_TEST_TESTING_SERVER_CONFIGURATION_H_
#define MIR_TEST_TESTING_SERVER_CONFIGURATION_H_

<<<<<<< HEAD
#include "mir/default_server_configuration.h"
#include "mir_test_framework/cross_process_sync.h"

namespace mir
{
class DisplayServer;
}
=======
#include "mir_test_framework/stubbed_server_configuration.h"
#include "mir_test_framework/cross_process_sync.h"
>>>>>>> 18d7b132

namespace mir_test_framework
{
using namespace mir;

class TestingServerConfiguration : public StubbedServerConfiguration
{
public:
    TestingServerConfiguration();

    // Code to run in server process
    virtual void exec();

    // Code to run in server process after server starts
    virtual void on_start();

    // Code to run in server process after server exits
    virtual void on_exit();

    std::shared_ptr<mir::ServerStatusListener> the_server_status_listener() override;

    std::shared_ptr<mir::ServerStatusListener> the_server_status_listener() override;

    virtual std::string the_socket_file() const;
    using DefaultServerConfiguration::the_options;

    virtual void wait_for_server_start();

private:
<<<<<<< HEAD
    std::shared_ptr<graphics::Platform> graphics_platform;
=======
>>>>>>> 18d7b132
    CrossProcessSync server_started_sync;
    bool using_server_started_sync;
};

std::string const& test_socket_file();
}

#endif /* MIR_TEST_TESTING_SERVER_CONFIGURATION_H_ */<|MERGE_RESOLUTION|>--- conflicted
+++ resolved
@@ -20,18 +20,8 @@
 #ifndef MIR_TEST_TESTING_SERVER_CONFIGURATION_H_
 #define MIR_TEST_TESTING_SERVER_CONFIGURATION_H_
 
-<<<<<<< HEAD
-#include "mir/default_server_configuration.h"
-#include "mir_test_framework/cross_process_sync.h"
-
-namespace mir
-{
-class DisplayServer;
-}
-=======
 #include "mir_test_framework/stubbed_server_configuration.h"
 #include "mir_test_framework/cross_process_sync.h"
->>>>>>> 18d7b132
 
 namespace mir_test_framework
 {
@@ -53,18 +43,12 @@
 
     std::shared_ptr<mir::ServerStatusListener> the_server_status_listener() override;
 
-    std::shared_ptr<mir::ServerStatusListener> the_server_status_listener() override;
-
     virtual std::string the_socket_file() const;
     using DefaultServerConfiguration::the_options;
 
     virtual void wait_for_server_start();
 
 private:
-<<<<<<< HEAD
-    std::shared_ptr<graphics::Platform> graphics_platform;
-=======
->>>>>>> 18d7b132
     CrossProcessSync server_started_sync;
     bool using_server_started_sync;
 };
