/*
 * Copyright © 2012 Canonical Ltd.
 *
 * This program is free software: you can redistribute it and/or modify
 * it under the terms of the GNU General Public License version 3 as
 * published by the Free Software Foundation.
 *
 * This program is distributed in the hope that it will be useful,
 * but WITHOUT ANY WARRANTY; without even the implied warranty of
 * MERCHANTABILITY or FITNESS FOR A PARTICULAR PURPOSE.  See the
 * GNU General Public License for more details.
 *
 * You should have received a copy of the GNU General Public License
 * along with this program.  If not, see <http://www.gnu.org/licenses/>.
 *
 * Authored by: Kevin DuBois <kevin.dubois@canonical.com>
 */

#ifndef MIR_COMPOSITOR_GRAPHIC_BUFFER_ALLOCATOR_H_
#define MIR_COMPOSITOR_GRAPHIC_BUFFER_ALLOCATOR_H_

#include "mir/geometry/dimensions.h"

#include <memory>

namespace mir
{
namespace compositor
{

class GraphicBufferAllocator
{
<<<<<<< HEAD
public:
    virtual ~GraphicBufferAllocator() {}
    
    virtual std::shared_ptr<Buffer> alloc_buffer(
        geometry::Width width,
        geometry::Height height,
        PixelFormat pf) = 0;
=======
    public:
        virtual std::shared_ptr<Buffer> alloc_buffer(
            geometry::Width width,
            geometry::Height height,
            PixelFormat pf) = 0;
>>>>>>> 23e0222b

protected:
    GraphicBufferAllocator() = default;
    GraphicBufferAllocator(const GraphicBufferAllocator&) = delete;
    GraphicBufferAllocator& operator=(const GraphicBufferAllocator&) = delete;
};

}
}
#endif // MIR_COMPOSITOR_GRAPHIC_BUFFER_ALLOCATOR_H_<|MERGE_RESOLUTION|>--- conflicted
+++ resolved
@@ -19,6 +19,7 @@
 #ifndef MIR_COMPOSITOR_GRAPHIC_BUFFER_ALLOCATOR_H_
 #define MIR_COMPOSITOR_GRAPHIC_BUFFER_ALLOCATOR_H_
 
+#include "mir/compositor/buffer.h"
 #include "mir/geometry/dimensions.h"
 
 #include <memory>
@@ -27,10 +28,9 @@
 {
 namespace compositor
 {
-
+    
 class GraphicBufferAllocator
 {
-<<<<<<< HEAD
 public:
     virtual ~GraphicBufferAllocator() {}
     
@@ -38,14 +38,7 @@
         geometry::Width width,
         geometry::Height height,
         PixelFormat pf) = 0;
-=======
-    public:
-        virtual std::shared_ptr<Buffer> alloc_buffer(
-            geometry::Width width,
-            geometry::Height height,
-            PixelFormat pf) = 0;
->>>>>>> 23e0222b
-
+    
 protected:
     GraphicBufferAllocator() = default;
     GraphicBufferAllocator(const GraphicBufferAllocator&) = delete;
