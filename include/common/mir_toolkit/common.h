/*
 * Simple definitions common to client and server.
 *
 * Copyright © 2013-2014 Canonical Ltd.
 *
 * This program is free software: you can redistribute it and/or modify
 * it under the terms of the GNU Lesser General Public License version 3 as
 * published by the Free Software Foundation.
 *
 * This program is distributed in the hope that it will be useful,
 * but WITHOUT ANY WARRANTY; without even the implied warranty of
 * MERCHANTABILITY or FITNESS FOR A PARTICULAR PURPOSE.  See the
 * GNU Lesser General Public License for more details.
 *
 * You should have received a copy of the GNU Lesser General Public License
 * along with this program.  If not, see <http://www.gnu.org/licenses/>.
 *
 * Author: Daniel van Vugt <daniel.van.vugt@canonical.com>
 */

#ifndef MIR_COMMON_H_
#define MIR_COMMON_H_

<<<<<<< HEAD
#include <mir_toolkit/cursors.h>
#include <stdint.h>

=======
>>>>>>> 395042f0
/**
 * \addtogroup mir_toolkit
 * @{
 */
/* This is C code. Not C++. */

/**
 * Attributes of a surface that the client and server/shell may wish to
 * get or set over the wire.
 */
typedef enum MirSurfaceAttrib
{
    /* Do not specify values...code relies on 0...N ordering. */
    mir_surface_attrib_type,
    mir_surface_attrib_state,
    mir_surface_attrib_swapinterval,
    mir_surface_attrib_focus,
    mir_surface_attrib_dpi,
    mir_surface_attrib_visibility,
    mir_surface_attrib_preferred_orientation,
    /* Must be last */
    mir_surface_attribs
} MirSurfaceAttrib;

typedef enum MirSurfaceType
{
    mir_surface_type_normal,       /**< AKA "regular"                       */
    mir_surface_type_utility,      /**< AKA "floating"                      */
    mir_surface_type_dialog,
    mir_surface_type_overlay,      /**< \deprecated  Use "gloss" instead.   */
    mir_surface_type_gloss = mir_surface_type_overlay,
    mir_surface_type_freestyle,
    mir_surface_type_popover,      /**< \deprecated  Choose "menu" or "tip" */
    mir_surface_type_menu = mir_surface_type_popover,
    mir_surface_type_inputmethod,  /**< AKA "OSK" or handwriting etc.       */
    mir_surface_type_satellite,    /**< AKA "toolbox"/"toolbar"             */
    mir_surface_type_tip,          /**< AKA "tooltip"                       */
    mir_surface_types
} MirSurfaceType;

typedef enum MirSurfaceState
{
    mir_surface_state_unknown,
    mir_surface_state_restored,
    mir_surface_state_minimized,
    mir_surface_state_maximized,
    mir_surface_state_vertmaximized,
    /* mir_surface_state_semimaximized,
       Omitted for now, since it's functionally a subset of vertmaximized and
       differs only in the X coordinate. */
    mir_surface_state_fullscreen,
    mir_surface_state_horizmaximized,
    mir_surface_state_hidden,
    mir_surface_states
} MirSurfaceState;

/* TODO: MirSurfaceFocusState MirSurfaceVisibility and MirLifecycleState use an inconsistent
   naming convention. */
typedef enum MirSurfaceFocusState
{
    mir_surface_unfocused = 0,
    mir_surface_focused
} MirSurfaceFocusState;

typedef enum MirSurfaceVisibility
{
    mir_surface_visibility_occluded = 0,
    mir_surface_visibility_exposed
} MirSurfaceVisibility;

typedef enum MirLifecycleState
{
    mir_lifecycle_state_will_suspend,
    mir_lifecycle_state_resumed,
    mir_lifecycle_connection_lost
} MirLifecycleState;

typedef enum MirPowerMode
{
    mir_power_mode_on, /* Display in use. */
    mir_power_mode_standby, /* Blanked, low power. */
    mir_power_mode_suspend, /* Blanked, lowest power. */
    mir_power_mode_off /* Powered down. */
} MirPowerMode;

typedef enum MirPromptSessionState
{
    mir_prompt_session_state_stopped = 0,
    mir_prompt_session_state_started,
    mir_prompt_session_state_suspended
} MirPromptSessionState;

/**
 * 32-bit pixel formats (8888):
 * The order of components in the enum matches the order of the components
 * as they would be written in an integer representing a pixel value of that
 * format. For example; abgr_8888 should be coded as 0xAABBGGRR, which will
 * end up as R,G,B,A in memory on a little endian system, and as A,B,G,R on a
 * big endian system.
 *
 * 24-bit pixel formats (888):
 * These are in literal byte order, regardless of CPU architecture it's always
 * the same. Writing these 3-byte pixels is typically slower than other formats
 * but uses less memory than 32-bit and is endian-independent.
 *
 * 16-bit pixel formats (565/5551/4444):
 * Always interpreted as one 16-bit integer per pixel with components in
 * high-to-low bit order following the format name. These are the fastest
 * formats, however colour quality is visibly lower.
 */
typedef enum MirPixelFormat
{
    mir_pixel_format_invalid = 0,
    mir_pixel_format_abgr_8888 = 1,
    mir_pixel_format_xbgr_8888 = 2,
    mir_pixel_format_argb_8888 = 3,
    mir_pixel_format_xrgb_8888 = 4,
    mir_pixel_format_bgr_888 = 5,
    mir_pixel_format_rgb_888 = 6,
    mir_pixel_format_rgb_565 = 7,
    mir_pixel_format_rgba_5551 = 8,
    mir_pixel_format_rgba_4444 = 9,
    /*
     * TODO: Big endian support would require additional formats in order to
     *       composite software surfaces using OpenGL (GL_RGBA/GL_BGRA_EXT):
     *         mir_pixel_format_rgb[ax]_8888
     *         mir_pixel_format_bgr[ax]_8888
     */
    mir_pixel_formats   /* Note: This is always max format + 1 */
} MirPixelFormat;

/* This could be improved... https://bugs.launchpad.net/mir/+bug/1236254 */
#define MIR_BYTES_PER_PIXEL(f) ((f) == mir_pixel_format_bgr_888   ? 3 : \
                                (f) == mir_pixel_format_rgb_888   ? 3 : \
                                (f) == mir_pixel_format_rgb_565   ? 2 : \
                                (f) == mir_pixel_format_rgba_5551 ? 2 : \
                                (f) == mir_pixel_format_rgba_4444 ? 2 : \
                                                                    4)

/** Direction relative to the "natural" orientation of the display */
typedef enum MirOrientation
{
    mir_orientation_normal = 0,
    mir_orientation_left = 90,
    mir_orientation_inverted = 180,
    mir_orientation_right = 270
} MirOrientation;

typedef enum MirOrientationMode
{
    mir_orientation_mode_portrait = 1 << 0,
    mir_orientation_mode_landscape = 1 << 1,
    mir_orientation_mode_portrait_inverted = 1 << 2,
    mir_orientation_mode_landscape_inverted = 1 << 3,
    mir_orientation_mode_portrait_any = mir_orientation_mode_portrait |
                                        mir_orientation_mode_portrait_inverted,
    mir_orientation_mode_landscape_any = mir_orientation_mode_landscape |
                                         mir_orientation_mode_landscape_inverted,
    mir_orientation_mode_any = mir_orientation_mode_portrait_any |
                               mir_orientation_mode_landscape_any
} MirOrientationMode;

typedef enum MirEdgeAttachment
{
    mir_edge_attachment_vertical = 1 << 0,
    mir_edge_attachment_horizontal = 1 << 1,
    mir_edge_attachment_any = mir_edge_attachment_vertical |
                              mir_edge_attachment_horizontal
} MirEdgeAttachment;

typedef struct MirCookie
{
    uint64_t timestamp;
    uint64_t mac;
} MirCookie;

/**@}*/

#endif<|MERGE_RESOLUTION|>--- conflicted
+++ resolved
@@ -21,12 +21,8 @@
 #ifndef MIR_COMMON_H_
 #define MIR_COMMON_H_
 
-<<<<<<< HEAD
-#include <mir_toolkit/cursors.h>
 #include <stdint.h>
 
-=======
->>>>>>> 395042f0
 /**
  * \addtogroup mir_toolkit
  * @{
