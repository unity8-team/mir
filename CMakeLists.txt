--- conflicted
+++ resolved
@@ -28,11 +28,7 @@
 set(CMAKE_LIBRARY_OUTPUT_DIRECTORY ${CMAKE_BINARY_DIR}/lib)
 
 set(MIR_VERSION_MAJOR 0)
-<<<<<<< HEAD
-set(MIR_VERSION_MINOR 24)
-=======
 set(MIR_VERSION_MINOR 25)
->>>>>>> 5fa1d029
 set(MIR_VERSION_PATCH 0)
 
 add_definitions(-DMIR_VERSION_MAJOR=${MIR_VERSION_MAJOR})
@@ -213,17 +209,11 @@
 
 #
 # Full OpenGL support is possibly complete but not yet perfect. So is
-<<<<<<< HEAD
-# presently disabled by default. See the TODOs in:
-#   src/platform/graphics/egl_extensions.cpp: glEGLImageTargetTexture2DOES
-#   src/platforms/common/server/shm_buffer.cpp: glTexImage2D
-=======
 # presently disabled by default due to:
 #   1. Black windows bug: https://bugs.freedesktop.org/show_bug.cgi?id=92265
 #   2. Use of glEGLImageTargetTexture2DOES in:
 #        src/platform/graphics/egl_extensions.cpp
 #      possibly shouldn't work even though it does. Or should it?
->>>>>>> 5fa1d029
 #
 #if (TARGET_ARCH STREQUAL "x86_64-linux-gnu" OR
 #    TARGET_ARCH STREQUAL "i386-linux-gnu")
