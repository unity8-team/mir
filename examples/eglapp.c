--- conflicted
+++ resolved
@@ -299,18 +299,11 @@
     {
         initial_state = mir_surface_state_fullscreen;
 
-<<<<<<< HEAD
         // These should be ignored due to the initial_state, but it's
         // unfortunately required that they're never zero:
         surfaceparm.width = 1;
         surfaceparm.height = 1;
     }
-=======
-    if (*width == 0)
-        *width = mode->horizontal_resolution;
-    if (*height == 0)
-        *height = mode->vertical_resolution;
->>>>>>> 430f8e2f
 
     mir_display_config_destroy(display_config);
 
