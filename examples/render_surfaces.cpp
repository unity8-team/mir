--- conflicted
+++ resolved
@@ -364,18 +364,15 @@
                 .of_pixel_format(surface_pf)
                 .of_buffer_usage(mg::BufferUsage::hardware);
             mg::BufferProperties properties{params.size, params.pixel_format, params.buffer_usage};
-            auto const stream = buffer_stream_factory->create_buffer_stream(properties); 
-            auto const surface = surface_factory->create_surface(stream, params);
+            auto s = buffer_stream_factory->create_buffer_stream(properties); 
+            auto const stream = mir::frontend::stream_from(s);
+            auto const surface = surface_factory->create_surface(s, params);
             surface_coordinator->add_surface(surface, params.depth, params.input_mode, nullptr);
 
             {
                 mg::Buffer* buffer{nullptr};
                 auto const complete = [&](mg::Buffer* new_buf){ buffer = new_buf; };
-<<<<<<< HEAD
-                s->primary_buffer_stream()->swap_buffers(buffer, complete); // Fetch buffer for rendering
-=======
-                surface->swap_buffers(buffer, complete); // Fetch buffer for rendering
->>>>>>> a2af758d
+                stream->swap_buffers(buffer, complete); // Fetch buffer for rendering
                 {
                     gl_context->make_current();
 
@@ -388,11 +385,7 @@
 
                     gl_context->release_current();
                 }
-<<<<<<< HEAD
-                s->primary_buffer_stream()->swap_buffers(buffer, complete); // Post rendered buffer
-=======
-                surface->swap_buffers(buffer, complete); // Post rendered buffer
->>>>>>> a2af758d
+                stream->swap_buffers(buffer, complete); // Post rendered buffer
             }
 
             /*
