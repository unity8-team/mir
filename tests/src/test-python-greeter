--- conflicted
+++ resolved
@@ -65,15 +65,11 @@
     if request.startswith (r):
         greeter.respond (request[len (r):-1])
 
-<<<<<<< HEAD
+    r = '%s CANCEL-AUTHENTICATION' % greeter_id
+    if request == r:
+        greeter.cancel_authentication ()
+
     r = '%s START-SESSION' % greeter_id
-=======
-    r = 'GREETER %s CANCEL-AUTHENTICATION' % os.getenv ('DISPLAY')
-    if request == r:
-        greeter.cancel_authentication ()
-
-    r = 'GREETER %s START-SESSION' % os.getenv ('DISPLAY')
->>>>>>> 659e6173
     if request == r:
         if not greeter.start_session_sync (None):
             status_notify ('%s SESSION-FAILED' % greeter_id)
