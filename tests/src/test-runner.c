--- conflicted
+++ resolved
@@ -237,15 +237,9 @@
 
     if (temp_dir)
     {
-<<<<<<< HEAD
-        gchar *command = g_strdup_printf ("rm -r %s", temp_dir);
-        //if (system (command))
-        //    perror ("Failed to delete temp directory");
-=======
         gchar *command = g_strdup_printf ("rm -rf %s", temp_dir);
         if (system (command))
             perror ("Failed to delete temp directory");
->>>>>>> 659e6173
     }
 
     exit (status);
