/* -*- Mode: C; indent-tabs-mode: nil; tab-width: 4 -*- */

#include <stdlib.h>
#include <stdio.h>
#include <string.h>
#include <xcb/xcb.h>
#include <lightdm.h>

#include "status.h"

static LightDMGreeter *greeter;
static xcb_connection_t *connection = NULL;
static GKeyFile *config;

static void
show_message_cb (LightDMGreeter *greeter, const gchar *text, LightDMMessageType type)
{
    status_notify ("GREETER %s SHOW-MESSAGE TEXT=\"%s\"", getenv ("DISPLAY"), text);
}

static void
show_prompt_cb (LightDMGreeter *greeter, const gchar *text, LightDMPromptType type)
{
    status_notify ("GREETER %s SHOW-PROMPT TEXT=\"%s\"", getenv ("DISPLAY"), text);
}

static void
authentication_complete_cb (LightDMGreeter *greeter)
{
    if (lightdm_greeter_get_authentication_user (greeter))
        status_notify ("GREETER %s AUTHENTICATION-COMPLETE USERNAME=%s AUTHENTICATED=%s",
                       getenv ("DISPLAY"),
                       lightdm_greeter_get_authentication_user (greeter),
                       lightdm_greeter_get_is_authenticated (greeter) ? "TRUE" : "FALSE");
    else
        status_notify ("GREETER %s AUTHENTICATION-COMPLETE AUTHENTICATED=%s",
                       getenv ("DISPLAY"),
                       lightdm_greeter_get_is_authenticated (greeter) ? "TRUE" : "FALSE");
}

static void
signal_cb (int signum)
{
    status_notify ("GREETER %s TERMINATE SIGNAL=%d", getenv ("DISPLAY"), signum);
    exit (EXIT_SUCCESS);
}

static void
request_cb (const gchar *request)
{
    gchar *r;
  
    r = g_strdup_printf ("GREETER %s AUTHENTICATE", getenv ("DISPLAY"));
    if (strcmp (request, r) == 0)
        lightdm_greeter_authenticate (greeter, NULL);
    g_free (r);

    r = g_strdup_printf ("GREETER %s AUTHENTICATE USERNAME=", getenv ("DISPLAY"));
    if (g_str_has_prefix (request, r))
        lightdm_greeter_authenticate (greeter, request + strlen (r));
    g_free (r);

    r = g_strdup_printf ("GREETER %s AUTHENTICATE-GUEST", getenv ("DISPLAY"));
    if (strcmp (request, r) == 0)
        lightdm_greeter_authenticate_as_guest (greeter);
    g_free (r);

    r = g_strdup_printf ("GREETER %s RESPOND TEXT=\"", getenv ("DISPLAY"));
    if (g_str_has_prefix (request, r))
    {
        gchar *text = g_strdup (request + strlen (r));
        text[strlen (text) - 1] = '\0';
        lightdm_greeter_respond (greeter, text);
        g_free (text);
    }
    g_free (r);

    r = g_strdup_printf ("GREETER %s START-SESSION", getenv ("DISPLAY"));
    if (strcmp (request, r) == 0)
    {
        if (!lightdm_greeter_start_session_sync (greeter, NULL, NULL))
            status_notify ("GREETER %s SESSION-FAILED", getenv ("DISPLAY")); 
    }
    g_free (r);

    r = g_strdup_printf ("GREETER %s START-SESSION SESSION=", getenv ("DISPLAY"));
    if (g_str_has_prefix (request, r))
    {
        if (!lightdm_greeter_start_session_sync (greeter, request + strlen (r), NULL))
            status_notify ("GREETER %s SESSION-FAILED", getenv ("DISPLAY")); 
    }
    g_free (r);

    r = g_strdup_printf ("GREETER %s LOG-LAYOUT USERNAME=", getenv ("DISPLAY"));
    if (g_str_has_prefix (request, r))
    {
        LightDMUser *user;
        const gchar *username, *layout;

        username = request + strlen (r);
        user = lightdm_user_list_get_user_by_name (lightdm_user_list_get_instance (), username);
        layout = lightdm_user_get_layout (user);

        status_notify ("GREETER %s LOG-LAYOUT USERNAME=%s LAYOUT=%s", getenv ("DISPLAY"), username, layout ? layout : "");
    }
    g_free (r);

    r = g_strdup_printf ("GREETER %s LOG-LANGUAGE USERNAME=", getenv ("DISPLAY"));  
    if (g_str_has_prefix (request, r))
    {
        LightDMUser *user;
        const gchar *username, *language;

        username = request + strlen (r);
        user = lightdm_user_list_get_user_by_name (lightdm_user_list_get_instance (), username);
        language = lightdm_user_get_language (user);

        status_notify ("GREETER %s LOG-LANGUAGE USERNAME=%s LANGUAGE=%s", getenv ("DISPLAY"), username, language ? language : "");
    }
    g_free (r);
}

int
main (int argc, char **argv)
{
    GMainLoop *main_loop;
<<<<<<< HEAD
=======
    LightDMGreeter *greeter;
    gchar *layout_username, *language_username, *layout_prefix;
>>>>>>> 4d5c10e2

    signal (SIGINT, signal_cb);
    signal (SIGTERM, signal_cb);

    g_type_init ();

    main_loop = g_main_loop_new (NULL, FALSE);

    status_connect (request_cb);

    status_notify ("GREETER %s START", getenv ("DISPLAY"));

    config = g_key_file_new ();
    if (g_getenv ("LIGHTDM_TEST_CONFIG"))
        g_key_file_load_from_file (config, g_getenv ("LIGHTDM_TEST_CONFIG"), G_KEY_FILE_NONE, NULL);

    if (g_key_file_has_key (config, "test-greeter-config", "return-value", NULL))
    {
        int return_value = g_key_file_get_integer (config, "test-greeter-config", "return-value", NULL);
        status_notify ("GREETER %s EXIT CODE=%d", getenv ("DISPLAY"), return_value);
        return return_value;
    }

    connection = xcb_connect (NULL, NULL);

    if (xcb_connection_has_error (connection))
    {
        status_notify ("GREETER %s FAIL-CONNECT-XSERVER", getenv ("DISPLAY"));
        return EXIT_FAILURE;
    }

    status_notify ("GREETER %s CONNECT-XSERVER", getenv ("DISPLAY"));

    greeter = lightdm_greeter_new ();
    g_signal_connect (greeter, "show-message", G_CALLBACK (show_message_cb), NULL);
    g_signal_connect (greeter, "show-prompt", G_CALLBACK (show_prompt_cb), NULL);
    g_signal_connect (greeter, "authentication-complete", G_CALLBACK (authentication_complete_cb), NULL);

    status_notify ("GREETER %s CONNECT-TO-DAEMON", getenv ("DISPLAY"));
    if (!lightdm_greeter_connect_sync (greeter, NULL))
    {
        status_notify ("GREETER %s FAIL-CONNECT-DAEMON", getenv ("DISPLAY"));
        return EXIT_FAILURE;
    }

    status_notify ("GREETER %s CONNECTED-TO-DAEMON", getenv ("DISPLAY"));

<<<<<<< HEAD
=======
    layout_username = g_key_file_get_string (config, "test-greeter-config", "log-keyboard-layout", NULL);
    if (layout_username)
    {
        gchar **users;
        int i;

        users = g_strsplit (layout_username, ",", 0);

        for (i = 0; users[i]; i++)
        {
            LightDMUser *user;
            const gchar *layout;

            if (g_strcmp0 (users[i], "%DEFAULT%") == 0) /* Grab system default layout */
                layout = lightdm_layout_get_name (lightdm_get_layout ());
            else
            {
                user = lightdm_user_list_get_user_by_name (lightdm_user_list_get_instance (), users[i]);
                layout = lightdm_user_get_layout (user);
            }

            status_notify ("GREETER %s GET-LAYOUT USERNAME=%s LAYOUT='%s'", getenv ("DISPLAY"), users[i], layout ? layout : "");
        }

        g_strfreev (users);
    }

    layout_prefix = g_key_file_get_string (config, "test-greeter-config", "log-keyboard-layouts", NULL);
    if (layout_prefix)
    {
        GList *layouts, *iter;

        layouts = lightdm_get_layouts ();

        for (iter = layouts; iter; iter = iter->next)
        {
            LightDMLayout *layout;
            const gchar *name;

            layout = (LightDMLayout *) iter->data;
            name = lightdm_layout_get_name (layout);

            if (g_str_has_prefix (name, layout_prefix))
            {
                status_notify ("GREETER %s GET-LAYOUTS LAYOUT='%s'", getenv ("DISPLAY"), name);
            }
        }
    }

    language_username = g_key_file_get_string (config, "test-greeter-config", "log-language", NULL);
    if (language_username)
    {
        LightDMUser *user;
        const gchar *language;

        user = lightdm_user_list_get_user_by_name (lightdm_user_list_get_instance (), language_username);
        language = lightdm_user_get_language (user);

        status_notify ("GREETER %s GET-LANGUAGE USERNAME=%s LANGUAGE=%s", getenv ("DISPLAY"), language_username, language ? language : "");
    }

    if (g_key_file_get_boolean (config, "test-greeter-config", "crash-xserver", NULL))
    {
        gchar *crash_lock;
        FILE *f;

        crash_lock = g_build_filename (g_getenv ("LIGHTDM_TEST_HOME_DIR"), ".greeter-crashed-xserver", NULL);
        f = fopen (crash_lock, "r");

        if (f == NULL)
        {
            const gchar *name = "SIGSEGV";
            status_notify ("GREETER %s CRASH-XSERVER", getenv ("DISPLAY"));
            xcb_intern_atom (connection, FALSE, strlen (name), name);
            xcb_flush (connection);

            /* Write lock to stop repeatedly logging in */
            f = fopen (crash_lock, "w");
            fclose (f);
        }
    }

>>>>>>> 4d5c10e2
    /* Automatically log in as requested user */
    if (lightdm_greeter_get_select_user_hint (greeter))
        status_notify ("GREETER %s SELECT-USER-HINT USERNAME=%s", getenv ("DISPLAY"), lightdm_greeter_get_select_user_hint (greeter));

    g_main_loop_run (main_loop);

    return EXIT_SUCCESS;
}<|MERGE_RESOLUTION|>--- conflicted
+++ resolved
@@ -98,10 +98,39 @@
         const gchar *username, *layout;
 
         username = request + strlen (r);
-        user = lightdm_user_list_get_user_by_name (lightdm_user_list_get_instance (), username);
-        layout = lightdm_user_get_layout (user);
-
-        status_notify ("GREETER %s LOG-LAYOUT USERNAME=%s LAYOUT=%s", getenv ("DISPLAY"), username, layout ? layout : "");
+
+        if (g_strcmp0 (username, "%DEFAULT%") == 0) /* Grab system default layout */
+            layout = lightdm_layout_get_name (lightdm_get_layout ());
+        else
+        {
+            user = lightdm_user_list_get_user_by_name (lightdm_user_list_get_instance (), username);
+            layout = lightdm_user_get_layout (user);
+        }
+
+        status_notify ("GREETER %s LOG-LAYOUT USERNAME=%s LAYOUT='%s'", getenv ("DISPLAY"), username, layout ? layout : "");
+    }
+    g_free (r);
+
+    r = g_strdup_printf ("GREETER %s LOG-VARIANTS LAYOUT=", getenv ("DISPLAY"));
+    if (g_str_has_prefix (request, r))
+    {
+        GList *layouts, *iter;
+        gchar *layout_prefix;
+
+        layout_prefix = request + strlen (r);
+        layouts = lightdm_get_layouts ();
+
+        for (iter = layouts; iter; iter = iter->next)
+        {
+            LightDMLayout *layout;
+            const gchar *name;
+
+            layout = (LightDMLayout *) iter->data;
+            name = lightdm_layout_get_name (layout);
+
+            if (g_str_has_prefix (name, layout_prefix))
+                status_notify ("GREETER %s LOG-VARIANTS LAYOUT='%s'", getenv ("DISPLAY"), name);
+        }
     }
     g_free (r);
 
@@ -124,11 +153,6 @@
 main (int argc, char **argv)
 {
     GMainLoop *main_loop;
-<<<<<<< HEAD
-=======
-    LightDMGreeter *greeter;
-    gchar *layout_username, *language_username, *layout_prefix;
->>>>>>> 4d5c10e2
 
     signal (SIGINT, signal_cb);
     signal (SIGTERM, signal_cb);
@@ -176,91 +200,6 @@
 
     status_notify ("GREETER %s CONNECTED-TO-DAEMON", getenv ("DISPLAY"));
 
-<<<<<<< HEAD
-=======
-    layout_username = g_key_file_get_string (config, "test-greeter-config", "log-keyboard-layout", NULL);
-    if (layout_username)
-    {
-        gchar **users;
-        int i;
-
-        users = g_strsplit (layout_username, ",", 0);
-
-        for (i = 0; users[i]; i++)
-        {
-            LightDMUser *user;
-            const gchar *layout;
-
-            if (g_strcmp0 (users[i], "%DEFAULT%") == 0) /* Grab system default layout */
-                layout = lightdm_layout_get_name (lightdm_get_layout ());
-            else
-            {
-                user = lightdm_user_list_get_user_by_name (lightdm_user_list_get_instance (), users[i]);
-                layout = lightdm_user_get_layout (user);
-            }
-
-            status_notify ("GREETER %s GET-LAYOUT USERNAME=%s LAYOUT='%s'", getenv ("DISPLAY"), users[i], layout ? layout : "");
-        }
-
-        g_strfreev (users);
-    }
-
-    layout_prefix = g_key_file_get_string (config, "test-greeter-config", "log-keyboard-layouts", NULL);
-    if (layout_prefix)
-    {
-        GList *layouts, *iter;
-
-        layouts = lightdm_get_layouts ();
-
-        for (iter = layouts; iter; iter = iter->next)
-        {
-            LightDMLayout *layout;
-            const gchar *name;
-
-            layout = (LightDMLayout *) iter->data;
-            name = lightdm_layout_get_name (layout);
-
-            if (g_str_has_prefix (name, layout_prefix))
-            {
-                status_notify ("GREETER %s GET-LAYOUTS LAYOUT='%s'", getenv ("DISPLAY"), name);
-            }
-        }
-    }
-
-    language_username = g_key_file_get_string (config, "test-greeter-config", "log-language", NULL);
-    if (language_username)
-    {
-        LightDMUser *user;
-        const gchar *language;
-
-        user = lightdm_user_list_get_user_by_name (lightdm_user_list_get_instance (), language_username);
-        language = lightdm_user_get_language (user);
-
-        status_notify ("GREETER %s GET-LANGUAGE USERNAME=%s LANGUAGE=%s", getenv ("DISPLAY"), language_username, language ? language : "");
-    }
-
-    if (g_key_file_get_boolean (config, "test-greeter-config", "crash-xserver", NULL))
-    {
-        gchar *crash_lock;
-        FILE *f;
-
-        crash_lock = g_build_filename (g_getenv ("LIGHTDM_TEST_HOME_DIR"), ".greeter-crashed-xserver", NULL);
-        f = fopen (crash_lock, "r");
-
-        if (f == NULL)
-        {
-            const gchar *name = "SIGSEGV";
-            status_notify ("GREETER %s CRASH-XSERVER", getenv ("DISPLAY"));
-            xcb_intern_atom (connection, FALSE, strlen (name), name);
-            xcb_flush (connection);
-
-            /* Write lock to stop repeatedly logging in */
-            f = fopen (crash_lock, "w");
-            fclose (f);
-        }
-    }
-
->>>>>>> 4d5c10e2
     /* Automatically log in as requested user */
     if (lightdm_greeter_get_select_user_hint (greeter))
         status_notify ("GREETER %s SELECT-USER-HINT USERNAME=%s", getenv ("DISPLAY"), lightdm_greeter_get_select_user_hint (greeter));
