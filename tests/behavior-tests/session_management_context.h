/*
 * Copyright © 2013 Canonical Ltd.
 *
 * This program is free software: you can redistribute it and/or modify
 * it under the terms of the GNU General Public License version 3 as
 * published by the Free Software Foundation.
 *
 * This program is distributed in the hope that it will be useful,
 * but WITHOUT ANY WARRANTY; without even the implied warranty of
 * MERCHANTABILITY or FITNESS FOR A PARTICULAR PURPOSE.  See the
 * GNU General Public License for more details.
 *
 * You should have received a copy of the GNU General Public License
 * along with this program.  If not, see <http://www.gnu.org/licenses/>.
 *
 * Authored by: Robert Carr <robert.carr@canonical.com>
 */

#ifndef MIR_TEST_CUCUMBER_SESSION_MANAGEMENT_CONTEXT_H_
#define MIR_TEST_CUCUMBER_SESSION_MANAGEMENT_CONTEXT_H_

#include "mir/geometry/rectangle.h"
// TODO: This is for SurfaceId only? Seems incorrect
#include "mir/frontend/session.h"

#include <string>
#include <map>
#include <memory>
#include <tuple>

namespace mir
{

namespace sessions
{
class Session;
class SessionManager;
}

namespace test
{
namespace cucumber
{

class DummyViewableArea;

class SessionManagementContext
{
public:
    SessionManagementContext();
    virtual ~SessionManagementContext() {}
    
    bool open_window_consuming(std::string const& window_name);
    bool open_window_sized(std::string const& window_name, geometry::Size const& size);

    geometry::Size get_window_size(std::string const& window_name);
    
    void set_view_area(geometry::Rectangle const& new_view_region);

protected:
    SessionManagementContext(const SessionManagementContext&) = delete;
    SessionManagementContext& operator=(const SessionManagementContext&) = delete;

private:
<<<<<<< HEAD
    std::map<std::string, std::tuple<std::shared_ptr<frontend::Session>, frontend::SurfaceId>> open_windows;
    std::shared_ptr<frontend::SessionManager> session_manager;
    std::shared_ptr<DummyViewableArea> view_area;
=======
    std::map<std::string, std::weak_ptr<sessions::Session>> open_sessions;
    std::shared_ptr<sessions::SessionManager> session_manager;
>>>>>>> 75398d5a
};

}
}
} // namespace mir

#endif // MIR_TEST_CUCUMBER_SESSION_MANAGEMENT_CONTEXT_H_<|MERGE_RESOLUTION|>--- conflicted
+++ resolved
@@ -21,7 +21,7 @@
 
 #include "mir/geometry/rectangle.h"
 // TODO: This is for SurfaceId only? Seems incorrect
-#include "mir/frontend/session.h"
+#include "mir/sessions/session.h"
 
 #include <string>
 #include <map>
@@ -33,7 +33,6 @@
 
 namespace sessions
 {
-class Session;
 class SessionManager;
 }
 
@@ -62,14 +61,9 @@
     SessionManagementContext& operator=(const SessionManagementContext&) = delete;
 
 private:
-<<<<<<< HEAD
-    std::map<std::string, std::tuple<std::shared_ptr<frontend::Session>, frontend::SurfaceId>> open_windows;
-    std::shared_ptr<frontend::SessionManager> session_manager;
+    std::map<std::string, std::tuple<std::shared_ptr<sessions::Session>, sessions::SurfaceId>> open_windows;
+    std::shared_ptr<sessions::SessionManager> session_manager;
     std::shared_ptr<DummyViewableArea> view_area;
-=======
-    std::map<std::string, std::weak_ptr<sessions::Session>> open_sessions;
-    std::shared_ptr<sessions::SessionManager> session_manager;
->>>>>>> 75398d5a
 };
 
 }
