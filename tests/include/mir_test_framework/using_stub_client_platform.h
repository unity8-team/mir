/*
 * Copyright © 2014 Canonical Ltd.
 *
 * This program is free software: you can redistribute it and/or modify it
 * under the terms of the GNU General Public License version 3,
 * as published by the Free Software Foundation.
 *
 * This program is distributed in the hope that it will be useful,
 * but WITHOUT ANY WARRANTY; without even the implied warranty of
 * MERCHANTABILITY or FITNESS FOR A PARTICULAR PURPOSE.  See the
 * GNU General Public License for more details.
 *
 * You should have received a copy of the GNU General Public License
 * along with this program.  If not, see <http://www.gnu.org/licenses/>.
 *
 * Authored by: Alexandros Frantzis <alexandros.frantzis@canonical.com>
 */

#ifndef MIR_TEST_FRAMEWORK_USING_STUB_CLIENT_PLATFORM_H_
#define MIR_TEST_FRAMEWORK_USING_STUB_CLIENT_PLATFORM_H_

#include "src/client/connection_configuration.h"

#include <memory>
#include <functional>

#include "mir_test_framework/stub_client_connection_configuration.h"
#include "src/client/mir_connection_api.h"

namespace mcl = mir::client;

namespace mir_test_framework
{

class StubMirConnectionAPI : public mcl::MirConnectionAPI
{
public:
    StubMirConnectionAPI(mcl::MirConnectionAPI* prev_api,
                         mcl::ConfigurationFactory factory)
        : prev_api{prev_api},
          factory{factory}
    {
    }

    MirWaitHandle* connect(
        mcl::ConfigurationFactory configuration,
        char const* socket_file,
        char const* name,
        mir_connected_callback callback,
        void* context) override;

    void release(MirConnection* connection) override;

    mcl::ConfigurationFactory configuration_factory() override;

private:
    mcl::MirConnectionAPI* const prev_api;
    mcl::ConfigurationFactory factory;
};

template<class ClientConfig>
class UsingClientPlatform
{
public:
<<<<<<< HEAD
    UsingStubClientPlatform();
    UsingStubClientPlatform(std::function<std::unique_ptr<mir::client::ConnectionConfiguration>(std::string const&)>
        const& create_connection_configuration);
    ~UsingStubClientPlatform();
=======
    UsingClientPlatform()
        : prev_api{mir_connection_api_impl},
          stub_api{new StubMirConnectionAPI{prev_api, make_configuration_factory()}}
    {
        mir_connection_api_impl = stub_api.get();
    }

    ~UsingClientPlatform()
    {
        mir_connection_api_impl = prev_api;
    }
>>>>>>> 38b14209

private:
    UsingClientPlatform(UsingClientPlatform const&) = delete;
    UsingClientPlatform operator=(UsingClientPlatform const&) = delete;

    mir::client::MirConnectionAPI* prev_api;
    std::unique_ptr<mir::client::MirConnectionAPI> stub_api;

    mcl::ConfigurationFactory make_configuration_factory()
    {
        return [](std::string const& socket) {
            return std::unique_ptr<mir::client::ConnectionConfiguration>{
                new ClientConfig{socket}
            };
        };
    }
};

using UsingStubClientPlatform = UsingClientPlatform<StubConnectionConfiguration>;
}

#endif /* MIR_TEST_FRAMEWORK_USING_STUB_CLIENT_PLATFORM_H_ */<|MERGE_RESOLUTION|>--- conflicted
+++ resolved
@@ -62,12 +62,6 @@
 class UsingClientPlatform
 {
 public:
-<<<<<<< HEAD
-    UsingStubClientPlatform();
-    UsingStubClientPlatform(std::function<std::unique_ptr<mir::client::ConnectionConfiguration>(std::string const&)>
-        const& create_connection_configuration);
-    ~UsingStubClientPlatform();
-=======
     UsingClientPlatform()
         : prev_api{mir_connection_api_impl},
           stub_api{new StubMirConnectionAPI{prev_api, make_configuration_factory()}}
@@ -79,7 +73,6 @@
     {
         mir_connection_api_impl = prev_api;
     }
->>>>>>> 38b14209
 
 private:
     UsingClientPlatform(UsingClientPlatform const&) = delete;
