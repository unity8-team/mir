/*
 * Copyright © 2014 Canonical Ltd.
 *
 * This program is free software: you can redistribute it and/or modify it
 * under the terms of the GNU General Public License version 3,
 * as published by the Free Software Foundation.
 *
 * This program is distributed in the hope that it will be useful,
 * but WITHOUT ANY WARRANTY; without even the implied warranty of
 * MERCHANTABILITY or FITNESS FOR A PARTICULAR PURPOSE.  See the
 * GNU General Public License for more details.
 *
 * You should have received a copy of the GNU General Public License
 * along with this program.  If not, see <http://www.gnu.org/licenses/>.
 *
 * Authored by: Alexandros Frantzis <alexandros.frantzis@canonical.com>
 */

#ifndef MIR_TEST_DOUBLES_STUB_HOST_CONNECTION_H_
#define MIR_TEST_DOUBLES_STUB_HOST_CONNECTION_H_

#include "src/server/graphics/nested/host_connection.h"
#include "src/server/graphics/nested/host_surface.h"
#include "src/server/graphics/nested/host_stream.h"
<<<<<<< HEAD
<<<<<<< TREE
#include "src/server/graphics/nested/host_chain.h"
=======
>>>>>>> MERGE-SOURCE
=======
#include "src/server/graphics/nested/host_chain.h"
#include "src/server/graphics/nested/host_surface_spec.h"
>>>>>>> 0b42fd50
#include "src/include/client/mir/input/input_devices.h"
#include "mir/graphics/platform_operation_message.h"

#include "mir_toolkit/mir_connection.h"
#include <gmock/gmock.h>
#include "mir/test/gmock_fixes.h"

namespace mir
{
namespace test
{
namespace doubles
{

class StubHostConnection : public graphics::nested::HostConnection
{
public:
    StubHostConnection(std::shared_ptr<graphics::nested::HostSurface> const& surf) :
        surface(surf)
    {
    }

    StubHostConnection() :
        StubHostConnection(std::make_shared<NullHostSurface>())
    {
    }

    std::vector<int> platform_fd_items() override { return {}; }

    EGLNativeDisplayType egl_native_display() override { return {}; }

    std::shared_ptr<MirDisplayConfiguration> create_display_config() override
    {
        return std::shared_ptr<MirDisplayConfiguration>{
            new MirDisplayConfiguration{0, nullptr, 0, nullptr}};
    }

    void set_display_config_change_callback(std::function<void()> const&) override
    {
    }

    void apply_display_config(MirDisplayConfiguration&) override {}

    std::shared_ptr<graphics::nested::HostSurface>
        create_surface(
            std::shared_ptr<graphics::nested::HostStream> const&, geometry::Displacement,
            graphics::BufferProperties, char const*, uint32_t) override
    {
        return surface;
    }

    graphics::PlatformOperationMessage platform_operation(
        unsigned int, graphics::PlatformOperationMessage const&) override
    {
        return {{},{}};
    }

    void set_cursor_image(graphics::CursorImage const&) override
    {
    }
    void hide_cursor() override
    {
    }

    auto graphics_platform_library() -> std::string override { return {}; }

    graphics::nested::UniqueInputConfig create_input_device_config() override
    {
        return graphics::nested::UniqueInputConfig(reinterpret_cast<MirInputConfig*>(new std::vector<input::DeviceData>),
                                                   mir_input_config_destroy);
    }

    void set_input_device_change_callback(std::function<void(graphics::nested::UniqueInputConfig)> const&) override
    {
    }
    void set_input_event_callback(std::function<void(MirEvent const&, mir::geometry::Rectangle const&)> const&) override
    {
    }
    void emit_input_event(MirEvent const&, mir::geometry::Rectangle const&) override
    {
    }
<<<<<<< HEAD
<<<<<<< TREE

    std::unique_ptr<graphics::nested::HostStream> create_stream(graphics::BufferProperties const&) const override
=======
    std::unique_ptr<graphics::nested::HostStream> create_stream(graphics::BufferProperties const&)
>>>>>>> MERGE-SOURCE
=======

    std::unique_ptr<graphics::nested::HostStream> create_stream(graphics::BufferProperties const&) const override
>>>>>>> 0b42fd50
    {
        struct NullStream : graphics::nested::HostStream
        {
            MirBufferStream* handle() const override { return nullptr; }
            EGLNativeWindowType egl_native_window() const override { return 0; }
        };
        return std::make_unique<NullStream>();
    }

<<<<<<< HEAD
<<<<<<< TREE
=======
>>>>>>> 0b42fd50
    std::unique_ptr<graphics::nested::HostChain> create_chain() const override
    {
        struct NullHostChain : graphics::nested::HostChain
        {
<<<<<<< HEAD
            void submit_buffer(MirBuffer*) override {}
=======
            void submit_buffer(graphics::nested::NativeBuffer&) override {}
>>>>>>> 0b42fd50
        };
        return std::make_unique<NullHostChain>();
    }

<<<<<<< HEAD
=======
>>>>>>> MERGE-SOURCE
=======
>>>>>>> 0b42fd50
    class NullHostSurface : public graphics::nested::HostSurface
    {
    public:
        EGLNativeWindowType egl_native_window() override { return {}; }
        void set_event_handler(mir_surface_event_callback, void*) override {}
<<<<<<< HEAD
<<<<<<< TREE
        void apply_spec(graphics::nested::SurfaceSpec&) override {}
=======
>>>>>>> MERGE-SOURCE
=======
        void apply_spec(graphics::nested::HostSurfaceSpec&) override {}
>>>>>>> 0b42fd50
    };
    std::shared_ptr<graphics::nested::HostSurface> const surface;
    
    std::shared_ptr<graphics::nested::NativeBuffer> create_buffer(graphics::BufferProperties const&)
    {
        return nullptr;
    }

    MirNativeBuffer* get_native_handle(MirBuffer*)
    {
        return nullptr;
    }

    MirGraphicsRegion get_graphics_region(MirBuffer*)
    {
        return MirGraphicsRegion{ 0, 0, 0, mir_pixel_format_invalid, nullptr } ;
    }

    std::unique_ptr<graphics::nested::HostSurfaceSpec> create_surface_spec()
    {
        struct NullSpec : graphics::nested::HostSurfaceSpec
        {
            void add_chain(graphics::nested::HostChain&, geometry::Displacement, geometry::Size) override {}
            void add_stream(graphics::nested::HostStream&, geometry::Displacement) override {}
        }; 
        return std::make_unique<NullSpec>();
    }
};

struct MockHostConnection : StubHostConnection
{
    MOCK_METHOD1(set_input_device_change_callback, void (std::function<void(graphics::nested::UniqueInputConfig)> const&));
    MOCK_METHOD1(set_input_event_callback, void (std::function<void(MirEvent const&, mir::geometry::Rectangle const&)> const&));
    MOCK_CONST_METHOD0(create_chain, std::unique_ptr<graphics::nested::HostChain>());
    MOCK_CONST_METHOD1(create_stream, std::unique_ptr<graphics::nested::HostStream>(graphics::BufferProperties const&));
    MOCK_METHOD5(create_surface, std::shared_ptr<graphics::nested::HostSurface>
        (std::shared_ptr<graphics::nested::HostStream> const&, geometry::Displacement,
         graphics::BufferProperties, char const*, uint32_t));

    void emit_input_event(MirEvent const& event, mir::geometry::Rectangle const& source_frame)
    {
        if (event_callback)
            event_callback(event, source_frame);
    }

    MockHostConnection()
    {
        using namespace testing;
        ON_CALL(*this, set_input_device_change_callback(_))
            .WillByDefault(SaveArg<0>(&device_change_callback));
        ON_CALL(*this, set_input_event_callback(_))
            .WillByDefault(SaveArg<0>(&event_callback));
    }

    std::function<void(graphics::nested::UniqueInputConfig)> device_change_callback;
    std::function<void(MirEvent const&, mir::geometry::Rectangle const&)> event_callback;
};

}
}
}

#endif /* MIR_TEST_DOUBLES_STUB_HOST_CONNECTION_H_ */<|MERGE_RESOLUTION|>--- conflicted
+++ resolved
@@ -22,15 +22,8 @@
 #include "src/server/graphics/nested/host_connection.h"
 #include "src/server/graphics/nested/host_surface.h"
 #include "src/server/graphics/nested/host_stream.h"
-<<<<<<< HEAD
-<<<<<<< TREE
-#include "src/server/graphics/nested/host_chain.h"
-=======
->>>>>>> MERGE-SOURCE
-=======
 #include "src/server/graphics/nested/host_chain.h"
 #include "src/server/graphics/nested/host_surface_spec.h"
->>>>>>> 0b42fd50
 #include "src/include/client/mir/input/input_devices.h"
 #include "mir/graphics/platform_operation_message.h"
 
@@ -112,17 +105,8 @@
     void emit_input_event(MirEvent const&, mir::geometry::Rectangle const&) override
     {
     }
-<<<<<<< HEAD
-<<<<<<< TREE
 
     std::unique_ptr<graphics::nested::HostStream> create_stream(graphics::BufferProperties const&) const override
-=======
-    std::unique_ptr<graphics::nested::HostStream> create_stream(graphics::BufferProperties const&)
->>>>>>> MERGE-SOURCE
-=======
-
-    std::unique_ptr<graphics::nested::HostStream> create_stream(graphics::BufferProperties const&) const override
->>>>>>> 0b42fd50
     {
         struct NullStream : graphics::nested::HostStream
         {
@@ -132,41 +116,21 @@
         return std::make_unique<NullStream>();
     }
 
-<<<<<<< HEAD
-<<<<<<< TREE
-=======
->>>>>>> 0b42fd50
     std::unique_ptr<graphics::nested::HostChain> create_chain() const override
     {
         struct NullHostChain : graphics::nested::HostChain
         {
-<<<<<<< HEAD
-            void submit_buffer(MirBuffer*) override {}
-=======
             void submit_buffer(graphics::nested::NativeBuffer&) override {}
->>>>>>> 0b42fd50
         };
         return std::make_unique<NullHostChain>();
     }
 
-<<<<<<< HEAD
-=======
->>>>>>> MERGE-SOURCE
-=======
->>>>>>> 0b42fd50
     class NullHostSurface : public graphics::nested::HostSurface
     {
     public:
         EGLNativeWindowType egl_native_window() override { return {}; }
         void set_event_handler(mir_surface_event_callback, void*) override {}
-<<<<<<< HEAD
-<<<<<<< TREE
-        void apply_spec(graphics::nested::SurfaceSpec&) override {}
-=======
->>>>>>> MERGE-SOURCE
-=======
         void apply_spec(graphics::nested::HostSurfaceSpec&) override {}
->>>>>>> 0b42fd50
     };
     std::shared_ptr<graphics::nested::HostSurface> const surface;
     
