--- conflicted
+++ resolved
@@ -79,12 +79,8 @@
 
     void hide() override {}
     void show() override {}
-<<<<<<< HEAD
+    bool visible() const override { return true; }
     void move_to(geometry::Point const& p) override { rect.top_left = p; }
-=======
-    bool visible() const override { return true; }
-    void move_to(geometry::Point const&) override {}
->>>>>>> 4c16f201
     void take_input_focus(std::shared_ptr<shell::InputTargeter> const&) override {}
     void set_input_region(std::vector<geometry::Rectangle> const&) override {}
     void allow_framedropping(bool) override {}
