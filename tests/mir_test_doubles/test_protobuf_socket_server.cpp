/*
 * Copyright © 2012 Canonical Ltd.
 *
 * This program is free software: you can redistribute it and/or modify
 * it under the terms of the GNU General Public License version 3 as
 * published by the Free Software Foundation.
 *
 * This program is distributed in the hope that it will be useful,
 * but WITHOUT ANY WARRANTY; without even the implied warranty of
 * MERCHANTABILITY or FITNESS FOR A PARTICULAR PURPOSE.  See the
 * GNU General Public License for more details.
 *
 * You should have received a copy of the GNU General Public License
 * along with this program.  If not, see <http://www.gnu.org/licenses/>.
 *
 * Authored by: Alan Griffiths <alan@octopull.co.uk>
 */

#include "mir_test/test_protobuf_server.h"
#include "mir_test_doubles/stub_ipc_factory.h"
#include "mir_test_doubles/stub_session_authorizer.h"
#include "mir/frontend/connector_report.h"
<<<<<<< HEAD
#include "src/server/frontend/protobuf_session_creator.h"
=======
#include "mir/frontend/protobuf_connection_creator.h"
>>>>>>> e37dfcca
#include "src/server/frontend/published_socket_connector.h"
#include "src/server/frontend/dispatching_session_creator.h"
#include "src/server/report/null_report_factory.h"
#include "mir_test_doubles/null_emergency_cleanup.h"

namespace mt = mir::test;
namespace mtd = mir::test::doubles;
namespace mf = mir::frontend;
namespace mr = mir::report;

namespace
{
std::shared_ptr<mf::Connector> make_connector(std::string const& socket_name,
                                              std::shared_ptr<mf::ProtobufIpcFactory> const& factory,
                                              std::shared_ptr<mf::ConnectorReport> const& report)
{
<<<<<<< HEAD
    auto protobuf_session = std::make_shared<mf::ProtobufSessionCreator>(
        factory, std::make_shared<mtd::StubSessionAuthorizer>(), mr::null_message_processor_report());
    auto sessions = std::make_shared<std::vector<std::shared_ptr<mf::DispatchedSessionCreator>>>();
    sessions->push_back(protobuf_session);
    return std::make_shared<mf::PublishedSocketConnector>(
        socket_name,
        std::make_shared<mf::DispatchingSessionCreator>(sessions, std::make_shared<mtd::StubSessionAuthorizer>()),
=======
    mtd::NullEmergencyCleanup null_emergency_cleanup;

    return std::make_shared<mf::PublishedSocketConnector>(
        socket_name,
        std::make_shared<mf::ProtobufConnectionCreator>(
            factory,
            std::make_shared<mtd::StubSessionAuthorizer>(),
            mr::null_message_processor_report()),
>>>>>>> e37dfcca
        10,
        null_emergency_cleanup,
        report);
}
}

<<<<<<< HEAD
mt::TestProtobufServer::TestProtobufServer(std::string const& socket_name,
                                           const std::shared_ptr<protobuf::DisplayServer>& tool)
    : TestProtobufServer(socket_name, tool, mr::null_connector_report())
{
}

mt::TestProtobufServer::TestProtobufServer(std::string const& socket_name,
                                           const std::shared_ptr<protobuf::DisplayServer>& tool,
                                           std::shared_ptr<frontend::ConnectorReport> const& report)
    : comm(make_connector(socket_name, std::make_shared<mtd::StubIpcFactory>(*tool), report))
=======
mt::TestProtobufServer::TestProtobufServer(
    std::string const& socket_name,
    const std::shared_ptr<mf::detail::DisplayServer>& tool) :
    TestProtobufServer(socket_name, tool, mr::null_connector_report())
{
}

mt::TestProtobufServer::TestProtobufServer(
    std::string const& socket_name,
    const std::shared_ptr<mf::detail::DisplayServer>& tool,
    std::shared_ptr<frontend::ConnectorReport> const& report) :
    comm(make_connector(socket_name, std::make_shared<mtd::StubIpcFactory>(*tool), report))
>>>>>>> e37dfcca
{
}<|MERGE_RESOLUTION|>--- conflicted
+++ resolved
@@ -20,11 +20,7 @@
 #include "mir_test_doubles/stub_ipc_factory.h"
 #include "mir_test_doubles/stub_session_authorizer.h"
 #include "mir/frontend/connector_report.h"
-<<<<<<< HEAD
-#include "src/server/frontend/protobuf_session_creator.h"
-=======
-#include "mir/frontend/protobuf_connection_creator.h"
->>>>>>> e37dfcca
+#include "src/server/frontend/protobuf_connection_creator.h"
 #include "src/server/frontend/published_socket_connector.h"
 #include "src/server/frontend/dispatching_session_creator.h"
 #include "src/server/report/null_report_factory.h"
@@ -41,42 +37,22 @@
                                               std::shared_ptr<mf::ProtobufIpcFactory> const& factory,
                                               std::shared_ptr<mf::ConnectorReport> const& report)
 {
-<<<<<<< HEAD
-    auto protobuf_session = std::make_shared<mf::ProtobufSessionCreator>(
+    auto protobuf_session = std::make_shared<mf::ProtobufConnectionCreator>(
         factory, std::make_shared<mtd::StubSessionAuthorizer>(), mr::null_message_processor_report());
-    auto sessions = std::make_shared<std::vector<std::shared_ptr<mf::DispatchedSessionCreator>>>();
+    auto sessions = std::make_shared<std::vector<std::shared_ptr<mf::DispatchedConnectionCreator>>>();
     sessions->push_back(protobuf_session);
-    return std::make_shared<mf::PublishedSocketConnector>(
-        socket_name,
-        std::make_shared<mf::DispatchingSessionCreator>(sessions, std::make_shared<mtd::StubSessionAuthorizer>()),
-=======
+
     mtd::NullEmergencyCleanup null_emergency_cleanup;
 
     return std::make_shared<mf::PublishedSocketConnector>(
         socket_name,
-        std::make_shared<mf::ProtobufConnectionCreator>(
-            factory,
-            std::make_shared<mtd::StubSessionAuthorizer>(),
-            mr::null_message_processor_report()),
->>>>>>> e37dfcca
+        std::make_shared<mf::DispatchingConnectionCreator>(sessions, std::make_shared<mtd::StubSessionAuthorizer>()),
         10,
         null_emergency_cleanup,
         report);
 }
 }
 
-<<<<<<< HEAD
-mt::TestProtobufServer::TestProtobufServer(std::string const& socket_name,
-                                           const std::shared_ptr<protobuf::DisplayServer>& tool)
-    : TestProtobufServer(socket_name, tool, mr::null_connector_report())
-{
-}
-
-mt::TestProtobufServer::TestProtobufServer(std::string const& socket_name,
-                                           const std::shared_ptr<protobuf::DisplayServer>& tool,
-                                           std::shared_ptr<frontend::ConnectorReport> const& report)
-    : comm(make_connector(socket_name, std::make_shared<mtd::StubIpcFactory>(*tool), report))
-=======
 mt::TestProtobufServer::TestProtobufServer(
     std::string const& socket_name,
     const std::shared_ptr<mf::detail::DisplayServer>& tool) :
@@ -89,6 +65,5 @@
     const std::shared_ptr<mf::detail::DisplayServer>& tool,
     std::shared_ptr<frontend::ConnectorReport> const& report) :
     comm(make_connector(socket_name, std::make_shared<mtd::StubIpcFactory>(*tool), report))
->>>>>>> e37dfcca
 {
 }