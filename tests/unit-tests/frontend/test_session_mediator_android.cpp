/*
 * Copyright © 2012 Canonical Ltd.
 *
 * This program is free software: you can redistribute it and/or modify
 * it under the terms of the GNU General Public License version 3 as
 * published by the Free Software Foundation.
 *
 * This program is distributed in the hope that it will be useful,
 * but WITHOUT ANY WARRANTY; without even the implied warranty of
 * MERCHANTABILITY or FITNESS FOR A PARTICULAR PURPOSE.  See the
 * GNU General Public License for more details.
 *
 * You should have received a copy of the GNU General Public License
 * along with this program.  If not, see <http://www.gnu.org/licenses/>.
 *
 * Authored by: Alexandros Frantzis <alexandros.frantzis@canonical.com>
 */

#include "mir/frontend/session_mediator_report.h"
#include "src/server/frontend/session_mediator.h"
#include "src/server/frontend/resource_cache.h"
#include "src/server/scene/application_session.h"
#include "src/server/report/null_report_factory.h"
#include "mir/frontend/shell.h"
#include "mir/scene/surface_creation_parameters.h"
#include "mir/graphics/display.h"
#include "mir/graphics/platform.h"
#include "mir/graphics/platform_ipc_package.h"

#include "mir_test_doubles/null_display_changer.h"
#include "mir_test_doubles/mock_session.h"
#include "mir_test_doubles/stub_shell.h"
#include "mir_test_doubles/null_platform.h"
#include "mir_test_doubles/null_event_sink.h"
#include "mir_test_doubles/stub_buffer_allocator.h"
#include "mir_test_doubles/stub_vsync_provider.h"
#include "mir_test_doubles/null_screencast.h"

#include <gtest/gtest.h>

#include <stdexcept>

namespace mf = mir::frontend;
namespace mg = mir::graphics;
namespace geom = mir::geometry;
namespace mp = mir::protobuf;
namespace mtd = mir::test::doubles;
namespace mr = mir::report;

namespace
{

struct SessionMediatorAndroidTest : public ::testing::Test
{
    SessionMediatorAndroidTest()
        : shell{std::make_shared<mtd::StubShell>()},
          graphics_platform{std::make_shared<mtd::NullPlatform>()},
          display_changer{std::make_shared<mtd::NullDisplayChanger>()},
          surface_pixel_formats{mir_pixel_format_argb_8888, mir_pixel_format_xrgb_8888},
          report{mr::null_session_mediator_report()},
          resource_cache{std::make_shared<mf::ResourceCache>()},
          mediator{shell, graphics_platform, display_changer,
                   surface_pixel_formats, report,
                   std::make_shared<mtd::NullEventSink>(),
<<<<<<< HEAD
                   resource_cache, std::make_shared<mtd::NullScreencast>(), nullptr, nullptr,
                   std::make_shared<mtd::StubVsyncProvider>()},
=======
                   resource_cache, std::make_shared<mtd::NullScreencast>(), nullptr, nullptr, nullptr},
>>>>>>> 7a6f9c70
          null_callback{google::protobuf::NewPermanentCallback(google::protobuf::DoNothing)}
    {
    }

    std::shared_ptr<mtd::StubShell> const shell;
    std::shared_ptr<mtd::NullPlatform> const graphics_platform;
    std::shared_ptr<mf::DisplayChanger> const display_changer;
    std::vector<MirPixelFormat> const surface_pixel_formats;
    std::shared_ptr<mf::SessionMediatorReport> const report;
    std::shared_ptr<mf::ResourceCache> const resource_cache;
    mf::SessionMediator mediator;

    std::unique_ptr<google::protobuf::Closure> null_callback;
};

}

TEST_F(SessionMediatorAndroidTest, drm_auth_magic_throws)
{
    mp::ConnectParameters connect_parameters;
    mp::Connection connection;

    mediator.connect(nullptr, &connect_parameters, &connection, null_callback.get());

    mp::DRMMagic magic;
    magic.set_magic(0x10111213);

    EXPECT_THROW({
        mediator.drm_auth_magic(nullptr, &magic, nullptr, null_callback.get());
    }, std::logic_error);
}<|MERGE_RESOLUTION|>--- conflicted
+++ resolved
@@ -62,12 +62,8 @@
           mediator{shell, graphics_platform, display_changer,
                    surface_pixel_formats, report,
                    std::make_shared<mtd::NullEventSink>(),
-<<<<<<< HEAD
                    resource_cache, std::make_shared<mtd::NullScreencast>(), nullptr, nullptr,
-                   std::make_shared<mtd::StubVsyncProvider>()},
-=======
-                   resource_cache, std::make_shared<mtd::NullScreencast>(), nullptr, nullptr, nullptr},
->>>>>>> 7a6f9c70
+                   std::make_shared<mtd::StubVsyncProvider>(), nullptr},
           null_callback{google::protobuf::NewPermanentCallback(google::protobuf::DoNothing)}
     {
     }
