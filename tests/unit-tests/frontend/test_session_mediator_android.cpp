/*
 * Copyright © 2012 Canonical Ltd.
 *
 * This program is free software: you can redistribute it and/or modify
 * it under the terms of the GNU General Public License version 3 as
 * published by the Free Software Foundation.
 *
 * This program is distributed in the hope that it will be useful,
 * but WITHOUT ANY WARRANTY; without even the implied warranty of
 * MERCHANTABILITY or FITNESS FOR A PARTICULAR PURPOSE.  See the
 * GNU General Public License for more details.
 *
 * You should have received a copy of the GNU General Public License
 * along with this program.  If not, see <http://www.gnu.org/licenses/>.
 *
 * Authored by: Alexandros Frantzis <alexandros.frantzis@canonical.com>
 */

#include "mir/compositor/graphic_buffer_allocator.h"
#include "mir/frontend/session_mediator_report.h"
#include "mir/frontend/session_mediator.h"
#include "mir/frontend/resource_cache.h"
#include "mir/shell/application_session.h"
#include "mir/frontend/shell.h"
#include "mir/frontend/surface_creation_parameters.h"
#include "mir/graphics/display.h"
#include "mir/graphics/platform.h"
#include "mir/graphics/platform_ipc_package.h"

#include "mir_test_doubles/null_display.h"
#include "mir_test_doubles/mock_session.h"
#include "mir_test_doubles/stub_shell.h"
#include "mir_test_doubles/stub_platform.h"

#include "mir/events/event_sink.h"

#include <gtest/gtest.h>

#include <stdexcept>

namespace mf = mir::frontend;
namespace mg = mir::graphics;
namespace mc = mir::compositor;
namespace geom = mir::geometry;
namespace mp = mir::protobuf;
namespace msh = mir::shell;
namespace mtd = mir::test::doubles;

namespace
{

class StubGraphicBufferAllocator : public mc::GraphicBufferAllocator
{
public:
    std::shared_ptr<mc::Buffer> alloc_buffer(mc::BufferProperties const&)
    {
        return std::shared_ptr<mc::Buffer>();
    }

    virtual std::vector<geom::PixelFormat> supported_pixel_formats()
    {
        return std::vector<geom::PixelFormat>();
    }
};

<<<<<<< HEAD
class StubPlatform : public mg::Platform
{
 public:
    std::shared_ptr<mc::GraphicBufferAllocator> create_buffer_allocator(
            const std::shared_ptr<mg::BufferInitializer>& /*buffer_initializer*/)
    {
        return std::shared_ptr<mc::GraphicBufferAllocator>();
    }

    std::shared_ptr<mg::Display> create_display()
    {
        return std::make_shared<mtd::NullDisplay>();
    }

    std::shared_ptr<mg::PlatformIPCPackage> get_ipc_package()
    {
        return std::make_shared<mg::PlatformIPCPackage>();
    }

    EGLNativeDisplayType shell_egl_display()
    {
        return static_cast<EGLNativeDisplayType>(0);
    }

    void fill_ipc_package(mir::protobuf::Buffer*, std::shared_ptr<mc::Buffer> const&) const
    {
    }
};

=======
>>>>>>> 887b62c9
class NullEventSink : public mir::events::EventSink
{
public:
    void handle_event(MirEvent const& ) override {}
};

struct SessionMediatorAndroidTest : public ::testing::Test
{
    SessionMediatorAndroidTest()
        : shell{std::make_shared<mtd::StubShell>()},
          graphics_platform{std::make_shared<mtd::StubPlatform>()},
          graphics_display{std::make_shared<mtd::NullDisplay>()},
          buffer_allocator{std::make_shared<StubGraphicBufferAllocator>()},
          report{std::make_shared<mf::NullSessionMediatorReport>()},
          resource_cache{std::make_shared<mf::ResourceCache>()},
          mediator{shell, graphics_platform, graphics_display,
                   buffer_allocator, report,
                   std::make_shared<NullEventSink>(),
                   resource_cache},
          null_callback{google::protobuf::NewPermanentCallback(google::protobuf::DoNothing)}
    {
    }

    std::shared_ptr<mtd::StubShell> const shell;
    std::shared_ptr<mtd::StubPlatform> const graphics_platform;
    std::shared_ptr<mg::Display> const graphics_display;
    std::shared_ptr<mc::GraphicBufferAllocator> const buffer_allocator;
    std::shared_ptr<mf::SessionMediatorReport> const report;
    std::shared_ptr<mf::ResourceCache> const resource_cache;
    mf::SessionMediator mediator;

    std::unique_ptr<google::protobuf::Closure> null_callback;
};

}

TEST_F(SessionMediatorAndroidTest, drm_auth_magic_throws)
{
    mp::ConnectParameters connect_parameters;
    mp::Connection connection;

    mediator.connect(nullptr, &connect_parameters, &connection, null_callback.get());

    mp::DRMMagic magic;
    magic.set_magic(0x10111213);

    EXPECT_THROW({
        mediator.drm_auth_magic(nullptr, &magic, nullptr, null_callback.get());
    }, std::logic_error);
}<|MERGE_RESOLUTION|>--- conflicted
+++ resolved
@@ -63,38 +63,6 @@
     }
 };
 
-<<<<<<< HEAD
-class StubPlatform : public mg::Platform
-{
- public:
-    std::shared_ptr<mc::GraphicBufferAllocator> create_buffer_allocator(
-            const std::shared_ptr<mg::BufferInitializer>& /*buffer_initializer*/)
-    {
-        return std::shared_ptr<mc::GraphicBufferAllocator>();
-    }
-
-    std::shared_ptr<mg::Display> create_display()
-    {
-        return std::make_shared<mtd::NullDisplay>();
-    }
-
-    std::shared_ptr<mg::PlatformIPCPackage> get_ipc_package()
-    {
-        return std::make_shared<mg::PlatformIPCPackage>();
-    }
-
-    EGLNativeDisplayType shell_egl_display()
-    {
-        return static_cast<EGLNativeDisplayType>(0);
-    }
-
-    void fill_ipc_package(mir::protobuf::Buffer*, std::shared_ptr<mc::Buffer> const&) const
-    {
-    }
-};
-
-=======
->>>>>>> 887b62c9
 class NullEventSink : public mir::events::EventSink
 {
 public:
