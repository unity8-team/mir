--- conflicted
+++ resolved
@@ -76,11 +76,7 @@
                    surface_pixel_formats, report,
                    std::make_shared<mtd::NullEventSink>(),
                    resource_cache, std::make_shared<mtd::NullScreencast>(), nullptr, nullptr,
-<<<<<<< HEAD
-                   std::make_shared<mtd::StubVsyncProvider>()},
-=======
-                   nullptr},
->>>>>>> 7a6f9c70
+                   std::make_shared<mtd::StubVsyncProvider>(), nullptr},
           null_callback{google::protobuf::NewPermanentCallback(google::protobuf::DoNothing)}
     {
     }
