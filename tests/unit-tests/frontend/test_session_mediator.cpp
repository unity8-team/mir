/*
 * Copyright © 2012 Canonical Ltd.
 *
 * This program is free software: you can redistribute it and/or modify
 * it under the terms of the GNU General Public License version 3 as
 * published by the Free Software Foundation.
 *
 * This program is distributed in the hope that it will be useful,
 * but WITHOUT ANY WARRANTY; without even the implied warranty of
 * MERCHANTABILITY or FITNESS FOR A PARTICULAR PURPOSE.  See the
 * GNU General Public License for more details.
 *
 * You should have received a copy of the GNU General Public License
 * along with this program.  If not, see <http://www.gnu.org/licenses/>.
 *
 * Authored by: Alexandros Frantzis <alexandros.frantzis@canonical.com>
 */

#include "mir/surfaces/buffer_bundle.h"
#include "mir/compositor/buffer_ipc_package.h"
#include "mir/compositor/graphic_buffer_allocator.h"
#include "mir/frontend/session_mediator_report.h"
#include "mir/frontend/session_mediator.h"
#include "mir/frontend/resource_cache.h"
#include "mir/shell/application_session.h"
#include "mir/graphics/display.h"
#include "mir/graphics/platform.h"
#include "mir/graphics/platform_ipc_package.h"
#include "mir/surfaces/surface.h"
#include "mir_test_doubles/null_display.h"
#include "mir_test_doubles/mock_shell.h"
#include "mir_test_doubles/mock_surface.h"
#include "mir_test_doubles/mock_buffer.h"
#include "mir_test_doubles/stub_session.h"
#include "mir_test_doubles/stub_surface_builder.h"
#include "mir_test/fake_shared.h"

#include "src/server/shell/surface.h"

#include <gtest/gtest.h>
#include <gmock/gmock.h>

#include <stdexcept>

namespace mf = mir::frontend;
namespace mg = mir::graphics;
namespace mc = mir::compositor;
namespace ms = mir::surfaces;
namespace geom = mir::geometry;
namespace mp = mir::protobuf;
namespace msh = mir::shell;
namespace mt = mir::test;
namespace mtd = mt::doubles;

namespace
{

class StubbedSession : public mtd::StubSession
{
public:
    StubbedSession()
    {
        using namespace ::testing;

        mock_surface = std::make_shared<mtd::MockSurface>(mt::fake_shared(surface_builder));
<<<<<<< HEAD
        mock_buffer = std::make_shared<NiceMock<mtd::MockBuffer>>(geom::Size(), geom::Stride(), geom::PixelFormat());
        
=======

>>>>>>> 318ce59f
        EXPECT_CALL(*mock_surface, size()).Times(AnyNumber()).WillRepeatedly(Return(geom::Size()));
        EXPECT_CALL(*mock_surface, pixel_format()).Times(AnyNumber()).WillRepeatedly(Return(geom::PixelFormat()));
        EXPECT_CALL(*mock_surface, client_buffer()).Times(AnyNumber()).WillRepeatedly(Return(mock_buffer));
        EXPECT_CALL(*mock_surface, advance_client_buffer()).Times(AnyNumber());

        EXPECT_CALL(*mock_surface, supports_input()).Times(AnyNumber()).WillRepeatedly(Return(true));
        EXPECT_CALL(*mock_surface, client_input_fd()).Times(AnyNumber()).WillRepeatedly(Return(testing_client_input_fd));
    }

    std::shared_ptr<mf::Surface> get_surface(mf::SurfaceId /* surface */) const
    {
        return mock_surface;
    }

    mtd::StubSurfaceBuilder surface_builder;
    std::shared_ptr<mtd::MockSurface> mock_surface;
    std::shared_ptr<mtd::MockBuffer> mock_buffer;
    static int const testing_client_input_fd;
};

int const StubbedSession::testing_client_input_fd{11};

class MockGraphicBufferAllocator : public mc::GraphicBufferAllocator
{
public:
    MockGraphicBufferAllocator()
    {
        ON_CALL(*this, supported_pixel_formats())
            .WillByDefault(testing::Return(std::vector<geom::PixelFormat>()));
    }

    std::shared_ptr<mc::Buffer> alloc_buffer(mc::BufferProperties const&)
    {
        return std::shared_ptr<mc::Buffer>();
    }

    MOCK_METHOD0(supported_pixel_formats, std::vector<geom::PixelFormat>());
};

class StubPlatform : public mg::Platform
{
 public:
    std::shared_ptr<mc::GraphicBufferAllocator> create_buffer_allocator(
            const std::shared_ptr<mg::BufferInitializer>& /*buffer_initializer*/)
    {
        return std::shared_ptr<mc::GraphicBufferAllocator>();
    }

    std::shared_ptr<mg::Display> create_display()
    {
        return std::make_shared<mtd::NullDisplay>();
    }

    std::shared_ptr<mg::PlatformIPCPackage> get_ipc_package()
    {
        return std::make_shared<mg::PlatformIPCPackage>();
    }
};

}

struct SessionMediatorTest : public ::testing::Test
{
    SessionMediatorTest()
        : shell{std::make_shared<testing::NiceMock<mtd::MockShell>>()},
          graphics_platform{std::make_shared<StubPlatform>()},
          graphics_display{std::make_shared<mtd::NullDisplay>()},
          buffer_allocator{std::make_shared<testing::NiceMock<MockGraphicBufferAllocator>>()},
          report{std::make_shared<mf::NullSessionMediatorReport>()},
          resource_cache{std::make_shared<mf::ResourceCache>()},
          mediator{shell, graphics_platform, graphics_display,
                   buffer_allocator, report, resource_cache},
          stubbed_session{std::make_shared<StubbedSession>()},
          null_callback{google::protobuf::NewPermanentCallback(google::protobuf::DoNothing)}
    {
        using namespace ::testing;

        ON_CALL(*shell, open_session(_)).WillByDefault(Return(stubbed_session));
        ON_CALL(*shell, create_surface_for(_, _)).WillByDefault(Return(mf::SurfaceId{1}));
    }

    std::shared_ptr<testing::NiceMock<mtd::MockShell>> const shell;
    std::shared_ptr<mg::Platform> const graphics_platform;
    std::shared_ptr<mg::Display> const graphics_display;
    std::shared_ptr<testing::NiceMock<MockGraphicBufferAllocator>> const buffer_allocator;
    std::shared_ptr<mf::SessionMediatorReport> const report;
    std::shared_ptr<mf::ResourceCache> const resource_cache;
    mf::SessionMediator mediator;
    std::shared_ptr<StubbedSession> const stubbed_session;

    std::unique_ptr<google::protobuf::Closure> null_callback;
};


TEST_F(SessionMediatorTest, disconnect_releases_session)
{
    using namespace ::testing;

    mp::ConnectParameters connect_parameters;
    mp::Connection connection;

    EXPECT_CALL(*shell, close_session(_)).Times(1);

    mediator.connect(nullptr, &connect_parameters, &connection, null_callback.get());
    mediator.disconnect(nullptr, nullptr, nullptr, null_callback.get());
}

TEST_F(SessionMediatorTest, calling_methods_before_connect_throws)
{
    EXPECT_THROW({
        mp::SurfaceParameters request;
        mp::Surface response;

        mediator.create_surface(nullptr, &request, &response, null_callback.get());
    }, std::logic_error);

    EXPECT_THROW({
        mp::SurfaceId request;
        mp::Buffer response;

        mediator.next_buffer(nullptr, &request, &response, null_callback.get());
    }, std::logic_error);

    EXPECT_THROW({
        mp::SurfaceId request;

        mediator.release_surface(nullptr, &request, nullptr, null_callback.get());
    }, std::logic_error);

    EXPECT_THROW({
        mp::DRMMagic request;
        mp::DRMAuthMagicStatus response;

        mediator.drm_auth_magic(nullptr, &request, &response, null_callback.get());
    }, std::logic_error);

    EXPECT_THROW({
        mediator.disconnect(nullptr, nullptr, nullptr, null_callback.get());
    }, std::logic_error);
}

TEST_F(SessionMediatorTest, calling_methods_after_connect_works)
{
    mp::ConnectParameters connect_parameters;
    mp::Connection connection;

    mediator.connect(nullptr, &connect_parameters, &connection, null_callback.get());

    {
        mp::SurfaceParameters request;
        mp::Surface response;

        mediator.create_surface(nullptr, &request, &response, null_callback.get());
    }
    {
        mp::SurfaceId request;
        mp::Buffer response;

        mediator.next_buffer(nullptr, &request, &response, null_callback.get());
    }
    {
        mp::SurfaceId request;

        mediator.release_surface(nullptr, &request, nullptr, null_callback.get());
    }

    mediator.disconnect(nullptr, nullptr, nullptr, null_callback.get());
}

TEST_F(SessionMediatorTest, calling_methods_after_disconnect_throws)
{
    mp::ConnectParameters connect_parameters;
    mp::Connection connection;

    mediator.connect(nullptr, &connect_parameters, &connection, null_callback.get());

    mediator.disconnect(nullptr, nullptr, nullptr, null_callback.get());

    EXPECT_THROW({
        mp::SurfaceParameters surface_parameters;
        mp::Surface surface;

        mediator.create_surface(nullptr, &surface_parameters, &surface, null_callback.get());
    }, std::logic_error);

    EXPECT_THROW({
        mp::SurfaceId request;
        mp::Buffer response;

        mediator.next_buffer(nullptr, &request, &response, null_callback.get());
    }, std::logic_error);

    EXPECT_THROW({
        mp::SurfaceId request;

        mediator.release_surface(nullptr, &request, nullptr, null_callback.get());
    }, std::logic_error);

    EXPECT_THROW({
        mp::DRMMagic request;
        mp::DRMAuthMagicStatus response;

        mediator.drm_auth_magic(nullptr, &request, &response, null_callback.get());
    }, std::logic_error);

    EXPECT_THROW({
        mediator.disconnect(nullptr, nullptr, nullptr, null_callback.get());
    }, std::logic_error);
}

TEST_F(SessionMediatorTest, can_reconnect_after_disconnect)
{
    mp::ConnectParameters connect_parameters;
    mp::Connection connection;

    mediator.connect(nullptr, &connect_parameters, &connection, null_callback.get());

    mediator.disconnect(nullptr, nullptr, nullptr, null_callback.get());

    mediator.connect(nullptr, &connect_parameters, &connection, null_callback.get());
}

TEST_F(SessionMediatorTest, connect_queries_supported_pixel_formats)
{
    using namespace testing;

    mp::ConnectParameters connect_parameters;
    mp::Connection connection;

    std::vector<geom::PixelFormat> const pixel_formats{
        geom::PixelFormat::bgr_888,
        geom::PixelFormat::abgr_8888,
        geom::PixelFormat::xbgr_8888
    };

    EXPECT_CALL(*buffer_allocator, supported_pixel_formats())
        .WillOnce(Return(pixel_formats));

    mediator.connect(nullptr, &connect_parameters, &connection, null_callback.get());

    auto info = connection.display_info();

    ASSERT_EQ(pixel_formats.size(), static_cast<size_t>(info.supported_pixel_format_size()));

    for (size_t i = 0; i < pixel_formats.size(); ++i)
    {
        EXPECT_EQ(pixel_formats[i], static_cast<geom::PixelFormat>(info.supported_pixel_format(i)))
            << "i = " << i;
    }
}

TEST_F(SessionMediatorTest, creating_surface_packs_response_with_input_fds)
{
    mp::ConnectParameters connect_parameters;
    mp::Connection connection;

    mediator.connect(nullptr, &connect_parameters, &connection, null_callback.get());

    {
        mp::SurfaceParameters request;
        mp::Surface response;

        mediator.create_surface(nullptr, &request, &response, null_callback.get());
        EXPECT_EQ(StubbedSession::testing_client_input_fd, response.fd(0));
    }

    mediator.disconnect(nullptr, nullptr, nullptr, null_callback.get());
}

TEST_F(SessionMediatorTest, no_input_channel_is_nonfatal)
{
    mp::ConnectParameters connect_parameters;
    mp::Connection connection;
    EXPECT_CALL(*stubbed_session->mock_surface, supports_input())
        .Times(1)
        .WillOnce(testing::Return(false));
    EXPECT_CALL(*stubbed_session->mock_surface, client_input_fd())
        .Times(0);

    mediator.connect(nullptr, &connect_parameters, &connection, null_callback.get());

    {
        mp::SurfaceParameters request;
        mp::Surface response;

        mediator.create_surface(nullptr, &request, &response, null_callback.get());
    }

    mediator.disconnect(nullptr, nullptr, nullptr, null_callback.get());
}

TEST_F(SessionMediatorTest, session_only_sends_needed_buffers)
{
    using namespace testing;

    mp::ConnectParameters connect_parameters;
    mp::Connection connection;

    mediator.connect(nullptr, &connect_parameters, &connection, null_callback.get());

    {
        auto package = std::make_shared<mc::BufferIPCPackage>();
        package->ipc_data = std::vector<int32_t>{5, 23, 1};
        package->ipc_fds = std::vector<int32_t>{2, 1};

        ON_CALL(*stubbed_session->mock_buffer, get_ipc_package())
            .WillByDefault(Return(package));

        EXPECT_CALL(*stubbed_session->mock_buffer, id())
            .WillOnce(Return(mc::BufferID{4}))
            .WillOnce(Return(mc::BufferID{5}))
            .WillOnce(Return(mc::BufferID{4}))
            .WillOnce(Return(mc::BufferID{5}));

        EXPECT_CALL(*stubbed_session->mock_buffer, get_ipc_package())
            .Times(2);

        mp::SurfaceParameters surface_request;
        mp::Surface surface_response;
        mp::SurfaceId buffer_request;
        mp::Buffer buffer_response[3];

        mediator.create_surface(nullptr, &surface_request, &surface_response, null_callback.get());

        mediator.next_buffer(nullptr, &buffer_request, &buffer_response[0], null_callback.get());

        mediator.next_buffer(nullptr, &buffer_request, &buffer_response[1], null_callback.get());
        ASSERT_EQ(mc::BufferID{4}.as_uint32_t(), static_cast<uint32_t>(buffer_response[1].buffer_id()));
        EXPECT_EQ(0, buffer_response[1].fd_size());
        EXPECT_EQ(0, buffer_response[1].data_size());
        EXPECT_FALSE(buffer_response[1].has_fds_on_side_channel());

        mediator.next_buffer(nullptr, &buffer_request, &buffer_response[2], null_callback.get());

        ASSERT_EQ(mc::BufferID{5}.as_uint32_t(), static_cast<uint32_t>(buffer_response[2].buffer_id()));
        EXPECT_EQ(0, buffer_response[2].fd_size());
        EXPECT_EQ(0, buffer_response[2].data_size());
        EXPECT_FALSE(buffer_response[2].has_fds_on_side_channel());
    }

    mediator.disconnect(nullptr, nullptr, nullptr, null_callback.get());
}<|MERGE_RESOLUTION|>--- conflicted
+++ resolved
@@ -63,12 +63,8 @@
         using namespace ::testing;
 
         mock_surface = std::make_shared<mtd::MockSurface>(mt::fake_shared(surface_builder));
-<<<<<<< HEAD
         mock_buffer = std::make_shared<NiceMock<mtd::MockBuffer>>(geom::Size(), geom::Stride(), geom::PixelFormat());
-        
-=======
-
->>>>>>> 318ce59f
+
         EXPECT_CALL(*mock_surface, size()).Times(AnyNumber()).WillRepeatedly(Return(geom::Size()));
         EXPECT_CALL(*mock_surface, pixel_format()).Times(AnyNumber()).WillRepeatedly(Return(geom::PixelFormat()));
         EXPECT_CALL(*mock_surface, client_buffer()).Times(AnyNumber()).WillRepeatedly(Return(mock_buffer));
