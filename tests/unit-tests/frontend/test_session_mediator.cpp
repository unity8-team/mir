/*
 * Copyright © 2012-2014 Canonical Ltd.
 *
 * This program is free software: you can redistribute it and/or modify
 * it under the terms of the GNU General Public License version 3 as
 * published by the Free Software Foundation.
 *
 * This program is distributed in the hope that it will be useful,
 * but WITHOUT ANY WARRANTY; without even the implied warranty of
 * MERCHANTABILITY or FITNESS FOR A PARTICULAR PURPOSE.  See the
 * GNU General Public License for more details.
 *
 * You should have received a copy of the GNU General Public License
 * along with this program.  If not, see <http://www.gnu.org/licenses/>.
 *
 * Authored by: Alexandros Frantzis <alexandros.frantzis@canonical.com>
 */

#include "mir/compositor/buffer_stream.h"
#include "src/server/frontend/session_mediator.h"
#include "src/server/report/null_report_factory.h"
#include "src/server/frontend/resource_cache.h"
#include "src/server/frontend/surface_tracker.h"
#include "src/server/scene/application_session.h"
#include "mir/graphics/display.h"
#include "mir/graphics/display_configuration.h"
#include "mir/graphics/platform.h"
#include "mir/graphics/platform_ipc_package.h"
#include "mir/graphics/buffer_ipc_message.h"
#include "mir/input/cursor_images.h"
#include "mir/graphics/platform_ipc_operations.h"
#include "src/server/scene/basic_surface.h"
#include "mir_test_doubles/mock_display.h"
#include "mir_test_doubles/mock_display_changer.h"
#include "mir_test_doubles/null_display.h"
#include "mir_test_doubles/null_event_sink.h"
#include "mir_test_doubles/null_display_changer.h"
#include "mir_test_doubles/mock_display.h"
#include "mir_test_doubles/mock_shell.h"
#include "mir_test_doubles/mock_frontend_surface.h"
#include "mir_test_doubles/stub_buffer.h"
#include "mir_test_doubles/mock_buffer.h"
#include "mir_test_doubles/stub_session.h"
#include "mir_test_doubles/stub_display_configuration.h"
#include "mir_test_doubles/stub_vsync_provider.h"
#include "mir_test_doubles/stub_buffer_allocator.h"
#include "mir_test_doubles/null_screencast.h"
#include "mir_test/display_config_matchers.h"
#include "mir_test/fake_shared.h"
#include "mir/frontend/connector.h"
#include "mir/frontend/event_sink.h"

#include "gmock_set_arg.h"
#include <gtest/gtest.h>
#include <gmock/gmock.h>

#include <stdexcept>

namespace mf = mir::frontend;
namespace mg = mir::graphics;
namespace mc = mir::compositor;
namespace ms = mir::scene;
namespace geom = mir::geometry;
namespace mp = mir::protobuf;
namespace msh = mir::shell;
namespace mt = mir::test;
namespace mtd = mt::doubles;
namespace mr = mir::report;

namespace
{

struct MockResourceCache : public mf::MessageResourceCache
{
    MOCK_METHOD2(save_resource, void(google::protobuf::Message*, std::shared_ptr<void> const&));
    MOCK_METHOD2(save_fd, void(google::protobuf::Message*, mir::Fd const&));
    MOCK_METHOD1(free_resource, void(google::protobuf::Message*));
};

struct StubConfig : public mtd::NullDisplayConfiguration
{
    StubConfig(std::shared_ptr<mg::DisplayConfigurationOutput> const& conf)
       : outputs{conf, conf}
    {
    }
    virtual void for_each_output(std::function<void(mg::DisplayConfigurationOutput const&)> f) const override
    {
        for(auto const& disp : outputs)
        {
            f(*disp);
        }
    }

    std::vector<std::shared_ptr<mg::DisplayConfigurationOutput>> outputs;
};

struct MockConfig : public mg::DisplayConfiguration
{
    MOCK_CONST_METHOD1(for_each_card, void(std::function<void(mg::DisplayConfigurationCard const&)>));
    MOCK_CONST_METHOD1(for_each_output, void(std::function<void(mg::DisplayConfigurationOutput const&)>));
    MOCK_METHOD1(for_each_output, void(std::function<void(mg::UserDisplayConfigurationOutput&)>));
};

struct MockConnector : public mf::Connector
{
public:
    void start() override {}
    void stop() override {}

    int client_socket_fd() const override { return 0; }

    MOCK_CONST_METHOD1(client_socket_fd, int (std::function<void(std::shared_ptr<mf::Session> const&)> const&));
};

struct MockBufferPacker : public mg::PlatformIpcOperations
{
    MockBufferPacker()
    {
        using namespace testing;
        ON_CALL(*this, connection_ipc_package())
            .WillByDefault(Return(std::make_shared<mg::PlatformIPCPackage>()));
    }
    MOCK_CONST_METHOD3(pack_buffer,
        void(mg::BufferIpcMessage&, mg::Buffer const&, mg::BufferIpcMsgType));
    MOCK_CONST_METHOD2(unpack_buffer,
        void(mg::BufferIpcMessage&, mg::Buffer const&));
    MOCK_METHOD0(connection_ipc_package, std::shared_ptr<mg::PlatformIPCPackage>());
};

class StubbedSession : public mtd::StubSession
{
public:
    StubbedSession() :
        last_surface_id{0}
    {
    }

    std::shared_ptr<mf::Surface> get_surface(mf::SurfaceId surface) const
    {
        if (mock_surfaces.find(surface) == mock_surfaces.end())
            BOOST_THROW_EXCEPTION(std::logic_error("Invalid SurfaceId"));
        return mock_surfaces.at(surface);
    }

    std::shared_ptr<mtd::MockFrontendSurface> mock_surface_at(mf::SurfaceId id)
    {
        if (mock_surfaces.end() == mock_surfaces.find(id))
        {
            mock_surfaces[id] = create_mock_surface(); 
        }
        return mock_surfaces.at(id);
    }

    std::shared_ptr<mtd::MockFrontendSurface> create_mock_surface()
    {
        auto surface = std::make_shared<testing::NiceMock<mtd::MockFrontendSurface>>(testing_client_input_fd);
        auto buffer1 = std::make_shared<mtd::StubBuffer>();
        auto buffer2 = std::make_shared<mtd::StubBuffer>();
        ON_CALL(*surface, swap_buffers(testing::_,testing::_))
            .WillByDefault(testing::Invoke(
            [buffer1, buffer2](mg::Buffer* b, std::function<void(mg::Buffer* new_buffer)> complete)
            {
                if ((!b) || (b == buffer1.get()))
                    complete(buffer2.get());
                if (b == buffer2.get())
                    complete(buffer1.get()); 
            }));
        return surface;
    }

    mf::SurfaceId create_surface(ms::SurfaceCreationParameters const& /* params */) override
    {
        mf::SurfaceId id{last_surface_id};
        if (mock_surfaces.end() == mock_surfaces.find(id))
        {
            mock_surfaces[id] = create_mock_surface(); 
        }
        last_surface_id++;
        return id;
    }

    void destroy_surface(mf::SurfaceId surface) override
    {
        mock_surfaces.erase(surface);
    }

    std::map<mf::SurfaceId, std::shared_ptr<mtd::MockFrontendSurface>> mock_surfaces;
    static int const testing_client_input_fd;
    int last_surface_id;
};

int const StubbedSession::testing_client_input_fd{11};

class MockGraphicBufferAllocator : public mtd::StubBufferAllocator
{
public:
    MockGraphicBufferAllocator()
    {
        ON_CALL(*this, supported_pixel_formats())
            .WillByDefault(testing::Return(std::vector<MirPixelFormat>()));
    }

    MOCK_METHOD0(supported_pixel_formats, std::vector<MirPixelFormat>());
};


class MockPlatform : public mg::Platform
{
 public:
    MockPlatform(std::shared_ptr<mg::PlatformIpcOperations> const& ipc_ops)
    {
        using namespace testing;
        ON_CALL(*this, create_buffer_allocator())
            .WillByDefault(Return(std::shared_ptr<mg::GraphicBufferAllocator>()));
        ON_CALL(*this, create_display(_,_,_))
            .WillByDefault(Return(std::make_shared<mtd::NullDisplay>()));
        ON_CALL(*this, make_vsync_provider())
            .WillByDefault(Return(std::make_shared<mtd::StubVsyncProvider>()));
        ON_CALL(*this, connection_ipc_package())
            .WillByDefault(Return(std::make_shared<mg::PlatformIPCPackage>()));
        ON_CALL(*this, make_ipc_operations())
            .WillByDefault(Return(ipc_ops));
    }

    MOCK_METHOD0(create_buffer_allocator, std::shared_ptr<mg::GraphicBufferAllocator>());
    MOCK_METHOD3(create_display,
                 std::shared_ptr<mg::Display>(
                     std::shared_ptr<mg::DisplayConfigurationPolicy> const&,
                     std::shared_ptr<mg::GLProgramFactory> const&,
                     std::shared_ptr<mg::GLConfig> const&));
    MOCK_METHOD0(connection_ipc_package, std::shared_ptr<mg::PlatformIPCPackage>());
    MOCK_METHOD0(create_internal_client, std::shared_ptr<mg::InternalClient>());
    MOCK_CONST_METHOD0(make_ipc_operations, std::shared_ptr<mg::PlatformIpcOperations>());
    MOCK_CONST_METHOD0(egl_native_display, EGLNativeDisplayType());
    MOCK_METHOD0(make_buffer_writer, std::shared_ptr<mg::BufferWriter>());
    MOCK_METHOD0(make_vsync_provider, std::shared_ptr<mf::VsyncProvider>());
};

struct StubScreencast : mtd::NullScreencast
{
    std::shared_ptr<mg::Buffer> capture(mf::ScreencastSessionId)
    {
        return mt::fake_shared(stub_buffer);
    }

    mtd::StubBuffer stub_buffer;
};

struct SessionMediator : public ::testing::Test
{
    SessionMediator()
        : shell{std::make_shared<testing::NiceMock<mtd::MockShell>>()},
          graphics_platform{
              std::make_shared<testing::NiceMock<MockPlatform>>(mt::fake_shared(mock_ipc_operations))},
          graphics_changer{std::make_shared<mtd::NullDisplayChanger>()},
          surface_pixel_formats{mir_pixel_format_argb_8888, mir_pixel_format_xrgb_8888},
          report{mr::null_session_mediator_report()},
          resource_cache{std::make_shared<mf::ResourceCache>()},
          stub_screencast{std::make_shared<StubScreencast>()},
          stubbed_session{std::make_shared<StubbedSession>()},
          null_callback{google::protobuf::NewPermanentCallback(google::protobuf::DoNothing)},
          mediator{
            shell, graphics_platform, graphics_changer,
            surface_pixel_formats, report,
            std::make_shared<mtd::NullEventSink>(),
<<<<<<< HEAD
            resource_cache, stub_screencast, &connector, nullptr, std::make_shared<mtd::StubVsyncProvider>()}
=======
            resource_cache, stub_screencast, &connector, nullptr, nullptr}
>>>>>>> 7a6f9c70
    {
        using namespace ::testing;

        ON_CALL(*shell, open_session(_, _, _)).WillByDefault(Return(stubbed_session));
    }

    MockConnector connector;
    testing::NiceMock<MockBufferPacker> mock_ipc_operations;
    std::shared_ptr<testing::NiceMock<mtd::MockShell>> const shell;
    std::shared_ptr<MockPlatform> const graphics_platform;
    std::shared_ptr<mf::DisplayChanger> const graphics_changer;
    std::vector<MirPixelFormat> const surface_pixel_formats;
    std::shared_ptr<mf::SessionMediatorReport> const report;
    std::shared_ptr<mf::ResourceCache> const resource_cache;
    std::shared_ptr<StubScreencast> const stub_screencast;
    std::shared_ptr<StubbedSession> const stubbed_session;
    std::unique_ptr<google::protobuf::Closure> null_callback;
    mf::SessionMediator mediator;

    mp::ConnectParameters connect_parameters;
    mp::Connection connection;
    mp::SurfaceParameters surface_parameters;
    mp::Surface surface_response;
    mp::SurfaceId surface_id_request;
    mp::Buffer buffer_response;
    mp::DRMMagic drm_request;
    mp::DRMAuthMagicStatus drm_response;
    mp::BufferRequest buffer_request;
};
}

TEST_F(SessionMediator, disconnect_releases_session)
{
    using namespace ::testing;
    EXPECT_CALL(*shell, close_session(_))
        .Times(1);

    mediator.connect(nullptr, &connect_parameters, &connection, null_callback.get());
    mediator.disconnect(nullptr, nullptr, nullptr, null_callback.get());
}

TEST_F(SessionMediator, connect_calls_connect_handler)
{
    using namespace ::testing;
    int connects_handled_count = 0;

    mf::ConnectionContext const context
    {
        [&](std::shared_ptr<mf::Session> const&) { ++connects_handled_count; },
        nullptr
    };

    mf::SessionMediator mediator{
        shell, graphics_platform, graphics_changer,
        surface_pixel_formats, report,
        std::make_shared<mtd::NullEventSink>(),
<<<<<<< HEAD
        resource_cache, stub_screencast, context, nullptr,
        std::make_shared<mtd::StubVsyncProvider>()
    };
=======
        resource_cache, stub_screencast, context, nullptr, nullptr};
>>>>>>> 7a6f9c70

    EXPECT_THAT(connects_handled_count, Eq(0));

    mediator.connect(nullptr, &connect_parameters, &connection, null_callback.get());
    EXPECT_THAT(connects_handled_count, Eq(1));

    mediator.disconnect(nullptr, nullptr, nullptr, null_callback.get());
    EXPECT_THAT(connects_handled_count, Eq(1));
}

TEST_F(SessionMediator, calling_methods_before_connect_throws)
{
    EXPECT_THROW({
        mediator.create_surface(nullptr, &surface_parameters, &surface_response, null_callback.get());
    }, std::logic_error);

    EXPECT_THROW({
        mediator.next_buffer(nullptr, &surface_id_request, &buffer_response, null_callback.get());
    }, std::logic_error);

    EXPECT_THROW({
        mediator.exchange_buffer(nullptr, &buffer_request, &buffer_response, null_callback.get());
    }, std::logic_error);

    EXPECT_THROW({
        mediator.release_surface(nullptr, &surface_id_request, nullptr, null_callback.get());
    }, std::logic_error);

    EXPECT_THROW({
        mediator.drm_auth_magic(nullptr, &drm_request, &drm_response, null_callback.get());
    }, std::logic_error);

    EXPECT_THROW({
        mediator.disconnect(nullptr, nullptr, nullptr, null_callback.get());
    }, std::logic_error);
}

TEST_F(SessionMediator, calling_methods_after_connect_works)
{
    mediator.connect(nullptr, &connect_parameters, &connection, null_callback.get());

    EXPECT_NO_THROW({
        mediator.create_surface(nullptr, &surface_parameters, &surface_response, null_callback.get());
        *buffer_request.mutable_buffer() = surface_response.buffer();
        *buffer_request.mutable_id() = surface_response.id();
        mediator.next_buffer(nullptr, buffer_request.mutable_id(), &buffer_response, null_callback.get());
        mediator.exchange_buffer(nullptr, &buffer_request, &buffer_response, null_callback.get());
        mediator.release_surface(nullptr, &surface_id_request, nullptr, null_callback.get());
    });

    mediator.disconnect(nullptr, nullptr, nullptr, null_callback.get());
}

TEST_F(SessionMediator, calling_methods_after_disconnect_throws)
{
    mediator.connect(nullptr, &connect_parameters, &connection, null_callback.get());
    mediator.disconnect(nullptr, nullptr, nullptr, null_callback.get());

    EXPECT_THROW({
        mediator.create_surface(nullptr, &surface_parameters, &surface_response, null_callback.get());
    }, std::logic_error);

    EXPECT_THROW({
        mediator.next_buffer(nullptr, &surface_id_request, &buffer_response, null_callback.get());
    }, std::logic_error);

    EXPECT_THROW({
        mediator.exchange_buffer(nullptr, &buffer_request, &buffer_response, null_callback.get());
    }, std::logic_error);

    EXPECT_THROW({
        mediator.release_surface(nullptr, &surface_id_request, nullptr, null_callback.get());
    }, std::logic_error);

    EXPECT_THROW({
        mediator.drm_auth_magic(nullptr, &drm_request, &drm_response, null_callback.get());
    }, std::logic_error);

    EXPECT_THROW({
        mediator.disconnect(nullptr, nullptr, nullptr, null_callback.get());
    }, std::logic_error);
}

//How does this test fail? consider removal
TEST_F(SessionMediator, can_reconnect_after_disconnect)
{
    mediator.connect(nullptr, &connect_parameters, &connection, null_callback.get());
    mediator.disconnect(nullptr, nullptr, nullptr, null_callback.get());
    mediator.connect(nullptr, &connect_parameters, &connection, null_callback.get());
}

TEST_F(SessionMediator, connect_packs_display_configuration)
{
    using namespace testing;
    mtd::StubDisplayConfig config;
    auto mock_display = std::make_shared<NiceMock<mtd::MockDisplayChanger>>();
    ON_CALL(*mock_display, active_configuration())
        .WillByDefault(Return(mt::fake_shared(config)));

    mf::SessionMediator mediator(
        shell, graphics_platform, mock_display,
        surface_pixel_formats, report,
        std::make_shared<mtd::NullEventSink>(),
        resource_cache, std::make_shared<mtd::NullScreencast>(),
<<<<<<< HEAD
        nullptr, nullptr,
        std::make_shared<mtd::StubVsyncProvider>()
    );
=======
        nullptr, nullptr, nullptr);
>>>>>>> 7a6f9c70
    mediator.connect(nullptr, &connect_parameters, &connection, null_callback.get());

    EXPECT_THAT(connection.display_configuration(), mt::DisplayConfigMatches(std::cref(config)));
}

TEST_F(SessionMediator, creating_surface_packs_response_with_input_fds)
{
    mediator.connect(nullptr, &connect_parameters, &connection, null_callback.get());

    mediator.create_surface(nullptr, &surface_parameters, &surface_response, null_callback.get());
    ASSERT_THAT(surface_response.fd().size(), testing::Ge(1));
    EXPECT_EQ(StubbedSession::testing_client_input_fd, surface_response.fd(0));

    mediator.disconnect(nullptr, nullptr, nullptr, null_callback.get());
}

TEST_F(SessionMediator, no_input_channel_returns_no_fds)
{
    using namespace testing;

    auto surface = stubbed_session->mock_surface_at(mf::SurfaceId{0});
    EXPECT_CALL(*surface, supports_input())
        .WillOnce(Return(false));
    EXPECT_CALL(*surface, client_input_fd())
        .Times(0);

    mediator.connect(nullptr, &connect_parameters, &connection, null_callback.get());

    mediator.create_surface(nullptr, &surface_parameters, &surface_response, null_callback.get());
    EXPECT_THAT(surface_response.fd().size(), Eq(0));

    mediator.disconnect(nullptr, nullptr, nullptr, null_callback.get());
}

TEST_F(SessionMediator, session_only_sends_mininum_information_for_buffers)
{
    using namespace testing;
    mf::SurfaceId surf_id{0};
    mtd::StubBuffer buffer1;
    mtd::StubBuffer buffer2;
    auto surface = stubbed_session->mock_surface_at(surf_id);
    ON_CALL(*surface, swap_buffers(nullptr,_))
        .WillByDefault(InvokeArgument<1>(&buffer2));
    ON_CALL(*surface, swap_buffers(&buffer1,_))
        .WillByDefault(InvokeArgument<1>(&buffer2));
    ON_CALL(*surface, swap_buffers(&buffer2,_))
        .WillByDefault(InvokeArgument<1>(&buffer1));

    //create
    Sequence seq;
    EXPECT_CALL(*surface, swap_buffers(_, _))
        .InSequence(seq)
        .WillOnce(InvokeArgument<1>(&buffer2));
    EXPECT_CALL(mock_ipc_operations, pack_buffer(_, Ref(buffer2), mg::BufferIpcMsgType::full_msg))
        .InSequence(seq);
    //swap1
    EXPECT_CALL(*surface, swap_buffers(&buffer2, _))
        .InSequence(seq)
        .WillOnce(InvokeArgument<1>(&buffer1));
    EXPECT_CALL(mock_ipc_operations, pack_buffer(_, Ref(buffer1), mg::BufferIpcMsgType::full_msg))
        .InSequence(seq);
    //swap2
    EXPECT_CALL(*surface, swap_buffers(&buffer1, _))
        .InSequence(seq)
        .WillOnce(InvokeArgument<1>(&buffer2));
    EXPECT_CALL(mock_ipc_operations, pack_buffer(_, Ref(buffer2), mg::BufferIpcMsgType::update_msg))
        .InSequence(seq);
    //swap3
    EXPECT_CALL(*surface, swap_buffers(&buffer2, _))
        .InSequence(seq)
        .WillOnce(InvokeArgument<1>(&buffer1));
    EXPECT_CALL(mock_ipc_operations, pack_buffer(_, Ref(buffer1), mg::BufferIpcMsgType::update_msg))
        .InSequence(seq);

    mediator.connect(nullptr, &connect_parameters, &connection, null_callback.get());

    mediator.create_surface(nullptr, &surface_parameters, &surface_response, null_callback.get());
    surface_id_request = surface_response.id();
    mediator.next_buffer(nullptr, &surface_id_request, &buffer_response, null_callback.get());
    mediator.next_buffer(nullptr, &surface_id_request, &buffer_response, null_callback.get());
    mediator.next_buffer(nullptr, &surface_id_request, &buffer_response, null_callback.get());
    mediator.disconnect(nullptr, nullptr, nullptr, null_callback.get());
}

TEST_F(SessionMediator, session_with_multiple_surfaces_only_sends_needed_buffers)
{
    using namespace testing;
    EXPECT_CALL(mock_ipc_operations, pack_buffer(_,_,mg::BufferIpcMsgType::full_msg))
        .Times(4);
    EXPECT_CALL(mock_ipc_operations, pack_buffer(_,_,mg::BufferIpcMsgType::update_msg))
        .Times(4);

    mediator.connect(nullptr, &connect_parameters, &connection, null_callback.get());

    mp::Surface surface_response[2];
    mp::SurfaceId buffer_request[2];
    mediator.create_surface(nullptr, &surface_parameters, &surface_response[0], null_callback.get());
    mediator.create_surface(nullptr, &surface_parameters, &surface_response[1], null_callback.get());
    buffer_request[0] = surface_response[0].id();
    buffer_request[1] = surface_response[1].id();

    mediator.next_buffer(nullptr, &buffer_request[0], &buffer_response, null_callback.get());
    mediator.next_buffer(nullptr, &buffer_request[1], &buffer_response, null_callback.get());
    mediator.next_buffer(nullptr, &buffer_request[0], &buffer_response, null_callback.get());
    mediator.next_buffer(nullptr, &buffer_request[1], &buffer_response, null_callback.get());
    mediator.next_buffer(nullptr, &buffer_request[0], &buffer_response, null_callback.get());
    mediator.next_buffer(nullptr, &buffer_request[1], &buffer_response, null_callback.get());

    mediator.disconnect(nullptr, nullptr, nullptr, null_callback.get());
}

TEST_F(SessionMediator, destroys_tracker_associated_with_destroyed_surface)
{
    using namespace testing;
    mf::SurfaceId first_id{0};
    mp::Surface surface_response;

    EXPECT_CALL(mock_ipc_operations, pack_buffer(_,_,mg::BufferIpcMsgType::full_msg))
        .Times(2);

    mediator.connect(nullptr, &connect_parameters, &connection, null_callback.get());
    mediator.create_surface(nullptr, &surface_parameters, &surface_response, null_callback.get());
    surface_id_request.set_value(first_id.as_value());
    mediator.release_surface(nullptr, &surface_id_request, nullptr, null_callback.get());

    stubbed_session->last_surface_id = first_id.as_value();

    mediator.create_surface(nullptr, &surface_parameters, &surface_response, null_callback.get());
    surface_id_request.set_value(first_id.as_value());
    mediator.release_surface(nullptr, &surface_id_request, nullptr, null_callback.get());
    mediator.disconnect(nullptr, nullptr, nullptr, null_callback.get());
}

TEST_F(SessionMediator, buffer_resource_for_surface_unaffected_by_other_surfaces)
{
    using namespace testing;
    mtd::StubBuffer buffer;
    mediator.connect(nullptr, &connect_parameters, &connection, null_callback.get());
    mp::SurfaceParameters surface_request;
    mp::Surface surface_response;

    auto surface1 = stubbed_session->mock_surface_at(mf::SurfaceId{0});
    ON_CALL(*surface1, swap_buffers(_,_))
        .WillByDefault(InvokeArgument<1>(&buffer));

    mediator.create_surface(nullptr, &surface_request, &surface_response, null_callback.get());
    mp::SurfaceId our_surface{surface_response.id()};

    /* Creating a new surface should not affect our surfaces' buffers */
    EXPECT_CALL(*surface1, swap_buffers(_, _)).Times(0);
    mediator.create_surface(nullptr, &surface_request, &surface_response, null_callback.get());
    Mock::VerifyAndClearExpectations(surface1.get());

    mp::SurfaceId new_surface{surface_response.id()};
    mp::Buffer buffer_response;

    /* Getting the next buffer of new surface should not affect our surfaces' buffers */
    mediator.next_buffer(nullptr, &new_surface, &buffer_response, null_callback.get());

    /* Getting the next buffer of our surface should post the original */
    EXPECT_CALL(*surface1, swap_buffers(Eq(&buffer),_)).Times(1);

    mediator.next_buffer(nullptr, &our_surface, &buffer_response, null_callback.get());
    mediator.disconnect(nullptr, nullptr, nullptr, null_callback.get());
}

TEST_F(SessionMediator, display_config_request)
{
    using namespace testing;
    mp::ConnectParameters connect_parameters;
    mp::Connection connection;

    bool used0 = false, used1 = true;
    geom::Point pt0{44,22}, pt1{3,2};
    size_t mode_index0 = 1, mode_index1 = 3;
    MirPixelFormat format0{mir_pixel_format_invalid};
    MirPixelFormat format1{mir_pixel_format_argb_8888};
    mg::DisplayConfigurationOutputId id0{6}, id1{3};

    NiceMock<MockConfig> mock_display_config;
    mtd::StubDisplayConfig stub_display_config;
    auto mock_display_selector = std::make_shared<mtd::MockDisplayChanger>();

    Sequence seq;
    EXPECT_CALL(*mock_display_selector, active_configuration())
        .InSequence(seq)
        .WillOnce(Return(mt::fake_shared(mock_display_config)));
    EXPECT_CALL(*mock_display_selector, active_configuration())
        .InSequence(seq)
        .WillOnce(Return(mt::fake_shared(mock_display_config)));
    EXPECT_CALL(*mock_display_selector, configure(_,_))
        .InSequence(seq);
    EXPECT_CALL(*mock_display_selector, active_configuration())
        .InSequence(seq)
        .WillOnce(Return(mt::fake_shared(stub_display_config)));

    mf::SessionMediator mediator{
        shell, graphics_platform, mock_display_selector,
        surface_pixel_formats, report,
        std::make_shared<mtd::NullEventSink>(), resource_cache,
        std::make_shared<mtd::NullScreencast>(),
<<<<<<< HEAD
        nullptr, nullptr,
        std::make_shared<mtd::StubVsyncProvider>(),
    };
=======
         nullptr, nullptr, nullptr};
>>>>>>> 7a6f9c70

    mediator.connect(nullptr, &connect_parameters, &connection, null_callback.get());

    mp::DisplayConfiguration configuration_response;
    mp::DisplayConfiguration configuration;
    auto disp0 = configuration.add_display_output();
    disp0->set_output_id(id0.as_value());
    disp0->set_used(used0);
    disp0->set_position_x(pt0.x.as_uint32_t());
    disp0->set_position_y(pt0.y.as_uint32_t());
    disp0->set_current_mode(mode_index0);
    disp0->set_current_format(format0);
    disp0->set_power_mode(static_cast<uint32_t>(mir_power_mode_on));
    disp0->set_orientation(mir_orientation_left);

    auto disp1 = configuration.add_display_output();
    disp1->set_output_id(id1.as_value());
    disp1->set_used(used1);
    disp1->set_position_x(pt1.x.as_uint32_t());
    disp1->set_position_y(pt1.y.as_uint32_t());
    disp1->set_current_mode(mode_index1);
    disp1->set_current_format(format1);
    disp1->set_power_mode(static_cast<uint32_t>(mir_power_mode_off));
    disp1->set_orientation(mir_orientation_inverted);

    mediator.configure_display(nullptr, &configuration,
                                       &configuration_response, null_callback.get());

    EXPECT_THAT(configuration_response, mt::DisplayConfigMatches(std::cref(stub_display_config)));

    mediator.disconnect(nullptr, nullptr, nullptr, null_callback.get());
}

TEST_F(SessionMediator, fully_packs_buffer_for_create_screencast)
{
    using namespace testing;

    mp::ScreencastParameters screencast_parameters;
    mp::Screencast screencast;
    auto const& stub_buffer = stub_screencast->stub_buffer;

    EXPECT_CALL(mock_ipc_operations, pack_buffer(_, Ref(stub_buffer), _));

    mediator.create_screencast(nullptr, &screencast_parameters,
                               &screencast, null_callback.get());
    EXPECT_EQ(stub_buffer.id().as_value(), screencast.buffer().buffer_id());
}

TEST_F(SessionMediator, partially_packs_buffer_for_screencast_buffer)
{
    using namespace testing;

    mp::ScreencastId screencast_id;
    mp::Buffer protobuf_buffer;
    auto const& stub_buffer = stub_screencast->stub_buffer;

    EXPECT_CALL(mock_ipc_operations,
        pack_buffer(_, Ref(stub_buffer), mg::BufferIpcMsgType::update_msg))
        .Times(1);

    mediator.screencast_buffer(nullptr, &screencast_id,
                               &protobuf_buffer, null_callback.get());
    EXPECT_EQ(stub_buffer.id().as_value(), protobuf_buffer.buffer_id());
}

TEST_F(SessionMediator, prompt_provider_fds_allocated_by_connector)
{
    using namespace ::testing;
    int const fd_count{11};
    int const dummy_fd{__LINE__};
    mp::SocketFDRequest request;
    mp::SocketFD response;
    request.set_number(fd_count);

    EXPECT_CALL(connector, client_socket_fd(_))
        .Times(fd_count)
        .WillRepeatedly(Return(dummy_fd));

    mediator.connect(nullptr, &connect_parameters, &connection, null_callback.get());

    mediator.new_fds_for_prompt_providers(nullptr, &request, &response, null_callback.get());
    EXPECT_THAT(response.fd_size(), Eq(fd_count));

    mediator.disconnect(nullptr, nullptr, nullptr, null_callback.get());
}

TEST_F(SessionMediator, exchange_buffer)
{
    using namespace testing;
    auto const& mock_surface = stubbed_session->mock_surface_at(mf::SurfaceId{0});
    mp::Buffer exchanged_buffer;
    mtd::StubBuffer stub_buffer1;
    mtd::StubBuffer stub_buffer2;

    //create
    Sequence seq;
    EXPECT_CALL(*mock_surface, swap_buffers(_, _))
        .InSequence(seq)
        .WillOnce(InvokeArgument<1>(&stub_buffer1));
    //exchange
    EXPECT_CALL(*mock_surface, swap_buffers(&stub_buffer1,_))
        .InSequence(seq)
        .WillOnce(InvokeArgument<1>(&stub_buffer2));

    mediator.connect(nullptr, &connect_parameters, &connection, null_callback.get());
    mediator.create_surface(nullptr, &surface_parameters, &surface_response, null_callback.get());
    EXPECT_THAT(surface_response.buffer().buffer_id(), Eq(stub_buffer1.id().as_value()));

    *buffer_request.mutable_id() = surface_response.id();
    buffer_request.mutable_buffer()->set_buffer_id(surface_response.buffer().buffer_id());
    mediator.exchange_buffer(nullptr, &buffer_request, &exchanged_buffer, null_callback.get());
    EXPECT_THAT(exchanged_buffer.buffer_id(), Eq(stub_buffer2.id().as_value()));
}

TEST_F(SessionMediator, session_exchange_buffer_sends_minimum_information)
{
    using namespace testing;
    mp::Buffer exchanged_buffer;
    mf::SurfaceId surf_id{0};
    mtd::StubBuffer buffer1;
    mtd::StubBuffer buffer2;
    auto surface = stubbed_session->mock_surface_at(surf_id);
    ON_CALL(*surface, swap_buffers(nullptr,_))
        .WillByDefault(InvokeArgument<1>(&buffer2));
    ON_CALL(*surface, swap_buffers(&buffer1,_))
        .WillByDefault(InvokeArgument<1>(&buffer2));
    ON_CALL(*surface, swap_buffers(&buffer2,_))
        .WillByDefault(InvokeArgument<1>(&buffer1));

    Sequence seq;
    //create
    EXPECT_CALL(mock_ipc_operations, pack_buffer(_, Ref(buffer2), mg::BufferIpcMsgType::full_msg))
        .InSequence(seq);
    //swap1
    EXPECT_CALL(mock_ipc_operations, unpack_buffer(_, Ref(buffer2)))
        .InSequence(seq);
    EXPECT_CALL(mock_ipc_operations, pack_buffer(_, Ref(buffer1), mg::BufferIpcMsgType::full_msg))
        .InSequence(seq);
    //swap2
    EXPECT_CALL(mock_ipc_operations, unpack_buffer(_, Ref(buffer1)))
        .InSequence(seq);
    EXPECT_CALL(mock_ipc_operations, pack_buffer(_, Ref(buffer2), mg::BufferIpcMsgType::update_msg))
        .InSequence(seq);
    //swap3
    EXPECT_CALL(mock_ipc_operations, unpack_buffer(_, Ref(buffer2)))
        .InSequence(seq);
    EXPECT_CALL(mock_ipc_operations, pack_buffer(_, Ref(buffer1), mg::BufferIpcMsgType::update_msg))
        .InSequence(seq);

    mediator.connect(nullptr, &connect_parameters, &connection, null_callback.get());

    mediator.create_surface(nullptr, &surface_parameters, &surface_response, null_callback.get());
    *buffer_request.mutable_id() = surface_response.id();
    buffer_request.mutable_buffer()->set_buffer_id(surface_response.buffer().buffer_id());

    mediator.exchange_buffer(nullptr, &buffer_request, &exchanged_buffer, null_callback.get());
    buffer_request.mutable_buffer()->set_buffer_id(exchanged_buffer.buffer_id());

    mediator.exchange_buffer(nullptr, &buffer_request, &exchanged_buffer, null_callback.get());
    buffer_request.mutable_buffer()->set_buffer_id(exchanged_buffer.buffer_id());

    mediator.exchange_buffer(nullptr, &buffer_request, &exchanged_buffer, null_callback.get());
    mediator.disconnect(nullptr, nullptr, nullptr, null_callback.get());
}

TEST_F(SessionMediator, exchange_buffer_throws_if_client_submits_bad_request)
{
    using namespace testing;
    auto const& mock_surface = stubbed_session->mock_surface_at(mf::SurfaceId{0});
    mp::Buffer exchanged_buffer;
    mtd::StubBuffer stub_buffer1;
    mtd::StubBuffer stub_buffer2;

    EXPECT_CALL(*mock_surface, swap_buffers(_, _))
        .WillOnce(InvokeArgument<1>(&stub_buffer1));

    mediator.connect(nullptr, &connect_parameters, &connection, null_callback.get());
    mediator.create_surface(nullptr, &surface_parameters, &surface_response, null_callback.get());
    EXPECT_THAT(surface_response.buffer().buffer_id(), Eq(stub_buffer1.id().as_value()));

    *buffer_request.mutable_id() = surface_response.id();
    //client doesnt own stub_buffer2
    buffer_request.mutable_buffer()->set_buffer_id(stub_buffer2.id().as_value());
    EXPECT_THROW({
        mediator.exchange_buffer(nullptr, &buffer_request, &exchanged_buffer, null_callback.get());
    }, std::logic_error);

    //client made up its own surface id.
    buffer_request.mutable_id()->set_value(surface_response.id().value() + 2); 
    buffer_request.mutable_buffer()->set_buffer_id(stub_buffer1.id().as_value());
    EXPECT_THROW({
        mediator.exchange_buffer(nullptr, &buffer_request, &exchanged_buffer, null_callback.get());
    }, std::logic_error);
}

TEST_F(SessionMediator, exchange_buffer_different_for_different_surfaces)
{
    using namespace testing;
    mp::SurfaceParameters surface_request;
    mp::BufferRequest req1;
    mp::BufferRequest req2;
    auto const& mock_surface1 = stubbed_session->mock_surface_at(mf::SurfaceId{0});
    auto const& mock_surface2 = stubbed_session->mock_surface_at(mf::SurfaceId{1});
    Sequence seq;
    EXPECT_CALL(*mock_surface1, swap_buffers(_,_))
        .InSequence(seq);
    EXPECT_CALL(*mock_surface2, swap_buffers(_,_))
        .InSequence(seq);
    EXPECT_CALL(*mock_surface2, swap_buffers(_,_))
        .InSequence(seq);
    EXPECT_CALL(*mock_surface1, swap_buffers(_,_))
        .InSequence(seq);

    mediator.connect(nullptr, &connect_parameters, &connection, null_callback.get());

    mediator.create_surface(nullptr, &surface_request, &surface_response, null_callback.get());
    *req1.mutable_id() = surface_response.id();
    *req1.mutable_buffer() = surface_response.buffer();
    mediator.create_surface(nullptr, &surface_request, &surface_response, null_callback.get());
    *req2.mutable_id() = surface_response.id();
    *req2.mutable_buffer() = surface_response.buffer();
    mediator.exchange_buffer(nullptr, &req2, &buffer_response, null_callback.get());
    mediator.exchange_buffer(nullptr, &req1, &buffer_response, null_callback.get());
    mediator.disconnect(nullptr, nullptr, nullptr, null_callback.get());
}

TEST_F(SessionMediator, buffer_fd_resources_are_put_in_resource_cache)
{
    using namespace testing;
    NiceMock<MockResourceCache> mock_cache;
    mp::Buffer exchanged_buffer;

    mir::Fd fake_fd0(mir::IntOwnedFd{99});
    mir::Fd fake_fd1(mir::IntOwnedFd{100});
    mir::Fd fake_fd2(mir::IntOwnedFd{101});

    EXPECT_CALL(mock_ipc_operations, pack_buffer(_,_,_))
        .WillOnce(Invoke([&](mg::BufferIpcMessage& msg, mg::Buffer const&, mg::BufferIpcMsgType)
        { msg.pack_fd(fake_fd0); }))
        .WillOnce(Invoke([&](mg::BufferIpcMessage& msg, mg::Buffer const&, mg::BufferIpcMsgType)
        { msg.pack_fd(fake_fd1); }))
        .WillOnce(Invoke([&](mg::BufferIpcMessage& msg, mg::Buffer const&, mg::BufferIpcMsgType)
        { msg.pack_fd(fake_fd2); }));

    EXPECT_CALL(mock_cache, save_fd(_,fake_fd0));
    EXPECT_CALL(mock_cache, save_fd(_,fake_fd1));
    EXPECT_CALL(mock_cache, save_fd(_,fake_fd2));

    mf::SessionMediator mediator{
        shell, graphics_platform, graphics_changer,
        surface_pixel_formats, report,
        std::make_shared<mtd::NullEventSink>(),
<<<<<<< HEAD
        mt::fake_shared(mock_cache), stub_screencast, nullptr, nullptr,
        std::make_shared<mtd::StubVsyncProvider>()
    };
=======
        mt::fake_shared(mock_cache), stub_screencast, &connector, nullptr, nullptr};
>>>>>>> 7a6f9c70

    mediator.connect(nullptr, &connect_parameters, &connection, null_callback.get());
    mediator.create_surface(nullptr, &surface_parameters, &surface_response, null_callback.get());
    *buffer_request.mutable_id() = surface_response.id();
    buffer_request.mutable_buffer()->set_buffer_id(surface_response.buffer().buffer_id());

    mediator.exchange_buffer(nullptr, &buffer_request, &exchanged_buffer, null_callback.get());
    buffer_request.mutable_buffer()->set_buffer_id(exchanged_buffer.buffer_id());
    exchanged_buffer.clear_fd();

    mediator.exchange_buffer(nullptr, &buffer_request, &exchanged_buffer, null_callback.get());
    buffer_request.mutable_buffer()->set_buffer_id(exchanged_buffer.buffer_id());
    buffer_request.mutable_buffer()->clear_fd();
}<|MERGE_RESOLUTION|>--- conflicted
+++ resolved
@@ -263,11 +263,7 @@
             shell, graphics_platform, graphics_changer,
             surface_pixel_formats, report,
             std::make_shared<mtd::NullEventSink>(),
-<<<<<<< HEAD
-            resource_cache, stub_screencast, &connector, nullptr, std::make_shared<mtd::StubVsyncProvider>()}
-=======
-            resource_cache, stub_screencast, &connector, nullptr, nullptr}
->>>>>>> 7a6f9c70
+            resource_cache, stub_screencast, &connector, nullptr, std::make_shared<mtd::StubVsyncProvider>(), nullptr}
     {
         using namespace ::testing;
 
@@ -324,13 +320,9 @@
         shell, graphics_platform, graphics_changer,
         surface_pixel_formats, report,
         std::make_shared<mtd::NullEventSink>(),
-<<<<<<< HEAD
         resource_cache, stub_screencast, context, nullptr,
-        std::make_shared<mtd::StubVsyncProvider>()
+        std::make_shared<mtd::StubVsyncProvider>(), nullptr
     };
-=======
-        resource_cache, stub_screencast, context, nullptr, nullptr};
->>>>>>> 7a6f9c70
 
     EXPECT_THAT(connects_handled_count, Eq(0));
 
@@ -435,13 +427,10 @@
         surface_pixel_formats, report,
         std::make_shared<mtd::NullEventSink>(),
         resource_cache, std::make_shared<mtd::NullScreencast>(),
-<<<<<<< HEAD
         nullptr, nullptr,
-        std::make_shared<mtd::StubVsyncProvider>()
+        std::make_shared<mtd::StubVsyncProvider>(), nullptr
     );
-=======
-        nullptr, nullptr, nullptr);
->>>>>>> 7a6f9c70
+
     mediator.connect(nullptr, &connect_parameters, &connection, null_callback.get());
 
     EXPECT_THAT(connection.display_configuration(), mt::DisplayConfigMatches(std::cref(config)));
@@ -643,13 +632,9 @@
         surface_pixel_formats, report,
         std::make_shared<mtd::NullEventSink>(), resource_cache,
         std::make_shared<mtd::NullScreencast>(),
-<<<<<<< HEAD
         nullptr, nullptr,
-        std::make_shared<mtd::StubVsyncProvider>(),
+        std::make_shared<mtd::StubVsyncProvider>(), nullptr
     };
-=======
-         nullptr, nullptr, nullptr};
->>>>>>> 7a6f9c70
 
     mediator.connect(nullptr, &connect_parameters, &connection, null_callback.get());
 
@@ -902,13 +887,9 @@
         shell, graphics_platform, graphics_changer,
         surface_pixel_formats, report,
         std::make_shared<mtd::NullEventSink>(),
-<<<<<<< HEAD
         mt::fake_shared(mock_cache), stub_screencast, nullptr, nullptr,
-        std::make_shared<mtd::StubVsyncProvider>()
+        std::make_shared<mtd::StubVsyncProvider>(), nullptr
     };
-=======
-        mt::fake_shared(mock_cache), stub_screencast, &connector, nullptr, nullptr};
->>>>>>> 7a6f9c70
 
     mediator.connect(nullptr, &connect_parameters, &connection, null_callback.get());
     mediator.create_surface(nullptr, &surface_parameters, &surface_response, null_callback.get());
