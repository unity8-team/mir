--- conflicted
+++ resolved
@@ -206,7 +206,6 @@
     MOCK_METHOD0(supported_pixel_formats, std::vector<MirPixelFormat>());
 };
 
-<<<<<<< HEAD
 
 class MockPlatform : public mg::Platform
 {
@@ -240,8 +239,6 @@
     MOCK_METHOD0(make_vsync_provider, std::shared_ptr<mf::VsyncProvider>());
 };
 
-=======
->>>>>>> 5bf79130
 struct StubScreencast : mtd::NullScreencast
 {
     std::shared_ptr<mg::Buffer> capture(mf::ScreencastSessionId)
