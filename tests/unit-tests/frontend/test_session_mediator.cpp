--- conflicted
+++ resolved
@@ -219,11 +219,7 @@
           mediator{__LINE__, shell, graphics_platform, graphics_changer,
                    surface_pixel_formats, report,
                    std::make_shared<mtd::NullEventSink>(),
-<<<<<<< HEAD
-                   resource_cache, stub_screencast, {}},
-=======
-                   resource_cache, stub_screencast, &connector},
->>>>>>> b36bfcf3
+                   resource_cache, stub_screencast, &connector, {}},
           stubbed_session{std::make_shared<StubbedSession>()},
           null_callback{google::protobuf::NewPermanentCallback(google::protobuf::DoNothing)}
     {
@@ -282,7 +278,7 @@
         std::make_shared<mtd::NullEventSink>(),
         resource_cache,
         stub_screencast,
-        context};
+        nullptr, nullptr};
 
     mp::ConnectParameters connect_parameters;
     mp::Connection connection;
@@ -425,11 +421,7 @@
         surface_pixel_formats, report,
         std::make_shared<mtd::NullEventSink>(),
         resource_cache, std::make_shared<mtd::NullScreencast>(),
-<<<<<<< HEAD
-        {});
-=======
-        nullptr);
->>>>>>> b36bfcf3
+        nullptr, nullptr);
 
     mp::ConnectParameters connect_parameters;
     mp::Connection connection;
@@ -654,11 +646,7 @@
         surface_pixel_formats, report,
         std::make_shared<mtd::NullEventSink>(), resource_cache,
         std::make_shared<mtd::NullScreencast>(),
-<<<<<<< HEAD
-            {}};
-=======
-        nullptr};
->>>>>>> b36bfcf3
+          nullptr, nullptr};
 
     session_mediator.connect(nullptr, &connect_parameters, &connection, null_callback.get());
 
