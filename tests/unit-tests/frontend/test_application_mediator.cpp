/*
 * Copyright © 2012 Canonical Ltd.
 *
 * This program is free software: you can redistribute it and/or modify
 * it under the terms of the GNU General Public License version 3 as
 * published by the Free Software Foundation.
 *
 * This program is distributed in the hope that it will be useful,
 * but WITHOUT ANY WARRANTY; without even the implied warranty of
 * MERCHANTABILITY or FITNESS FOR A PARTICULAR PURPOSE.  See the
 * GNU General Public License for more details.
 *
 * You should have received a copy of the GNU General Public License
 * along with this program.  If not, see <http://www.gnu.org/licenses/>.
 *
 * Authored by: Alexandros Frantzis <alexandros.frantzis@canonical.com>
 */

#include "mir/surfaces/buffer_bundle.h"
#include "mir/compositor/buffer_ipc_package.h"
#include "mir/compositor/graphic_buffer_allocator.h"
#include "mir/frontend/application_mediator_report.h"
#include "mir/frontend/application_mediator.h"
#include "mir/frontend/resource_cache.h"
#include "mir/shell/application_session.h"
#include "mir/graphics/display.h"
#include "mir/graphics/platform.h"
#include "mir/graphics/platform_ipc_package.h"
#include "mir/surfaces/surface.h"
<<<<<<< HEAD
#include "mir/input/input_channel.h"
#include "mir_test_doubles/null_buffer_bundle.h"
=======
>>>>>>> 9e308a8c
#include "mir_test_doubles/null_display.h"
#include "mir_test_doubles/mock_session_store.h"
#include "mir_test_doubles/mock_surface.h"
#include "mir_test_doubles/stub_buffer.h"
#include "mir_test_doubles/stub_session.h"
#include "mir_test/fake_shared.h"

#include "src/surfaces/proxy_surface.h"

#include <gtest/gtest.h>
#include <gmock/gmock.h>

#include <stdexcept>

namespace mf = mir::frontend;
namespace mg = mir::graphics;
namespace mc = mir::compositor;
namespace ms = mir::surfaces;
namespace geom = mir::geometry;
namespace mp = mir::protobuf;
namespace msh = mir::shell;
<<<<<<< HEAD
namespace mi = mir::input;
namespace mtd = mir::test::doubles;
=======
namespace mt = mir::test;
namespace mtd = mt::doubles;
>>>>>>> 9e308a8c

namespace
{

<<<<<<< HEAD
/*
 * TODO: Fix design so that it's possible to unit-test ApplicationMediator
 * without having to create doubles for classes so deep in its dependency
 * hierarchy, and needing to resort to ugly tricks to get the information
 * we need (e.g. see DestructionRecordingSession below).
 *
 * In particular, it would be nice if both mf::Session and ms::Surface were
 * stubable/mockable.
 */

class DestructionRecordingSession : public msh::ApplicationSession
{
public:
    DestructionRecordingSession(std::shared_ptr<msh::SurfaceFactory> const& surface_factory)
        : msh::ApplicationSession{surface_factory, "Stub"}
    {
        destroyed = false;
    }

    ~DestructionRecordingSession() { destroyed = true; }

    static bool destroyed;
};

bool DestructionRecordingSession::destroyed{true};

struct StubInputChannel : public mi::InputChannel
{
    int client_fd() const
    {
        return testing_client_fd;
    }
    int server_fd() const
    {
        return testing_server_fd;
    }
    
    static int testing_client_fd;
    static int testing_server_fd;
};

int StubInputChannel::testing_client_fd = 11;
int StubInputChannel::testing_server_fd = 13;

class StubSurfaceFactory : public msh::SurfaceFactory
{
 public:
    std::shared_ptr<msh::Surface> create_surface(const msh::SurfaceCreationParameters& /*params*/)
    {
        auto surface = std::make_shared<ms::Surface>("DummySurface",
                                                     std::make_shared<mtd::NullBufferBundle>());
        surfaces.push_back(surface);

        return std::make_shared<ms::BasicProxySurface>(std::weak_ptr<ms::Surface>(surface),
                                                       std::make_shared<StubInputChannel>());
    }

private:
    std::vector<std::shared_ptr<ms::Surface>> surfaces;
};

class StubSessionStore : public msh::SessionStore
=======
class StubbedSession : public mtd::StubSession
>>>>>>> 9e308a8c
{
public:
    StubbedSession()
    {
        using namespace ::testing;
        
        mock_surface = std::make_shared<mtd::MockSurface>();
        
        EXPECT_CALL(*mock_surface, size()).Times(AnyNumber()).WillRepeatedly(Return(geom::Size()));
        EXPECT_CALL(*mock_surface, pixel_format()).Times(AnyNumber()).WillRepeatedly(Return(geom::PixelFormat()));
        EXPECT_CALL(*mock_surface, client_buffer()).Times(AnyNumber()).WillRepeatedly(Return(mt::fake_shared(stub_buffer)));
        EXPECT_CALL(*mock_surface, advance_client_buffer()).Times(AnyNumber());
    }

    std::shared_ptr<msh::Surface> get_surface(msh::SurfaceId /* surface */) const
    {
        return mock_surface;
    }

    std::shared_ptr<mtd::MockSurface> mock_surface;
    mtd::StubBuffer stub_buffer;
};

class MockGraphicBufferAllocator : public mc::GraphicBufferAllocator
{
public:
    MockGraphicBufferAllocator()
    {
        ON_CALL(*this, supported_pixel_formats())
            .WillByDefault(testing::Return(std::vector<geom::PixelFormat>()));
    }

    std::shared_ptr<mc::Buffer> alloc_buffer(mc::BufferProperties const&)
    {
        return std::shared_ptr<mc::Buffer>();
    }

    MOCK_METHOD0(supported_pixel_formats, std::vector<geom::PixelFormat>());
};

class StubPlatform : public mg::Platform
{
 public:
    std::shared_ptr<mc::GraphicBufferAllocator> create_buffer_allocator(
            const std::shared_ptr<mg::BufferInitializer>& /*buffer_initializer*/)
    {
        return std::shared_ptr<mc::GraphicBufferAllocator>();
    }

    std::shared_ptr<mg::Display> create_display()
    {
        return std::make_shared<mtd::NullDisplay>();
    }

    std::shared_ptr<mg::PlatformIPCPackage> get_ipc_package()
    {
        return std::make_shared<mg::PlatformIPCPackage>();
    }
};

}

struct ApplicationMediatorTest : public ::testing::Test
{
    ApplicationMediatorTest()
        : session_store{std::make_shared<testing::NiceMock<mtd::MockSessionStore>>()},
          graphics_platform{std::make_shared<StubPlatform>()},
          graphics_display{std::make_shared<mtd::NullDisplay>()},
          buffer_allocator{std::make_shared<testing::NiceMock<MockGraphicBufferAllocator>>()},
          report{std::make_shared<mf::NullApplicationMediatorReport>()},
          resource_cache{std::make_shared<mf::ResourceCache>()},
          mediator{session_store, graphics_platform, graphics_display,
                   buffer_allocator, report, resource_cache},
          null_callback{google::protobuf::NewPermanentCallback(google::protobuf::DoNothing)}
    {
        using namespace ::testing;

        ON_CALL(*session_store, open_session(_)).WillByDefault(Return(std::make_shared<StubbedSession>()));
    }

    std::shared_ptr<testing::NiceMock<mtd::MockSessionStore>> const session_store;
    std::shared_ptr<mg::Platform> const graphics_platform;
    std::shared_ptr<mg::Display> const graphics_display;
    std::shared_ptr<testing::NiceMock<MockGraphicBufferAllocator>> const buffer_allocator;
    std::shared_ptr<mf::ApplicationMediatorReport> const report;
    std::shared_ptr<mf::ResourceCache> const resource_cache;
    mf::ApplicationMediator mediator;

    std::unique_ptr<google::protobuf::Closure> null_callback;
};


TEST_F(ApplicationMediatorTest, disconnect_releases_session)
{
    using namespace ::testing;

    mp::ConnectParameters connect_parameters;
    mp::Connection connection;
    
    EXPECT_CALL(*session_store, close_session(_)).Times(1);

    mediator.connect(nullptr, &connect_parameters, &connection, null_callback.get());
    mediator.disconnect(nullptr, nullptr, nullptr, null_callback.get());
}

TEST_F(ApplicationMediatorTest, calling_methods_before_connect_throws)
{
    EXPECT_THROW({
        mp::SurfaceParameters request;
        mp::Surface response;

        mediator.create_surface(nullptr, &request, &response, null_callback.get());
    }, std::logic_error);

    EXPECT_THROW({
        mp::SurfaceId request;
        mp::Buffer response;

        mediator.next_buffer(nullptr, &request, &response, null_callback.get());
    }, std::logic_error);

    EXPECT_THROW({
        mp::SurfaceId request;

        mediator.release_surface(nullptr, &request, nullptr, null_callback.get());
    }, std::logic_error);

    EXPECT_THROW({
        mp::DRMMagic request;
        mp::DRMAuthMagicStatus response;

        mediator.drm_auth_magic(nullptr, &request, &response, null_callback.get());
    }, std::logic_error);

    EXPECT_THROW({
        mediator.disconnect(nullptr, nullptr, nullptr, null_callback.get());
    }, std::logic_error);
}

TEST_F(ApplicationMediatorTest, calling_methods_after_connect_works)
{
    mp::ConnectParameters connect_parameters;
    mp::Connection connection;

    mediator.connect(nullptr, &connect_parameters, &connection, null_callback.get());

    {
        mp::SurfaceParameters request;
        mp::Surface response;

        mediator.create_surface(nullptr, &request, &response, null_callback.get());
    }
    {
        mp::SurfaceId request;
        mp::Buffer response;

        mediator.next_buffer(nullptr, &request, &response, null_callback.get());
    }
    {
        mp::SurfaceId request;

        mediator.release_surface(nullptr, &request, nullptr, null_callback.get());
    }

    mediator.disconnect(nullptr, nullptr, nullptr, null_callback.get());
}

TEST_F(ApplicationMediatorTest, calling_methods_after_disconnect_throws)
{
    mp::ConnectParameters connect_parameters;
    mp::Connection connection;

    mediator.connect(nullptr, &connect_parameters, &connection, null_callback.get());

    mediator.disconnect(nullptr, nullptr, nullptr, null_callback.get());

    EXPECT_THROW({
        mp::SurfaceParameters surface_parameters;
        mp::Surface surface;

        mediator.create_surface(nullptr, &surface_parameters, &surface, null_callback.get());
    }, std::logic_error);

    EXPECT_THROW({
        mp::SurfaceId request;
        mp::Buffer response;

        mediator.next_buffer(nullptr, &request, &response, null_callback.get());
    }, std::logic_error);

    EXPECT_THROW({
        mp::SurfaceId request;

        mediator.release_surface(nullptr, &request, nullptr, null_callback.get());
    }, std::logic_error);

    EXPECT_THROW({
        mp::DRMMagic request;
        mp::DRMAuthMagicStatus response;

        mediator.drm_auth_magic(nullptr, &request, &response, null_callback.get());
    }, std::logic_error);

    EXPECT_THROW({
        mediator.disconnect(nullptr, nullptr, nullptr, null_callback.get());
    }, std::logic_error);
}

TEST_F(ApplicationMediatorTest, can_reconnect_after_disconnect)
{
    mp::ConnectParameters connect_parameters;
    mp::Connection connection;

    mediator.connect(nullptr, &connect_parameters, &connection, null_callback.get());

    mediator.disconnect(nullptr, nullptr, nullptr, null_callback.get());

    mediator.connect(nullptr, &connect_parameters, &connection, null_callback.get());
}

TEST_F(ApplicationMediatorTest, connect_queries_supported_pixel_formats)
{
    using namespace testing;

    mp::ConnectParameters connect_parameters;
    mp::Connection connection;

    std::vector<geom::PixelFormat> const pixel_formats{
        geom::PixelFormat::bgr_888,
        geom::PixelFormat::abgr_8888,
        geom::PixelFormat::xbgr_8888
    };

    EXPECT_CALL(*buffer_allocator, supported_pixel_formats())
        .WillOnce(Return(pixel_formats));

    mediator.connect(nullptr, &connect_parameters, &connection, null_callback.get());

    auto info = connection.display_info();

    ASSERT_EQ(pixel_formats.size(), static_cast<size_t>(info.supported_pixel_format_size()));

    for (size_t i = 0; i < pixel_formats.size(); ++i)
    {
        EXPECT_EQ(pixel_formats[i], static_cast<geom::PixelFormat>(info.supported_pixel_format(i)))
            << "i = " << i;
    }
}

TEST_F(ApplicationMediatorTest, creating_surface_packs_response_with_input_fds)
{
    mp::ConnectParameters connect_parameters;
    mp::Connection connection;

    mediator.connect(nullptr, &connect_parameters, &connection, null_callback.get());

    {
        mp::SurfaceParameters request;
        mp::Surface response;

        mediator.create_surface(nullptr, &request, &response, null_callback.get());
        EXPECT_EQ(StubInputChannel::testing_client_fd, response.fd(0));
    }
 
    mediator.disconnect(nullptr, nullptr, nullptr, null_callback.get());
}

<|MERGE_RESOLUTION|>--- conflicted
+++ resolved
@@ -27,11 +27,6 @@
 #include "mir/graphics/platform.h"
 #include "mir/graphics/platform_ipc_package.h"
 #include "mir/surfaces/surface.h"
-<<<<<<< HEAD
-#include "mir/input/input_channel.h"
-#include "mir_test_doubles/null_buffer_bundle.h"
-=======
->>>>>>> 9e308a8c
 #include "mir_test_doubles/null_display.h"
 #include "mir_test_doubles/mock_session_store.h"
 #include "mir_test_doubles/mock_surface.h"
@@ -53,83 +48,13 @@
 namespace geom = mir::geometry;
 namespace mp = mir::protobuf;
 namespace msh = mir::shell;
-<<<<<<< HEAD
-namespace mi = mir::input;
-namespace mtd = mir::test::doubles;
-=======
 namespace mt = mir::test;
 namespace mtd = mt::doubles;
->>>>>>> 9e308a8c
 
 namespace
 {
 
-<<<<<<< HEAD
-/*
- * TODO: Fix design so that it's possible to unit-test ApplicationMediator
- * without having to create doubles for classes so deep in its dependency
- * hierarchy, and needing to resort to ugly tricks to get the information
- * we need (e.g. see DestructionRecordingSession below).
- *
- * In particular, it would be nice if both mf::Session and ms::Surface were
- * stubable/mockable.
- */
-
-class DestructionRecordingSession : public msh::ApplicationSession
-{
-public:
-    DestructionRecordingSession(std::shared_ptr<msh::SurfaceFactory> const& surface_factory)
-        : msh::ApplicationSession{surface_factory, "Stub"}
-    {
-        destroyed = false;
-    }
-
-    ~DestructionRecordingSession() { destroyed = true; }
-
-    static bool destroyed;
-};
-
-bool DestructionRecordingSession::destroyed{true};
-
-struct StubInputChannel : public mi::InputChannel
-{
-    int client_fd() const
-    {
-        return testing_client_fd;
-    }
-    int server_fd() const
-    {
-        return testing_server_fd;
-    }
-    
-    static int testing_client_fd;
-    static int testing_server_fd;
-};
-
-int StubInputChannel::testing_client_fd = 11;
-int StubInputChannel::testing_server_fd = 13;
-
-class StubSurfaceFactory : public msh::SurfaceFactory
-{
- public:
-    std::shared_ptr<msh::Surface> create_surface(const msh::SurfaceCreationParameters& /*params*/)
-    {
-        auto surface = std::make_shared<ms::Surface>("DummySurface",
-                                                     std::make_shared<mtd::NullBufferBundle>());
-        surfaces.push_back(surface);
-
-        return std::make_shared<ms::BasicProxySurface>(std::weak_ptr<ms::Surface>(surface),
-                                                       std::make_shared<StubInputChannel>());
-    }
-
-private:
-    std::vector<std::shared_ptr<ms::Surface>> surfaces;
-};
-
-class StubSessionStore : public msh::SessionStore
-=======
 class StubbedSession : public mtd::StubSession
->>>>>>> 9e308a8c
 {
 public:
     StubbedSession()
@@ -142,6 +67,9 @@
         EXPECT_CALL(*mock_surface, pixel_format()).Times(AnyNumber()).WillRepeatedly(Return(geom::PixelFormat()));
         EXPECT_CALL(*mock_surface, client_buffer()).Times(AnyNumber()).WillRepeatedly(Return(mt::fake_shared(stub_buffer)));
         EXPECT_CALL(*mock_surface, advance_client_buffer()).Times(AnyNumber());
+        
+        EXPECT_CALL(*mock_surface, supports_input()).Times(AnyNumber()).WillRepeatedly(Return(true));
+        EXPECT_CALL(*mock_surface, client_input_fd()).Times(AnyNumber()).WillRepeatedly(Return(testing_client_input_fd));
     }
 
     std::shared_ptr<msh::Surface> get_surface(msh::SurfaceId /* surface */) const
@@ -151,7 +79,10 @@
 
     std::shared_ptr<mtd::MockSurface> mock_surface;
     mtd::StubBuffer stub_buffer;
+    static int const testing_client_input_fd;
 };
+
+int const StubbedSession::testing_client_input_fd{11};
 
 class MockGraphicBufferAllocator : public mc::GraphicBufferAllocator
 {
@@ -383,17 +314,16 @@
 {
     mp::ConnectParameters connect_parameters;
     mp::Connection connection;
-
-    mediator.connect(nullptr, &connect_parameters, &connection, null_callback.get());
-
+    
+    mediator.connect(nullptr, &connect_parameters, &connection, null_callback.get());
+    
     {
         mp::SurfaceParameters request;
         mp::Surface response;
-
+        
         mediator.create_surface(nullptr, &request, &response, null_callback.get());
-        EXPECT_EQ(StubInputChannel::testing_client_fd, response.fd(0));
-    }
- 
-    mediator.disconnect(nullptr, nullptr, nullptr, null_callback.get());
-}
-
+        EXPECT_EQ(StubbedSession::testing_client_input_fd, response.fd(0));
+    }
+
+    mediator.disconnect(nullptr, nullptr, nullptr, null_callback.get());
+}