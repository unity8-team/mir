--- conflicted
+++ resolved
@@ -69,7 +69,6 @@
     ~MockLogger() noexcept(true) {}
 };
 
-<<<<<<< HEAD
 class MockVirtualTerminal : public mgm::VirtualTerminal
 {
 public:
@@ -82,20 +81,6 @@
                       std::function<bool()> const&));
 };
 
-=======
-class MockEventRegister : public mg::EventHandlerRegister
-{
-public:
-    MOCK_METHOD2(register_signal_handler,
-                 void(std::initializer_list<int>,
-                 std::function<void(int)> const&));
-    MOCK_METHOD2(register_fd_handler,
-                 void(std::initializer_list<int>,
-                 std::function<void(int)> const&));
-};
-
-
->>>>>>> f5c0c20a
 class MesaDisplayTest : public ::testing::Test
 {
 public:
