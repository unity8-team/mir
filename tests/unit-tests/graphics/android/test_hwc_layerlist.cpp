--- conflicted
+++ resolved
@@ -18,13 +18,6 @@
 
 #include "src/platform/graphics/android/hwc_layerlist.h"
 #include "hwc_struct_helpers.h"
-<<<<<<< TREE
-=======
-#include "mir_test_doubles/mock_android_native_buffer.h"
-#include "mir_test_doubles/mock_renderable.h"
-#include "mir_test_doubles/mock_render_function.h"
-#include "mir_test/fake_shared.h"
->>>>>>> MERGE-SOURCE
 #include <gtest/gtest.h>
 
 namespace mga=mir::graphics::android;
@@ -64,174 +57,4 @@
     auto list = layerlist.native_list().lock();
     ASSERT_EQ(1, list->numHwLayers);
     EXPECT_THAT(skip_layer, MatchesLayer(list->hwLayers[0]));
-}
-<<<<<<< TREE
-=======
-
-/* tests with a FRAMEBUFFER_TARGET present */
-TEST_F(HWCLayerListTest, fbtarget_list_initialize)
-{
-    mga::FBTargetLayerList layerlist;
-    auto list = layerlist.native_list().lock();
-    ASSERT_EQ(2, list->numHwLayers);
-    EXPECT_THAT(skip_layer, MatchesLayer(list->hwLayers[0]));
-    EXPECT_THAT(target_layer, MatchesLayer(list->hwLayers[1]));
-}
-
-TEST_F(HWCLayerListTest, fb_target_set)
-{
-    mga::FBTargetLayerList layerlist;
-
-    layerlist.set_fb_target(mock_buffer);
-
-    auto list = layerlist.native_list().lock();
-    ASSERT_EQ(2, list->numHwLayers);
-    EXPECT_THAT(set_skip_layer, MatchesLayer(list->hwLayers[0]));
-    EXPECT_THAT(set_target_layer, MatchesLayer(list->hwLayers[1]));
-}
-
-TEST_F(HWCLayerListTest, fbtarget_list_update)
-{
-    using namespace testing;
-    mga::FBTargetLayerList layerlist;
-
-    /* set non-default renderlist */
-    std::list<std::shared_ptr<mg::Renderable>> updated_list({
-        stub_renderable1,
-        stub_renderable1
-    });
-
-    layerlist.prepare_composition_layers(empty_prepare_fn, updated_list, empty_render_fn);
-    auto list = layerlist.native_list().lock();
-    ASSERT_EQ(3, list->numHwLayers);
-    EXPECT_THAT(comp_layer, MatchesLayer(list->hwLayers[0]));
-    EXPECT_THAT(comp_layer, MatchesLayer(list->hwLayers[1]));
-    EXPECT_THAT(target_layer, MatchesLayer(list->hwLayers[2]));
-
-    /* update FB target */
-    layerlist.set_fb_target(mock_buffer);
-
-    list = layerlist.native_list().lock();
-    target_layer.handle = native_handle_1.handle();
-    ASSERT_EQ(3, list->numHwLayers);
-    EXPECT_THAT(comp_layer, MatchesLayer(list->hwLayers[0]));
-    EXPECT_THAT(comp_layer, MatchesLayer(list->hwLayers[1]));
-    EXPECT_THAT(set_target_layer, MatchesLayer(list->hwLayers[2]));
-
-    /* reset default */
-    layerlist.prepare_default_layers(empty_prepare_fn);
-    EXPECT_TRUE(layerlist.needs_swapbuffers());
-
-    list = layerlist.native_list().lock();
-    target_layer.handle = nullptr;
-    ASSERT_EQ(2, list->numHwLayers);
-    EXPECT_THAT(skip_layer, MatchesLayer(list->hwLayers[0]));
-    EXPECT_THAT(target_layer, MatchesLayer(list->hwLayers[1]));
-}
-
-TEST_F(HWCLayerListTest, fence_updates)
-{
-    int release_fence1 = 381;
-    int release_fence2 = 382;
-    int release_fence3 = 383;
-    auto native_handle_1 = std::make_shared<mtd::StubAndroidNativeBuffer>();
-    auto native_handle_2 = std::make_shared<mtd::StubAndroidNativeBuffer>();
-    auto native_handle_3 = std::make_shared<mtd::StubAndroidNativeBuffer>();
-    EXPECT_CALL(*native_handle_1, update_fence(release_fence1))
-        .Times(1);
-    EXPECT_CALL(*native_handle_2, update_fence(release_fence2))
-        .Times(1);
-    EXPECT_CALL(*native_handle_3, update_fence(release_fence3))
-        .Times(1);
-
-    EXPECT_CALL(mock_buffer, native_buffer_handle())
-        .WillOnce(Return(native_handle_1))
-        .WillOnce(Return(native_handle_2))
-        .WillRepeatedly(Return(native_handle_3));
-
-    std::list<std::shared_ptr<mg::Renderable>> updated_list({
-        stub_renderable1,
-        stub_renderable2
-    });
-
-    mga::FBTargetLayerList layerlist;
-    layerlist.prepare_composition_layers(empty_prepare_fn, updated_list, empty_render_fn);
-    layerlist.set_fb_target(mock_buffer);
-
-    auto list = layerlist.native_list().lock();
-    ASSERT_EQ(3, list->numHwLayers);
-    list->hwLayers[0].releaseFenceFd = release_fence1;
-    list->hwLayers[1].releaseFenceFd = release_fence2;
-    list->hwLayers[2].releaseFenceFd = release_fence3;
-
-    layerlist.update_fences();
-}
-
-TEST_F(HWCLayerListTest, list_returns_retire_fence)
-{
-    int release_fence = 381;
-    mga::FBTargetLayerList layerlist;
-
-    auto list = layerlist.native_list().lock();
-    list->retireFenceFd = release_fence;
-    EXPECT_EQ(release_fence, layerlist.retirement_fence());
-}
-
-TEST_F(HWCLayerListTest, list_prepares_and_renders)
-{
-    using namespace testing;
-    mtd::MockRenderFunction mock_call_counter;
-    auto render_fn = [&] (mg::Renderable const& renderable)
-    {
-        mock_call_counter.called(renderable);
-    };
-
-    std::list<std::shared_ptr<mg::Renderable>> updated_list({
-        stub_renderable1,
-        stub_renderable2
-    });
-
-    auto prepare_fn_all_gl = [] (hwc_display_contents_1_t& list)
-    {
-        ASSERT_EQ(3, list.numHwLayers);
-        list.hwLayers[0].compositionType = HWC_FRAMEBUFFER;
-        list.hwLayers[1].compositionType = HWC_FRAMEBUFFER;
-        list.hwLayers[2].compositionType = HWC_FRAMEBUFFER_TARGET;
-    };
-
-    auto prepare_fn_mixed = [] (hwc_display_contents_1_t& list)
-    {
-        ASSERT_EQ(3, list.numHwLayers);
-        list.hwLayers[0].compositionType = HWC_OVERLAY;
-        list.hwLayers[1].compositionType = HWC_FRAMEBUFFER;
-        list.hwLayers[2].compositionType = HWC_FRAMEBUFFER_TARGET;
-    };
-
-    auto prepare_fn_all_overlay = [] (hwc_display_contents_1_t& list)
-    {
-        ASSERT_EQ(3, list.numHwLayers);
-        list.hwLayers[0].compositionType = HWC_OVERLAY;
-        list.hwLayers[1].compositionType = HWC_OVERLAY;
-        list.hwLayers[2].compositionType = HWC_FRAMEBUFFER_TARGET;
-    };
-
-    mga::FBTargetLayerList layerlist;
-
-    Sequence seq;
-    EXPECT_CALL(mock_call_counter, called(Ref(*stub_renderable1)))
-        .InSequence(seq);
-    EXPECT_CALL(mock_call_counter, called(Ref(*stub_renderable2)))
-        .InSequence(seq);
-    EXPECT_CALL(mock_call_counter, called(Ref(*stub_renderable2)))
-        .InSequence(seq);
-
-    layerlist.prepare_composition_layers(prepare_fn_all_gl, updated_list, render_fn);
-    EXPECT_TRUE(layerlist.needs_swapbuffers());
-
-    layerlist.prepare_composition_layers(prepare_fn_mixed, updated_list, render_fn);
-    EXPECT_TRUE(layerlist.needs_swapbuffers());
-
-    layerlist.prepare_composition_layers(prepare_fn_all_overlay, updated_list, render_fn);
-    EXPECT_FALSE(layerlist.needs_swapbuffers());
-}
->>>>>>> MERGE-SOURCE+}