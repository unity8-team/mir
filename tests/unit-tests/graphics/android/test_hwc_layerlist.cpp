--- conflicted
+++ resolved
@@ -56,7 +56,9 @@
         native_handle_1 = std::make_shared<mtd::StubAndroidNativeBuffer>();
         native_handle_1->anwb()->width = width;
         native_handle_1->anwb()->height = height;
-<<<<<<< HEAD
+        native_handle_2 = std::make_shared<NiceMock<mtd::MockAndroidNativeBuffer>>();
+        native_handle_2->anwb()->width = width;
+        native_handle_2->anwb()->height = height;
 
         ON_CALL(mock_buffer, size())
             .WillByDefault(Return(buffer_size));
@@ -68,11 +70,6 @@
             .WillByDefault(Return(alpha_enabled));
         ON_CALL(mock_renderable, screen_position())
             .WillByDefault(Return(screen_position));
-=======
-        native_handle_2 = std::make_shared<NiceMock<mtd::MockAndroidNativeBuffer>>();
-        native_handle_2->anwb()->width = width;
-        native_handle_2->anwb()->height = height;
->>>>>>> 643e24d6
     }
 
     geom::Size buffer_size{333, 444};
@@ -222,7 +219,6 @@
 
     mga::LayerList layerlist({target_layer});
 
-<<<<<<< HEAD
     /* set non-default renderlist */
     std::list<std::shared_ptr<mg::Renderable>> updated_list({
         mt::fake_shared(mock_renderable),
@@ -259,7 +255,106 @@
     mga::ForceGLLayer force_gl_layer;
     EXPECT_THAT(force_gl_layer, MatchesLayer(list->hwLayers[0]));
     EXPECT_THAT(handle_target_layer, MatchesLayer(list->hwLayers[1]));
-=======
+}
+
+TEST_F(HWCLayerListTest, fb_target_layer)
+{
+    mga::FramebufferLayer target_layer(*native_handle_1);
+
+    hwc_rect_t region = {0,0,width, height};
+    hwc_region_t visible_region {1, &region};
+    hwc_layer_1 expected_layer;
+    memset(&expected_layer, 0, sizeof(expected_layer));
+    expected_layer.compositionType = HWC_FRAMEBUFFER_TARGET;
+    expected_layer.hints = 0;
+    expected_layer.flags = 0;
+    expected_layer.handle = native_handle_1->handle();
+    expected_layer.transform = 0;
+    expected_layer.blending = HWC_BLENDING_NONE;
+    expected_layer.sourceCrop = region;
+    expected_layer.displayFrame = region;
+    expected_layer.visibleRegionScreen = visible_region;
+    expected_layer.acquireFenceFd = -1;
+    expected_layer.releaseFenceFd = -1;
+
+    EXPECT_THAT(target_layer, MatchesLayer(expected_layer));
+}
+
+TEST_F(HWCLayerListTest, gl_target_layer_with_force_gl)
+{
+    mga::CompositionLayer target_layer(*native_handle_1, HWC_SKIP_LAYER);
+
+    hwc_rect_t region = {0,0,width, height};
+    hwc_region_t visible_region {1, &region};
+    hwc_layer_1 expected_layer;
+    expected_layer.compositionType = HWC_FRAMEBUFFER;
+    expected_layer.hints = 0;
+    expected_layer.flags = HWC_SKIP_LAYER;
+    expected_layer.handle = native_handle_1->handle();
+    expected_layer.transform = 0;
+    expected_layer.blending = HWC_BLENDING_NONE;
+    expected_layer.sourceCrop = region;
+    expected_layer.displayFrame = region;
+    expected_layer.visibleRegionScreen = visible_region;
+    expected_layer.acquireFenceFd = -1;
+    expected_layer.releaseFenceFd = -1;
+
+    EXPECT_THAT(target_layer, MatchesLayer(expected_layer));
+}
+
+TEST_F(HWCLayerListTest, gl_target_layer_without_skip)
+{
+    mga::CompositionLayer target_layer(*native_handle_1, 0);
+
+    hwc_rect_t region = {0,0,width, height};
+    hwc_region_t visible_region {1, &region};
+    hwc_layer_1 expected_layer;
+    expected_layer.compositionType = HWC_FRAMEBUFFER;
+    expected_layer.hints = 0;
+    expected_layer.flags = 0;
+    expected_layer.handle = native_handle_1->handle();
+    expected_layer.transform = 0;
+    expected_layer.blending = HWC_BLENDING_NONE;
+    expected_layer.sourceCrop = region;
+    expected_layer.displayFrame = region;
+    expected_layer.visibleRegionScreen = visible_region;
+    expected_layer.acquireFenceFd = -1;
+    expected_layer.releaseFenceFd = -1;
+
+    EXPECT_THAT(target_layer, MatchesLayer(expected_layer));
+}
+
+TEST_F(HWCLayerListTest, hwc_list_creation)
+{
+    using namespace testing;
+
+    mga::CompositionLayer surface_layer(*native_handle_1, 0);
+    mga::FramebufferLayer target_layer(*native_handle_1);
+    mga::LayerList layerlist({
+        surface_layer,
+        target_layer});
+
+    auto list = layerlist.native_list();
+    EXPECT_EQ(-1, list->retireFenceFd);
+    EXPECT_EQ(HWC_GEOMETRY_CHANGED, list->flags);
+    /* note, mali hwc1.1 actually falsely returns if these are not set to something. set to garbage */
+    EXPECT_NE(nullptr, list->dpy);
+    EXPECT_NE(nullptr, list->sur);
+
+    ASSERT_EQ(2u, list->numHwLayers);
+    EXPECT_THAT(surface_layer, MatchesLayer(list->hwLayers[0]));
+    EXPECT_THAT(target_layer, MatchesLayer(list->hwLayers[1]));
+}
+
+TEST_F(HWCLayerListTest, hwc_list_update)
+{
+    using namespace testing;
+
+    int handle_fence = 442;
+    EXPECT_CALL(*native_handle_2, copy_fence())
+        .Times(1)
+        .WillOnce(Return(handle_fence));
+
     mga::LayerList layerlist({
         mga::CompositionLayer(*native_handle_1, HWC_SKIP_LAYER),
         mga::FramebufferLayer(*native_handle_1)});
@@ -274,7 +369,6 @@
     EXPECT_EQ(list->hwLayers[0].handle, native_handle_2->handle());
     EXPECT_EQ(list->hwLayers[1].handle, native_handle_2->handle());
     EXPECT_EQ(handle_fence, list->hwLayers[1].acquireFenceFd);
->>>>>>> 643e24d6
 }
 
 TEST_F(HWCLayerListTest, get_fb_fence)
