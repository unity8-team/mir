--- conflicted
+++ resolved
@@ -109,10 +109,7 @@
             for(auto i = 0u; i < contents.numHwLayers - 1; i++) //-1 because the last layer is the target
                 contents.hwLayers[i].compositionType = HWC_OVERLAY;
         };
-<<<<<<< HEAD
         reject_all_layers = [&](hwc_display_contents_1_t&){};
-=======
->>>>>>> b8a522bb
     }
 
     hwc_rect_t skip_rect;
@@ -132,10 +129,7 @@
     geom::Rectangle const fb_position{{0,0},size3};
     mtd::StubRenderableListCompositor stub_compositor;
     std::function<void(hwc_display_contents_1_t&)> set_all_layers_to_overlay;
-<<<<<<< HEAD
     std::function<void(hwc_display_contents_1_t&)> reject_all_layers;
-=======
->>>>>>> b8a522bb
 
     std::shared_ptr<mtd::MockAndroidNativeBuffer> const mock_native_buffer1;
     std::shared_ptr<mtd::MockAndroidNativeBuffer> const mock_native_buffer2;
@@ -262,7 +256,6 @@
     device.post_gl(stub_context);
 }
 
-<<<<<<< HEAD
 TEST_F(HwcDevice, commits_correct_list_with_rejected_renderables)
 {
     using namespace testing;
@@ -308,19 +301,12 @@
 }
 
 TEST_F(HwcDevice, commits_correct_list_when_all_accepted_as_overlays)
-=======
-TEST_F(HwcDevice, sets_proper_overlay_lists)
->>>>>>> b8a522bb
 {
     using namespace testing;
     int overlay_acquire_fence1 = 80;
     int overlay_acquire_fence2 = 81;
     int release_fence1 = 381;
     int release_fence2 = 382;
-<<<<<<< HEAD
-=======
-    int release_fence3 = 383;
->>>>>>> b8a522bb
 
     auto set_fences_fn = [&](hwc_display_contents_1_t& contents)
     {
@@ -332,21 +318,12 @@
 
     layer.compositionType = HWC_OVERLAY;
     layer.acquireFenceFd = overlay_acquire_fence1;
-<<<<<<< HEAD
 
     layer2.compositionType = HWC_OVERLAY;
     layer2.acquireFenceFd = overlay_acquire_fence2;
 
     //all layers are overlays, so we don't copy the fence. lp: #1331769
     target_layer.acquireFenceFd = -1;
-=======
-
-    layer2.compositionType = HWC_OVERLAY;
-    layer2.acquireFenceFd = overlay_acquire_fence2;
-
-    //should be -1
-    target_layer.acquireFenceFd = fb_acquire_fence;
->>>>>>> b8a522bb
 
     std::list<hwc_layer_1_t*> expected_list
     {
@@ -357,37 +334,23 @@
 
     mga::HwcDevice device(mock_device, mock_hwc_device_wrapper, mock_vsync, mock_file_ops);
 
-<<<<<<< HEAD
     EXPECT_CALL(*mock_native_buffer3, copy_fence())
         .Times(0);
     EXPECT_CALL(*mock_native_buffer3, update_usage(_,_))
         .Times(0);
 
-=======
->>>>>>> b8a522bb
     Sequence seq; 
     EXPECT_CALL(*mock_hwc_device_wrapper, prepare(_))
         .InSequence(seq)
         .WillOnce(Invoke(set_all_layers_to_overlay));
 
-<<<<<<< HEAD
-=======
     //copy all fb fences for OVERLAY or FRAMEBUFFER_TARGET in preparation of set
->>>>>>> b8a522bb
     EXPECT_CALL(*mock_native_buffer1, copy_fence())
         .InSequence(seq)
         .WillOnce(Return(overlay_acquire_fence1));
     EXPECT_CALL(*mock_native_buffer2, copy_fence())
         .InSequence(seq)
         .WillOnce(Return(overlay_acquire_fence2));
-<<<<<<< HEAD
-=======
-    EXPECT_CALL(*mock_native_buffer3, copy_fence())
-        .InSequence(seq)
-        .WillOnce(Return(fb_acquire_fence));
-
-    //set
->>>>>>> b8a522bb
     EXPECT_CALL(*mock_hwc_device_wrapper, set(MatchesList(expected_list)))
         .InSequence(seq)
         .WillOnce(Invoke(set_fences_fn));
@@ -395,11 +358,6 @@
         .InSequence(seq);
     EXPECT_CALL(*mock_native_buffer2, update_usage(release_fence2, mga::BufferAccess::read))
         .InSequence(seq);
-<<<<<<< HEAD
-=======
-    EXPECT_CALL(*mock_native_buffer3, update_usage(release_fence3, mga::BufferAccess::read))
-        .InSequence(seq);
->>>>>>> b8a522bb
 
     EXPECT_TRUE(device.post_overlays(stub_context, renderlist, stub_compositor));
 }
@@ -487,10 +445,6 @@
 
     int release_fence1 = 381;
     int release_fence2 = 382;
-<<<<<<< HEAD
-=======
-    int release_fence3 = 383;
->>>>>>> b8a522bb
     auto native_buffer = std::make_shared<testing::NiceMock<mtd::MockAndroidNativeBuffer>>(size1);
     auto updated_buffer = std::make_shared<mtd::StubBuffer>(native_buffer, size1);
     auto set_fences_fn = [&](hwc_display_contents_1_t& contents)
@@ -498,10 +452,6 @@
         ASSERT_EQ(contents.numHwLayers, 3);
         contents.hwLayers[0].releaseFenceFd = release_fence1;
         contents.hwLayers[1].releaseFenceFd = release_fence2;
-<<<<<<< HEAD
-=======
-        contents.hwLayers[2].releaseFenceFd = release_fence3;
->>>>>>> b8a522bb
         contents.retireFenceFd = -1;
     };
 
