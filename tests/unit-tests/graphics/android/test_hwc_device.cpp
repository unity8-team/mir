--- conflicted
+++ resolved
@@ -61,11 +61,7 @@
         return this;
     }
 
-<<<<<<< HEAD
-    std::shared_ptr<mg::Buffer> buffer(void const*) const override
-=======
     std::shared_ptr<mg::Buffer> buffer() const override
->>>>>>> 1a28929b
     {
         return buf;
     }
