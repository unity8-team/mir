/*
 * Copyright © 2013 Canonical Ltd.
 *
 * This program is free software: you can redistribute it and/or modify
 * it under the terms of the GNU General Public License version 3 as
 * published by the Free Software Foundation.
 *
 * This program is distributed in the hope that it will be useful,
 * but WITHOUT ANY WARRANTY; without even the implied warranty of
 * MERCHANTABILITY or FITNESS FOR A PARTICULAR PURPOSE.  See the
 * GNU General Public License for more details.
 *
 * You should have received a copy of the GNU General Public License
 * along with this program.  If not, see <http://www.gnu.org/licenses/>.
 *
 * Authored by: Alexandros Frantzis <alexandros.frantzis@canonical.com>
 */

#include "mir/graphics/display.h"
#include "mir/graphics/display_configuration.h"
#include "mir/graphics/gl_context.h"
#include "mir/options/program_option.h"

#include "mir_test_doubles/mock_egl.h"
#include "mir_test_doubles/mock_gl.h"
#include "mir_test_doubles/stub_gl_config.h"
#include "mir_test_doubles/stub_gl_program_factory.h"
#include "src/server/graphics/default_display_configuration_policy.h"
#ifndef ANDROID
#include "mir_test_doubles/mock_drm.h"
#include "mir_test_doubles/mock_gbm.h"
#include "mir_test_doubles/null_virtual_terminal.h"
#include "src/platform/graphics/mesa/platform.h"
#include "mir_test_framework/udev_environment.h"
#else
#include "src/platform/graphics/android/android_platform.h"
#include "mir_test_doubles/mock_android_hw.h"
#include "mir_test_doubles/mock_display_device.h"
#endif

#include "src/server/report/null_report_factory.h"

#include <gtest/gtest.h>
#include <gmock/gmock.h>

namespace mg = mir::graphics;
namespace mtd = mir::test::doubles;
namespace mr = mir::report;
#ifndef ANDROID
namespace mtf = mir::mir_test_framework;
#endif

class DisplayTest : public ::testing::Test
{
public:
    DisplayTest()
    {
        using namespace testing;

        ON_CALL(mock_egl, eglChooseConfig(_,_,_,1,_))
            .WillByDefault(DoAll(SetArgPointee<2>(mock_egl.fake_configs[0]),
                                 SetArgPointee<4>(1),
                                 Return(EGL_TRUE)));

        const char* egl_exts = "EGL_KHR_image EGL_KHR_image_base EGL_MESA_drm_image";
        const char* gl_exts = "GL_OES_texture_npot GL_OES_EGL_image";

        ON_CALL(mock_egl, eglQueryString(_,EGL_EXTENSIONS))
            .WillByDefault(Return(egl_exts));
        ON_CALL(mock_gl, glGetString(GL_EXTENSIONS))
            .WillByDefault(Return(reinterpret_cast<const GLubyte*>(gl_exts)));

#ifndef ANDROID
        fake_devices.add_standard_device("standard-drm-devices");
#endif
    }

    std::shared_ptr<mg::Display> create_display()
    {
        auto report = mr::null_display_report();
#ifdef ANDROID
        auto platform = mg::create_platform(
            std::make_shared<mir::options::ProgramOption>(),
            report);
#else
        auto platform = std::make_shared<mg::mesa::Platform>(report,
            std::make_shared<mir::test::doubles::NullVirtualTerminal>(),
<<<<<<< HEAD
            mg::mesa::BypassOption::bypass_enabled);
=======
            mg::mesa::BypassOption::allowed);
>>>>>>> 96ff3f8c
#endif
        return platform->create_display(
            std::make_shared<mg::DefaultDisplayConfigurationPolicy>(),
            std::make_shared<mtd::StubGLProgramFactory>(),
            std::make_shared<mtd::StubGLConfig>());
    }

    ::testing::NiceMock<mtd::MockEGL> mock_egl;
    ::testing::NiceMock<mtd::MockGL> mock_gl;
#ifdef ANDROID
    ::testing::NiceMock<mtd::HardwareAccessMock> hw_access_mock;
#else
    ::testing::NiceMock<mtd::MockDRM> mock_drm;
    ::testing::NiceMock<mtd::MockGBM> mock_gbm;
    mtf::UdevEnvironment fake_devices;
#endif
};

namespace
{

class MockDisplayConfiguration : public mg::DisplayConfiguration
{
public:
    MOCK_CONST_METHOD1(for_each_card,
        void(std::function<void(mg::DisplayConfigurationCard const&)>));
    MOCK_CONST_METHOD1(for_each_output,
        void(std::function<void(mg::DisplayConfigurationOutput const&)>));
    MOCK_METHOD1(for_each_output,
        void(std::function<void(mg::UserDisplayConfigurationOutput&)>));
    MOCK_CONST_METHOD0(valid, bool());
};

}

TEST_F(DisplayTest, configure_disallows_invalid_configuration)
{
    using namespace testing;
    auto display = create_display();
    MockDisplayConfiguration config;

    EXPECT_CALL(config, valid())
        .WillOnce(Return(false));

    EXPECT_THROW({display->configure(config);}, std::logic_error);

    // Determining what counts as a valid configuration is a much trickier
    // platform-dependent exercise, so won't be tested here.
}

TEST_F(DisplayTest, gl_context_make_current_uses_shared_context)
{
    using namespace testing;
    EGLContext const shared_context{reinterpret_cast<EGLContext>(0x111)};
    EGLContext const display_buffer_context{reinterpret_cast<EGLContext>(0x222)};
    EGLContext const new_context{reinterpret_cast<EGLContext>(0x333)};

    EXPECT_CALL(mock_egl, eglCreateContext(_,_,EGL_NO_CONTEXT,_))
        .WillOnce(Return(shared_context));
    EXPECT_CALL(mock_egl, eglCreateContext(_,_,shared_context,_))
        .WillOnce(Return(display_buffer_context));

    auto display = create_display();

    Mock::VerifyAndClearExpectations(&mock_egl);

    {
        InSequence s;
        EXPECT_CALL(mock_egl, eglCreateContext(_,_,shared_context,_))
            .WillOnce(Return(new_context));
        EXPECT_CALL(mock_egl, eglMakeCurrent(_,_,_,new_context));
        EXPECT_CALL(mock_egl, eglGetCurrentContext())
           .WillOnce(Return(new_context));
        EXPECT_CALL(mock_egl, eglMakeCurrent(_,EGL_NO_SURFACE,EGL_NO_SURFACE,EGL_NO_CONTEXT));

        auto gl_ctx = display->create_gl_context();

        ASSERT_NE(nullptr, gl_ctx);

        gl_ctx->make_current();
    }

    Mock::VerifyAndClearExpectations(&mock_egl);

    /* Possible display shutdown sequence, depending on the platform */
    EXPECT_CALL(mock_egl, eglGetCurrentContext())
        .Times(AtLeast(0));
    EXPECT_CALL(mock_egl, eglMakeCurrent(_,EGL_NO_SURFACE,EGL_NO_SURFACE,EGL_NO_CONTEXT))
        .Times(AtLeast(0));
}

TEST_F(DisplayTest, gl_context_releases_context)
{
    using namespace testing;

    auto display = create_display();

    {
        InSequence s;
        EXPECT_CALL(mock_egl, eglMakeCurrent(_,_,_,Ne(EGL_NO_CONTEXT)));
        EXPECT_CALL(mock_egl, eglMakeCurrent(_,EGL_NO_SURFACE,EGL_NO_SURFACE,EGL_NO_CONTEXT));

        auto gl_ctx = display->create_gl_context();

        ASSERT_NE(nullptr, gl_ctx);

        gl_ctx->make_current();
        gl_ctx->release_current();

        Mock::VerifyAndClearExpectations(&mock_egl);
    }

    /* Possible display shutdown sequence, depending on the platform */
    EXPECT_CALL(mock_egl, eglMakeCurrent(_,EGL_NO_SURFACE,EGL_NO_SURFACE,EGL_NO_CONTEXT))
        .Times(AtLeast(0));
}

TEST_F(DisplayTest, does_not_expose_display_buffer_for_output_with_power_mode_off)
{
    using namespace testing;
    auto display = create_display();
    int db_count{0};

    display->for_each_display_buffer([&] (mg::DisplayBuffer&) { ++db_count; });
    EXPECT_THAT(db_count, Eq(1));

    auto conf = display->configuration();
    conf->for_each_output(
        [] (mg::UserDisplayConfigurationOutput& output)
        {
            output.power_mode = mir_power_mode_off;
        });

    display->configure(*conf);

    db_count = 0;
    display->for_each_display_buffer([&] (mg::DisplayBuffer&) { ++db_count; });
    EXPECT_THAT(db_count, Eq(0));
}<|MERGE_RESOLUTION|>--- conflicted
+++ resolved
@@ -85,11 +85,7 @@
 #else
         auto platform = std::make_shared<mg::mesa::Platform>(report,
             std::make_shared<mir::test::doubles::NullVirtualTerminal>(),
-<<<<<<< HEAD
-            mg::mesa::BypassOption::bypass_enabled);
-=======
             mg::mesa::BypassOption::allowed);
->>>>>>> 96ff3f8c
 #endif
         return platform->create_display(
             std::make_shared<mg::DefaultDisplayConfigurationPolicy>(),
