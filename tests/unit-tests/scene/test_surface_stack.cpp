--- conflicted
+++ resolved
@@ -19,12 +19,8 @@
 #include "src/server/scene/surface_stack.h"
 #include "mir/graphics/buffer_properties.h"
 #include "mir/geometry/rectangle.h"
-<<<<<<< HEAD
-#include "mir/shell/surface_creation_parameters.h"
 #include "mir/scene/observer.h"
-=======
 #include "mir/scene/surface_creation_parameters.h"
->>>>>>> 09fb27f3
 #include "src/server/report/null_report_factory.h"
 #include "src/server/scene/basic_surface.h"
 #include "mir/input/input_channel_factory.h"
@@ -169,19 +165,6 @@
     stack.add_surface(stub_surface2, default_params.depth, default_params.input_mode);
     stack.add_surface(stub_surface3, default_params.depth, default_params.input_mode);
 
-<<<<<<< HEAD
-    StubFilterForScene filter;
-    MockOperatorForScene renderable_operator;
-    Sequence seq;
-    EXPECT_CALL(renderable_operator, renderable_operator(Ref(*stub_surface1)))
-        .InSequence(seq);
-    EXPECT_CALL(renderable_operator, renderable_operator(Ref(*stub_surface2)))
-        .InSequence(seq);
-    EXPECT_CALL(renderable_operator, renderable_operator(Ref(*stub_surface3)))
-        .InSequence(seq);
-
-    stack.for_each_if(filter, renderable_operator);
-=======
     auto list = stack.generate_renderable_list();
     ASSERT_THAT(list.size(), Eq(3u));
     auto it = list.begin();
@@ -190,7 +173,6 @@
     EXPECT_THAT((*it)->id(), Eq(stub_surface2->id()));
     std::advance(it, 1);
     EXPECT_THAT((*it)->id(), Eq(stub_surface3->id()));
->>>>>>> 09fb27f3
 }
 
 TEST_F(SurfaceStack, surfaces_are_emitted_by_layer)
@@ -358,6 +340,86 @@
         stack.remove_surface(surface);
 }
 
+TEST_F(SurfaceStack, scene_observer_notified_of_add_and_remove)
+{
+    using namespace ::testing;
+
+    ms::SurfaceStack stack(
+        mt::fake_shared(input_registrar), report);
+    MockSceneObserver observer;
+    
+    InSequence seq;
+    EXPECT_CALL(observer, surface_added(Eq(stub_surface1))).Times(1);
+    EXPECT_CALL(observer, surface_removed(Eq(stub_surface1)))
+        .Times(1);
+    
+    stack.add_observer(mt::fake_shared(observer));
+
+    stack.add_surface(stub_surface1, default_params.depth, default_params.input_mode);
+    stack.remove_surface(stub_surface1);
+}
+
+TEST_F(SurfaceStack, multiple_observers)
+{
+    using namespace ::testing;
+
+    ms::SurfaceStack stack(
+        mt::fake_shared(input_registrar), report);
+    MockSceneObserver observer1, observer2;
+    
+    InSequence seq;
+    EXPECT_CALL(observer1, surface_added(Eq(stub_surface1))).Times(1);
+    EXPECT_CALL(observer2, surface_added(Eq(stub_surface1))).Times(1);
+    
+    stack.add_observer(mt::fake_shared(observer1));
+    stack.add_observer(mt::fake_shared(observer2));
+
+    stack.add_surface(stub_surface1, default_params.depth, default_params.input_mode);
+}
+
+TEST_F(SurfaceStack, remove_scene_observer)
+{
+    using namespace ::testing;
+
+    ms::SurfaceStack stack(
+        mt::fake_shared(input_registrar), report);
+    MockSceneObserver observer;
+    
+    InSequence seq;
+    EXPECT_CALL(observer, surface_added(Eq(stub_surface1))).Times(1);
+    // We remove the scene observer before removing the surface, and thus
+    // expect to NOT see the surface_removed call
+    EXPECT_CALL(observer, surface_removed(Eq(stub_surface1)))
+        .Times(0);
+    
+    stack.add_observer(mt::fake_shared(observer));
+
+    stack.add_surface(stub_surface1, default_params.depth, default_params.input_mode);
+    stack.remove_observer(mt::fake_shared(observer));
+
+    stack.remove_surface(stub_surface1);
+}
+
+TEST_F(SurfaceStack, surfaces_reordered)
+{
+    using namespace ::testing;
+
+    ms::SurfaceStack stack(
+        mt::fake_shared(input_registrar), report);
+    MockSceneObserver observer;
+    
+    EXPECT_CALL(observer, surface_added(_)).Times(AnyNumber());
+    EXPECT_CALL(observer, surface_removed(_)).Times(AnyNumber());
+
+    EXPECT_CALL(observer, surfaces_reordered()).Times(1);
+    
+    stack.add_observer(mt::fake_shared(observer));
+
+    stack.add_surface(stub_surface1, default_params.depth, default_params.input_mode);
+    stack.add_surface(stub_surface2, default_params.depth, default_params.input_mode);
+    stack.raise(stub_surface1);
+}
+
 TEST_F(SurfaceStack, renderlist_is_snapshot_of_positioning_info)
 {
     size_t num_surfaces{3};
@@ -388,94 +450,5 @@
 
     //check that the renderables are not at changed_pos
     for(auto& renderable : list)
-<<<<<<< HEAD
-    {
-        EXPECT_THAT(renderable->screen_position(), Eq((*surface_it++)->screen_position()));
-    }
-
-    for(auto& surface : surfacelist)
-        stack.remove_surface(surface);
-}
-
-TEST_F(SurfaceStack, scene_observer_notified_of_add_and_remove)
-{
-    using namespace ::testing;
-
-    ms::SurfaceStack stack(
-        mt::fake_shared(input_registrar), report);
-    MockSceneObserver observer;
-    
-    InSequence seq;
-    EXPECT_CALL(observer, surface_added(Eq(stub_surface1))).Times(1);
-    EXPECT_CALL(observer, surface_removed(Eq(stub_surface1)))
-        .Times(1);
-    
-    stack.add_observer(mt::fake_shared(observer));
-
-    stack.add_surface(stub_surface1, default_params.depth, default_params.input_mode);
-    stack.remove_surface(stub_surface1);
-}
-
-TEST_F(SurfaceStack, multiple_observers)
-{
-    using namespace ::testing;
-
-    ms::SurfaceStack stack(
-        mt::fake_shared(input_registrar), report);
-    MockSceneObserver observer1, observer2;
-    
-    InSequence seq;
-    EXPECT_CALL(observer1, surface_added(Eq(stub_surface1))).Times(1);
-    EXPECT_CALL(observer2, surface_added(Eq(stub_surface1))).Times(1);
-    
-    stack.add_observer(mt::fake_shared(observer1));
-    stack.add_observer(mt::fake_shared(observer2));
-
-    stack.add_surface(stub_surface1, default_params.depth, default_params.input_mode);
-}
-
-TEST_F(SurfaceStack, remove_scene_observer)
-{
-    using namespace ::testing;
-
-    ms::SurfaceStack stack(
-        mt::fake_shared(input_registrar), report);
-    MockSceneObserver observer;
-    
-    InSequence seq;
-    EXPECT_CALL(observer, surface_added(Eq(stub_surface1))).Times(1);
-    // We remove the scene observer before removing the surface, and thus
-    // expect to NOT see the surface_removed call
-    EXPECT_CALL(observer, surface_removed(Eq(stub_surface1)))
-        .Times(0);
-    
-    stack.add_observer(mt::fake_shared(observer));
-
-    stack.add_surface(stub_surface1, default_params.depth, default_params.input_mode);
-    stack.remove_observer(mt::fake_shared(observer));
-
-    stack.remove_surface(stub_surface1);
-}
-
-TEST_F(SurfaceStack, surfaces_reordered)
-{
-    using namespace ::testing;
-
-    ms::SurfaceStack stack(
-        mt::fake_shared(input_registrar), report);
-    MockSceneObserver observer;
-    
-    EXPECT_CALL(observer, surface_added(_)).Times(AnyNumber());
-    EXPECT_CALL(observer, surface_removed(_)).Times(AnyNumber());
-
-    EXPECT_CALL(observer, surfaces_reordered()).Times(1);
-    
-    stack.add_observer(mt::fake_shared(observer));
-
-    stack.add_surface(stub_surface1, default_params.depth, default_params.input_mode);
-    stack.add_surface(stub_surface2, default_params.depth, default_params.input_mode);
-    stack.raise(stub_surface1);
-=======
         EXPECT_THAT(changed_position, testing::Ne(renderable->screen_position().top_left));
->>>>>>> 09fb27f3
 }