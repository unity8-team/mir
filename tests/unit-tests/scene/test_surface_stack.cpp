--- conflicted
+++ resolved
@@ -158,18 +158,14 @@
     stack.add_surface(stub_surface2, default_params.depth, default_params.input_mode);
     stack.add_surface(stub_surface3, default_params.depth, default_params.input_mode);
 
-<<<<<<< HEAD
-    StubFilterForScene filter;
-    MockOperatorForScene renderable_operator;
-    Sequence seq;
-    EXPECT_CALL(renderable_operator, renderable_operator(Ref(*stub_surface1)))
-        .InSequence(seq);
-    EXPECT_CALL(renderable_operator, renderable_operator(Ref(*stub_surface2)))
-        .InSequence(seq);
-    EXPECT_CALL(renderable_operator, renderable_operator(Ref(*stub_surface3)))
-        .InSequence(seq);
-
-    stack.for_each_if(filter, renderable_operator);
+    auto list = stack.generate_renderable_list();
+    ASSERT_THAT(list.size(), Eq(3u));
+    auto it = list.begin();
+    EXPECT_THAT((*it)->id(), Eq(stub_surface1->id()));
+    std::advance(it, 1);
+    EXPECT_THAT((*it)->id(), Eq(stub_surface2->id()));
+    std::advance(it, 1);
+    EXPECT_THAT((*it)->id(), Eq(stub_surface3->id()));
 }
 
 TEST_F(SurfaceStack, notify_on_create_and_destroy_surface)
@@ -184,16 +180,6 @@
     stack.add_change_callback(std::bind(&MockCallback::call, &mock_cb));
     stack.add_surface(stub_surface1, default_params.depth, default_params.input_mode);
     stack.remove_surface(stub_surface1);
-=======
-    auto list = stack.generate_renderable_list();
-    ASSERT_THAT(list.size(), Eq(3u));
-    auto it = list.begin();
-    EXPECT_THAT((*it)->id(), Eq(stub_surface1->id()));
-    std::advance(it, 1);
-    EXPECT_THAT((*it)->id(), Eq(stub_surface2->id()));
-    std::advance(it, 1);
-    EXPECT_THAT((*it)->id(), Eq(stub_surface3->id()));
->>>>>>> a4ba6659
 }
 
 TEST_F(SurfaceStack, remove_change_callback)
