--- conflicted
+++ resolved
@@ -21,12 +21,8 @@
 
 #include "mir/frontend/event_sink.h"
 #include "mir/geometry/rectangle.h"
-<<<<<<< HEAD
-#include "mir/shell/surface_configurator.h"
 #include "mir/geometry/displacement.h"
-=======
 #include "mir/scene/surface_configurator.h"
->>>>>>> cf1a7940
 
 #include "mir_test_doubles/mock_buffer_stream.h"
 #include "mir_test/fake_shared.h"
@@ -321,9 +317,6 @@
         stub_configurator,
         report};
 
-    auto const observer = std::make_shared<ms::LegacySurfaceChangeNotification>(mock_change_cb);
-    surface.add_observer(observer);
-
     std::vector<geom::Point> contained_pt
     {
         geom::Point{geom::X{1}, geom::Y{1}}
@@ -352,14 +345,11 @@
     geom::Point pt(1,1);
     geom::Size one_by_one{geom::Width{1}, geom::Height{1}};
     ms::BasicSurface surface_state{
-        mf::SurfaceId(),
         name,
         geom::Rectangle{pt, one_by_one},
-        mock_change_cb,
-        false,
-        mock_buffer_stream,
-        std::shared_ptr<mi::InputChannel>(),
-        stub_event_sink,
+        false,
+        mock_buffer_stream,
+        std::shared_ptr<mi::InputChannel>(),
         stub_configurator,
         report};
 
@@ -389,14 +379,11 @@
     geom::Point pt(1,1);
     geom::Size one_by_five{geom::Width{2}, geom::Height{6}};
     ms::BasicSurface surface_state{
-        mf::SurfaceId(),
         name,
         geom::Rectangle{pt, one_by_five},
-        mock_change_cb,
-        false,
-        mock_buffer_stream,
-        std::shared_ptr<mi::InputChannel>(),
-        stub_event_sink,
+        false,
+        mock_buffer_stream,
+        std::shared_ptr<mi::InputChannel>(),
         stub_configurator,
         report};
 
@@ -448,9 +435,6 @@
         stub_configurator,
         report};
 
-    auto const observer = std::make_shared<ms::LegacySurfaceChangeNotification>(mock_change_cb);
-    surface.add_observer(observer);
-
     surface.set_input_region(rectangles);
 
     std::vector<geom::Point> contained_pt
