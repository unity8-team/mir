--- conflicted
+++ resolved
@@ -110,11 +110,7 @@
     EXPECT_FALSE(surface.shaped());
 }
 
-<<<<<<< HEAD
-TEST_F(BasicSurfaceTest, always_uniquely_identified)
-=======
 TEST_F(BasicSurfaceTest, id_always_unique)
->>>>>>> a5d0e743
 {
     int const N = 10;
     std::unique_ptr<ms::BasicSurface> surfaces[N];
@@ -133,8 +129,6 @@
     }
 }
 
-<<<<<<< HEAD
-=======
 TEST_F(BasicSurfaceTest, id_never_invalid)
 {
     int const N = 10;
@@ -151,7 +145,6 @@
     }
 }
 
->>>>>>> a5d0e743
 TEST_F(BasicSurfaceTest, update_top_left)
 {
     EXPECT_CALL(mock_callback, call())
