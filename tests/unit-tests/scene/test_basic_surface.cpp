/*
 * Copyright © 2013-2014 Canonical Ltd.
 *
 * This program is free software: you can redistribute it and/or modify
 * it under the terms of the GNU General Public License version 3 as
 * published by the Free Software Foundation.
 *
 * This program is distributed in the hope that it will be useful,
 * but WITHOUT ANY WARRANTY; without even the implied warranty of
 * MERCHANTABILITY or FITNESS FOR A PARTICULAR PURPOSE.  See the
 * GNU General Public License for more details.
 *
 * You should have received a copy of the GNU General Public License
 * along with this program.  If not, see <http://www.gnu.org/licenses/>.
 *
 * Authored by: Kevin DuBois <kevin.dubois@canonical.com>
 */

#include "src/server/scene/basic_surface.h"

#include "mir/frontend/event_sink.h"
#include "mir/geometry/rectangle.h"
#include "mir/shell/surface_configurator.h"

#include "mir_test_doubles/mock_buffer_stream.h"
#include "mir_test/fake_shared.h"

#include "src/server/report/null_report_factory.h"

#include <algorithm>
#include <gtest/gtest.h>
#include <gmock/gmock.h>

namespace mc = mir::compositor;
namespace mf = mir::frontend;
namespace mi = mir::input;
namespace mr = mir::report;
namespace ms = mir::scene;
namespace msh = mir::shell;
namespace mt = mir::test;
namespace mtd = mt::doubles;
namespace geom = mir::geometry;

namespace
{
class MockCallback
{
public:
    MOCK_METHOD0(call, void());
};

class StubEventSink : public mir::frontend::EventSink
{
public:
    void handle_event(MirEvent const&) override {}
    void handle_lifecycle_event(MirLifecycleState) override {}
    void handle_display_config_change(mir::graphics::DisplayConfiguration const&) override {}
};

struct StubSurfaceConfigurator : msh::SurfaceConfigurator
{
    int select_attribute_value(msh::Surface const&, MirSurfaceAttrib, int) override { return 0; }

    void attribute_set(msh::Surface const&, MirSurfaceAttrib, int) override { }
};

struct BasicSurfaceTest : public testing::Test
{
    void SetUp()
    {
        name = std::string("aa");
        top_left = geom::Point{geom::X{4}, geom::Y{7}};
        size = geom::Size{5, 9};
        rect = geom::Rectangle{top_left, size};
        null_change_cb = []{};
        mock_change_cb = std::bind(&MockCallback::call, &mock_callback);
    }
    std::string name;
    geom::Point top_left;
    geom::Size size;
    geom::Rectangle rect;

    testing::NiceMock<MockCallback> mock_callback;
    std::function<void()> null_change_cb;
    std::function<void()> mock_change_cb;
    std::shared_ptr<testing::NiceMock<mtd::MockBufferStream>> mock_buffer_stream =
        std::make_shared<testing::NiceMock<mtd::MockBufferStream>>();
    std::shared_ptr<StubEventSink> const stub_event_sink = std::make_shared<StubEventSink>();
    std::shared_ptr<StubSurfaceConfigurator> const stub_configurator = std::make_shared<StubSurfaceConfigurator>();
    std::shared_ptr<ms::SceneReport> const report = mr::null_scene_report();
};

}

TEST_F(BasicSurfaceTest, basics)
{
    ms::BasicSurface surface{
        mf::SurfaceId(),
        name,
        rect,
        false,
        mock_buffer_stream,
        std::shared_ptr<mi::InputChannel>(),
        stub_event_sink,
        stub_configurator,
        report};

    EXPECT_EQ(name, surface.name());
    EXPECT_EQ(rect.size, surface.size());
    EXPECT_EQ(rect.top_left, surface.top_left());
    EXPECT_FALSE(surface.shaped());
}

TEST_F(BasicSurfaceTest, update_top_left)
{
    EXPECT_CALL(mock_callback, call())
        .Times(1);

    ms::BasicSurface surface{
        mf::SurfaceId(),
        name,
        rect,
        false,
        mock_buffer_stream,
        std::shared_ptr<mi::InputChannel>(),
        stub_event_sink,
        stub_configurator,
        report};

    surface.update_change_notification(mock_change_cb);

    EXPECT_EQ(rect.top_left, surface.top_left());

    auto new_top_left = geom::Point{geom::X{6}, geom::Y{10}};
    surface.move_to(new_top_left);
    EXPECT_EQ(new_top_left, surface.top_left());
}

TEST_F(BasicSurfaceTest, update_size)
{
    geom::Size const new_size{34, 56};

    EXPECT_CALL(mock_callback, call())
        .Times(1);

    ms::BasicSurface surface{
        mf::SurfaceId(),
        name,
        rect,
        false,
        mock_buffer_stream,
        std::shared_ptr<mi::InputChannel>(),
        stub_event_sink,
        stub_configurator,
        report};

    surface.update_change_notification(mock_change_cb);

    EXPECT_EQ(rect.size, surface.size());
    EXPECT_NE(new_size, surface.size());

    auto old_transformation = surface.transformation();

    surface.resize(new_size);
    EXPECT_EQ(new_size, surface.size());
    // Size no longer affects transformation:
    EXPECT_EQ(old_transformation, surface.transformation());
}

TEST_F(BasicSurfaceTest, test_surface_set_transformation_updates_transform)
{
    EXPECT_CALL(mock_callback, call())
        .Times(1);

    ms::BasicSurface surface{
        mf::SurfaceId(),
        name,
        rect,
        false,
        mock_buffer_stream,
        std::shared_ptr<mi::InputChannel>(),
        stub_event_sink,
        stub_configurator,
        report};

<<<<<<< HEAD
    surface.update_change_notification(mock_change_cb);

    auto original_transformation = surface.transformation();

    surface.set_rotation(60.0f, glm::vec3{0.0f, 0.0f, 1.0f});
    auto rotated_transformation = surface.transformation();
    EXPECT_NE(original_transformation, rotated_transformation);
=======
    auto original_transformation = storage.transformation();
    glm::mat4 trans{0.1f, 0.5f, 0.9f, 1.3f,
                    0.2f, 0.6f, 1.0f, 1.4f,
                    0.3f, 0.7f, 1.1f, 1.5f,
                    0.4f, 0.8f, 1.2f, 1.6f};

    storage.set_transformation(trans);
    auto got = storage.transformation();
    EXPECT_NE(original_transformation, got);
    EXPECT_EQ(trans, got);
>>>>>>> c0359740
}

TEST_F(BasicSurfaceTest, test_surface_set_alpha_notifies_changes)
{
    using namespace testing;
    EXPECT_CALL(mock_callback, call())
        .Times(1);

    ms::BasicSurface surface{
        mf::SurfaceId(),
        name,
        rect,
        false,
        mock_buffer_stream,
        std::shared_ptr<mi::InputChannel>(),
        stub_event_sink,
        stub_configurator,
        report};

    surface.update_change_notification(mock_change_cb);

    float alpha = 0.5f;
    surface.set_alpha(0.5f);
    EXPECT_THAT(alpha, FloatEq(surface.alpha()));
}

TEST_F(BasicSurfaceTest, test_surface_is_opaque_by_default)
{
    using namespace testing;
    ms::BasicSurface surface{
        mf::SurfaceId(),
        name,
        rect,
        false,
        mock_buffer_stream,
        std::shared_ptr<mi::InputChannel>(),
        stub_event_sink,
        stub_configurator,
        report};

    EXPECT_THAT(1.0f, FloatEq(surface.alpha()));
    EXPECT_FALSE(surface.shaped());
}

<<<<<<< HEAD
TEST_F(BasicSurfaceTest, test_surface_apply_rotation)
{
    EXPECT_CALL(mock_callback, call())
        .Times(1);

    ms::BasicSurface surface{
        mf::SurfaceId(),
        name,
        rect,
        false,
        mock_buffer_stream,
        std::shared_ptr<mi::InputChannel>(),
        stub_event_sink,
        stub_configurator,
        report};

    surface.update_change_notification(mock_change_cb);

    surface.set_rotation(60.0f, glm::vec3{0.0f, 0.0f, 1.0f});
}

=======
>>>>>>> c0359740
TEST_F(BasicSurfaceTest, test_surface_should_be_rendered_in)
{
    ms::BasicSurface surface{
        mf::SurfaceId(),
        name,
        rect,
        false,
        mock_buffer_stream,
        std::shared_ptr<mi::InputChannel>(),
        stub_event_sink,
        stub_configurator,
        report};

    geom::Rectangle output_rect{geom::Point{0,0}, geom::Size{100, 100}};

    //not renderable by default
    EXPECT_FALSE(surface.should_be_rendered_in(rect));

    surface.set_hidden(false);
    //not renderable if no first frame has been posted by client, regardless of hide state
    EXPECT_FALSE(surface.should_be_rendered_in(output_rect));
    surface.set_hidden(true);
    EXPECT_FALSE(surface.should_be_rendered_in(output_rect));

    surface.frame_posted();
    EXPECT_FALSE(surface.should_be_rendered_in(output_rect));

    surface.set_hidden(false);
    EXPECT_TRUE(surface.should_be_rendered_in(output_rect));

    // Not renderable if not overlapping with supplied rect
    geom::Rectangle output_rect1{geom::Point{100,100}, geom::Size{100, 100}};
    EXPECT_FALSE(surface.should_be_rendered_in(output_rect1));
}

TEST_F(BasicSurfaceTest, test_surface_hidden_notifies_changes)
{
    using namespace testing;
    EXPECT_CALL(mock_callback, call())
        .Times(1);

    ms::BasicSurface surface{
        mf::SurfaceId(),
        name,
        rect,
        false,
        mock_buffer_stream,
        std::shared_ptr<mi::InputChannel>(),
        stub_event_sink,
        stub_configurator,
        report};

    surface.update_change_notification(mock_change_cb);

    surface.set_hidden(true);
}

TEST_F(BasicSurfaceTest, test_surface_frame_posted_notifies_changes)
{
    using namespace testing;
    EXPECT_CALL(mock_callback, call())
        .Times(1);

    ms::BasicSurface surface{
        mf::SurfaceId(),
        name,
        rect,
        false,
        mock_buffer_stream,
        std::shared_ptr<mi::InputChannel>(),
        stub_event_sink,
        stub_configurator,
        report};

    surface.update_change_notification(mock_change_cb);

    surface.frame_posted();
}

// a 1x1 window at (1,1) will get events at (1,1)
TEST_F(BasicSurfaceTest, default_region_is_surface_rectangle)
{
    geom::Point pt(1,1);
    geom::Size one_by_one{geom::Width{1}, geom::Height{1}};
    ms::BasicSurface surface{
        mf::SurfaceId(),
        name,
        geom::Rectangle{pt, one_by_one},
        false,
        mock_buffer_stream,
        std::shared_ptr<mi::InputChannel>(),
        stub_event_sink,
        stub_configurator,
        report};

    surface.update_change_notification(mock_change_cb);

    std::vector<geom::Point> contained_pt
    {
        geom::Point{geom::X{1}, geom::Y{1}}
    };

    for(auto x = 0; x <= 3; x++)
    {
        for(auto y = 0; y <= 3; y++)
        {
            auto test_pt = geom::Point{x, y};
            auto contains = surface.contains(test_pt);
            if (std::find(contained_pt.begin(), contained_pt.end(), test_pt) != contained_pt.end())
            {
                EXPECT_TRUE(contains);
            }
            else
            {
                EXPECT_FALSE(contains);
            }
        }
    }
}

TEST_F(BasicSurfaceTest, set_input_region)
{
    std::vector<geom::Rectangle> const rectangles = {
        {{geom::X{0}, geom::Y{0}}, {geom::Width{1}, geom::Height{1}}}, //region0
        {{geom::X{1}, geom::Y{1}}, {geom::Width{1}, geom::Height{1}}}  //region1
    };

    ms::BasicSurface surface{
        mf::SurfaceId(),
        name,
        rect,
        false,
        mock_buffer_stream,
        std::shared_ptr<mi::InputChannel>(),
        stub_event_sink,
        stub_configurator,
        report};

    surface.update_change_notification(mock_change_cb);

    surface.set_input_region(rectangles);

    std::vector<geom::Point> contained_pt
    {
        //region0 points
        geom::Point{geom::X{0}, geom::Y{0}},
        //region1 points
        geom::Point{geom::X{1}, geom::Y{1}},
    };

    for(auto x = 0; x <= 3; x++)
    {
        for(auto y = 0; y <= 3; y++)
        {
            auto test_pt = geom::Point{x, y};
            auto contains = surface.contains(test_pt);
            if (std::find(contained_pt.begin(), contained_pt.end(), test_pt) != contained_pt.end())
            {
                EXPECT_TRUE(contains);
            }
            else
            {
                EXPECT_FALSE(contains);
            }
        }
    }
}<|MERGE_RESOLUTION|>--- conflicted
+++ resolved
@@ -183,26 +183,18 @@
         stub_configurator,
         report};
 
-<<<<<<< HEAD
     surface.update_change_notification(mock_change_cb);
 
     auto original_transformation = surface.transformation();
-
-    surface.set_rotation(60.0f, glm::vec3{0.0f, 0.0f, 1.0f});
-    auto rotated_transformation = surface.transformation();
-    EXPECT_NE(original_transformation, rotated_transformation);
-=======
-    auto original_transformation = storage.transformation();
     glm::mat4 trans{0.1f, 0.5f, 0.9f, 1.3f,
                     0.2f, 0.6f, 1.0f, 1.4f,
                     0.3f, 0.7f, 1.1f, 1.5f,
                     0.4f, 0.8f, 1.2f, 1.6f};
 
-    storage.set_transformation(trans);
-    auto got = storage.transformation();
+    surface.set_transformation(trans);
+    auto got = surface.transformation();
     EXPECT_NE(original_transformation, got);
     EXPECT_EQ(trans, got);
->>>>>>> c0359740
 }
 
 TEST_F(BasicSurfaceTest, test_surface_set_alpha_notifies_changes)
@@ -247,30 +239,6 @@
     EXPECT_FALSE(surface.shaped());
 }
 
-<<<<<<< HEAD
-TEST_F(BasicSurfaceTest, test_surface_apply_rotation)
-{
-    EXPECT_CALL(mock_callback, call())
-        .Times(1);
-
-    ms::BasicSurface surface{
-        mf::SurfaceId(),
-        name,
-        rect,
-        false,
-        mock_buffer_stream,
-        std::shared_ptr<mi::InputChannel>(),
-        stub_event_sink,
-        stub_configurator,
-        report};
-
-    surface.update_change_notification(mock_change_cb);
-
-    surface.set_rotation(60.0f, glm::vec3{0.0f, 0.0f, 1.0f});
-}
-
-=======
->>>>>>> c0359740
 TEST_F(BasicSurfaceTest, test_surface_should_be_rendered_in)
 {
     ms::BasicSurface surface{
