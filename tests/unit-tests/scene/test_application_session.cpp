/*
 * Copyright © 2012-2014 Canonical Ltd.
 *
 * This program is free software: you can redistribute it and/or modify
 * it under the terms of the GNU General Public License version 3 as
 * published by the Free Software Foundation.
 *
 * This program is distributed in the hope that it will be useful,
 * but WITHOUT ANY WARRANTY; without even the implied warranty of
 * MERCHANTABILITY or FITNESS FOR A PARTICULAR PURPOSE.  See the
 * GNU General Public License for more details.
 *
 * You should have received a copy of the GNU General Public License
 * along with this program.  If not, see <http://www.gnu.org/licenses/>.
 *
 * Authored By: Robert Carr <racarr@canonical.com>
 */

#include "src/server/scene/application_session.h"
#include "mir/graphics/buffer.h"
#include "mir/scene/surface_creation_parameters.h"
#include "mir/scene/null_session_listener.h"
#include "mir_test/fake_shared.h"
#include "mir_test_doubles/mock_surface_coordinator.h"
#include "mir_test_doubles/mock_surface.h"
#include "mir_test_doubles/mock_session_listener.h"
#include "mir_test_doubles/stub_display_configuration.h"
#include "mir_test_doubles/null_snapshot_strategy.h"
#include "mir_test_doubles/null_event_sink.h"
#include "mir_test_doubles/null_prompt_session.h"
#include "mir_test_doubles/stub_buffer.h"

#include <gmock/gmock.h>
#include <gtest/gtest.h>

namespace mc = mir::compositor;
namespace mf = mir::frontend;
namespace ms = mir::scene;
namespace mi = mir::input;
namespace mt = mir::test;
namespace mtd = mir::test::doubles;

namespace
{
static std::shared_ptr<mtd::MockSurface> make_mock_surface()
{
    return std::make_shared<testing::NiceMock<mtd::MockSurface> >();
}

class MockSnapshotStrategy : public ms::SnapshotStrategy
{
public:
    ~MockSnapshotStrategy() noexcept {}

    MOCK_METHOD2(take_snapshot_of,
                void(std::shared_ptr<mir::graphics::Buffer> const&,
                     ms::SnapshotCallback const&));
};

struct MockSnapshotCallback
{
    void operator()(ms::Snapshot const& snapshot)
    {
        operator_call(snapshot);
    }
    MOCK_METHOD1(operator_call, void(ms::Snapshot const&));
};

MATCHER(IsNullSnapshot, "")
{
    return arg.size == mir::geometry::Size{} &&
           arg.stride == mir::geometry::Stride{} &&
           arg.pixels == nullptr;
}

MATCHER_P(EqPromptSessionEventState, state, "") {
  return arg.type == mir_event_type_prompt_session_state_change && arg.prompt_session.new_state == state;
}

struct StubSurfaceCoordinator : public ms::SurfaceCoordinator
{
    void raise(std::weak_ptr<ms::Surface> const&) override
    {
    }
    std::shared_ptr<ms::Surface> add_surface(ms::SurfaceCreationParameters const&,
        ms::Session*) override
    {
        return make_mock_surface();
    }
    void remove_surface(std::weak_ptr<ms::Surface> const&) override
    {
    }
};

struct ApplicationSession : public testing::Test
{
    ApplicationSession()
        : event_sink(std::make_shared<mtd::NullEventSink>()),
          stub_session_listener(std::make_shared<ms::NullSessionListener>()),
          stub_surface_coordinator(std::make_shared<StubSurfaceCoordinator>()),
          null_snapshot_strategy(std::make_shared<mtd::NullSnapshotStrategy>()),
          pid(0),
          name("test-session-name")
    {
    }

    std::shared_ptr<ms::ApplicationSession> make_application_session_with_stubs()
    {
        return std::make_shared<ms::ApplicationSession>(
           stub_surface_coordinator,
           pid, name,
           null_snapshot_strategy,
           stub_session_listener,
           event_sink);
    }
    
    std::shared_ptr<ms::ApplicationSession> make_application_session_with_coordinator(
        std::shared_ptr<ms::SurfaceCoordinator> const& surface_coordinator)
    {
        return std::make_shared<ms::ApplicationSession>(
           surface_coordinator,
           pid, name,
           null_snapshot_strategy,
           stub_session_listener,
           event_sink);
    }
    
    std::shared_ptr<ms::ApplicationSession> make_application_session_with_listener(
        std::shared_ptr<ms::SessionListener> const& session_listener)
    {
        return std::make_shared<ms::ApplicationSession>(
           stub_surface_coordinator,
           pid, name,
           null_snapshot_strategy,
           session_listener,
           event_sink);
    }

    std::shared_ptr<mtd::NullEventSink> const event_sink;
    std::shared_ptr<ms::NullSessionListener> const stub_session_listener;
    std::shared_ptr<StubSurfaceCoordinator> const stub_surface_coordinator;
    std::shared_ptr<ms::SnapshotStrategy> const null_snapshot_strategy;
    
    pid_t pid;
    std::string name;
};

}

TEST_F(ApplicationSession, uses_coordinator_to_create_surface)
{
    using namespace ::testing;

    NiceMock<mtd::MockSurfaceCoordinator> surface_coordinator;
    auto mock_surface = make_mock_surface();
    EXPECT_CALL(surface_coordinator, add_surface(_, _))
        .WillOnce(Return(mock_surface));

    auto session = make_application_session_with_coordinator(mt::fake_shared(surface_coordinator));

    ms::SurfaceCreationParameters params;
    auto surf = session->create_surface(params);

    session->destroy_surface(surf);
}

TEST_F(ApplicationSession, notifies_listener_of_create_and_destroy_surface)
{
    using namespace ::testing;

    mtd::MockSessionListener listener;
    EXPECT_CALL(listener, surface_created(_, _))
        .Times(1);
    EXPECT_CALL(listener, destroying_surface(_, _))
        .Times(1);

    auto session = make_application_session_with_listener(mt::fake_shared(listener));

    ms::SurfaceCreationParameters params;
    auto surf = session->create_surface(params);

    session->destroy_surface(surf);
}

TEST_F(ApplicationSession, notifies_listener_of_surface_destruction_via_session_destruction)
{
    using namespace ::testing;

    auto mock_surface = make_mock_surface();

    mtd::MockSessionListener listener;
    EXPECT_CALL(listener, surface_created(_, _)).Times(1);
    EXPECT_CALL(listener, destroying_surface(_, _)).Times(1);

    {
        auto session = make_application_session_with_listener(mt::fake_shared(listener));

        ms::SurfaceCreationParameters params;
        session->create_surface(params);
    }
}

TEST_F(ApplicationSession, throws_on_get_invalid_surface)
{
    using namespace ::testing;

    auto app_session = make_application_session_with_stubs();

    mf::SurfaceId invalid_surface_id(1);

    EXPECT_THROW({
            app_session->get_surface(invalid_surface_id);
    }, std::runtime_error);
}

TEST_F(ApplicationSession, throws_on_destroy_invalid_surface)
{
    using namespace ::testing;

    auto app_session = make_application_session_with_stubs();

    mf::SurfaceId invalid_surface_id(1);

    EXPECT_THROW({
            app_session->destroy_surface(invalid_surface_id);
    }, std::runtime_error);
}

TEST_F(ApplicationSession, default_surface_is_first_surface)
{
    using namespace ::testing;

    auto app_session = make_application_session_with_stubs();

    ms::SurfaceCreationParameters params;
    auto id1 = app_session->create_surface(params);
    auto id2 = app_session->create_surface(params);
    auto id3 = app_session->create_surface(params);

    auto default_surf = app_session->default_surface();
    EXPECT_EQ(app_session->get_surface(id1), default_surf);
    app_session->destroy_surface(id1);

    default_surf = app_session->default_surface();
    EXPECT_EQ(app_session->get_surface(id2), default_surf);
    app_session->destroy_surface(id2);

    default_surf = app_session->default_surface();
    EXPECT_EQ(app_session->get_surface(id3), default_surf);
    app_session->destroy_surface(id3);
}

TEST_F(ApplicationSession, session_visbility_propagates_to_surfaces)
{
    using namespace ::testing;

    auto mock_surface = make_mock_surface();

    NiceMock<mtd::MockSurfaceCoordinator> surface_coordinator;
    ON_CALL(surface_coordinator, add_surface(_, _)).WillByDefault(Return(mock_surface));

    auto app_session = make_application_session_with_coordinator(mt::fake_shared(surface_coordinator));

    {
        InSequence seq;
        EXPECT_CALL(*mock_surface, hide()).Times(1);
        EXPECT_CALL(*mock_surface, show()).Times(1);
    }

    ms::SurfaceCreationParameters params;
    auto surf = app_session->create_surface(params);

    app_session->hide();
    app_session->show();

    app_session->destroy_surface(surf);
}

TEST_F(ApplicationSession, takes_snapshot_of_default_surface)
{
    using namespace ::testing;

    auto mock_surface = make_mock_surface();
    NiceMock<mtd::MockSurfaceCoordinator> surface_coordinator;

    EXPECT_CALL(surface_coordinator, add_surface(_, _))
        .WillOnce(Return(mock_surface));

<<<<<<< HEAD
    NiceMock<mtd::MockSurfaceCoordinator> surface_coordinator;
    mtd::NullEventSink sender;
    auto const default_surface = make_mock_surface();
    auto const snapshot_strategy = std::make_shared<MockSnapshotStrategy>();

    EXPECT_CALL(surface_coordinator, add_surface(_,_))
        .WillOnce(Return(default_surface));

    auto stub_buffer = std::make_shared<mtd::StubBuffer>();

    EXPECT_CALL(*default_surface, snapshot())
        .WillOnce(Return(stub_buffer));
    EXPECT_CALL(*snapshot_strategy, take_snapshot_of(_, _));
=======
    auto const default_surface_buffer_access =
        std::static_pointer_cast<ms::SurfaceBufferAccess>(mock_surface);
    auto const snapshot_strategy = std::make_shared<MockSnapshotStrategy>();

    EXPECT_CALL(*snapshot_strategy,
                take_snapshot_of(default_surface_buffer_access, _));
>>>>>>> fa8e50d0

    ms::ApplicationSession app_session(
        mt::fake_shared(surface_coordinator),                                       
        pid, name,
        snapshot_strategy,
        std::make_shared<ms::NullSessionListener>(),
        event_sink);

    auto surface = app_session.create_surface(ms::SurfaceCreationParameters{});
    app_session.take_snapshot(ms::SnapshotCallback());
    app_session.destroy_surface(surface);
}

TEST_F(ApplicationSession, returns_null_snapshot_if_no_default_surface)
{
    using namespace ::testing;

    auto snapshot_strategy = std::make_shared<MockSnapshotStrategy>();
    MockSnapshotCallback mock_snapshot_callback;

    ms::ApplicationSession app_session(
        stub_surface_coordinator,
        pid, name,
        snapshot_strategy,
        std::make_shared<ms::NullSessionListener>(),
        event_sink);

    EXPECT_CALL(*snapshot_strategy, take_snapshot_of(_,_)).Times(0);
    EXPECT_CALL(mock_snapshot_callback, operator_call(IsNullSnapshot()));

    app_session.take_snapshot(std::ref(mock_snapshot_callback));
}

TEST_F(ApplicationSession, process_id)
{
    using namespace ::testing;

    pid_t const session_pid{__LINE__};

    ms::ApplicationSession app_session(
        stub_surface_coordinator,
        session_pid, name,
        null_snapshot_strategy,
        std::make_shared<ms::NullSessionListener>(),
        event_sink);

    EXPECT_THAT(app_session.process_id(), Eq(session_pid));
}

namespace
{
class MockEventSink : public mf::EventSink
{
public:
    MOCK_METHOD1(handle_event, void(MirEvent const&));
    MOCK_METHOD1(handle_lifecycle_event, void(MirLifecycleState));
    MOCK_METHOD1(handle_display_config_change, void(mir::graphics::DisplayConfiguration const&));
};
struct ApplicationSessionSender : public ApplicationSession
{
    ApplicationSessionSender()
        : app_session(stub_surface_coordinator,pid, name,null_snapshot_strategy, stub_session_listener, mt::fake_shared(sender))
    {
    }

    MockEventSink sender;
    ms::ApplicationSession app_session;
};
}

TEST_F(ApplicationSessionSender, display_config_sender)
{
    using namespace ::testing;

    mtd::StubDisplayConfig stub_config;
    EXPECT_CALL(sender, handle_display_config_change(testing::Ref(stub_config)))
        .Times(1);

    app_session.send_display_config(stub_config);
}

TEST_F(ApplicationSessionSender, lifecycle_event_sender)
{
    using namespace ::testing;

    MirLifecycleState exp_state = mir_lifecycle_state_will_suspend;

    EXPECT_CALL(sender, handle_lifecycle_event(exp_state)).Times(1);
    app_session.set_lifecycle_state(mir_lifecycle_state_will_suspend);
}

TEST_F(ApplicationSessionSender, start_prompt_session)
{
    using namespace ::testing;

    EXPECT_CALL(sender, handle_event(EqPromptSessionEventState(mir_prompt_session_state_started))).Times(1);
    app_session.start_prompt_session();
}

TEST_F(ApplicationSessionSender, stop_prompt_session)
{
    using namespace ::testing;

    EXPECT_CALL(sender, handle_event(EqPromptSessionEventState(mir_prompt_session_state_stopped))).Times(1);
    app_session.stop_prompt_session();
}<|MERGE_RESOLUTION|>--- conflicted
+++ resolved
@@ -280,34 +280,20 @@
 {
     using namespace ::testing;
 
+    std::shared_ptr<mir::graphics::Buffer> const snapped =
+        std::make_shared<mtd::StubBuffer>();
     auto mock_surface = make_mock_surface();
+    EXPECT_CALL(*mock_surface, snapshot())
+        .WillOnce(Return(snapped));
+
     NiceMock<mtd::MockSurfaceCoordinator> surface_coordinator;
-
     EXPECT_CALL(surface_coordinator, add_surface(_, _))
+        .Times(1)
         .WillOnce(Return(mock_surface));
 
-<<<<<<< HEAD
-    NiceMock<mtd::MockSurfaceCoordinator> surface_coordinator;
-    mtd::NullEventSink sender;
-    auto const default_surface = make_mock_surface();
     auto const snapshot_strategy = std::make_shared<MockSnapshotStrategy>();
 
-    EXPECT_CALL(surface_coordinator, add_surface(_,_))
-        .WillOnce(Return(default_surface));
-
-    auto stub_buffer = std::make_shared<mtd::StubBuffer>();
-
-    EXPECT_CALL(*default_surface, snapshot())
-        .WillOnce(Return(stub_buffer));
-    EXPECT_CALL(*snapshot_strategy, take_snapshot_of(_, _));
-=======
-    auto const default_surface_buffer_access =
-        std::static_pointer_cast<ms::SurfaceBufferAccess>(mock_surface);
-    auto const snapshot_strategy = std::make_shared<MockSnapshotStrategy>();
-
-    EXPECT_CALL(*snapshot_strategy,
-                take_snapshot_of(default_surface_buffer_access, _));
->>>>>>> fa8e50d0
+    EXPECT_CALL(*snapshot_strategy, take_snapshot_of(snapped, _));
 
     ms::ApplicationSession app_session(
         mt::fake_shared(surface_coordinator),                                       
