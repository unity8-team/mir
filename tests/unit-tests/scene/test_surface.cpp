--- conflicted
+++ resolved
@@ -237,13 +237,8 @@
 TEST_F(SurfaceCreation, test_surface_next_buffer)
 {
     using namespace testing;
-<<<<<<< HEAD
-    ms::Surface surf(mock_basic_state, mock_buffer_stream, std::shared_ptr<mi::InputChannel>(), report);
+    ms::BasicSurface surf(mock_basic_state, mock_buffer_stream, std::shared_ptr<mi::InputChannel>(), report);
     mtd::StubBuffer graphics_resource;
-=======
-    ms::BasicSurface surf(mock_basic_state, mock_buffer_stream, std::shared_ptr<mi::InputChannel>(), report);
-    auto graphics_resource = std::make_shared<mtd::StubBuffer>();
->>>>>>> 6c3a65d9
 
     EXPECT_CALL(*mock_buffer_stream, swap_client_buffers(_))
         .Times(1)
