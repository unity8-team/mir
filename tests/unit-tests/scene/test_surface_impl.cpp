/*
 * Copyright © 2013-2014 Canonical Ltd.
 *
 * This program is free software: you can redistribute it and/or modify
 * it under the terms of the GNU General Public License version 3 as
 * published by the Free Software Foundation.
 *
 * This program is distributed in the hope that it will be useful,
 * but WITHOUT ANY WARRANTY; without even the implied warranty of
 * MERCHANTABILITY or FITNESS FOR A PARTICULAR PURPOSE.  See the
 * GNU General Public License for more details.
 *
 * You should have received a copy of the GNU General Public License
 * along with this program.  If not, see <http://www.gnu.org/licenses/>.
 *
 * Authored by: Alan Griffiths <alan@octopull.co.uk>
 */

#include "src/server/scene/basic_surface.h"
#include "mir/scene/surface_observer.h"
#include "mir/scene/surface_event_source.h"
#include "src/server/report/null_report_factory.h"
#include "mir/frontend/event_sink.h"
#include "mir/graphics/display_configuration.h"

#include "mir_test_doubles/stub_buffer_stream.h"
#include "mir_test_doubles/mock_buffer_stream.h"
#include "mir_test_doubles/mock_input_targeter.h"
#include "mir_test_doubles/stub_input_sender.h"
#include "mir_test_doubles/null_event_sink.h"
#include "mir_test_doubles/null_surface_configurator.h"
#include "mir_test_doubles/mock_surface_configurator.h"
#include "mir_test/fake_shared.h"
#include "mir_test/event_matchers.h"

#include <cstring>
#include <stdexcept>
#include <gmock/gmock.h>
#include <gtest/gtest.h>

namespace ms = mir::scene;
namespace msh = mir::shell;
namespace mf = mir::frontend;
namespace mc = mir::compositor;
namespace mg = mir::graphics;
namespace mi = mir::input;
namespace geom = mir::geometry;
namespace mt = mir::test;
namespace mtd = mt::doubles;
namespace mr = mir::report;

namespace
{

struct MockEventSink : public mf::EventSink
{
    ~MockEventSink() noexcept(true) {}
    MOCK_METHOD1(handle_event, void(MirEvent const&));
    MOCK_METHOD1(handle_lifecycle_event, void(MirLifecycleState));
    MOCK_METHOD1(handle_display_config_change, void(mg::DisplayConfiguration const&));
};

typedef testing::NiceMock<mtd::MockBufferStream> StubBufferStream;

struct Surface : testing::Test
{
    std::shared_ptr<StubBufferStream> const buffer_stream;

    Surface() :
        buffer_stream(std::make_shared<StubBufferStream>()),
        null_configurator(std::make_shared<mtd::NullSurfaceConfigurator>())
    {
        using namespace testing;

        ON_CALL(*buffer_stream, stream_size()).WillByDefault(Return(geom::Size()));
        ON_CALL(*buffer_stream, get_stream_pixel_format()).WillByDefault(Return(mir_pixel_format_abgr_8888));
        ON_CALL(*buffer_stream, acquire_client_buffer(_))
            .WillByDefault(InvokeArgument<0>(nullptr));
    }
    mf::SurfaceId stub_id;
    std::shared_ptr<ms::SurfaceConfigurator> null_configurator;
    std::shared_ptr<ms::SceneReport> const report = mr::null_scene_report();
    std::shared_ptr<mtd::StubInputSender> const stub_input_sender = std::make_shared<mtd::StubInputSender>();
};
}

TEST_F(Surface, attributes)
{
    using namespace testing;

    ms::BasicSurface surf(
        std::string("stub"),
        geom::Rectangle{{},{}},
        false,
        buffer_stream,
        std::shared_ptr<mi::InputChannel>(),
        stub_input_sender,
        null_configurator,
        std::shared_ptr<mg::CursorImage>(),
        report);

    EXPECT_THROW({
        surf.configure(static_cast<MirSurfaceAttrib>(111), 222);
    }, std::logic_error);
}

TEST_F(Surface, types)
{
    using namespace testing;

    ms::BasicSurface surf(
        std::string("stub"),
        geom::Rectangle{{},{}},
        false,
        buffer_stream,
        std::shared_ptr<mi::InputChannel>(),
        stub_input_sender,
        null_configurator,
        std::shared_ptr<mg::CursorImage>(),
        report);

    EXPECT_EQ(mir_surface_type_normal, surf.type());

    EXPECT_EQ(mir_surface_type_utility,
              surf.configure(mir_surface_attrib_type,
                             mir_surface_type_utility));
    EXPECT_EQ(mir_surface_type_utility, surf.type());

    EXPECT_THROW({
        surf.configure(mir_surface_attrib_type, 999);
    }, std::logic_error);
    EXPECT_THROW({
        surf.configure(mir_surface_attrib_type, -1);
    }, std::logic_error);
    EXPECT_EQ(mir_surface_type_utility, surf.type());

    EXPECT_EQ(mir_surface_type_dialog,
              surf.configure(mir_surface_attrib_type,
                             mir_surface_type_dialog));
    EXPECT_EQ(mir_surface_type_dialog, surf.type());

    EXPECT_EQ(mir_surface_type_freestyle,
              surf.configure(mir_surface_attrib_type,
                             mir_surface_type_freestyle));
    EXPECT_EQ(mir_surface_type_freestyle, surf.type());
}

TEST_F(Surface, states)
{
    using namespace testing;

    ms::BasicSurface surf(
        std::string("stub"),
        geom::Rectangle{{},{}},
        false,
        buffer_stream,
        std::shared_ptr<mi::InputChannel>(),
        stub_input_sender,
        null_configurator,
        std::shared_ptr<mg::CursorImage>(),
        report);

    EXPECT_EQ(mir_surface_state_restored, surf.state());

    EXPECT_EQ(mir_surface_state_vertmaximized,
              surf.configure(mir_surface_attrib_state,
                             mir_surface_state_vertmaximized));
    EXPECT_EQ(mir_surface_state_vertmaximized, surf.state());

    EXPECT_THROW({
        surf.configure(mir_surface_attrib_state, 999);
    }, std::logic_error);
    EXPECT_THROW({
        surf.configure(mir_surface_attrib_state, -1);
    }, std::logic_error);
    EXPECT_EQ(mir_surface_state_vertmaximized, surf.state());

    EXPECT_EQ(mir_surface_state_minimized,
              surf.configure(mir_surface_attrib_state,
                             mir_surface_state_minimized));
    EXPECT_EQ(mir_surface_state_minimized, surf.state());

    EXPECT_EQ(mir_surface_state_fullscreen,
              surf.configure(mir_surface_attrib_state,
                             mir_surface_state_fullscreen));
    EXPECT_EQ(mir_surface_state_fullscreen, surf.state());
}

bool operator==(MirEvent const& a, MirEvent const& b)
{
    // We will always fill unused bytes with zero, so memcmp is accurate...
    return !memcmp(&a, &b, sizeof(MirEvent));
}

TEST_F(Surface, clamps_undersized_resize)
{
    using namespace testing;

    geom::Size const try_size{-123, -456};
    geom::Size const expect_size{1, 1};

    ms::BasicSurface surf(
        std::string("stub"),
        geom::Rectangle{{},{}},
        false,
        buffer_stream,
        std::shared_ptr<mi::InputChannel>(),
        stub_input_sender,
        null_configurator,
        nullptr,
        report);

    surf.resize(try_size);
    EXPECT_EQ(expect_size, surf.size());
}

TEST_F(Surface, emits_resize_events)
{
    using namespace testing;

    geom::Size const new_size{123, 456};
    auto sink = std::make_shared<MockEventSink>();
    auto const observer = std::make_shared<ms::SurfaceEventSource>(stub_id, sink);

    ms::BasicSurface surf(
        std::string("stub"),
        geom::Rectangle{{},{}},
        false,
        buffer_stream,
        std::shared_ptr<mi::InputChannel>(),
        stub_input_sender,
        null_configurator,
        std::shared_ptr<mg::CursorImage>(),
        report);

    surf.add_observer(observer);

    MirEvent e;
    memset(&e, 0, sizeof e);
    e.type = mir_event_type_resize;
    e.resize.surface_id = stub_id.as_value();
    e.resize.width = new_size.width.as_int();
    e.resize.height = new_size.height.as_int();
    EXPECT_CALL(*sink, handle_event(e))
        .Times(1);

    surf.resize(new_size);
    EXPECT_EQ(new_size, surf.size());
}

TEST_F(Surface, emits_resize_events_only_on_change)
{
    using namespace testing;

    geom::Size const new_size{123, 456};
    geom::Size const new_size2{789, 1011};
    auto sink = std::make_shared<MockEventSink>();
    auto const observer = std::make_shared<ms::SurfaceEventSource>(stub_id, sink);

    ms::BasicSurface surf(
        std::string("stub"),
        geom::Rectangle{{},{}},
        false,
        buffer_stream,
        std::shared_ptr<mi::InputChannel>(),
        stub_input_sender,
        null_configurator,
        std::shared_ptr<mg::CursorImage>(),
        report);

    surf.add_observer(observer);

    MirEvent e;
    memset(&e, 0, sizeof e);
    e.type = mir_event_type_resize;
    e.resize.surface_id = stub_id.as_value();
    e.resize.width = new_size.width.as_int();
    e.resize.height = new_size.height.as_int();
    EXPECT_CALL(*sink, handle_event(e))
        .Times(1);

    MirEvent e2;
    memset(&e2, 0, sizeof e2);
    e2.type = mir_event_type_resize;
    e2.resize.surface_id = stub_id.as_value();
    e2.resize.width = new_size2.width.as_int();
    e2.resize.height = new_size2.height.as_int();
    EXPECT_CALL(*sink, handle_event(e2))
        .Times(1);

    surf.resize(new_size);
    EXPECT_EQ(new_size, surf.size());
    surf.resize(new_size);
    EXPECT_EQ(new_size, surf.size());

    surf.resize(new_size2);
    EXPECT_EQ(new_size2, surf.size());
    surf.resize(new_size2);
    EXPECT_EQ(new_size2, surf.size());
}

TEST_F(Surface, remembers_alpha)
{
    ms::BasicSurface surf(
        std::string("stub"),
        geom::Rectangle{{},{}},
        false,
        buffer_stream,
        std::shared_ptr<mi::InputChannel>(),
        stub_input_sender,
        null_configurator,
        std::shared_ptr<mg::CursorImage>(),
        report);

    EXPECT_FLOAT_EQ(1.0f, surf.alpha());

    surf.set_alpha(0.5f);
    EXPECT_FLOAT_EQ(0.5f, surf.alpha());

    surf.set_alpha(0.25f);
    EXPECT_FLOAT_EQ(0.25f, surf.alpha());

    surf.set_alpha(0.0f);
    EXPECT_FLOAT_EQ(0.0f, surf.alpha());

    surf.set_alpha(1.0f);
    EXPECT_FLOAT_EQ(1.0f, surf.alpha());
}

TEST_F(Surface, sends_focus_notifications_when_focus_gained_and_lost)
{
    using namespace testing;

    MockEventSink sink;

    {
        InSequence seq;
        EXPECT_CALL(sink, handle_event(mt::SurfaceEvent(mir_surface_attrib_focus, mir_surface_focused)))
            .Times(1);
        EXPECT_CALL(sink, handle_event(mt::SurfaceEvent(mir_surface_attrib_focus, mir_surface_unfocused)))
            .Times(1);
    }

    auto const observer = std::make_shared<ms::SurfaceEventSource>(stub_id, mt::fake_shared(sink));

    ms::BasicSurface surf(
        std::string("stub"),
        geom::Rectangle{{},{}},
        false,
        buffer_stream,
        std::shared_ptr<mi::InputChannel>(),
        stub_input_sender,
        null_configurator,
        std::shared_ptr<mg::CursorImage>(),
        report);

    surf.add_observer(observer);

    surf.configure(mir_surface_attrib_focus, mir_surface_focused);
    surf.configure(mir_surface_attrib_focus, mir_surface_unfocused);
}

TEST_F(Surface, configurator_selects_attribute_values)
{
    using namespace testing;

    mtd::MockSurfaceConfigurator configurator;

    EXPECT_CALL(configurator, select_attribute_value(_, mir_surface_attrib_state, mir_surface_state_restored)).Times(1)
        .WillOnce(Return(mir_surface_state_minimized));
    EXPECT_CALL(configurator, attribute_set(_, mir_surface_attrib_state, mir_surface_state_minimized)).Times(1);

    ms::BasicSurface surf(
        std::string("stub"),
        geom::Rectangle{{},{}},
        false,
        buffer_stream,
        std::shared_ptr<mi::InputChannel>(),
        stub_input_sender,
        mt::fake_shared(configurator),
        std::shared_ptr<mg::CursorImage>(),
        report);

    EXPECT_EQ(mir_surface_state_minimized, surf.configure(mir_surface_attrib_state, mir_surface_state_restored));
}

TEST_F(Surface, take_input_focus)
{
    using namespace ::testing;

    ms::BasicSurface surf(
        std::string("stub"),
        geom::Rectangle{{},{}},
        false,
        buffer_stream,
        std::shared_ptr<mi::InputChannel>(),
        stub_input_sender,
        null_configurator,
        std::shared_ptr<mg::CursorImage>(),
        report);

    mtd::MockInputTargeter targeter;
    EXPECT_CALL(targeter, focus_changed(_)).Times(1);

    surf.take_input_focus(mt::fake_shared(targeter));
}

TEST_F(Surface, snapshot_uses_compositor_buffer)
{
    auto stub_buffer_stream = std::make_shared<mtd::StubBufferStream>();

    ms::BasicSurface surf(
        std::string("stub"),
        geom::Rectangle{{},{}},
        false,
        stub_buffer_stream,
        std::shared_ptr<mi::InputChannel>(),
        stub_input_sender,
        null_configurator,
        std::shared_ptr<mg::CursorImage>(),
        report);

<<<<<<< HEAD
    EXPECT_EQ(stub_buffer_stream->stub_compositor_buffer.get(),
              surf.snapshot().get());
=======
    mg::Buffer* buf_ptr{nullptr};

    surf.with_most_recent_buffer_do(
        [&](mg::Buffer& buffer)
        {
            buf_ptr = &buffer;
        });

    EXPECT_EQ(stub_buffer_stream->stub_compositor_buffer.get(), buf_ptr);
}

TEST_F(Surface, emits_client_close_events)
{
    using namespace testing;

    auto sink = std::make_shared<MockEventSink>();
    auto const observer = std::make_shared<ms::SurfaceEventSource>(stub_id, sink);

    ms::BasicSurface surf(
        std::string("stub"),
        geom::Rectangle{{},{}},
        false,
        buffer_stream,
        std::shared_ptr<mi::InputChannel>(),
        stub_input_sender,
        null_configurator,
        std::shared_ptr<mg::CursorImage>(),
        report);

    surf.add_observer(observer);

    MirEvent e;
    memset(&e, 0, sizeof e);
    e.type = mir_event_type_close_surface;
    e.close_surface.surface_id = stub_id.as_value();

    EXPECT_CALL(*sink, handle_event(e)).Times(1);

    surf.request_client_surface_close();
>>>>>>> 7ab63dec
}<|MERGE_RESOLUTION|>--- conflicted
+++ resolved
@@ -420,19 +420,8 @@
         std::shared_ptr<mg::CursorImage>(),
         report);
 
-<<<<<<< HEAD
     EXPECT_EQ(stub_buffer_stream->stub_compositor_buffer.get(),
               surf.snapshot().get());
-=======
-    mg::Buffer* buf_ptr{nullptr};
-
-    surf.with_most_recent_buffer_do(
-        [&](mg::Buffer& buffer)
-        {
-            buf_ptr = &buffer;
-        });
-
-    EXPECT_EQ(stub_buffer_stream->stub_compositor_buffer.get(), buf_ptr);
 }
 
 TEST_F(Surface, emits_client_close_events)
@@ -463,5 +452,4 @@
     EXPECT_CALL(*sink, handle_event(e)).Times(1);
 
     surf.request_client_surface_close();
->>>>>>> 7ab63dec
 }