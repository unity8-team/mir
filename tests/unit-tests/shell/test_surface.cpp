/*
 * Copyright © 2013 Canonical Ltd.
 *
 * This program is free software: you can redistribute it and/or modify
 * it under the terms of the GNU General Public License version 3 as
 * published by the Free Software Foundation.
 *
 * This program is distributed in the hope that it will be useful,
 * but WITHOUT ANY WARRANTY; without even the implied warranty of
 * MERCHANTABILITY or FITNESS FOR A PARTICULAR PURPOSE.  See the
 * GNU General Public License for more details.
 *
 * You should have received a copy of the GNU General Public License
 * along with this program.  If not, see <http://www.gnu.org/licenses/>.
 *
 * Authored by: Alan Griffiths <alan@octopull.co.uk>
 */

#include "mir/shell/surface.h"
#include "mir/surfaces/surface.h"
#include "mir/shell/surface_creation_parameters.h"
#include "mir/surfaces/surface_stack_model.h"
#include "mir/shell/surface_builder.h"

#include "mir_test_doubles/stub_buffer_stream.h"
#include "mir_test_doubles/mock_buffer_stream.h"
#include "mir_test_doubles/mock_buffer.h"
#include "mir_test_doubles/stub_buffer.h"
#include "mir_test_doubles/mock_input_targeter.h"
#include "mir_test_doubles/stub_input_targeter.h"
#include "mir_test/fake_shared.h"

#include <stdexcept>
#include <gmock/gmock.h>
#include <gtest/gtest.h>

namespace me = mir::events;
namespace ms = mir::surfaces;
namespace msh = mir::shell;
namespace mf = mir::frontend;
namespace mc = mir::compositor;
namespace mi = mir::input;
namespace geom = mir::geometry;
namespace mt = mir::test;
namespace mtd = mt::doubles;

namespace
{
class StubSurfaceBuilder : public msh::SurfaceBuilder
{
public:
    StubSurfaceBuilder() :
        stub_buffer_stream_(std::make_shared<mtd::StubBufferStream>()),
        dummy_surface()
    {
    }

    std::weak_ptr<ms::Surface> create_surface(msh::SurfaceCreationParameters const& )
    {
        dummy_surface = std::make_shared<ms::Surface>(msh::a_surface().name, msh::a_surface().top_left, stub_buffer_stream_,
            std::shared_ptr<mi::InputChannel>(), []{});
        return dummy_surface;
    }

    void destroy_surface(std::weak_ptr<ms::Surface> const& )
    {
        reset_surface();
    }

    void reset_surface()
    {
        dummy_surface.reset();
    }

    std::shared_ptr<mtd::StubBufferStream> stub_buffer_stream()
    {
        return stub_buffer_stream_;
    }

private:
    std::shared_ptr<mtd::StubBufferStream> const stub_buffer_stream_;
    std::shared_ptr<ms::Surface> dummy_surface;
};

class MockSurfaceBuilder : public msh::SurfaceBuilder
{
public:
    MockSurfaceBuilder()
    {
        using namespace testing;
        ON_CALL(*this, create_surface(_)).
            WillByDefault(Invoke(&self, &StubSurfaceBuilder::create_surface));

        ON_CALL(*this, destroy_surface(_)).
            WillByDefault(Invoke(&self, &StubSurfaceBuilder::destroy_surface));
    }

    MOCK_METHOD1(create_surface, std::weak_ptr<ms::Surface> (const msh::SurfaceCreationParameters&));

    MOCK_METHOD1(destroy_surface, void (std::weak_ptr<ms::Surface> const&));

private:
    StubSurfaceBuilder self;
};

typedef testing::NiceMock<mtd::MockBufferStream> StubBufferStream;


struct ShellSurface : testing::Test
{
    std::shared_ptr<StubBufferStream> const buffer_stream;
    StubSurfaceBuilder surface_builder;

    ShellSurface() :
        buffer_stream(std::make_shared<StubBufferStream>())
    {
        using namespace testing;

        ON_CALL(*buffer_stream, stream_size()).WillByDefault(Return(geom::Size()));
        ON_CALL(*buffer_stream, get_stream_pixel_format()).WillByDefault(Return(geom::PixelFormat::abgr_8888));
        ON_CALL(*buffer_stream, secure_client_buffer()).WillByDefault(Return(std::shared_ptr<mtd::StubBuffer>()));
    }
};
}

TEST_F(ShellSurface, creation_and_destruction)
{
    using namespace testing;

    msh::SurfaceCreationParameters const params;
    MockSurfaceBuilder surface_builder;

    InSequence sequence;
    EXPECT_CALL(surface_builder, create_surface(params)).Times(1);
    EXPECT_CALL(surface_builder, destroy_surface(_)).Times(1);

    msh::Surface test(
        mt::fake_shared(surface_builder),
        params);
}

TEST_F(ShellSurface, creation_throws_means_no_destroy)
{
    using namespace testing;

    msh::SurfaceCreationParameters const params;
    MockSurfaceBuilder surface_builder;

    InSequence sequence;
    EXPECT_CALL(surface_builder, create_surface(params)).Times(1)
        .WillOnce(Throw(std::runtime_error(__PRETTY_FUNCTION__)));
    EXPECT_CALL(surface_builder, destroy_surface(_)).Times(Exactly(0));

    EXPECT_THROW({
        msh::Surface test(
            mt::fake_shared(surface_builder),
            params);
    }, std::runtime_error);
}

TEST_F(ShellSurface, destroy)
{
    using namespace testing;
    MockSurfaceBuilder surface_builder;

    InSequence sequence;
    EXPECT_CALL(surface_builder, create_surface(_)).Times(AnyNumber());
    EXPECT_CALL(surface_builder, destroy_surface(_)).Times(0);

    msh::Surface test(
            mt::fake_shared(surface_builder),
            msh::a_surface());

    Mock::VerifyAndClearExpectations(&test);
    EXPECT_CALL(surface_builder, destroy_surface(_)).Times(1);

    // Check destroy_surface is called immediately
    test.destroy();

    Mock::VerifyAndClearExpectations(&test);
    EXPECT_CALL(surface_builder, destroy_surface(_)).Times(0);
}

TEST_F(ShellSurface, client_buffer_throw_behavior)
{
    msh::Surface test(
            mt::fake_shared(surface_builder),
            msh::a_surface());

    EXPECT_NO_THROW({
        test.client_buffer();
    });

    surface_builder.reset_surface();

    EXPECT_THROW({
        test.client_buffer();
    }, std::runtime_error);
}

TEST_F(ShellSurface, size_throw_behavior)
{
    msh::Surface test(
            mt::fake_shared(surface_builder),
            msh::a_surface());

    EXPECT_NO_THROW({
        test.size();
    });

    surface_builder.reset_surface();

    EXPECT_THROW({
        test.size();
    }, std::runtime_error);
}

TEST_F(ShellSurface, top_left_throw_behavior)
{
    msh::Surface test(
            mt::fake_shared(surface_builder),
            msh::a_surface());

    EXPECT_NO_THROW({
        test.top_left();
    });

    surface_builder.reset_surface();

    EXPECT_THROW({
        test.top_left();
    }, std::runtime_error);
}

TEST_F(ShellSurface, name_throw_behavior)
{
    msh::Surface test(
            mt::fake_shared(surface_builder),
            msh::a_surface());

    EXPECT_NO_THROW({
        test.name();
    });

    surface_builder.reset_surface();

    EXPECT_THROW({
        test.name();
    }, std::runtime_error);
}

TEST_F(ShellSurface, pixel_format_throw_behavior)
{
    msh::Surface test(
            mt::fake_shared(surface_builder),
            msh::a_surface());

    EXPECT_NO_THROW({
        test.pixel_format();
    });

    surface_builder.reset_surface();

    EXPECT_THROW({
        test.pixel_format();
    }, std::runtime_error);
}

TEST_F(ShellSurface, hide_throw_behavior)
{
    msh::Surface test(
            mt::fake_shared(surface_builder),
            msh::a_surface());

    EXPECT_NO_THROW({
        test.hide();
    });

    surface_builder.reset_surface();

    EXPECT_THROW({
        test.hide();
    }, std::runtime_error);
}

TEST_F(ShellSurface, show_throw_behavior)
{
    msh::Surface test(
            mt::fake_shared(surface_builder),
            msh::a_surface());

    EXPECT_NO_THROW({
        test.show();
    });

    surface_builder.reset_surface();

    EXPECT_THROW({
        test.show();
    }, std::runtime_error);
}

TEST_F(ShellSurface, visible_throw_behavior)
{
    msh::Surface test(
            mt::fake_shared(surface_builder),
            msh::a_surface());

    EXPECT_NO_THROW({
        test.visible();
    });

    surface_builder.reset_surface();

    EXPECT_THROW({
        test.visible();
    }, std::runtime_error);
}

TEST_F(ShellSurface, destroy_throw_behavior)
{
    msh::Surface test(
            mt::fake_shared(surface_builder),
            msh::a_surface());

    EXPECT_NO_THROW({
        test.destroy();
    });

    surface_builder.reset_surface();

    EXPECT_NO_THROW({
        test.destroy();
    });
}

TEST_F(ShellSurface, force_request_to_complete_throw_behavior)
{
    msh::Surface test(
            mt::fake_shared(surface_builder),
            msh::a_surface());

    EXPECT_NO_THROW({
        test.force_requests_to_complete();
    });

    surface_builder.reset_surface();

    EXPECT_NO_THROW({
        test.force_requests_to_complete();
    });
}

TEST_F(ShellSurface, advance_client_buffer_throw_behavior)
{
    msh::Surface test(
            mt::fake_shared(surface_builder),
            msh::a_surface());

    EXPECT_NO_THROW({
        test.advance_client_buffer();
    });

    surface_builder.reset_surface();

    EXPECT_NO_THROW({
        test.advance_client_buffer();
    });
}

TEST_F(ShellSurface, input_fds_throw_behavior)
{
    msh::Surface test(
            mt::fake_shared(surface_builder),
            msh::a_surface());

    surface_builder.reset_surface();

    EXPECT_THROW({
            test.server_input_fd();
    }, std::runtime_error);
    EXPECT_THROW({
            test.client_input_fd();
    }, std::runtime_error);
}

TEST_F(ShellSurface, attributes)
{
    using namespace testing;

    msh::Surface surf(
            mt::fake_shared(surface_builder),
            msh::a_surface());

    EXPECT_THROW({
        surf.configure(static_cast<MirSurfaceAttrib>(111), 222);
    }, std::logic_error);
}

TEST_F(ShellSurface, types)
{
    using namespace testing;

    msh::Surface surf(
            mt::fake_shared(surface_builder),
            msh::a_surface());

    EXPECT_EQ(mir_surface_type_normal, surf.type());

    EXPECT_EQ(mir_surface_type_utility,
              surf.configure(mir_surface_attrib_type,
                             mir_surface_type_utility));
    EXPECT_EQ(mir_surface_type_utility, surf.type());

    EXPECT_THROW({
        surf.configure(mir_surface_attrib_type, 999);
    }, std::logic_error);
    EXPECT_THROW({
        surf.configure(mir_surface_attrib_type, -1);
    }, std::logic_error);
    EXPECT_EQ(mir_surface_type_utility, surf.type());

    EXPECT_EQ(mir_surface_type_dialog,
              surf.configure(mir_surface_attrib_type,
                             mir_surface_type_dialog));
    EXPECT_EQ(mir_surface_type_dialog, surf.type());

    EXPECT_EQ(mir_surface_type_freestyle,
              surf.configure(mir_surface_attrib_type,
                             mir_surface_type_freestyle));
    EXPECT_EQ(mir_surface_type_freestyle, surf.type());
}

TEST_F(ShellSurface, states)
{
    using namespace testing;

    msh::Surface surf(
            mt::fake_shared(surface_builder),
            msh::a_surface());

    EXPECT_EQ(mir_surface_state_restored, surf.state());

    EXPECT_EQ(mir_surface_state_vertmaximized,
              surf.configure(mir_surface_attrib_state,
                             mir_surface_state_vertmaximized));
    EXPECT_EQ(mir_surface_state_vertmaximized, surf.state());

    EXPECT_THROW({
        surf.configure(mir_surface_attrib_state, 999);
    }, std::logic_error);
    EXPECT_THROW({
        surf.configure(mir_surface_attrib_state, -1);
    }, std::logic_error);
    EXPECT_EQ(mir_surface_state_vertmaximized, surf.state());

    EXPECT_EQ(mir_surface_state_minimized,
              surf.configure(mir_surface_attrib_state,
                             mir_surface_state_minimized));
    EXPECT_EQ(mir_surface_state_minimized, surf.state());

    EXPECT_EQ(mir_surface_state_fullscreen,
              surf.configure(mir_surface_attrib_state,
                             mir_surface_state_fullscreen));
    EXPECT_EQ(mir_surface_state_fullscreen, surf.state());
}

TEST_F(ShellSurface, take_input_focus)
{
    using namespace ::testing;

    msh::Surface test(
        mt::fake_shared(surface_builder),
        msh::a_surface());
    
    mtd::MockInputTargeter targeter;
    EXPECT_CALL(targeter, focus_changed(_)).Times(1);
    
    test.take_input_focus(mt::fake_shared(targeter));
}

TEST_F(ShellSurface, take_input_focus_throw_behavior)
{
    using namespace ::testing;

    msh::Surface test(
        mt::fake_shared(surface_builder),
        msh::a_surface());
    surface_builder.reset_surface();

    mtd::StubInputTargeter targeter;
    
    EXPECT_THROW({
            test.take_input_focus(mt::fake_shared(targeter));
    }, std::runtime_error);
}

<<<<<<< HEAD
TEST_F(ShellSurface, set_input_region_throw_behavior)
{
    using namespace ::testing;
    
    msh::Surface test(
        mt::fake_shared(surface_builder),
        msh::a_surface());
    
    EXPECT_NO_THROW({
            test.set_input_region(std::shared_ptr<mi::InputRegion>());
    });

    surface_builder.reset_surface();

    EXPECT_THROW({
            test.set_input_region(std::shared_ptr<mi::InputRegion>());
    }, std::runtime_error);
=======
TEST_F(ShellSurface, with_most_recent_buffer_do_uses_compositor_buffer)
{
    msh::Surface test(
        mt::fake_shared(surface_builder),
        msh::a_surface());

    mc::Buffer* buf_ptr{nullptr};

    test.with_most_recent_buffer_do(
        [&](mc::Buffer& buffer)
        {
            buf_ptr = &buffer;
        });

    EXPECT_EQ(surface_builder.stub_buffer_stream()->stub_compositor_buffer.get(),
              buf_ptr);
>>>>>>> 6d7b86da
}<|MERGE_RESOLUTION|>--- conflicted
+++ resolved
@@ -495,7 +495,6 @@
     }, std::runtime_error);
 }
 
-<<<<<<< HEAD
 TEST_F(ShellSurface, set_input_region_throw_behavior)
 {
     using namespace ::testing;
@@ -513,7 +512,8 @@
     EXPECT_THROW({
             test.set_input_region(std::shared_ptr<mi::InputRegion>());
     }, std::runtime_error);
-=======
+}
+
 TEST_F(ShellSurface, with_most_recent_buffer_do_uses_compositor_buffer)
 {
     msh::Surface test(
@@ -530,5 +530,4 @@
 
     EXPECT_EQ(surface_builder.stub_buffer_stream()->stub_compositor_buffer.get(),
               buf_ptr);
->>>>>>> 6d7b86da
 }