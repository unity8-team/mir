--- conflicted
+++ resolved
@@ -85,8 +85,4 @@
     model.insert_session(mt::fake_shared(app3));
 
     focus_mechanism.set_focus_to(mt::fake_shared(app1));
-<<<<<<< HEAD
-}
-=======
-}
->>>>>>> 6178633c
+}