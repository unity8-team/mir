--- conflicted
+++ resolved
@@ -48,12 +48,8 @@
         container = std::make_shared<msh::DefaultSessionContainer>();
     }
     std::shared_ptr<mtd::MockSurfaceFactory> factory;
-<<<<<<< HEAD
-    std::shared_ptr<msh::SessionContainer> container;
     mtd::StubInputTargetListener input_listener;
-=======
     std::shared_ptr<msh::DefaultSessionContainer> container;
->>>>>>> 9c1ef28a
 
     static std::string const testing_app_name1;
     static std::string const testing_app_name2;
