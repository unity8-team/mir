--- conflicted
+++ resolved
@@ -28,13 +28,6 @@
 #include "mir_test_doubles/mock_surface_factory.h"
 #include "mir_test_doubles/stub_surface.h"
 #include "mir_test_doubles/mock_focus_setter.h"
-<<<<<<< HEAD
-=======
-#include "mir_test_doubles/null_buffer_bundle.h"
-#include "mir/shell/surface_builder.h"
-
-#include "src/server/shell/surface.h"
->>>>>>> 31889541
 
 #include <gmock/gmock.h>
 #include <gtest/gtest.h>
@@ -49,28 +42,6 @@
 
 namespace
 {
-class StubSurfaceBuilder : public msh::SurfaceBuilder
-{
-public:
-    StubSurfaceBuilder() :
-        buffer_bundle(new mtd::NullBufferBundle()),
-        dummy_surface(std::make_shared<ms::Surface>(mf::a_surface().name, buffer_bundle))
-    {
-    }
-
-    std::weak_ptr<ms::Surface> create_surface(mf::SurfaceCreationParameters const& )
-    {
-        return dummy_surface;
-    }
-
-    void destroy_surface(std::weak_ptr<ms::Surface> const& )
-    {
-    }
-private:
-    std::shared_ptr<ms::BufferBundle> const buffer_bundle;
-    std::shared_ptr<ms::Surface>  dummy_surface;
-};
-
 struct MockSessionContainer : public msh::SessionContainer
 {
     MOCK_METHOD1(insert_session, void(std::shared_ptr<mf::Session> const&));
@@ -96,7 +67,6 @@
     {
     }
 
-    StubSurfaceBuilder surface_builder;
     mtd::MockSurfaceFactory surface_factory;
     MockSessionContainer container;
     MockFocusSequence sequence;
@@ -127,18 +97,9 @@
     using namespace ::testing;
 
     EXPECT_CALL(surface_factory, create_surface(_)).Times(1);
-<<<<<<< HEAD
+
     ON_CALL(surface_factory, create_surface(_)).WillByDefault(
        Return(std::make_shared<mtd::StubSurface>()));
-=======
-
-    std::shared_ptr<mi::InputChannel> null_input_channel;
-    ON_CALL(surface_factory, create_surface(_)).WillByDefault(
-       Return(std::make_shared<msh::Surface>(
-           mt::fake_shared(surface_builder),
-           mf::a_surface(),
-           null_input_channel)));
->>>>>>> 31889541
 
     EXPECT_CALL(container, insert_session(_)).Times(1);
     EXPECT_CALL(container, remove_session(_)).Times(1);
@@ -197,20 +158,10 @@
 
 TEST_F(SessionManagerSetup, create_surface_for_session_forwards_and_then_focuses_session)
 {
-<<<<<<< HEAD
     using namespace ::testing;    
     
     ON_CALL(surface_factory, create_surface(_)).WillByDefault(
         Return(std::make_shared<mtd::StubSurface>()));
-=======
-    using namespace ::testing;
-    std::shared_ptr<mi::InputChannel> null_input_channel;
-    ON_CALL(surface_factory, create_surface(_)).WillByDefault(
-        Return(std::make_shared<msh::Surface>(
-            mt::fake_shared(surface_builder),
-            mf::a_surface(),
-            null_input_channel)));
->>>>>>> 31889541
 
     // Once for session creation and once for surface creation
     {
