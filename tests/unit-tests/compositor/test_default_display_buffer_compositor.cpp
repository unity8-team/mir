--- conflicted
+++ resolved
@@ -255,13 +255,9 @@
     renderable_vec.push_back(&small);
     renderable_vec.push_back(&fullscreen);
 
-<<<<<<< HEAD
+    EXPECT_CALL(renderer_factory.mock_renderer, suspend())
+        .Times(1);
     EXPECT_CALL(renderer_factory.mock_renderer, begin(_))
-=======
-    EXPECT_CALL(renderer_factory.mock_renderer, suspend())
-        .Times(1);
-    EXPECT_CALL(renderer_factory.mock_renderer, begin())
->>>>>>> 942e7c67
         .Times(0);
     EXPECT_CALL(renderer_factory.mock_renderer, render(Ref(small),_))
         .Times(0);
