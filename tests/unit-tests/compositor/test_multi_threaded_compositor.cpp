--- conflicted
+++ resolved
@@ -161,9 +161,9 @@
 
     bool composite() override
     {
-        auto const& all = scene->generate_renderable_list();
+        auto const& all = scene->renderable_list_for(this);
         for (auto const& r : all)
-            r->buffer(this);  // Consume a frame
+            r->buffer();  // Consume a frame
 
         std::this_thread::sleep_for(frame_time);
         return false;
@@ -372,7 +372,7 @@
 class BufferCountingRenderable : public mtd::StubRenderable
 {
 public:
-    BufferCountingRenderable(RenderableVisibility visibility)
+    BufferCountingRenderable(RenderableVisibility visibility = RenderableVisibility::visible)
         : buffers_requested_{0}, visibility{visibility}
     {
     }
@@ -676,17 +676,11 @@
 {
     using namespace testing;
 
-<<<<<<< HEAD
-    auto renderable = std::make_shared<BufferCountingRenderable>();
+    auto renderable = std::make_shared<BufferCountingRenderable>(GetParam());
 
     // Defining zero outputs is the simplest way to emulate what would
     // happen if all your displays were blocked in swapping...
     auto display = std::make_shared<StubDisplay>(0);
-=======
-    unsigned int const nbuffers{2};
-    auto renderable = std::make_shared<BufferCountingRenderable>(GetParam());
-    auto display = std::make_shared<StubDisplay>(nbuffers);
->>>>>>> 683baf8e
     auto stub_scene = std::make_shared<StubScene>(mg::RenderableList{renderable});
     auto db_compositor_factory = std::make_shared<mtd::NullDisplayBufferCompositorFactory>();
 
@@ -712,7 +706,6 @@
     compositor.stop();
 }
 
-<<<<<<< HEAD
 TEST(MultiThreadedCompositor, never_steals_frames_from_real_displays)
 {
     /*
@@ -792,11 +785,10 @@
 
     compositor.stop();
 }
-=======
+
 INSTANTIATE_TEST_CASE_P(
     MultiThreadedCompositor, BufferConsumption,
     ::testing::Values(RenderableVisibility::hidden, RenderableVisibility::visible));
->>>>>>> 683baf8e
 
 TEST(MultiThreadedCompositor, cleans_up_after_throw_in_start)
 {
