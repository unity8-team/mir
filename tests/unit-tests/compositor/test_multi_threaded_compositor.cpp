/*
 * Copyright © 2013 Canonical Ltd.
 *
 * This program is free software: you can redistribute it and/or modify
 * it under the terms of the GNU General Public License version 3 as
 * published by the Free Software Foundation.
 *
 * This program is distributed in the hope that it will be useful,
 * but WITHOUT ANY WARRANTY; without even the implied warranty of
 * MERCHANTABILITY or FITNESS FOR A PARTICULAR PURPOSE.  See the
 * GNU General Public License for more details.
 *
 * You should have received a copy of the GNU General Public License
 * along with this program.  If not, see <http://www.gnu.org/licenses/>.
 *
 * Authored by: Alexandros Frantzis <alexandros.frantzis@canonical.com>
 */

#include "src/server/compositor/multi_threaded_compositor.h"
#include "mir/compositor/display_buffer_compositor.h"
#include "mir/compositor/scene.h"
#include "mir/compositor/display_buffer_compositor_factory.h"
#include "src/server/report/null_report_factory.h"
#include "mir_test_doubles/null_display.h"
#include "mir_test_doubles/null_display_buffer.h"
#include "mir_test_doubles/mock_display_buffer.h"
#include "mir_test_doubles/mock_compositor_report.h"
#include "mir_test_doubles/mock_scene.h"
#include "mir_test_doubles/stub_renderable.h"
#include "mir_test_doubles/null_display_buffer_compositor_factory.h"
#include "mir_test/spin_wait.h"

#include <unordered_map>
#include <unordered_set>
#include <thread>
#include <mutex>
#include <chrono>
#include <atomic>

#include <gmock/gmock.h>
#include <gtest/gtest.h>

namespace mc = mir::compositor;
namespace mg = mir::graphics;
namespace ms = mir::scene;
namespace mr = mir::report;
namespace geom = mir::geometry;
namespace mtd = mir::test::doubles;

namespace
{

class StubDisplay : public mtd::NullDisplay
{
 public:
    StubDisplay(unsigned int nbuffers) : buffers{nbuffers} {}

    void for_each_display_buffer(std::function<void(mg::DisplayBuffer&)> const& f) override
    {
        for (auto& db : buffers)
            f(db);
    }

private:
    std::vector<mtd::NullDisplayBuffer> buffers;
};

class StubDisplayWithMockBuffers : public mtd::NullDisplay
{
 public:
    StubDisplayWithMockBuffers(unsigned int nbuffers) : buffers{nbuffers} {}

    void for_each_display_buffer(std::function<void(mg::DisplayBuffer&)> const& f)
    {
        for (auto& db : buffers)
            f(db);
    }

    void for_each_mock_buffer(std::function<void(mtd::MockDisplayBuffer&)> const& f)
    {
        for (auto& db : buffers)
            f(db);
    }

private:
    std::vector<testing::NiceMock<mtd::MockDisplayBuffer>> buffers;
};

class StubScene : public mc::Scene
{
public:
    StubScene(mg::RenderableList const& list)
        : callback{[]{}}, renderable_list{list}
    {
    }
    StubScene() : StubScene(mg::RenderableList{}) {}

    mg::RenderableList generate_renderable_list() const
    {
        return renderable_list;
    }

    
    ms::ObserverID add_change_callback(std::function<void()> const& f) override
    {
        std::lock_guard<std::mutex> lock{callback_mutex};
        assert(f);
        callback = f;
    
        // Test only needs a single change callback.
        return ms::ObserverID{0};
    }
    void remove_change_callback(ms::ObserverID id) override
    {
        assert(id == ms::ObserverID{0});
        callback = [](){};
    }

    void emit_change_event()
    {
        {
            std::lock_guard<std::mutex> lock{callback_mutex};
            callback();
        }
        /* Reduce run-time under valgrind */
        std::this_thread::yield();
    }

    void lock() {}
    void unlock() {}

private:
    std::function<void()> callback;
    std::mutex callback_mutex;
    mg::RenderableList renderable_list;
};

class RecordingDisplayBufferCompositor : public mc::DisplayBufferCompositor
{
public:
    RecordingDisplayBufferCompositor(std::function<void()> const& mark_render_buffer)
        : mark_render_buffer{mark_render_buffer}
    {
    }

    bool composite()
    {
        mark_render_buffer();
        /* Reduce run-time under valgrind */
        std::this_thread::yield();
        return false;
    }

private:
    std::function<void()> const mark_render_buffer;
};


class RecordingDisplayBufferCompositorFactory : public mc::DisplayBufferCompositorFactory
{
public:
    std::unique_ptr<mc::DisplayBufferCompositor> create_compositor_for(mg::DisplayBuffer& display_buffer)
    {
        auto raw = new RecordingDisplayBufferCompositor{
            [&display_buffer,this]()
            {
                mark_render_buffer(display_buffer);
            }};
        return std::unique_ptr<RecordingDisplayBufferCompositor>(raw);
    }

    void mark_render_buffer(mg::DisplayBuffer& display_buffer)
    {
        std::lock_guard<std::mutex> lk{m};

        if (records.find(&display_buffer) == records.end())
            records[&display_buffer] = Record(0, std::unordered_set<std::thread::id>());

        ++records[&display_buffer].first;
        records[&display_buffer].second.insert(std::this_thread::get_id());
    }

    bool enough_records_gathered(unsigned int nbuffers)
    {
        static unsigned int const min_record_count{1000};

        std::lock_guard<std::mutex> lk{m};

        if (records.size() < nbuffers)
            return false;

        for (auto const& e : records)
        {
            Record const& r = e.second;
            if (r.first < min_record_count)
                return false;
        }

        return true;
    }

    bool each_buffer_rendered_in_single_thread()
    {
        for (auto const& e : records)
        {
            Record const& r = e.second;
            if (r.second.size() != 1)
                return false;
        }

        return true;
    }

    bool buffers_rendered_in_different_threads()
    {
        std::unordered_set<std::thread::id> seen;
        seen.insert(std::this_thread::get_id());

        for (auto const& e : records)
        {
            Record const& r = e.second;
            auto iter = r.second.begin();
            if (seen.find(*iter) != seen.end())
                return false;
            seen.insert(*iter);
        }

        return true;
    }

    bool check_record_count_for_each_buffer(
            unsigned int nbuffers,
            unsigned int min,
            unsigned int max = ~0u)
    {
        std::lock_guard<std::mutex> lk{m};

        if (records.size() < nbuffers)
            return (min == 0 && max == 0);

        for (auto const& e : records)
        {
            Record const& r = e.second;
            if (r.first < min || r.first > max)
                return false;
        }

        return true;
    }

private:
    std::mutex m;
    typedef std::pair<unsigned int, std::unordered_set<std::thread::id>> Record;
    std::unordered_map<mg::DisplayBuffer*,Record> records;
};

class SurfaceUpdatingDisplayBufferCompositor : public mc::DisplayBufferCompositor
{
public:
    SurfaceUpdatingDisplayBufferCompositor(std::function<void()> const& fake_surface_update)
        : fake_surface_update{fake_surface_update}
    {
    }

    bool composite()
    {
        fake_surface_update();
        /* Reduce run-time under valgrind */
        std::this_thread::yield();
        return false;
    }

private:
    std::function<void()> const fake_surface_update;
};

class SurfaceUpdatingDisplayBufferCompositorFactory : public mc::DisplayBufferCompositorFactory
{
public:
    SurfaceUpdatingDisplayBufferCompositorFactory(std::shared_ptr<StubScene> const& scene)
        : scene{scene},
          render_count{0}
    {
    }

    std::unique_ptr<mc::DisplayBufferCompositor> create_compositor_for(mg::DisplayBuffer&)
    {
        auto raw = new SurfaceUpdatingDisplayBufferCompositor{[this]{fake_surface_update();}};
        return std::unique_ptr<SurfaceUpdatingDisplayBufferCompositor>(raw);
    }

    void fake_surface_update()
    {
        scene->emit_change_event();
        ++render_count;
    }
    bool enough_renders_happened()
    {
        unsigned int const enough_renders{1000};
        return render_count > enough_renders;
    }

private:
    std::shared_ptr<StubScene> const scene;
    unsigned int render_count;
};

class BufferCountingRenderable : public mtd::StubRenderable
{
public:
    BufferCountingRenderable() : buffers_requested_{0} {}

    std::shared_ptr<mg::Buffer> buffer(void const*) const override
    {
        ++buffers_requested_;
        return std::make_shared<mtd::StubBuffer>();
    }

    int buffers_requested() const
    {
        return buffers_requested_;
    }

private:
    mutable std::atomic<int> buffers_requested_;
};

auto const null_report = mr::null_compositor_report();
unsigned int const composites_per_update{1};
}

TEST(MultiThreadedCompositor, compositing_happens_in_different_threads)
{
    using namespace testing;

    unsigned int const nbuffers{3};

    auto display = std::make_shared<StubDisplay>(nbuffers);
    auto scene = std::make_shared<StubScene>();
    auto db_compositor_factory = std::make_shared<RecordingDisplayBufferCompositorFactory>();
    mc::MultiThreadedCompositor compositor{display, scene, db_compositor_factory, null_report, true};

    compositor.start();

    while (!db_compositor_factory->enough_records_gathered(nbuffers))
        scene->emit_change_event();

    compositor.stop();

    EXPECT_TRUE(db_compositor_factory->each_buffer_rendered_in_single_thread());
    EXPECT_TRUE(db_compositor_factory->buffers_rendered_in_different_threads());
}

TEST(MultiThreadedCompositor, reports_in_the_right_places)
{
    using namespace testing;

    auto display = std::make_shared<StubDisplayWithMockBuffers>(1);
    auto scene = std::make_shared<StubScene>();
    auto db_compositor_factory =
        std::make_shared<RecordingDisplayBufferCompositorFactory>();
    auto mock_report = std::make_shared<mtd::MockCompositorReport>();
    mc::MultiThreadedCompositor compositor{display, scene,
                                           db_compositor_factory,
                                           mock_report,
                                           true};

    EXPECT_CALL(*mock_report, started())
        .Times(1);

    display->for_each_mock_buffer([](mtd::MockDisplayBuffer& mock_buf)
    {
        EXPECT_CALL(mock_buf, make_current()).Times(1);
        EXPECT_CALL(mock_buf, view_area())
            .WillOnce(Return(geom::Rectangle()));
    });

    EXPECT_CALL(*mock_report, added_display(_,_,_,_,_))
        .Times(1);
    EXPECT_CALL(*mock_report, scheduled())
        .Times(2);

    display->for_each_mock_buffer([](mtd::MockDisplayBuffer& mock_buf)
    {
        EXPECT_CALL(mock_buf, release_current()).Times(1);
    });

    EXPECT_CALL(*mock_report, stopped())
        .Times(AtLeast(1));

    compositor.start();
    scene->emit_change_event();
    while (!db_compositor_factory->check_record_count_for_each_buffer(1, composites_per_update))
        std::this_thread::yield();
    compositor.stop();
}

/*
 * It's difficult to test that a render won't happen, without some further
 * introspective capabilities that would complicate the code. This test will
 * catch a problem if it occurs, but can't ensure that a problem, even if
 * present, will occur in a determinstic manner.
 *
 * Nonetheless, the test is useful since it's very likely to fail if a problem
 * is present (and don't forget that it's usually run multiple times per day).
 */
TEST(MultiThreadedCompositor, composites_only_on_demand)
{
    using namespace testing;

    unsigned int const nbuffers = 3;

    auto display = std::make_shared<StubDisplay>(nbuffers);
    auto scene = std::make_shared<StubScene>();
    auto db_compositor_factory = std::make_shared<RecordingDisplayBufferCompositorFactory>();
    mc::MultiThreadedCompositor compositor{display, scene, db_compositor_factory, null_report, true};

    // Verify we're actually starting at zero frames
    EXPECT_TRUE(db_compositor_factory->check_record_count_for_each_buffer(nbuffers, 0, 0));

    compositor.start();

    // Initial render: initial_composites frames should be composited at least
    while (!db_compositor_factory->check_record_count_for_each_buffer(nbuffers, composites_per_update))
        std::this_thread::sleep_for(std::chrono::milliseconds(10));

    // Now we have initial_composites redraws, pause for a while
    std::this_thread::sleep_for(std::chrono::milliseconds(1000));

    // ... and make sure the number is still only 3
    EXPECT_TRUE(db_compositor_factory->check_record_count_for_each_buffer(nbuffers, composites_per_update, composites_per_update));

    // Trigger more surface changes
    scene->emit_change_event();

    // Display buffers should be forced to render another 3, so that's 6
    while (!db_compositor_factory->check_record_count_for_each_buffer(nbuffers, 2*composites_per_update))
        std::this_thread::sleep_for(std::chrono::milliseconds(10));

    // Now pause without any further surface changes
    std::this_thread::sleep_for(std::chrono::milliseconds(1000));

    // Verify we never triggered more than 2*initial_composites compositions
    EXPECT_TRUE(db_compositor_factory->check_record_count_for_each_buffer(nbuffers, 2*composites_per_update, 2*composites_per_update));

    compositor.stop();  // Pause the compositor so we don't race

    // Now trigger many surfaces changes close together
    for (int i = 0; i < 10; i++)
        scene->emit_change_event();

    compositor.start();

    // Display buffers should be forced to render another 3, so that's 9
    while (!db_compositor_factory->check_record_count_for_each_buffer(nbuffers, 3*composites_per_update))
        std::this_thread::sleep_for(std::chrono::milliseconds(10));

    // Now pause without any further surface changes
    std::this_thread::sleep_for(std::chrono::milliseconds(1000));

    // Verify we never triggered more than 9 compositions
    EXPECT_TRUE(db_compositor_factory->check_record_count_for_each_buffer(nbuffers, 3*composites_per_update, 3*composites_per_update));

    compositor.stop();
}

TEST(MultiThreadedCompositor, when_no_initial_composite_is_needed_there_is_none)
{
    using namespace testing;

    unsigned int const nbuffers = 3;

    auto display = std::make_shared<StubDisplay>(nbuffers);
    auto scene = std::make_shared<StubScene>();
    auto db_compositor_factory = std::make_shared<RecordingDisplayBufferCompositorFactory>();
    mc::MultiThreadedCompositor compositor{display, scene, db_compositor_factory, null_report, false};

    // Verify we're actually starting at zero frames
    ASSERT_TRUE(db_compositor_factory->check_record_count_for_each_buffer(nbuffers, 0, 0));

    compositor.start();
    std::this_thread::sleep_for(std::chrono::milliseconds(100));

    // Verify we're still at zero frames
    EXPECT_TRUE(db_compositor_factory->check_record_count_for_each_buffer(nbuffers, 0, 0));

    compositor.stop();
}

TEST(MultiThreadedCompositor, when_no_initial_composite_is_needed_we_still_composite_on_restart)
{
    using namespace testing;

    unsigned int const nbuffers = 3;

    auto display = std::make_shared<StubDisplay>(nbuffers);
    auto scene = std::make_shared<StubScene>();
    auto db_compositor_factory = std::make_shared<RecordingDisplayBufferCompositorFactory>();
    mc::MultiThreadedCompositor compositor{display, scene, db_compositor_factory, null_report, false};

    compositor.start();

    std::this_thread::sleep_for(std::chrono::milliseconds(100));

    // Verify we're actually starting at zero frames
    ASSERT_TRUE(db_compositor_factory->check_record_count_for_each_buffer(nbuffers, 0, 0));

    compositor.stop();
    compositor.start();

    for (int countdown = 100;
        countdown != 0 &&
        !db_compositor_factory->check_record_count_for_each_buffer(nbuffers, composites_per_update, composites_per_update);
        --countdown)
    {
        std::this_thread::sleep_for(std::chrono::milliseconds(10));
    }

    // Verify we composited the expected frame
    EXPECT_TRUE(db_compositor_factory->check_record_count_for_each_buffer(nbuffers, composites_per_update, composites_per_update));

    compositor.stop();
}

TEST(MultiThreadedCompositor, surface_update_from_render_doesnt_deadlock)
{
    using namespace testing;

    unsigned int const nbuffers{3};

    auto display = std::make_shared<StubDisplay>(nbuffers);
    auto scene = std::make_shared<StubScene>();
    auto db_compositor_factory = std::make_shared<SurfaceUpdatingDisplayBufferCompositorFactory>(scene);
    mc::MultiThreadedCompositor compositor{display, scene, db_compositor_factory, null_report, true};

    compositor.start();

    while (!db_compositor_factory->enough_renders_happened())
        std::this_thread::sleep_for(std::chrono::milliseconds(10));

    compositor.stop();
}

TEST(MultiThreadedCompositor, makes_and_releases_display_buffer_current_target)
{
    using namespace testing;

    unsigned int const nbuffers{3};

    auto display = std::make_shared<StubDisplayWithMockBuffers>(nbuffers);
    auto scene = std::make_shared<StubScene>();
    auto db_compositor_factory = std::make_shared<mtd::NullDisplayBufferCompositorFactory>();
    mc::MultiThreadedCompositor compositor{display, scene, db_compositor_factory, null_report, true};

    display->for_each_mock_buffer([](mtd::MockDisplayBuffer& mock_buf)
    {
        EXPECT_CALL(mock_buf, view_area())
            .WillOnce(Return(geom::Rectangle()));
        EXPECT_CALL(mock_buf, make_current()).Times(1);
        EXPECT_CALL(mock_buf, release_current()).Times(1);
    });

    compositor.start();
    compositor.stop();
}

TEST(MultiThreadedCompositor, double_start_or_stop_ignored)
{
<<<<<<< HEAD
    using namespace ::testing;
=======
    using namespace testing;
>>>>>>> a4ba6659

    unsigned int const nbuffers{3};
    auto display = std::make_shared<StubDisplayWithMockBuffers>(nbuffers);
    auto mock_scene = std::make_shared<mtd::MockScene>();
<<<<<<< HEAD
    auto db_compositor_factory = std::make_shared<NullDisplayBufferCompositorFactory>();
    auto mock_report = std::make_shared<NiceMock<mtd::MockCompositorReport>>();
=======
    auto db_compositor_factory = std::make_shared<mtd::NullDisplayBufferCompositorFactory>();
    auto mock_report = std::make_shared<testing::NiceMock<mtd::MockCompositorReport>>();
>>>>>>> a4ba6659
    EXPECT_CALL(*mock_report, started())
        .Times(1);
    EXPECT_CALL(*mock_report, stopped())
        .Times(1);
<<<<<<< HEAD
    EXPECT_CALL(*mock_scene, add_change_callback(_))
        .Times(1).WillOnce(Return(ms::ObserverID{}));
    EXPECT_CALL(*mock_scene, remove_change_callback(_))
        .Times(1);
=======
    EXPECT_CALL(*mock_scene, set_change_callback(_))
        .Times(2);
    EXPECT_CALL(*mock_scene, generate_renderable_list())
        .Times(AtLeast(0))
        .WillRepeatedly(Return(mg::RenderableList{}));
>>>>>>> a4ba6659

    mc::MultiThreadedCompositor compositor{display, mock_scene, db_compositor_factory, mock_report, true};

    compositor.start();
    compositor.start();
    compositor.stop();
    compositor.stop();
}

TEST(MultiThreadedCompositor, consumes_buffers_for_renderables_that_are_not_rendered)
{
    using namespace testing;

    unsigned int const nbuffers{2};
    auto renderable = std::make_shared<BufferCountingRenderable>();
    auto display = std::make_shared<StubDisplay>(nbuffers);
    auto stub_scene = std::make_shared<StubScene>(mg::RenderableList{renderable});
    // We use NullDisplayBufferCompositors to simulate DisplayBufferCompositors
    // not rendering a renderable.
    auto db_compositor_factory = std::make_shared<mtd::NullDisplayBufferCompositorFactory>();

    mc::MultiThreadedCompositor compositor{
        display, stub_scene, db_compositor_factory, null_report, true};

    compositor.start();

    mir::test::spin_wait_for_condition_or_timeout(
        [&] { return renderable->buffers_requested() == 1; },
        std::chrono::seconds{5});

    EXPECT_THAT(renderable->buffers_requested(), Eq(1));

    stub_scene->emit_change_event();

    mir::test::spin_wait_for_condition_or_timeout(
        [&] { return renderable->buffers_requested() == 2; },
        std::chrono::seconds{5});

    EXPECT_THAT(renderable->buffers_requested(), Eq(2));

    compositor.stop();
}<|MERGE_RESOLUTION|>--- conflicted
+++ resolved
@@ -566,38 +566,25 @@
 
 TEST(MultiThreadedCompositor, double_start_or_stop_ignored)
 {
-<<<<<<< HEAD
-    using namespace ::testing;
-=======
-    using namespace testing;
->>>>>>> a4ba6659
+    using namespace testing;
 
     unsigned int const nbuffers{3};
     auto display = std::make_shared<StubDisplayWithMockBuffers>(nbuffers);
     auto mock_scene = std::make_shared<mtd::MockScene>();
-<<<<<<< HEAD
-    auto db_compositor_factory = std::make_shared<NullDisplayBufferCompositorFactory>();
-    auto mock_report = std::make_shared<NiceMock<mtd::MockCompositorReport>>();
-=======
     auto db_compositor_factory = std::make_shared<mtd::NullDisplayBufferCompositorFactory>();
     auto mock_report = std::make_shared<testing::NiceMock<mtd::MockCompositorReport>>();
->>>>>>> a4ba6659
+
     EXPECT_CALL(*mock_report, started())
         .Times(1);
     EXPECT_CALL(*mock_report, stopped())
         .Times(1);
-<<<<<<< HEAD
     EXPECT_CALL(*mock_scene, add_change_callback(_))
         .Times(1).WillOnce(Return(ms::ObserverID{}));
     EXPECT_CALL(*mock_scene, remove_change_callback(_))
         .Times(1);
-=======
-    EXPECT_CALL(*mock_scene, set_change_callback(_))
-        .Times(2);
     EXPECT_CALL(*mock_scene, generate_renderable_list())
         .Times(AtLeast(0))
         .WillRepeatedly(Return(mg::RenderableList{}));
->>>>>>> a4ba6659
 
     mc::MultiThreadedCompositor compositor{display, mock_scene, db_compositor_factory, mock_report, true};
 
