/*
 * Copyright © 2013-2014 Canonical Ltd.
 *
 * This program is free software: you can redistribute it and/or modify
 * it under the terms of the GNU General Public License version 3 as
 * published by the Free Software Foundation.
 *
 * This program is distributed in the hope that it will be useful,
 * but WITHOUT ANY WARRANTY; without even the implied warranty of
 * MERCHANTABILITY or FITNESS FOR A PARTICULAR PURPOSE.  See the
 * GNU General Public License for more details.
 *
 * You should have received a copy of the GNU General Public License
 * along with this program.  If not, see <http://www.gnu.org/licenses/>.
 *
 * Authored by: Daniel van Vugt <daniel.van.vugt@canonical.com>
 *              Alberto Aguirre <alberto.aguirre@canonical.com>
 */

#include "src/server/compositor/buffer_queue.h"
#include "mir_test_doubles/stub_buffer_allocator.h"
#include "mir_test_doubles/stub_buffer.h"
#include "mir_test_doubles/stub_frame_dropping_policy_factory.h"
#include "mir_test_doubles/mock_frame_dropping_policy_factory.h"
#include "mir_test/signal.h"
#include "mir_test/auto_unblock_thread.h"

#include <gtest/gtest.h>

#include <memory>
#include <atomic>
#include <mutex>
#include <chrono>
#include <algorithm>
#include <map>
#include <deque>
#include <unordered_set>

namespace geom = mir::geometry;
namespace mtd = mir::test::doubles;
namespace mt = mir::test;
namespace mc=mir::compositor;
namespace mg = mir::graphics;
namespace mt=mir::test;

using namespace testing;

namespace
{

class BufferQueueTest : public ::testing::Test
{
public:
    BufferQueueTest()
        : max_nbuffers_to_test{5}
    {};

    void SetUp()
    {
        allocator = std::make_shared<mtd::StubBufferAllocator>();
        basic_properties =
        {
            geom::Size{3, 4},
            mir_pixel_format_abgr_8888,
            mg::BufferUsage::hardware
        };
    }
protected:
    int max_nbuffers_to_test;
    std::shared_ptr<mtd::StubBufferAllocator> allocator;
    mg::BufferProperties basic_properties;
    mtd::StubFrameDroppingPolicyFactory policy_factory;
};

class AcquireWaitHandle
{
public:
    AcquireWaitHandle(mc::BufferQueue& q)
        : buffer_{nullptr}, q{&q}, received_buffer{false}
    {}

    void receive_buffer(mg::Buffer* new_buffer)
    {
        std::lock_guard<decltype(guard)> lock(guard);
        buffer_ = new_buffer;
        received_buffer = true;
        cv.notify_one();
    }

    void wait()
    {
        std::unique_lock<decltype(guard)> lock(guard);
        cv.wait(lock, [&]{ return received_buffer; });
    }

    template<typename Rep, typename Period>
    bool wait_for(std::chrono::duration<Rep, Period> const& duration)
    {
        std::unique_lock<decltype(guard)> lock(guard);
        return cv.wait_for(lock, duration, [&]{ return received_buffer; });
    }

    bool has_acquired_buffer()
    {
        std::lock_guard<decltype(guard)> lock(guard);
        return received_buffer;
    }

    void release_buffer()
    {
        if (buffer_)
        {
            q->client_release(buffer_);
            received_buffer = false;
        }
    }

    mg::BufferID id()
    {
        return buffer_->id();
    }

    mg::Buffer* buffer()
    {
        return buffer_;
    }

private:
    mg::Buffer* buffer_;
    mc::BufferQueue* q;
    std::condition_variable cv;
    std::mutex guard;
    bool received_buffer;
};

std::shared_ptr<AcquireWaitHandle> client_acquire_async(mc::BufferQueue& q)
{
    std::shared_ptr<AcquireWaitHandle> wait_handle =
        std::make_shared<AcquireWaitHandle>(q);

    q.client_acquire(
        [wait_handle](mg::Buffer* buffer) { wait_handle->receive_buffer(buffer); });

    return wait_handle;
}

mg::Buffer* client_acquire_sync(mc::BufferQueue& q)
{
    auto handle = client_acquire_async(q);
    handle->wait();
    return handle->buffer();
}

void compositor_thread(mc::BufferQueue &bundle, std::atomic<bool> &done)
{
   while (!done)
   {
       bundle.compositor_release(bundle.compositor_acquire(nullptr));
       std::this_thread::yield();
   }
}

void snapshot_thread(mc::BufferQueue &bundle,
                      std::atomic<bool> &done)
{
   while (!done)
   {
       bundle.snapshot_release(bundle.snapshot_acquire());
       std::this_thread::yield();
   }
}

void client_thread(mc::BufferQueue &bundle, int nframes)
{
   for (int i = 0; i < nframes; i++)
   {
       bundle.client_release(client_acquire_sync(bundle));
       std::this_thread::yield();
   }
}

void switching_client_thread(mc::BufferQueue &bundle, int nframes)
{
   bool enable_frame_dropping{false};
   int const nframes_to_test_before_switching{5};
   for (int i = 0; i < nframes; ++i)
   {
       bundle.allow_framedropping(enable_frame_dropping);
       for (int j = 0; j < nframes_to_test_before_switching; j++)
           bundle.client_release(client_acquire_sync(bundle));
       enable_frame_dropping = !enable_frame_dropping;
       std::this_thread::yield();
   }
}
}

TEST_F(BufferQueueTest, buffer_queue_of_one_is_supported)
{
    std::unique_ptr<mc::BufferQueue> q;
    ASSERT_NO_THROW(q = std::move(
        std::unique_ptr<mc::BufferQueue>(
            new mc::BufferQueue(1, allocator, basic_properties, policy_factory))));
    ASSERT_THAT(q, Ne(nullptr));

    auto handle = client_acquire_async(*q);

    /* Client is allowed to get the only buffer in existence */
    ASSERT_THAT(handle->has_acquired_buffer(), Eq(true));

    /* Client blocks until the client releases
     * the buffer and compositor composites it*/
    auto next_request = client_acquire_async(*q);
    EXPECT_THAT(next_request->has_acquired_buffer(), Eq(false));

    auto comp_buffer = q->compositor_acquire(this);
    auto client_id = handle->id();

    /* Client and compositor always share the same buffer */
    EXPECT_THAT(client_id, Eq(comp_buffer->id()));

    EXPECT_NO_THROW(handle->release_buffer());
    EXPECT_NO_THROW(q->compositor_release(comp_buffer));

    /* Simulate a composite pass */
    comp_buffer = q->compositor_acquire(this);
    q->compositor_release(comp_buffer);

    /* The request should now be fullfilled after compositor
     * released the buffer
     */
    EXPECT_THAT(next_request->has_acquired_buffer(), Eq(true));
    EXPECT_NO_THROW(next_request->release_buffer());
}

TEST_F(BufferQueueTest, buffer_queue_of_one_supports_resizing)
{
    mc::BufferQueue q(1, allocator, basic_properties, policy_factory);

    const geom::Size expect_size{10, 20};
    q.resize(expect_size);

    auto handle = client_acquire_async(q);
    ASSERT_THAT(handle->has_acquired_buffer(), Eq(true));
    auto buffer = handle->buffer();
    ASSERT_THAT(buffer->size(), Eq(expect_size));

    /* Client and compositor share the same buffer so
     * expect the new size
     */
    std::shared_ptr<mg::Buffer> comp_buffer;
    ASSERT_NO_THROW(comp_buffer = q.compositor_acquire(this));

    EXPECT_THAT(buffer->size(), Eq(expect_size));
    EXPECT_NO_THROW(q.compositor_release(comp_buffer));

    EXPECT_NO_THROW(handle->release_buffer());
    EXPECT_NO_THROW(q.compositor_release(q.compositor_acquire(this)));
}

TEST_F(BufferQueueTest, framedropping_is_disabled_by_default)
{
    mc::BufferQueue bundle(2, allocator, basic_properties, policy_factory);
    EXPECT_THAT(bundle.framedropping_allowed(), Eq(false));
}

TEST_F(BufferQueueTest, throws_when_creating_with_invalid_num_buffers)
{
    EXPECT_THROW(mc::BufferQueue a(0, allocator, basic_properties, policy_factory), std::logic_error);
    EXPECT_THROW(mc::BufferQueue a(-1, allocator, basic_properties, policy_factory), std::logic_error);
    EXPECT_THROW(mc::BufferQueue a(-10, allocator, basic_properties, policy_factory), std::logic_error);
}

TEST_F(BufferQueueTest, client_can_acquire_and_release_buffer)
{
    for (int nbuffers = 1; nbuffers <= max_nbuffers_to_test; ++nbuffers)
    {
        mc::BufferQueue q(nbuffers, allocator, basic_properties, policy_factory);

        auto handle = client_acquire_async(q);
        ASSERT_THAT(handle->has_acquired_buffer(), Eq(true));
        ASSERT_NO_THROW(handle->release_buffer());
    }
}

TEST_F(BufferQueueTest, client_can_acquire_buffers)
{
    for (int nbuffers = 2; nbuffers <= max_nbuffers_to_test; ++nbuffers)
    {
        mc::BufferQueue q(nbuffers, allocator, basic_properties, policy_factory);
        int const max_ownable_buffers = q.buffers_free_for_client();
        ASSERT_THAT(max_ownable_buffers, Gt(0));

        for (int acquires = 0; acquires < max_ownable_buffers; ++acquires)
        {
            auto handle = client_acquire_async(q);
            ASSERT_THAT(handle->has_acquired_buffer(), Eq(true));
        }
    }
}

/* Regression test for LP: #1315302 */
TEST_F(BufferQueueTest, clients_can_have_multiple_pending_completions)
{
    int const nbuffers = 3;
    mc::BufferQueue q(nbuffers, allocator, basic_properties, policy_factory);

    int const prefill = q.buffers_free_for_client();
    ASSERT_THAT(prefill, Gt(0));
    for (int i = 0; i < prefill; ++i)
    {
        auto handle = client_acquire_async(q);
        ASSERT_THAT(handle->has_acquired_buffer(), Eq(true));
        handle->release_buffer();
    }

    auto handle1 = client_acquire_async(q);
    auto handle2 = client_acquire_async(q);

    for (int i = 0; i < nbuffers + 1; ++i)
        q.compositor_release(q.compositor_acquire(this));

    EXPECT_THAT(handle1->has_acquired_buffer(), Eq(true));
    EXPECT_THAT(handle2->has_acquired_buffer(), Eq(true));
    EXPECT_THAT(handle1->buffer(), Ne(handle2->buffer()));

    handle1->release_buffer();
    handle2->release_buffer();
}

TEST_F(BufferQueueTest, compositor_acquires_frames_in_order_for_synchronous_client)
{
    for (int nbuffers = 2; nbuffers <= max_nbuffers_to_test; ++nbuffers)
    {
        mc::BufferQueue q(nbuffers, allocator, basic_properties, policy_factory);
        ASSERT_THAT(q.framedropping_allowed(), Eq(false));

        void const* main_compositor = reinterpret_cast<void const*>(0);
        void const* second_compositor = reinterpret_cast<void const*>(1);
        for (int i = 0; i < 20; i++)
        {
            auto handle = client_acquire_async(q);
            ASSERT_THAT(handle->has_acquired_buffer(), Eq(true));
            auto client_id = handle->id();
            handle->release_buffer();

            auto comp_buffer = q.compositor_acquire(main_compositor);
            auto composited_id = comp_buffer->id();
            q.compositor_release(comp_buffer);

            EXPECT_THAT(composited_id, Eq(client_id));

            comp_buffer = q.compositor_acquire(second_compositor);
            EXPECT_THAT(composited_id, Eq(comp_buffer->id()));
            q.compositor_release(comp_buffer);
        }
    }
}

TEST_F(BufferQueueTest, framedropping_clients_never_block)
{
    for (int nbuffers = 2; nbuffers <= max_nbuffers_to_test; ++nbuffers)
    {
        mc::BufferQueue q(nbuffers, allocator, basic_properties, policy_factory);
        q.allow_framedropping(true);

        for (int i = 0; i < 1000; i++)
        {
            auto handle = client_acquire_async(q);
            ASSERT_THAT(handle->has_acquired_buffer(), Eq(true));
            handle->release_buffer();
        }
    }
}

/* Regression test for LP: #1210042 */
TEST_F(BufferQueueTest, clients_dont_recycle_startup_buffer)
{
    mc::BufferQueue q(3, allocator, basic_properties, policy_factory);

    auto handle = client_acquire_async(q);
    ASSERT_THAT(handle->has_acquired_buffer(), Eq(true));
    auto client_id = handle->id();
    handle->release_buffer();

    handle = client_acquire_async(q);
    handle->release_buffer();

    auto comp_buffer = q.compositor_acquire(this);
    EXPECT_THAT(client_id, Eq(comp_buffer->id()));
    q.compositor_release(comp_buffer);
}

TEST_F(BufferQueueTest, throws_on_out_of_order_client_release)
{
    for (int nbuffers = 3; nbuffers <= max_nbuffers_to_test; ++nbuffers)
    {
        mc::BufferQueue q(nbuffers, allocator, basic_properties, policy_factory);

        auto handle1 = client_acquire_async(q);
        ASSERT_THAT(handle1->has_acquired_buffer(), Eq(true));

        auto handle2 = client_acquire_async(q);
        ASSERT_THAT(handle2->has_acquired_buffer(), Eq(true));

        EXPECT_THROW(handle2->release_buffer(), std::logic_error);
        EXPECT_NO_THROW(handle1->release_buffer());

        EXPECT_THROW(handle1->release_buffer(), std::logic_error);
        EXPECT_NO_THROW(handle2->release_buffer());
    }
}

TEST_F(BufferQueueTest, async_client_cycles_through_all_buffers)
{
    for (int nbuffers = 2; nbuffers <= max_nbuffers_to_test; ++nbuffers)
    {
        mc::BufferQueue q(nbuffers, allocator, basic_properties, policy_factory);

        std::atomic<bool> done(false);
        auto unblock = [&done] { done = true; };
        mt::AutoUnblockThread compositor(unblock,
            compositor_thread, std::ref(q), std::ref(done));

        std::unordered_set<uint32_t> ids_acquired;
        int const max_ownable_buffers = nbuffers - 1;
        for (int i = 0; i < max_ownable_buffers*2; ++i)
        {
            std::vector<mg::Buffer *> client_buffers;
            for (int acquires = 0; acquires < max_ownable_buffers; ++acquires)
            {
                auto handle = client_acquire_async(q);
                handle->wait_for(std::chrono::seconds(1));
                ASSERT_THAT(handle->has_acquired_buffer(), Eq(true));
                ids_acquired.insert(handle->id().as_uint32_t());
                client_buffers.push_back(handle->buffer());
            }

            for (auto const& buffer : client_buffers)
            {
                q.client_release(buffer);
            }
        }

        EXPECT_THAT(ids_acquired.size(), Eq(nbuffers));
    }
}

TEST_F(BufferQueueTest, compositor_can_acquire_and_release)
{
    for (int nbuffers = 1; nbuffers <= max_nbuffers_to_test; ++nbuffers)
    {
        mc::BufferQueue q(nbuffers, allocator, basic_properties, policy_factory);

        auto handle = client_acquire_async(q);
        ASSERT_THAT(handle->has_acquired_buffer(), Eq(true));

        auto client_id = handle->id();
        ASSERT_NO_THROW(handle->release_buffer());

        auto comp_buffer = q.compositor_acquire(this);
        EXPECT_THAT(client_id, Eq(comp_buffer->id()));
        EXPECT_NO_THROW(q.compositor_release(comp_buffer));
    }
}

TEST_F(BufferQueueTest, multiple_compositors_are_in_sync)
{
    for (int nbuffers = 1; nbuffers <= max_nbuffers_to_test; ++nbuffers)
    {
        mc::BufferQueue q(nbuffers, allocator, basic_properties, policy_factory);

        auto handle = client_acquire_async(q);
        ASSERT_THAT(handle->has_acquired_buffer(), Eq(true));

        auto client_id = handle->id();
        ASSERT_NO_THROW(handle->release_buffer());

        for (int monitor = 0; monitor < 10; monitor++)
        {
            void const* user_id = reinterpret_cast<void const*>(monitor);
            auto comp_buffer = q.compositor_acquire(user_id);
            EXPECT_THAT(client_id, Eq(comp_buffer->id()));
            q.compositor_release(comp_buffer);
        }
    }
}

TEST_F(BufferQueueTest, compositor_acquires_frames_in_order)
{
    for (int nbuffers = 2; nbuffers <= max_nbuffers_to_test; ++nbuffers)
    {
        mc::BufferQueue q(nbuffers, allocator, basic_properties, policy_factory);

        for (int i = 0; i < 10; ++i)
        {
            std::deque<mg::BufferID> client_release_sequence;
            std::vector<mg::Buffer *> buffers;
            int const max_ownable_buffers = nbuffers - 1;
            for (int i = 0; i < max_ownable_buffers; ++i)
            {
                auto handle = client_acquire_async(q);
                ASSERT_THAT(handle->has_acquired_buffer(), Eq(true));
                buffers.push_back(handle->buffer());
            }

            for (auto buffer : buffers)
            {
                client_release_sequence.push_back(buffer->id());
                q.client_release(buffer);
            }

            for (auto const& client_id : client_release_sequence)
            {
                auto comp_buffer = q.compositor_acquire(this);
                EXPECT_THAT(client_id, Eq(comp_buffer->id()));
                q.compositor_release(comp_buffer);
            }
        }
    }
}

TEST_F(BufferQueueTest, compositor_acquire_never_blocks_when_there_are_no_ready_buffers)
{
    for (int nbuffers = 1; nbuffers <= max_nbuffers_to_test; ++nbuffers)
    {
        mc::BufferQueue q(nbuffers, allocator, basic_properties, policy_factory);

        for (int i = 0; i < 100; i++)
        {
            auto buffer = q.compositor_acquire(this);
            q.compositor_release(buffer);
        }
    }
}

TEST_F(BufferQueueTest, compositor_can_always_acquire_buffer)
{
    for (int nbuffers = 2; nbuffers <= max_nbuffers_to_test; ++nbuffers)
    {
        mc::BufferQueue q(nbuffers, allocator, basic_properties, policy_factory);
        q.allow_framedropping(false);

        std::atomic<bool> done(false);
        auto unblock = [&done] { done = true; };

        mt::AutoJoinThread client([&q]
        {
            for (int nframes = 0; nframes < 100; ++nframes)
            {
                auto handle = client_acquire_async(q);
                handle->wait_for(std::chrono::seconds(1));
                ASSERT_THAT(handle->has_acquired_buffer(), Eq(true));
                handle->release_buffer();
                std::this_thread::yield();
            }
        });
        mt::AutoUnblockThread compositor(unblock, [&]
        {
            while (!done)
            {
                std::shared_ptr<mg::Buffer> buffer;
                EXPECT_NO_THROW(buffer = q.compositor_acquire(this));
                EXPECT_THAT(buffer, Ne(nullptr));
                EXPECT_NO_THROW(q.compositor_release(buffer));
                std::this_thread::yield();
            }
        });

        client.stop();
        compositor.stop();
    }
}

TEST_F(BufferQueueTest, compositor_acquire_recycles_latest_ready_buffer)
{
    for (int nbuffers = 1; nbuffers <= max_nbuffers_to_test; ++nbuffers)
    {
        mc::BufferQueue q(nbuffers, allocator, basic_properties, policy_factory);

        mg::BufferID client_id;

        for (int i = 0; i < 20; i++)
        {
            if (i % 10 == 0)
            {
                auto handle = client_acquire_async(q);
                ASSERT_THAT(handle->has_acquired_buffer(), Eq(true));
                client_id = handle->id();
                handle->release_buffer();
            }

            for (int monitor_id = 0; monitor_id < 10; monitor_id++)
            {
                void const* user_id = reinterpret_cast<void const*>(monitor_id);
                auto buffer = q.compositor_acquire(user_id);
                ASSERT_THAT(buffer->id(), Eq(client_id));
                q.compositor_release(buffer);
            }
        }
    }
}

TEST_F(BufferQueueTest, compositor_release_verifies_parameter)
{
    for (int nbuffers = 1; nbuffers <= max_nbuffers_to_test; ++nbuffers)
    {
        mc::BufferQueue q(nbuffers, allocator, basic_properties, policy_factory);

        auto handle = client_acquire_async(q);
        ASSERT_THAT(handle->has_acquired_buffer(), Eq(true));
        handle->release_buffer();

        auto comp_buffer = q.compositor_acquire(this);
        q.compositor_release(comp_buffer);
        EXPECT_THROW(q.compositor_release(comp_buffer), std::logic_error);
    }
}

/* Regression test for LP#1270964 */
TEST_F(BufferQueueTest, compositor_client_interleaved)
{
    mc::BufferQueue q(3, allocator, basic_properties, policy_factory);

    auto handle = client_acquire_async(q);
    ASSERT_THAT(handle->has_acquired_buffer(), Eq(true));

    auto first_ready_buffer_id = handle->id();
    handle->release_buffer();

    handle = client_acquire_async(q);

    // in the original bug, compositor would be given the wrong buffer here
    auto compositor_buffer = q.compositor_acquire(this);

    EXPECT_THAT(compositor_buffer->id(), Eq(first_ready_buffer_id));

    ASSERT_THAT(handle->has_acquired_buffer(), Eq(true));
    handle->release_buffer();
    q.compositor_release(compositor_buffer);
}

TEST_F(BufferQueueTest, overlapping_compositors_get_different_frames)
{
    // This test simulates bypass behaviour
    for (int nbuffers = 2; nbuffers <= max_nbuffers_to_test; ++nbuffers)
    {
        mc::BufferQueue q(nbuffers, allocator, basic_properties, policy_factory);

        std::shared_ptr<mg::Buffer> compositor[2];

        auto handle = client_acquire_async(q);
        ASSERT_THAT(handle->has_acquired_buffer(), Eq(true));
        handle->release_buffer();
        compositor[0] = q.compositor_acquire(this);

        handle = client_acquire_async(q);
        ASSERT_THAT(handle->has_acquired_buffer(), Eq(true));
        handle->release_buffer();
        compositor[1] = q.compositor_acquire(this);

        for (int i = 0; i < 20; i++)
        {
            // Two compositors acquired, and they're always different...
            ASSERT_THAT(compositor[0]->id(), Ne(compositor[1]->id()));

            // One of the compositors (the oldest one) gets a new buffer...
            int oldest = i & 1;
            q.compositor_release(compositor[oldest]);
            auto handle = client_acquire_async(q);
            ASSERT_THAT(handle->has_acquired_buffer(), Eq(true));
            handle->release_buffer();
            compositor[oldest] = q.compositor_acquire(this);
        }

        q.compositor_release(compositor[0]);
        q.compositor_release(compositor[1]);
    }
}

TEST_F(BufferQueueTest, snapshot_acquire_basic)
{
    for (int nbuffers = 1; nbuffers <= max_nbuffers_to_test; ++nbuffers)
    {
        mc::BufferQueue q(nbuffers, allocator, basic_properties, policy_factory);

        auto comp_buffer = q.compositor_acquire(this);
        auto snapshot = q.snapshot_acquire();
        EXPECT_THAT(snapshot->id(), Eq(comp_buffer->id()));
        q.compositor_release(comp_buffer);
        q.snapshot_release(snapshot);
    }
}

TEST_F(BufferQueueTest, snapshot_acquire_never_blocks)
{
    for (int nbuffers = 1; nbuffers <= max_nbuffers_to_test; ++nbuffers)
    {
        mc::BufferQueue q(nbuffers, allocator, basic_properties, policy_factory);
        int const num_snapshots = 100;

        std::shared_ptr<mg::Buffer> buf[num_snapshots];
        for (int i = 0; i < num_snapshots; i++)
            buf[i] = q.snapshot_acquire();

        for (int i = 0; i < num_snapshots; i++)
            q.snapshot_release(buf[i]);
    }
}

TEST_F(BufferQueueTest, snapshot_release_verifies_parameter)
{
    for (int nbuffers = 2; nbuffers <= max_nbuffers_to_test; ++nbuffers)
    {
        mc::BufferQueue q(nbuffers, allocator, basic_properties, policy_factory);

        auto handle = client_acquire_async(q);
        ASSERT_THAT(handle->has_acquired_buffer(), Eq(true));
        handle->release_buffer();

        auto comp_buffer = q.compositor_acquire(this);
        EXPECT_THROW(q.snapshot_release(comp_buffer), std::logic_error);

        handle = client_acquire_async(q);
        ASSERT_THAT(handle->has_acquired_buffer(), Eq(true));
        auto snapshot = q.snapshot_acquire();

        EXPECT_THAT(snapshot->id(), Eq(comp_buffer->id()));
        EXPECT_THAT(snapshot->id(), Ne(handle->id()));
        EXPECT_NO_THROW(q.snapshot_release(snapshot));
        EXPECT_THROW(q.snapshot_release(snapshot), std::logic_error);
    }
}

TEST_F(BufferQueueTest, stress)
{
    for (int nbuffers = 2; nbuffers <= max_nbuffers_to_test; ++nbuffers)
    {
        mc::BufferQueue q(nbuffers, allocator, basic_properties, policy_factory);

        std::atomic<bool> done(false);

        auto unblock = [&done]{ done = true;};

        mt::AutoUnblockThread compositor(unblock, compositor_thread,
                                         std::ref(q),
                                         std::ref(done));
        mt::AutoUnblockThread snapshotter1(unblock, snapshot_thread,
                                           std::ref(q),
                                           std::ref(done));
        mt::AutoUnblockThread snapshotter2(unblock, snapshot_thread,
                                           std::ref(q),
                                           std::ref(done));

        q.allow_framedropping(false);
        mt::AutoJoinThread client1(client_thread, std::ref(q), 1000);
        client1.stop();

        q.allow_framedropping(true);
        mt::AutoJoinThread client2(client_thread, std::ref(q), 1000);
        client2.stop();

        mt::AutoJoinThread client3(switching_client_thread, std::ref(q), 1000);
        client3.stop();
    }
}

TEST_F(BufferQueueTest, bypass_clients_get_more_than_two_buffers)
{
    for (int nbuffers = 3; nbuffers <= max_nbuffers_to_test; ++nbuffers)
    {
        mc::BufferQueue q(nbuffers, allocator, basic_properties, policy_factory);

        std::shared_ptr<mg::Buffer> compositor[2];

        auto handle = client_acquire_async(q);
        ASSERT_THAT(handle->has_acquired_buffer(), Eq(true));
        handle->release_buffer();
        compositor[0] = q.compositor_acquire(this);

        handle = client_acquire_async(q);
        ASSERT_THAT(handle->has_acquired_buffer(), Eq(true));
        handle->release_buffer();
        compositor[1] = q.compositor_acquire(this);

        for (int i = 0; i < 20; i++)
        {
            // Two compositors acquired, and they're always different...
            ASSERT_THAT(compositor[0]->id(), Ne(compositor[1]->id()));

            handle = client_acquire_async(q);
            ASSERT_THAT(handle->has_acquired_buffer(), Eq(true));
            ASSERT_THAT(compositor[0]->id(), Ne(handle->id()));
            ASSERT_THAT(compositor[1]->id(), Ne(handle->id()));
            handle->release_buffer();

            // One of the compositors (the oldest one) gets a new buffer...
            int oldest = i & 1;
            q.compositor_release(compositor[oldest]);

            compositor[oldest] = q.compositor_acquire(this);
        }

        q.compositor_release(compositor[0]);
        q.compositor_release(compositor[1]);
    }
}

TEST_F(BufferQueueTest, framedropping_clients_get_multiple_buffers)
{
    for (int nbuffers = 2; nbuffers <= max_nbuffers_to_test; ++nbuffers)
    {
        mc::BufferQueue q(nbuffers, allocator, basic_properties, policy_factory);
        q.allow_framedropping(true);

        int const nframes = 100;
<<<<<<< HEAD
        // Dynamic queue scaling sensibly limits the framedropping client to
        // two non-overlapping buffers, before overwriting old ones.
        int max_ownable_buffers = nbuffers <= 2 ? 1 : 2;
=======
>>>>>>> c1056440
        std::unordered_set<uint32_t> ids_acquired;
        for (int i = 0; i < nframes; ++i)
        {
            auto handle = client_acquire_async(q);
            ASSERT_THAT(handle->has_acquired_buffer(), Eq(true));
            ids_acquired.insert(handle->id().as_uint32_t());
            handle->release_buffer();
        }

        EXPECT_THAT(ids_acquired.size(), Eq(nbuffers));
    }
}

TEST_F(BufferQueueTest, waiting_clients_unblock_on_shutdown)
{
    for (int nbuffers = 2; nbuffers <= max_nbuffers_to_test; ++nbuffers)
    {
        mc::BufferQueue q(nbuffers, allocator, basic_properties, policy_factory);
        q.allow_framedropping(false);

        int const max_ownable_buffers = q.buffers_free_for_client();
        ASSERT_THAT(max_ownable_buffers, Gt(0));

        for (int b = 0; b < max_ownable_buffers; b++)
        {
            auto handle = client_acquire_async(q);
            ASSERT_THAT(handle->has_acquired_buffer(), Eq(true));
            handle->release_buffer();
        }

        auto handle = client_acquire_async(q);
        ASSERT_THAT(handle->has_acquired_buffer(), Eq(false));

        q.force_requests_to_complete();

        EXPECT_THAT(handle->has_acquired_buffer(), Eq(true));
    }
}

TEST_F(BufferQueueTest, client_framerate_matches_compositor)
{
    for (int nbuffers = 2; nbuffers <= 3; nbuffers++)
    {
        mc::BufferQueue q(nbuffers, allocator, basic_properties, policy_factory);
        unsigned long client_frames = 0;
        const unsigned long compose_frames = 20;

        q.allow_framedropping(false);

        std::atomic<bool> done(false);

        mt::AutoJoinThread monitor1([&]
        {
            for (unsigned long frame = 0; frame != compose_frames+3; frame++)
            {
                std::this_thread::sleep_for(std::chrono::milliseconds(10));

                auto buf = q.compositor_acquire(this);
                q.compositor_release(buf);

                if (frame == compose_frames)
                {
                    // Tell the "client" to stop after compose_frames, but
                    // don't stop rendering immediately to avoid blocking
                    // if we rendered any twice
                    done.store(true);
                }
            }
        });

        auto handle = client_acquire_async(q);
        ASSERT_THAT(handle->has_acquired_buffer(), Eq(true));
        handle->release_buffer();

        while (!done.load())
        {
            auto handle = client_acquire_async(q);
            handle->wait_for(std::chrono::seconds(1));
            ASSERT_THAT(handle->has_acquired_buffer(), Eq(true));
            handle->release_buffer();
            client_frames++;
        }

        monitor1.stop();

        // Roughly compose_frames == client_frames within 50%
        ASSERT_THAT(client_frames, Gt(compose_frames / 2));
        ASSERT_THAT(client_frames, Lt(compose_frames * 3 / 2));
    }
}

/* Regression test LP: #1241369 / LP: #1241371 */
TEST_F(BufferQueueTest, slow_client_framerate_matches_compositor)
{
    /* BufferQueue can only satify this for nbuffers >= 3
     * since a client can only own up to nbuffers - 1 at any one time
     */
    for (int nbuffers = 3; nbuffers <= 3; nbuffers++)
    {
        mc::BufferQueue q(nbuffers, allocator, basic_properties, policy_factory);
        unsigned long client_frames = 0;
        unsigned long const compose_frames = 100;
        auto const frame_time = std::chrono::milliseconds(16);

        q.allow_framedropping(false);

        std::atomic<bool> done(false);
        std::mutex sync;

        mt::AutoJoinThread monitor1([&]
        {
            for (unsigned long frame = 0; frame != compose_frames+3; frame++)
            {
                std::this_thread::sleep_for(frame_time);
                sync.lock();
                auto buf = q.compositor_acquire(this);
                q.compositor_release(buf);
                sync.unlock();

                if (frame == compose_frames)
                {
                    // Tell the "client" to stop after compose_frames, but
                    // don't stop rendering immediately to avoid blocking
                    // if we rendered any twice
                    done.store(true);
                }
            }
        });

        auto handle = client_acquire_async(q);
        ASSERT_THAT(handle->has_acquired_buffer(), Eq(true));
        handle->release_buffer();

        while (!done.load())
        {
            sync.lock();
            sync.unlock();
            auto handle = client_acquire_async(q);
            handle->wait_for(std::chrono::seconds(1));
            ASSERT_THAT(handle->has_acquired_buffer(), Eq(true));
            std::this_thread::sleep_for(frame_time);
            handle->release_buffer();
            client_frames++;
        }

        monitor1.stop();

        // Roughly compose_frames == client_frames within 20%
        ASSERT_THAT(client_frames, Gt(compose_frames * 0.8f));
        ASSERT_THAT(client_frames, Lt(compose_frames * 1.2f));
    }
}

TEST_F(BufferQueueTest, resize_affects_client_acquires_immediately)
{
    for (int nbuffers = 1; nbuffers <= max_nbuffers_to_test; ++nbuffers)
    {
        mc::BufferQueue q(nbuffers, allocator, basic_properties, policy_factory);

        for (int width = 1; width < 100; ++width)
        {
            const geom::Size expect_size{width, width * 2};

            for (int subframe = 0; subframe < 3; ++subframe)
            {
                q.resize(expect_size);
                auto handle = client_acquire_async(q);
                ASSERT_THAT(handle->has_acquired_buffer(), Eq(true));
                auto buffer = handle->buffer();
                ASSERT_THAT(expect_size, Eq(buffer->size()));
                handle->release_buffer();

                auto comp_buffer = q.compositor_acquire(this);
                ASSERT_THAT(expect_size, Eq(comp_buffer->size()));
                q.compositor_release(comp_buffer);
            }
        }
    }
}

namespace
{
int max_ownable_buffers(int nbuffers)
{
    return (nbuffers == 1) ? 1 : nbuffers - 1;
}
}

TEST_F(BufferQueueTest, compositor_acquires_resized_frames)
{
    for (int nbuffers = 1; nbuffers <= max_nbuffers_to_test; ++nbuffers)
    {
        mc::BufferQueue q(nbuffers, allocator, basic_properties, policy_factory);
        mg::BufferID history[5];
        std::shared_ptr<AcquireWaitHandle> producing[5];

        const int width0 = 123;
        const int height0 = 456;
        const int dx = 2;
        const int dy = -3;
        int width = width0;
        int height = height0;
        int const nbuffers_to_use = q.buffers_free_for_client();
        ASSERT_THAT(nbuffers_to_use, Gt(0));

        for (int produce = 0; produce < max_ownable_buffers(nbuffers); ++produce)
        {
            geom::Size new_size{width, height};
            width += dx;
            height += dy;

            q.resize(new_size);
            auto handle = client_acquire_async(q);
            ASSERT_THAT(handle->has_acquired_buffer(), Eq(true));
            history[produce] = handle->id();
            producing[produce] = handle;
            auto buffer = handle->buffer();
            ASSERT_THAT(buffer->size(), Eq(new_size));
        }

        // Overlap all the client_acquires asyncronously. It's the only way
        // the new dynamic queue scaling will let a client hold that many...
        for (int complete = 0; complete < nbuffers_to_use; ++complete)
        {
            producing[complete]->release_buffer();
        }

        width = width0;
        height = height0;

        for (int consume = 0; consume < max_ownable_buffers(nbuffers); ++consume)
        {
            geom::Size expect_size{width, height};
            width += dx;
            height += dy;

            auto buffer = q.compositor_acquire(this);

            // Verify the compositor gets resized buffers, eventually
            ASSERT_THAT(buffer->size(), Eq(expect_size));

            // Verify the compositor gets buffers with *contents*, ie. that
            // they have not been resized prematurely and are empty.
            ASSERT_THAT(history[consume], Eq(buffer->id()));

            q.compositor_release(buffer);
        }

        // Verify the final buffer size sticks
        const geom::Size final_size{width - dx, height - dy};
        for (int unchanging = 0; unchanging < 100; ++unchanging)
        {
            auto buffer = q.compositor_acquire(this);
            ASSERT_THAT(buffer->size(), Eq(final_size));
            q.compositor_release(buffer);
        }
    }
}

TEST_F(BufferQueueTest, uncomposited_client_swaps_when_policy_triggered)
{
    for (int nbuffers = 2;
         nbuffers < max_nbuffers_to_test;
         nbuffers++)
    {
        mtd::MockFrameDroppingPolicyFactory policy_factory;
        mc::BufferQueue q(nbuffers,
                          allocator,
                          basic_properties,
                          policy_factory);

        for (int i = 0; i < max_ownable_buffers(nbuffers); i++)
        {
            auto client = client_acquire_sync(q);
            q.client_release(client);
        }

        auto handle = client_acquire_async(q);

        EXPECT_FALSE(handle->has_acquired_buffer());

        policy_factory.trigger_policies();
        EXPECT_TRUE(handle->has_acquired_buffer());
    }
}

TEST_F(BufferQueueTest, partially_composited_client_swaps_when_policy_triggered)
{
    for (int nbuffers = 2;
         nbuffers < max_nbuffers_to_test;
         nbuffers++)
    {
        mtd::MockFrameDroppingPolicyFactory policy_factory;
        mc::BufferQueue q(nbuffers,
                          allocator,
                          basic_properties,
                          policy_factory);

        for (int i = 0; i < max_ownable_buffers(nbuffers); i++)
        {
            auto client = client_acquire_sync(q);
            q.client_release(client);
        }

        /* Queue up two pending swaps */
        auto first_swap = client_acquire_async(q);
        auto second_swap = client_acquire_async(q);

        ASSERT_FALSE(first_swap->has_acquired_buffer());
        ASSERT_FALSE(second_swap->has_acquired_buffer());

        q.compositor_acquire(nullptr);

        EXPECT_TRUE(first_swap->has_acquired_buffer());
        EXPECT_FALSE(second_swap->has_acquired_buffer());

        /* We have to release a client buffer here; framedropping or not,
         * a client can't have 2 buffers outstanding in the nbuffers = 2 case.
         */
        first_swap->release_buffer();

        policy_factory.trigger_policies();
        EXPECT_TRUE(second_swap->has_acquired_buffer());
    }
}

TEST_F(BufferQueueTest, with_single_buffer_compositor_acquires_resized_frames_eventually)
{
    int const nbuffers{1};
    geom::Size const new_size{123,456};

    mc::BufferQueue q(nbuffers, allocator, basic_properties, policy_factory);

    q.client_release(client_acquire_sync(q));
    q.resize(new_size);

    auto const handle = client_acquire_async(q);
    EXPECT_THAT(handle->has_acquired_buffer(), Eq(false));

    auto buf = q.compositor_acquire(this);
    q.compositor_release(buf);

    buf = q.compositor_acquire(this);
    EXPECT_THAT(buf->size(), Eq(new_size));
    q.compositor_release(buf);
}

TEST_F(BufferQueueTest, double_buffered_client_is_not_blocked_prematurely)
{  // Regression test for LP: #1319765
    using namespace testing;

    mc::BufferQueue q{2, allocator, basic_properties, policy_factory};

    q.client_release(client_acquire_sync(q));
    auto a = q.compositor_acquire(this);
    q.client_release(client_acquire_sync(q));
    auto b = q.compositor_acquire(this);

    ASSERT_NE(a.get(), b.get());

    q.compositor_release(a);
    q.client_release(client_acquire_sync(q));

    q.compositor_release(b);
    auto handle = client_acquire_async(q);
    // With the fix, a buffer will be available instantaneously:
    ASSERT_TRUE(handle->has_acquired_buffer());
    handle->release_buffer();
}

TEST_F(BufferQueueTest, composite_on_demand_never_deadlocks_with_2_buffers)
{  // Extended regression test for LP: #1319765
    using namespace testing;

    mc::BufferQueue q{2, allocator, basic_properties, policy_factory};

    for (int i = 0; i < 100; ++i)
    {
        auto x = client_acquire_async(q);
        ASSERT_TRUE(x->has_acquired_buffer());
        x->release_buffer();

        auto a = q.compositor_acquire(this);

        auto y = client_acquire_async(q);
        ASSERT_TRUE(y->has_acquired_buffer());
        y->release_buffer();

        auto b = q.compositor_acquire(this);
    
        ASSERT_NE(a.get(), b.get());
    
        q.compositor_release(a);

        auto w = client_acquire_async(q);
        ASSERT_TRUE(w->has_acquired_buffer());
        w->release_buffer();
    
        q.compositor_release(b);

        auto z = client_acquire_async(q);
        ASSERT_TRUE(z->has_acquired_buffer());
        z->release_buffer();

        q.compositor_release(q.compositor_acquire(this));
        q.compositor_release(q.compositor_acquire(this));
    }
}

/* Regression test for LP: #1306464 */
TEST_F(BufferQueueTest, framedropping_client_acquire_does_not_block_when_no_available_buffers)
{
    using namespace testing;

    int const nbuffers{3};

    mc::BufferQueue q{nbuffers, allocator, basic_properties, policy_factory};
    q.allow_framedropping(true);

    std::vector<std::shared_ptr<mg::Buffer>> buffers;

    /* The client can never own this acquired buffer */
    auto comp_buffer = q.compositor_acquire(this);
    buffers.push_back(comp_buffer);

    /* Let client release all possible buffers so they go into
     * the ready queue
     */
    for (int i = 0; i < nbuffers; ++i)
    {
        auto handle = client_acquire_async(q);
        ASSERT_THAT(handle->has_acquired_buffer(), Eq(true));
        /* Check the client never got the compositor buffer acquired above */
        ASSERT_THAT(handle->id(), Ne(comp_buffer->id()));
        handle->release_buffer();
    }

    /* Let the compositor acquire all ready buffers */
    for (int i = 0; i < nbuffers; ++i)
    {
        buffers.push_back(q.compositor_acquire(this));
    }

    /* At this point the queue has 0 free buffers and 0 ready buffers
     * so the next client request should not be satisfied until
     * a compositor releases its buffers */
    auto handle = client_acquire_async(q);
    EXPECT_THAT(handle->has_acquired_buffer(), Eq(false));

    /* Release compositor buffers so that the client can get one */
    for (auto const& buffer : buffers)
    {
        q.compositor_release(buffer);
    }

    EXPECT_THAT(handle->has_acquired_buffer(), Eq(true));
}

TEST_F(BufferQueueTest, compositor_never_owns_client_buffers)
{
    static std::chrono::nanoseconds const time_for_client_to_acquire{1};

    for (int nbuffers = 2; nbuffers <= max_nbuffers_to_test; ++nbuffers)
    {
        mc::BufferQueue q(nbuffers, allocator, basic_properties, policy_factory);

        std::mutex client_buffer_guard;
        std::condition_variable client_buffer_cv;
        mg::Buffer* client_buffer = nullptr;
        std::atomic<bool> done(false);

        auto unblock = [&done]{ done = true; };
        mt::AutoUnblockThread compositor_thread(unblock, [&]
        {
            while (!done)
            {
                auto buffer = q.compositor_acquire(this);

                {
                    std::unique_lock<std::mutex> lock(client_buffer_guard);

                    if (client_buffer_cv.wait_for(
                        lock,
                        time_for_client_to_acquire,
                        [&]()->bool{ return client_buffer; }))
                    {
                        ASSERT_THAT(buffer->id(), Ne(client_buffer->id()));
                    }
                }

                std::this_thread::yield();
                q.compositor_release(buffer);
            }
        });

        for (int i = 0; i < 1000; ++i)
        {
            auto handle = client_acquire_async(q);
            handle->wait_for(std::chrono::seconds(1));
            ASSERT_THAT(handle->has_acquired_buffer(), Eq(true));

            {
                std::lock_guard<std::mutex> lock(client_buffer_guard);
                client_buffer = handle->buffer();
                client_buffer_cv.notify_one();
            }

            std::this_thread::yield();

            std::lock_guard<std::mutex> lock(client_buffer_guard);
            handle->release_buffer();
            client_buffer = nullptr;
        }
    }
}

TEST_F(BufferQueueTest, client_never_owns_compositor_buffers)
{
    for (int nbuffers = 2; nbuffers <= max_nbuffers_to_test; ++nbuffers)
    {
        mc::BufferQueue q(nbuffers, allocator, basic_properties, policy_factory);
        for (int i = 0; i < 100; ++i)
        {
            auto handle = client_acquire_async(q);
            ASSERT_THAT(handle->has_acquired_buffer(), Eq(true));

            auto client_id = handle->id();
            std::vector<std::shared_ptr<mg::Buffer>> buffers;
            for (int j = 0; j < nbuffers; j++)
            {
                auto buffer = q.compositor_acquire(this);
                ASSERT_THAT(client_id, Ne(buffer->id()));
                buffers.push_back(buffer);
            }

            for (auto const& buffer: buffers)
                q.compositor_release(buffer);

            handle->release_buffer();

            /* Flush out one ready buffer */
            auto buffer = q.compositor_acquire(this);
            ASSERT_THAT(client_id, Eq(buffer->id()));
            q.compositor_release(buffer);
        }
    }
}

/* Regression test for an issue brought up at:
 * http://code.launchpad.net/~albaguirre/mir/
 * alternative-switching-bundle-implementation/+merge/216606/comments/517048
 */
TEST_F(BufferQueueTest, buffers_are_not_lost)
{
    for (int nbuffers = 3; nbuffers <= max_nbuffers_to_test; ++nbuffers)
    {
        mc::BufferQueue q(nbuffers, allocator, basic_properties, policy_factory);

        void const* main_compositor = reinterpret_cast<void const*>(0);
        void const* second_compositor = reinterpret_cast<void const*>(1);

        /* Hold a reference to current compositor buffer*/
        auto comp_buffer1 = q.compositor_acquire(main_compositor);

        int const prefill = q.buffers_free_for_client();
        ASSERT_THAT(prefill, Gt(0));
        for (int acquires = 0; acquires < prefill; ++acquires)
        {
            auto handle = client_acquire_async(q);
            ASSERT_THAT(handle->has_acquired_buffer(), Eq(true));
            handle->release_buffer();
        }

        /* Have a second compositor advance the current compositor buffer at least twice */
        for (int acquires = 0; acquires < nbuffers; ++acquires)
        {
            auto comp_buffer = q.compositor_acquire(second_compositor);
            q.compositor_release(comp_buffer);
        }
        q.compositor_release(comp_buffer1);

        /* An async client should still be able to cycle through all the available buffers */
        std::atomic<bool> done(false);
        auto unblock = [&done] { done = true; };
        mt::AutoUnblockThread compositor(unblock,
           compositor_thread, std::ref(q), std::ref(done));

        std::unordered_set<mg::Buffer *> unique_buffers_acquired;
        int const max_ownable_buffers = nbuffers - 1;
        for (int frame = 0; frame < max_ownable_buffers*2; frame++)
        {
            std::vector<mg::Buffer *> client_buffers;
            for (int acquires = 0; acquires < max_ownable_buffers; ++acquires)
            {
                auto handle = client_acquire_async(q);
                handle->wait_for(std::chrono::seconds(1));
                ASSERT_THAT(handle->has_acquired_buffer(), Eq(true));
                unique_buffers_acquired.insert(handle->buffer());
                client_buffers.push_back(handle->buffer());
            }

            for (auto const& buffer : client_buffers)
            {
                q.client_release(buffer);
            }
        }

        EXPECT_THAT(unique_buffers_acquired.size(), Eq(nbuffers));

    }
}

TEST_F(BufferQueueTest, synchronous_clients_only_get_two_real_buffers)
{
    for (int nbuffers = 2; nbuffers <= max_nbuffers_to_test; ++nbuffers)
    {
        mc::BufferQueue q(nbuffers, allocator, basic_properties, policy_factory);
        q.allow_framedropping(false);

        std::atomic<bool> done(false);
        auto unblock = [&done] { done = true; };
        mt::AutoUnblockThread compositor(unblock,
           compositor_thread, std::ref(q), std::ref(done));

        std::unordered_set<mg::Buffer *> buffers_acquired;

        for (int frame = 0; frame < 100; frame++)
        {
            auto handle = client_acquire_async(q);
            handle->wait_for(std::chrono::seconds(1));
            ASSERT_THAT(handle->has_acquired_buffer(), Eq(true));

            buffers_acquired.insert(handle->buffer());
            handle->release_buffer();
        }

        EXPECT_THAT(buffers_acquired.size(), Eq(2));
    }
}

/*
 * This is a regression test for bug lp:1317801. This bug is a race and
 * very difficult to reproduce with pristine code. By carefully placing
 * a delay in the code, we can greatly increase the chances (100% for me)
 * that this test catches a regression. However these delays are not
 * acceptable for production use, so since the test and code in their
 * pristine state are highly unlikely to catch the issue, I have decided
 * to DISABLE the test to avoid giving a false sense of security.
 *
 * Apply the aforementioned delay, by adding
 * std::this_thread::sleep_for(std::chrono::milliseconds{20})
 * just before returning the acquired_buffer at the end of
 * BufferQueue::compositor_acquire().
 */
TEST_F(BufferQueueTest, DISABLED_lp_1317801_regression_test)
{
    int const nbuffers = 3;
    mc::BufferQueue q(nbuffers, allocator, basic_properties, policy_factory);

    q.client_release(client_acquire_sync(q));

    mt::AutoJoinThread t{
        [&]
        {
            /* Use in conjuction with a 20ms delay in compositor_acquire() */
            std::this_thread::sleep_for(std::chrono::milliseconds{10});

            q.client_release(client_acquire_sync(q));
            q.client_release(client_acquire_sync(q));
        }};

    auto b = q.compositor_acquire(this);
    q.compositor_release(b);
}<|MERGE_RESOLUTION|>--- conflicted
+++ resolved
@@ -66,7 +66,7 @@
         };
     }
 protected:
-    int max_nbuffers_to_test;
+    int const max_nbuffers_to_test;
     std::shared_ptr<mtd::StubBufferAllocator> allocator;
     mg::BufferProperties basic_properties;
     mtd::StubFrameDroppingPolicyFactory policy_factory;
@@ -314,7 +314,10 @@
     }
 
     auto handle1 = client_acquire_async(q);
+    ASSERT_THAT(handle1->has_acquired_buffer(), Eq(false));
+
     auto handle2 = client_acquire_async(q);
+    ASSERT_THAT(handle1->has_acquired_buffer(), Eq(false));
 
     for (int i = 0; i < nbuffers + 1; ++i)
         q.compositor_release(q.compositor_acquire(this));
@@ -383,6 +386,7 @@
     handle->release_buffer();
 
     handle = client_acquire_async(q);
+    ASSERT_THAT(handle->has_acquired_buffer(), Eq(true));
     handle->release_buffer();
 
     auto comp_buffer = q.compositor_acquire(this);
@@ -628,13 +632,13 @@
     handle->release_buffer();
 
     handle = client_acquire_async(q);
+    ASSERT_THAT(handle->has_acquired_buffer(), Eq(true));
 
     // in the original bug, compositor would be given the wrong buffer here
     auto compositor_buffer = q.compositor_acquire(this);
 
     EXPECT_THAT(compositor_buffer->id(), Eq(first_ready_buffer_id));
 
-    ASSERT_THAT(handle->has_acquired_buffer(), Eq(true));
     handle->release_buffer();
     q.compositor_release(compositor_buffer);
 }
@@ -805,7 +809,7 @@
     }
 }
 
-TEST_F(BufferQueueTest, framedropping_clients_get_multiple_buffers)
+TEST_F(BufferQueueTest, framedropping_clients_get_all_buffers)
 {
     for (int nbuffers = 2; nbuffers <= max_nbuffers_to_test; ++nbuffers)
     {
@@ -813,12 +817,6 @@
         q.allow_framedropping(true);
 
         int const nframes = 100;
-<<<<<<< HEAD
-        // Dynamic queue scaling sensibly limits the framedropping client to
-        // two non-overlapping buffers, before overwriting old ones.
-        int max_ownable_buffers = nbuffers <= 2 ? 1 : 2;
-=======
->>>>>>> c1056440
         std::unordered_set<uint32_t> ids_acquired;
         for (int i = 0; i < nframes; ++i)
         {
@@ -1012,8 +1010,8 @@
     for (int nbuffers = 1; nbuffers <= max_nbuffers_to_test; ++nbuffers)
     {
         mc::BufferQueue q(nbuffers, allocator, basic_properties, policy_factory);
-        mg::BufferID history[5];
-        std::shared_ptr<AcquireWaitHandle> producing[5];
+        std::vector<mg::BufferID> history;
+        std::vector<std::shared_ptr<AcquireWaitHandle>> producing;
 
         const int width0 = 123;
         const int height0 = 456;
@@ -1033,8 +1031,8 @@
             q.resize(new_size);
             auto handle = client_acquire_async(q);
             ASSERT_THAT(handle->has_acquired_buffer(), Eq(true));
-            history[produce] = handle->id();
-            producing[produce] = handle;
+            history.push_back(handle->id());
+            producing.push_back(handle);
             auto buffer = handle->buffer();
             ASSERT_THAT(buffer->size(), Eq(new_size));
         }
