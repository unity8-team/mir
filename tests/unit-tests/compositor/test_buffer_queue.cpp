--- conflicted
+++ resolved
@@ -764,11 +764,7 @@
     }
 }
 
-<<<<<<< HEAD
 TEST_F(BufferQueueTest, framedropping_clients_get_max_2_buffers)
-=======
-TEST_F(BufferQueueTest, framedropping_clients_get_all_buffers)
->>>>>>> 3abd1e04
 {
     for (int nbuffers = 2; nbuffers <= max_nbuffers_to_test; ++nbuffers)
     {
