/*
 * Copyright © 2013-2014 Canonical Ltd.
 *
 * This program is free software: you can redistribute it and/or modify
 * it under the terms of the GNU General Public License version 3 as
 * published by the Free Software Foundation.
 *
 * This program is distributed in the hope that it will be useful,
 * but WITHOUT ANY WARRANTY; without even the implied warranty of
 * MERCHANTABILITY or FITNESS FOR A PARTICULAR PURPOSE.  See the
 * GNU General Public License for more details.
 *
 * You should have received a copy of the GNU General Public License
 * along with this program.  If not, see <http://www.gnu.org/licenses/>.
 *
 * Authored by: Daniel van Vugt <daniel.van.vugt@canonical.com>
 *              Alberto Aguirre <alberto.aguirre@canonical.com>
 */

#include "src/server/compositor/buffer_queue.h"
#include "mir_test_doubles/stub_buffer_allocator.h"
#include "mir_test_doubles/stub_buffer.h"
#include "mir_test_doubles/stub_frame_dropping_policy_factory.h"
#include "mir_test_doubles/mock_frame_dropping_policy_factory.h"
#include "mir_test/signal.h"
#include "mir_test/auto_unblock_thread.h"

#include <gtest/gtest.h>

#include <memory>
#include <atomic>
#include <mutex>
#include <chrono>
#include <algorithm>
#include <map>
#include <deque>
#include <unordered_set>

namespace geom = mir::geometry;
namespace mtd = mir::test::doubles;
namespace mt = mir::test;
namespace mc=mir::compositor;
namespace mg = mir::graphics;
namespace mt=mir::test;

using namespace testing;

namespace
{

class BufferQueueTest : public ::testing::Test
{
public:
    BufferQueueTest()
        : max_nbuffers_to_test{5}
    {};

    void SetUp()
    {
        allocator = std::make_shared<mtd::StubBufferAllocator>();
        basic_properties =
        {
            geom::Size{3, 4},
            mir_pixel_format_abgr_8888,
            mg::BufferUsage::hardware
        };
    }
protected:
    int max_nbuffers_to_test;
    std::shared_ptr<mtd::StubBufferAllocator> allocator;
    mg::BufferProperties basic_properties;
    mtd::StubFrameDroppingPolicyFactory policy_factory;
};

class AcquireWaitHandle
{
public:
    AcquireWaitHandle(mc::BufferQueue& q)
        : buffer_{nullptr}, q{&q}, received_buffer{false}
    {}

    void receive_buffer(mg::Buffer* new_buffer)
    {
        std::lock_guard<decltype(guard)> lock(guard);
        buffer_ = new_buffer;
        received_buffer = true;
        cv.notify_one();
    }

    void wait()
    {
        std::unique_lock<decltype(guard)> lock(guard);
        cv.wait(lock, [&]{ return received_buffer; });
    }

    template<typename Rep, typename Period>
    bool wait_for(std::chrono::duration<Rep, Period> const& duration)
    {
        std::unique_lock<decltype(guard)> lock(guard);
        return cv.wait_for(lock, duration, [&]{ return received_buffer; });
    }

    bool has_acquired_buffer()
    {
        std::lock_guard<decltype(guard)> lock(guard);
        return received_buffer;
    }

    void release_buffer()
    {
        if (buffer_)
        {
            q->client_release(buffer_);
            received_buffer = false;
        }
    }

    mg::BufferID id()
    {
        return buffer_->id();
    }

    mg::Buffer* buffer()
    {
        return buffer_;
    }

private:
    mg::Buffer* buffer_;
    mc::BufferQueue* q;
    std::condition_variable cv;
    std::mutex guard;
    bool received_buffer;
};

std::shared_ptr<AcquireWaitHandle> client_acquire_async(mc::BufferQueue& q)
{
    std::shared_ptr<AcquireWaitHandle> wait_handle =
        std::make_shared<AcquireWaitHandle>(q);

    q.client_acquire(
        [wait_handle](mg::Buffer* buffer) { wait_handle->receive_buffer(buffer); });

    return wait_handle;
}

mg::Buffer* client_acquire_sync(mc::BufferQueue& q)
{
    auto handle = client_acquire_async(q);
    handle->wait();
    return handle->buffer();
}

void compositor_thread(mc::BufferQueue &bundle, std::atomic<bool> &done)
{
   while (!done)
   {
       bundle.compositor_release(bundle.compositor_acquire(nullptr));
       std::this_thread::yield();
   }
}

void snapshot_thread(mc::BufferQueue &bundle,
                      std::atomic<bool> &done)
{
   while (!done)
   {
       bundle.snapshot_release(bundle.snapshot_acquire());
       std::this_thread::yield();
   }
}

void client_thread(mc::BufferQueue &bundle, int nframes)
{
   for (int i = 0; i < nframes; i++)
   {
       bundle.client_release(client_acquire_sync(bundle));
       std::this_thread::yield();
   }
}

void switching_client_thread(mc::BufferQueue &bundle, int nframes)
{
   bool enable_frame_dropping{false};
   int const nframes_to_test_before_switching{5};
   for (int i = 0; i < nframes; ++i)
   {
       bundle.allow_framedropping(enable_frame_dropping);
       for (int j = 0; j < nframes_to_test_before_switching; j++)
           bundle.client_release(client_acquire_sync(bundle));
       enable_frame_dropping = !enable_frame_dropping;
       std::this_thread::yield();
   }
}
}

TEST_F(BufferQueueTest, buffer_queue_of_one_is_supported)
{
    std::unique_ptr<mc::BufferQueue> q;
    ASSERT_NO_THROW(q = std::move(
        std::unique_ptr<mc::BufferQueue>(
            new mc::BufferQueue(1, allocator, basic_properties, policy_factory))));
    ASSERT_THAT(q, Ne(nullptr));

    auto handle = client_acquire_async(*q);

    /* Client is allowed to get the only buffer in existence */
    ASSERT_THAT(handle->has_acquired_buffer(), Eq(true));

    /* Client blocks until the client releases
     * the buffer and compositor composites it*/
    auto next_request = client_acquire_async(*q);
    EXPECT_THAT(next_request->has_acquired_buffer(), Eq(false));

    auto comp_buffer = q->compositor_acquire(this);
    auto client_id = handle->id();

    /* Client and compositor always share the same buffer */
    EXPECT_THAT(client_id, Eq(comp_buffer->id()));

    EXPECT_NO_THROW(handle->release_buffer());
    EXPECT_NO_THROW(q->compositor_release(comp_buffer));

    /* Simulate a composite pass */
    comp_buffer = q->compositor_acquire(this);
    q->compositor_release(comp_buffer);

    /* The request should now be fullfilled after compositor
     * released the buffer
     */
    EXPECT_THAT(next_request->has_acquired_buffer(), Eq(true));
    EXPECT_NO_THROW(next_request->release_buffer());
}

TEST_F(BufferQueueTest, buffer_queue_of_one_supports_resizing)
{
    mc::BufferQueue q(1, allocator, basic_properties, policy_factory);

    const geom::Size expect_size{10, 20};
    q.resize(expect_size);

    auto handle = client_acquire_async(q);
    ASSERT_THAT(handle->has_acquired_buffer(), Eq(true));
    auto buffer = handle->buffer();
    ASSERT_THAT(buffer->size(), Eq(expect_size));

    /* Client and compositor share the same buffer so
     * expect the new size
     */
    std::shared_ptr<mg::Buffer> comp_buffer;
    ASSERT_NO_THROW(comp_buffer = q.compositor_acquire(this));

    EXPECT_THAT(buffer->size(), Eq(expect_size));
    EXPECT_NO_THROW(q.compositor_release(comp_buffer));

    EXPECT_NO_THROW(handle->release_buffer());
    EXPECT_NO_THROW(q.compositor_release(q.compositor_acquire(this)));
}

TEST_F(BufferQueueTest, framedropping_is_disabled_by_default)
{
    mc::BufferQueue bundle(2, allocator, basic_properties, policy_factory);
    EXPECT_THAT(bundle.framedropping_allowed(), Eq(false));
}

TEST_F(BufferQueueTest, throws_when_creating_with_invalid_num_buffers)
{
    EXPECT_THROW(mc::BufferQueue a(0, allocator, basic_properties, policy_factory), std::logic_error);
    EXPECT_THROW(mc::BufferQueue a(-1, allocator, basic_properties, policy_factory), std::logic_error);
    EXPECT_THROW(mc::BufferQueue a(-10, allocator, basic_properties, policy_factory), std::logic_error);
}

TEST_F(BufferQueueTest, client_can_acquire_and_release_buffer)
{
    for (int nbuffers = 1; nbuffers <= max_nbuffers_to_test; ++nbuffers)
    {
        mc::BufferQueue q(nbuffers, allocator, basic_properties, policy_factory);

        auto handle = client_acquire_async(q);
        ASSERT_THAT(handle->has_acquired_buffer(), Eq(true));
        ASSERT_NO_THROW(handle->release_buffer());
    }
}

TEST_F(BufferQueueTest, client_can_acquire_buffers)
{
    for (int nbuffers = 2; nbuffers <= max_nbuffers_to_test; ++nbuffers)
    {
        mc::BufferQueue q(nbuffers, allocator, basic_properties, policy_factory);
        int const max_ownable_buffers = q.buffers_free_for_client();
        ASSERT_THAT(max_ownable_buffers, Gt(0));

        for (int acquires = 0; acquires < max_ownable_buffers; ++acquires)
        {
            auto handle = client_acquire_async(q);
            ASSERT_THAT(handle->has_acquired_buffer(), Eq(true));
        }
    }
}

/* Regression test for LP: #1315302 */
TEST_F(BufferQueueTest, clients_can_have_multiple_pending_completions)
{
    int const nbuffers = 3;
    mc::BufferQueue q(nbuffers, allocator, basic_properties, policy_factory);

    q.set_resize_delay(0); // Force enabling of the third buffer
    int const prefill = q.buffers_free_for_client();
    ASSERT_THAT(prefill, Gt(0));
    for (int i = 0; i < prefill; ++i)
    {
        auto handle = client_acquire_async(q);
        ASSERT_THAT(handle->has_acquired_buffer(), Eq(true));
        handle->release_buffer();
    }

    auto handle1 = client_acquire_async(q);
    auto handle2 = client_acquire_async(q);

    for (int i = 0; i < nbuffers + 1; ++i)
        q.compositor_release(q.compositor_acquire(this));

    EXPECT_THAT(handle1->has_acquired_buffer(), Eq(true));
    EXPECT_THAT(handle2->has_acquired_buffer(), Eq(true));
    EXPECT_THAT(handle1->buffer(), Ne(handle2->buffer()));

    handle1->release_buffer();
    handle2->release_buffer();
}

TEST_F(BufferQueueTest, compositor_acquires_frames_in_order_for_synchronous_client)
{
    for (int nbuffers = 2; nbuffers <= max_nbuffers_to_test; ++nbuffers)
    {
        mc::BufferQueue q(nbuffers, allocator, basic_properties, policy_factory);
        ASSERT_THAT(q.framedropping_allowed(), Eq(false));

        void const* main_compositor = reinterpret_cast<void const*>(0);
        void const* second_compositor = reinterpret_cast<void const*>(1);
        for (int i = 0; i < 20; i++)
        {
            auto handle = client_acquire_async(q);
            ASSERT_THAT(handle->has_acquired_buffer(), Eq(true));
            auto client_id = handle->id();
            handle->release_buffer();

            auto comp_buffer = q.compositor_acquire(main_compositor);
            auto composited_id = comp_buffer->id();
            q.compositor_release(comp_buffer);

            EXPECT_THAT(composited_id, Eq(client_id));

            comp_buffer = q.compositor_acquire(second_compositor);
            EXPECT_THAT(composited_id, Eq(comp_buffer->id()));
            q.compositor_release(comp_buffer);
        }
    }
}

TEST_F(BufferQueueTest, framedropping_clients_never_block)
{
    for (int nbuffers = 2; nbuffers <= max_nbuffers_to_test; ++nbuffers)
    {
        mc::BufferQueue q(nbuffers, allocator, basic_properties, policy_factory);
        q.allow_framedropping(true);

        for (int i = 0; i < 1000; i++)
        {
            auto handle = client_acquire_async(q);
            ASSERT_THAT(handle->has_acquired_buffer(), Eq(true));
            handle->release_buffer();
        }
    }
}

/* Regression test for LP: #1210042 */
TEST_F(BufferQueueTest, clients_dont_recycle_startup_buffer)
{
    mc::BufferQueue q(3, allocator, basic_properties, policy_factory);

    auto handle = client_acquire_async(q);
    ASSERT_THAT(handle->has_acquired_buffer(), Eq(true));
    auto client_id = handle->id();
    handle->release_buffer();

    handle = client_acquire_async(q);
    handle->release_buffer();

    auto comp_buffer = q.compositor_acquire(this);
    EXPECT_THAT(client_id, Eq(comp_buffer->id()));
    q.compositor_release(comp_buffer);
}

TEST_F(BufferQueueTest, throws_on_out_of_order_client_release)
{
    for (int nbuffers = 3; nbuffers <= max_nbuffers_to_test; ++nbuffers)
    {
        mc::BufferQueue q(nbuffers, allocator, basic_properties, policy_factory);

        q.set_resize_delay(0); // Force enabling of the third buffer

        auto handle1 = client_acquire_async(q);
        ASSERT_THAT(handle1->has_acquired_buffer(), Eq(true));

        auto handle2 = client_acquire_async(q);
        ASSERT_THAT(handle2->has_acquired_buffer(), Eq(true));

        EXPECT_THROW(handle2->release_buffer(), std::logic_error);
        EXPECT_NO_THROW(handle1->release_buffer());

        EXPECT_THROW(handle1->release_buffer(), std::logic_error);
        EXPECT_NO_THROW(handle2->release_buffer());
    }
}

TEST_F(BufferQueueTest, async_client_cycles_through_all_buffers)
{
    for (int nbuffers = 2; nbuffers <= max_nbuffers_to_test; ++nbuffers)
    {
        mc::BufferQueue q(nbuffers, allocator, basic_properties, policy_factory);

        std::atomic<bool> done(false);
        auto unblock = [&done] { done = true; };
        mt::AutoUnblockThread compositor(unblock,
            compositor_thread, std::ref(q), std::ref(done));

        std::unordered_set<uint32_t> ids_acquired;
        int const max_ownable_buffers = q.buffers_free_for_client();
        for (int i = 0; i < max_ownable_buffers*2; ++i)
        {
            std::vector<mg::Buffer *> client_buffers;
            for (int acquires = 0; acquires < max_ownable_buffers; ++acquires)
            {
                auto handle = client_acquire_async(q);
                handle->wait_for(std::chrono::seconds(1));
                ASSERT_THAT(handle->has_acquired_buffer(), Eq(true));
                ids_acquired.insert(handle->id().as_value());
                client_buffers.push_back(handle->buffer());
            }

            for (auto const& buffer : client_buffers)
            {
                q.client_release(buffer);
            }
        }

        // Expect only two since we're now double-buffered and are not
        // allowing frame dropping.
        EXPECT_THAT(ids_acquired.size(), Eq(2));
    }
}

TEST_F(BufferQueueTest, compositor_can_acquire_and_release)
{
    for (int nbuffers = 1; nbuffers <= max_nbuffers_to_test; ++nbuffers)
    {
        mc::BufferQueue q(nbuffers, allocator, basic_properties, policy_factory);

        auto handle = client_acquire_async(q);
        ASSERT_THAT(handle->has_acquired_buffer(), Eq(true));

        auto client_id = handle->id();
        ASSERT_NO_THROW(handle->release_buffer());

        auto comp_buffer = q.compositor_acquire(this);
        EXPECT_THAT(client_id, Eq(comp_buffer->id()));
        EXPECT_NO_THROW(q.compositor_release(comp_buffer));
    }
}

TEST_F(BufferQueueTest, multiple_compositors_are_in_sync)
{
    for (int nbuffers = 1; nbuffers <= max_nbuffers_to_test; ++nbuffers)
    {
        mc::BufferQueue q(nbuffers, allocator, basic_properties, policy_factory);

        auto handle = client_acquire_async(q);
        ASSERT_THAT(handle->has_acquired_buffer(), Eq(true));

        auto client_id = handle->id();
        ASSERT_NO_THROW(handle->release_buffer());

        for (int monitor = 0; monitor < 10; monitor++)
        {
            void const* user_id = reinterpret_cast<void const*>(monitor);
            auto comp_buffer = q.compositor_acquire(user_id);
            EXPECT_THAT(client_id, Eq(comp_buffer->id()));
            q.compositor_release(comp_buffer);
        }
    }
}

TEST_F(BufferQueueTest, compositor_acquires_frames_in_order)
{
    for (int nbuffers = 2; nbuffers <= max_nbuffers_to_test; ++nbuffers)
    {
        mc::BufferQueue q(nbuffers, allocator, basic_properties, policy_factory);

        for (int i = 0; i < 10; ++i)
        {
            std::deque<mg::BufferID> client_release_sequence;
            std::vector<mg::Buffer *> buffers;
            int const max_ownable_buffers = q.buffers_free_for_client();
            for (int i = 0; i < max_ownable_buffers; ++i)
            {
                auto handle = client_acquire_async(q);
                ASSERT_THAT(handle->has_acquired_buffer(), Eq(true));
                buffers.push_back(handle->buffer());
            }

            for (auto buffer : buffers)
            {
                client_release_sequence.push_back(buffer->id());
                q.client_release(buffer);
            }

            for (auto const& client_id : client_release_sequence)
            {
                auto comp_buffer = q.compositor_acquire(this);
                EXPECT_THAT(client_id, Eq(comp_buffer->id()));
                q.compositor_release(comp_buffer);
            }
        }
    }
}

TEST_F(BufferQueueTest, compositor_acquire_never_blocks_when_there_are_no_ready_buffers)
{
    for (int nbuffers = 1; nbuffers <= max_nbuffers_to_test; ++nbuffers)
    {
        mc::BufferQueue q(nbuffers, allocator, basic_properties, policy_factory);

        for (int i = 0; i < 100; i++)
        {
            auto buffer = q.compositor_acquire(this);
            q.compositor_release(buffer);
        }
    }
}

TEST_F(BufferQueueTest, compositor_can_always_acquire_buffer)
{
    for (int nbuffers = 2; nbuffers <= max_nbuffers_to_test; ++nbuffers)
    {
        mc::BufferQueue q(nbuffers, allocator, basic_properties, policy_factory);
        q.allow_framedropping(false);

        std::atomic<bool> done(false);
        auto unblock = [&done] { done = true; };

        mt::AutoJoinThread client([&q]
        {
            for (int nframes = 0; nframes < 100; ++nframes)
            {
                auto handle = client_acquire_async(q);
                handle->wait_for(std::chrono::seconds(1));
                ASSERT_THAT(handle->has_acquired_buffer(), Eq(true));
                handle->release_buffer();
                std::this_thread::yield();
            }
        });
        mt::AutoUnblockThread compositor(unblock, [&]
        {
            while (!done)
            {
                std::shared_ptr<mg::Buffer> buffer;
                EXPECT_NO_THROW(buffer = q.compositor_acquire(this));
                EXPECT_THAT(buffer, Ne(nullptr));
                EXPECT_NO_THROW(q.compositor_release(buffer));
                std::this_thread::yield();
            }
        });

        client.stop();
        compositor.stop();
    }
}

TEST_F(BufferQueueTest, compositor_acquire_recycles_latest_ready_buffer)
{
    for (int nbuffers = 1; nbuffers <= max_nbuffers_to_test; ++nbuffers)
    {
        mc::BufferQueue q(nbuffers, allocator, basic_properties, policy_factory);

        mg::Buffer* last_client_acquired_buffer{nullptr};

        for (int i = 0; i < 20; i++)
        {
            if (i % 10 == 0)
            {
                auto handle = client_acquire_async(q);
                ASSERT_THAT(handle->has_acquired_buffer(), Eq(true));
                last_client_acquired_buffer = handle->buffer();
                handle->release_buffer();
            }

            for (int monitor_id = 0; monitor_id < 10; monitor_id++)
            {
                void const* user_id = reinterpret_cast<void const*>(monitor_id);
                auto buffer = q.compositor_acquire(user_id);
                ASSERT_THAT(buffer.get(), Eq(last_client_acquired_buffer));
                q.compositor_release(buffer);
            }
        }
    }
}

TEST_F(BufferQueueTest, compositor_release_verifies_parameter)
{
    for (int nbuffers = 1; nbuffers <= max_nbuffers_to_test; ++nbuffers)
    {
        mc::BufferQueue q(nbuffers, allocator, basic_properties, policy_factory);

        auto handle = client_acquire_async(q);
        ASSERT_THAT(handle->has_acquired_buffer(), Eq(true));
        handle->release_buffer();

        auto comp_buffer = q.compositor_acquire(this);
        q.compositor_release(comp_buffer);
        EXPECT_THROW(q.compositor_release(comp_buffer), std::logic_error);
    }
}

/* Regression test for LP#1270964 */
TEST_F(BufferQueueTest, compositor_client_interleaved)
{
    mc::BufferQueue q(3, allocator, basic_properties, policy_factory);

    auto handle = client_acquire_async(q);
    ASSERT_THAT(handle->has_acquired_buffer(), Eq(true));

    auto first_ready_buffer_id = handle->id();
    handle->release_buffer();

    handle = client_acquire_async(q);

    // in the original bug, compositor would be given the wrong buffer here
    auto compositor_buffer = q.compositor_acquire(this);

    EXPECT_THAT(compositor_buffer->id(), Eq(first_ready_buffer_id));

    ASSERT_THAT(handle->has_acquired_buffer(), Eq(true));
    handle->release_buffer();
    q.compositor_release(compositor_buffer);
}

TEST_F(BufferQueueTest, overlapping_compositors_get_different_frames)
{
    // This test simulates bypass behaviour
    for (int nbuffers = 2; nbuffers <= max_nbuffers_to_test; ++nbuffers)
    {
        mc::BufferQueue q(nbuffers, allocator, basic_properties, policy_factory);

        std::shared_ptr<mg::Buffer> compositor[2];

        auto handle = client_acquire_async(q);
        ASSERT_THAT(handle->has_acquired_buffer(), Eq(true));
        handle->release_buffer();
        compositor[0] = q.compositor_acquire(this);

        handle = client_acquire_async(q);
        ASSERT_THAT(handle->has_acquired_buffer(), Eq(true));
        handle->release_buffer();
        compositor[1] = q.compositor_acquire(this);

        for (int i = 0; i < 20; i++)
        {
            // Two compositors acquired, and they're always different...
            ASSERT_THAT(compositor[0]->id(), Ne(compositor[1]->id()));

            // One of the compositors (the oldest one) gets a new buffer...
            int oldest = i & 1;
            q.compositor_release(compositor[oldest]);
            auto handle = client_acquire_async(q);
            ASSERT_THAT(handle->has_acquired_buffer(), Eq(true));
            handle->release_buffer();
            compositor[oldest] = q.compositor_acquire(this);
        }

        q.compositor_release(compositor[0]);
        q.compositor_release(compositor[1]);
    }
}

TEST_F(BufferQueueTest, snapshot_acquire_basic)
{
    for (int nbuffers = 1; nbuffers <= max_nbuffers_to_test; ++nbuffers)
    {
        mc::BufferQueue q(nbuffers, allocator, basic_properties, policy_factory);

        auto comp_buffer = q.compositor_acquire(this);
        auto snapshot = q.snapshot_acquire();
        EXPECT_THAT(snapshot->id(), Eq(comp_buffer->id()));
        q.compositor_release(comp_buffer);
        q.snapshot_release(snapshot);
    }
}

TEST_F(BufferQueueTest, snapshot_acquire_never_blocks)
{
    for (int nbuffers = 1; nbuffers <= max_nbuffers_to_test; ++nbuffers)
    {
        mc::BufferQueue q(nbuffers, allocator, basic_properties, policy_factory);
        int const num_snapshots = 100;

        std::shared_ptr<mg::Buffer> buf[num_snapshots];
        for (int i = 0; i < num_snapshots; i++)
            buf[i] = q.snapshot_acquire();

        for (int i = 0; i < num_snapshots; i++)
            q.snapshot_release(buf[i]);
    }
}

TEST_F(BufferQueueTest, snapshot_release_verifies_parameter)
{
    for (int nbuffers = 2; nbuffers <= max_nbuffers_to_test; ++nbuffers)
    {
        mc::BufferQueue q(nbuffers, allocator, basic_properties, policy_factory);

        auto handle = client_acquire_async(q);
        ASSERT_THAT(handle->has_acquired_buffer(), Eq(true));
        handle->release_buffer();

        auto comp_buffer = q.compositor_acquire(this);
        EXPECT_THROW(q.snapshot_release(comp_buffer), std::logic_error);

        handle = client_acquire_async(q);
        ASSERT_THAT(handle->has_acquired_buffer(), Eq(true));
        auto snapshot = q.snapshot_acquire();

        EXPECT_THAT(snapshot->id(), Eq(comp_buffer->id()));
        EXPECT_THAT(snapshot->id(), Ne(handle->id()));
        EXPECT_NO_THROW(q.snapshot_release(snapshot));
        EXPECT_THROW(q.snapshot_release(snapshot), std::logic_error);
    }
}

TEST_F(BufferQueueTest, stress)
{
    for (int nbuffers = 2; nbuffers <= max_nbuffers_to_test; ++nbuffers)
    {
        mc::BufferQueue q(nbuffers, allocator, basic_properties, policy_factory);

        std::atomic<bool> done(false);

        auto unblock = [&done]{ done = true;};

        mt::AutoUnblockThread compositor(unblock, compositor_thread,
                                         std::ref(q),
                                         std::ref(done));
        mt::AutoUnblockThread snapshotter1(unblock, snapshot_thread,
                                           std::ref(q),
                                           std::ref(done));
        mt::AutoUnblockThread snapshotter2(unblock, snapshot_thread,
                                           std::ref(q),
                                           std::ref(done));

        q.allow_framedropping(false);
        mt::AutoJoinThread client1(client_thread, std::ref(q), 1000);
        client1.stop();

        q.allow_framedropping(true);
        mt::AutoJoinThread client2(client_thread, std::ref(q), 1000);
        client2.stop();

        mt::AutoJoinThread client3(switching_client_thread, std::ref(q), 1000);
        client3.stop();
    }
}

TEST_F(BufferQueueTest, framedropping_clients_get_all_buffers)
{
    for (int nbuffers = 2; nbuffers <= max_nbuffers_to_test; ++nbuffers)
    {
        mc::BufferQueue q(nbuffers, allocator, basic_properties, policy_factory);
        q.allow_framedropping(true);

        int const nframes = 100;
        std::unordered_set<uint32_t> ids_acquired;
        for (int i = 0; i < nframes; ++i)
        {
            auto handle = client_acquire_async(q);
            ASSERT_THAT(handle->has_acquired_buffer(), Eq(true));
            ids_acquired.insert(handle->id().as_value());
            handle->release_buffer();
        }

        /*
         * Dynamic queue scaling sensibly limits the framedropping client to
         * two non-overlapping buffers, before overwriting old ones. Allowing
         * any more would just waste space (buffers). So this means a
         * frame-dropping client won't ever see more than 3 unique buffers
         */
        int const max_ownable_buffers = std::min(nbuffers, 3);
        EXPECT_THAT(ids_acquired.size(), Eq(max_ownable_buffers));
    }
}

TEST_F(BufferQueueTest, waiting_clients_unblock_on_shutdown)
{
    for (int nbuffers = 2; nbuffers <= max_nbuffers_to_test; ++nbuffers)
    {
        mc::BufferQueue q(nbuffers, allocator, basic_properties, policy_factory);
        q.allow_framedropping(false);

        int const max_ownable_buffers = q.buffers_free_for_client();
        ASSERT_THAT(max_ownable_buffers, Gt(0));

        for (int b = 0; b < max_ownable_buffers; b++)
        {
            auto handle = client_acquire_async(q);
            ASSERT_THAT(handle->has_acquired_buffer(), Eq(true));
            handle->release_buffer();
        }

        auto handle = client_acquire_async(q);
        ASSERT_THAT(handle->has_acquired_buffer(), Eq(false));

        q.force_requests_to_complete();

        EXPECT_THAT(handle->has_acquired_buffer(), Eq(true));
    }
}

TEST_F(BufferQueueTest, client_framerate_matches_compositor)
{
    for (int nbuffers = 2; nbuffers <= 3; nbuffers++)
    {
        mc::BufferQueue q(nbuffers, allocator, basic_properties, policy_factory);
        unsigned long client_frames = 0;
        const unsigned long compose_frames = 20;

        q.allow_framedropping(false);

        std::atomic<bool> done(false);

        mt::AutoJoinThread monitor1([&]
        {
            for (unsigned long frame = 0; frame != compose_frames+3; frame++)
            {
                std::this_thread::sleep_for(std::chrono::milliseconds(10));

                auto buf = q.compositor_acquire(this);
                q.compositor_release(buf);

                if (frame == compose_frames)
                {
                    // Tell the "client" to stop after compose_frames, but
                    // don't stop rendering immediately to avoid blocking
                    // if we rendered any twice
                    done.store(true);
                }
            }
        });

        auto handle = client_acquire_async(q);
        ASSERT_THAT(handle->has_acquired_buffer(), Eq(true));
        handle->release_buffer();

        while (!done.load())
        {
            auto handle = client_acquire_async(q);
            handle->wait_for(std::chrono::seconds(1));
            ASSERT_THAT(handle->has_acquired_buffer(), Eq(true));
            handle->release_buffer();
            client_frames++;
        }

        monitor1.stop();

        // Roughly compose_frames == client_frames within 50%
        ASSERT_THAT(client_frames, Gt(compose_frames / 2));
        ASSERT_THAT(client_frames, Lt(compose_frames * 3 / 2));
    }
}

/* Regression test LP: #1241369 / LP: #1241371 */
TEST_F(BufferQueueTest, slow_client_framerate_matches_compositor)
{
    /* BufferQueue can only satify this for nbuffers >= 3
     * since a client can only own up to nbuffers - 1 at any one time
     */
    for (int nbuffers = 3; nbuffers <= 3; nbuffers++)
    {
        mc::BufferQueue q(nbuffers, allocator, basic_properties, policy_factory);
        unsigned long client_frames = 0;
        unsigned long const compose_frames = 100;
        auto const frame_time = std::chrono::milliseconds(16);

        q.allow_framedropping(false);
        q.set_resize_delay(1);

        std::atomic<bool> done(false);
        std::mutex sync;

        mt::AutoJoinThread monitor1([&]
        {
            for (unsigned long frame = 0; frame != compose_frames+3; frame++)
            {
                std::this_thread::sleep_for(frame_time);
                sync.lock();
                auto buf = q.compositor_acquire(this);
                q.compositor_release(buf);
                sync.unlock();

                if (frame == compose_frames)
                {
                    // Tell the "client" to stop after compose_frames, but
                    // don't stop rendering immediately to avoid blocking
                    // if we rendered any twice
                    done.store(true);
                }
            }
        });

        auto handle = client_acquire_async(q);
        ASSERT_THAT(handle->has_acquired_buffer(), Eq(true));
        handle->release_buffer();

        while (!done.load())
        {
            sync.lock();
            sync.unlock();
            auto handle = client_acquire_async(q);
            handle->wait_for(std::chrono::seconds(1));
            ASSERT_THAT(handle->has_acquired_buffer(), Eq(true));
            std::this_thread::sleep_for(frame_time);
            handle->release_buffer();
            client_frames++;
        }

        monitor1.stop();

        // Roughly compose_frames == client_frames within 20%
        ASSERT_THAT(client_frames, Gt(compose_frames * 0.8f));
        ASSERT_THAT(client_frames, Lt(compose_frames * 1.2f));
    }
}

TEST_F(BufferQueueTest, resize_affects_client_acquires_immediately)
{
    for (int nbuffers = 1; nbuffers <= max_nbuffers_to_test; ++nbuffers)
    {
        mc::BufferQueue q(nbuffers, allocator, basic_properties, policy_factory);

        for (int width = 1; width < 100; ++width)
        {
            const geom::Size expect_size{width, width * 2};

            for (int subframe = 0; subframe < 3; ++subframe)
            {
                q.resize(expect_size);
                auto handle = client_acquire_async(q);
                ASSERT_THAT(handle->has_acquired_buffer(), Eq(true));
                auto buffer = handle->buffer();
                ASSERT_THAT(expect_size, Eq(buffer->size()));
                handle->release_buffer();

                auto comp_buffer = q.compositor_acquire(this);
                ASSERT_THAT(expect_size, Eq(comp_buffer->size()));
                q.compositor_release(comp_buffer);
            }
        }
    }
}

TEST_F(BufferQueueTest, compositor_acquires_resized_frames)
{
    for (int nbuffers = 1; nbuffers <= max_nbuffers_to_test; ++nbuffers)
    {
        mc::BufferQueue q(nbuffers, allocator, basic_properties, policy_factory);
<<<<<<< HEAD
        mg::BufferID history[5];
        std::shared_ptr<AcquireWaitHandle> producing[5];
=======
        std::vector<mg::BufferID> history;
>>>>>>> 2c1c3094

        const int width0 = 123;
        const int height0 = 456;
        const int dx = 2;
        const int dy = -3;
        int width = width0;
        int height = height0;
        int const nbuffers_to_use = q.buffers_free_for_client();
        ASSERT_THAT(nbuffers_to_use, Gt(0));

<<<<<<< HEAD
        for (int produce = 0; produce < nbuffers_to_use; ++produce)
=======
        int max_buffers{max_ownable_buffers(nbuffers)};
        for (int produce = 0; produce < max_buffers; ++produce)
>>>>>>> 2c1c3094
        {
            geom::Size new_size{width, height};
            width += dx;
            height += dy;

            q.resize(new_size);
            auto handle = client_acquire_async(q);
            ASSERT_THAT(handle->has_acquired_buffer(), Eq(true));
<<<<<<< HEAD
            history[produce] = handle->id();
            producing[produce] = handle;
=======
            history.emplace_back(handle->id());
>>>>>>> 2c1c3094
            auto buffer = handle->buffer();
            ASSERT_THAT(buffer->size(), Eq(new_size));
        }

        // Overlap all the client_acquires asyncronously. It's the only way
        // the new dynamic queue scaling will let a client hold that many...
        for (int complete = 0; complete < nbuffers_to_use; ++complete)
        {
            producing[complete]->release_buffer();
        }

        width = width0;
        height = height0;

<<<<<<< HEAD
        for (int consume = 0; consume < nbuffers_to_use; ++consume)
=======
        ASSERT_THAT(history.size(), Eq(max_buffers));
        for (int consume = 0; consume < max_buffers; ++consume)
>>>>>>> 2c1c3094
        {
            geom::Size expect_size{width, height};
            width += dx;
            height += dy;

            auto buffer = q.compositor_acquire(this);

            // Verify the compositor gets resized buffers, eventually
            ASSERT_THAT(buffer->size(), Eq(expect_size));

            // Verify the compositor gets buffers with *contents*, ie. that
            // they have not been resized prematurely and are empty.
            ASSERT_THAT(history[consume], Eq(buffer->id()));

            q.compositor_release(buffer);
        }

        // Verify the final buffer size sticks
        const geom::Size final_size{width - dx, height - dy};
        for (int unchanging = 0; unchanging < 100; ++unchanging)
        {
            auto buffer = q.compositor_acquire(this);
            ASSERT_THAT(buffer->size(), Eq(final_size));
            q.compositor_release(buffer);
        }
    }
}

TEST_F(BufferQueueTest, uncomposited_client_swaps_when_policy_triggered)
{
    for (int nbuffers = 2;
         nbuffers <= max_nbuffers_to_test;
         nbuffers++)
    {
        mtd::MockFrameDroppingPolicyFactory policy_factory;
        mc::BufferQueue q(nbuffers,
                          allocator,
                          basic_properties,
                          policy_factory);

        auto max_ownable_buffers = q.buffers_free_for_client();
        for (int i = 0; i < max_ownable_buffers; i++)
        {
            auto client = client_acquire_sync(q);
            q.client_release(client);
        }

        auto handle = client_acquire_async(q);

        EXPECT_FALSE(handle->has_acquired_buffer());

        policy_factory.trigger_policies();
        EXPECT_TRUE(handle->has_acquired_buffer());
    }
}

TEST_F(BufferQueueTest, partially_composited_client_swaps_when_policy_triggered)
{
    for (int nbuffers = 2;
         nbuffers <= max_nbuffers_to_test;
         nbuffers++)
    {
        mtd::MockFrameDroppingPolicyFactory policy_factory;
        mc::BufferQueue q(nbuffers,
                          allocator,
                          basic_properties,
                          policy_factory);

        int const max_ownable_buffers = q.buffers_free_for_client();
        for (int i = 0; i < max_ownable_buffers; i++)
        {
            auto client = client_acquire_sync(q);
            q.client_release(client);
        }

        /* Queue up two pending swaps */
        auto first_swap = client_acquire_async(q);
        auto second_swap = client_acquire_async(q);

        ASSERT_FALSE(first_swap->has_acquired_buffer());
        ASSERT_FALSE(second_swap->has_acquired_buffer());

        q.compositor_acquire(nullptr);

        EXPECT_TRUE(first_swap->has_acquired_buffer());
        EXPECT_FALSE(second_swap->has_acquired_buffer());

        /* We have to release a client buffer here; framedropping or not,
         * a client can't have 2 buffers outstanding in the nbuffers = 2 case.
         */
        first_swap->release_buffer();

        policy_factory.trigger_policies();
        EXPECT_TRUE(second_swap->has_acquired_buffer());
    }
}

TEST_F(BufferQueueTest, with_single_buffer_compositor_acquires_resized_frames_eventually)
{
    int const nbuffers{1};
    geom::Size const new_size{123,456};

    mc::BufferQueue q(nbuffers, allocator, basic_properties, policy_factory);

    q.client_release(client_acquire_sync(q));
    q.resize(new_size);

    auto const handle = client_acquire_async(q);
    EXPECT_THAT(handle->has_acquired_buffer(), Eq(false));

    auto buf = q.compositor_acquire(this);
    q.compositor_release(buf);

    buf = q.compositor_acquire(this);
    EXPECT_THAT(buf->size(), Eq(new_size));
    q.compositor_release(buf);
}

TEST_F(BufferQueueTest, double_buffered_client_is_not_blocked_prematurely)
{  // Regression test for LP: #1319765
    using namespace testing;

    mc::BufferQueue q{2, allocator, basic_properties, policy_factory};

    q.client_release(client_acquire_sync(q));
    auto a = q.compositor_acquire(this);
    q.client_release(client_acquire_sync(q));
    auto b = q.compositor_acquire(this);

    ASSERT_NE(a.get(), b.get());

    q.compositor_release(a);
    q.client_release(client_acquire_sync(q));

    q.compositor_release(b);
    auto handle = client_acquire_async(q);
    // With the fix, a buffer will be available instantaneously:
    ASSERT_TRUE(handle->has_acquired_buffer());
    handle->release_buffer();
}

TEST_F(BufferQueueTest, composite_on_demand_never_deadlocks_with_2_buffers)
{  // Extended regression test for LP: #1319765
    using namespace testing;

    mc::BufferQueue q{2, allocator, basic_properties, policy_factory};

    for (int i = 0; i < 100; ++i)
    {
        auto x = client_acquire_async(q);
        ASSERT_TRUE(x->has_acquired_buffer());
        x->release_buffer();

        auto a = q.compositor_acquire(this);

        auto y = client_acquire_async(q);
        ASSERT_TRUE(y->has_acquired_buffer());
        y->release_buffer();

        auto b = q.compositor_acquire(this);
    
        ASSERT_NE(a.get(), b.get());
    
        q.compositor_release(a);

        auto w = client_acquire_async(q);
        ASSERT_TRUE(w->has_acquired_buffer());
        w->release_buffer();
    
        q.compositor_release(b);

        auto z = client_acquire_async(q);
        ASSERT_TRUE(z->has_acquired_buffer());
        z->release_buffer();

        q.compositor_release(q.compositor_acquire(this));
        q.compositor_release(q.compositor_acquire(this));
    }
}

/* Regression test for LP: #1306464 */
TEST_F(BufferQueueTest, framedropping_client_acquire_does_not_block_when_no_available_buffers)
{
    using namespace testing;

    int const nbuffers{3};

    mc::BufferQueue q{nbuffers, allocator, basic_properties, policy_factory};
    q.allow_framedropping(true);

    std::vector<std::shared_ptr<mg::Buffer>> buffers;

    /* The client can never own this acquired buffer */
    auto comp_buffer = q.compositor_acquire(this);
    buffers.push_back(comp_buffer);

    /* Let client release all possible buffers so they go into
     * the ready queue
     */
    for (int i = 0; i < nbuffers; ++i)
    {
        auto handle = client_acquire_async(q);
        ASSERT_THAT(handle->has_acquired_buffer(), Eq(true));
        /* Check the client never got the compositor buffer acquired above */
        ASSERT_THAT(handle->id(), Ne(comp_buffer->id()));
        handle->release_buffer();
    }

    /* Let the compositor acquire all ready buffers */
    for (int i = 0; i < nbuffers; ++i)
    {
        buffers.push_back(q.compositor_acquire(this));
    }

    /* At this point the queue has 0 free buffers and 0 ready buffers
     * so the next client request should not be satisfied until
     * a compositor releases its buffers */
    auto handle = client_acquire_async(q);
    EXPECT_THAT(handle->has_acquired_buffer(), Eq(false));

    /* Release compositor buffers so that the client can get one */
    for (auto const& buffer : buffers)
    {
        q.compositor_release(buffer);
    }

    EXPECT_THAT(handle->has_acquired_buffer(), Eq(true));
}

TEST_F(BufferQueueTest, compositor_never_owns_client_buffers)
{
    static std::chrono::nanoseconds const time_for_client_to_acquire{1};

    for (int nbuffers = 2; nbuffers <= max_nbuffers_to_test; ++nbuffers)
    {
        mc::BufferQueue q(nbuffers, allocator, basic_properties, policy_factory);

        std::mutex client_buffer_guard;
        std::condition_variable client_buffer_cv;
        mg::Buffer* client_buffer = nullptr;
        std::atomic<bool> done(false);

        auto unblock = [&done]{ done = true; };
        mt::AutoUnblockThread compositor_thread(unblock, [&]
        {
            while (!done)
            {
                auto buffer = q.compositor_acquire(this);

                {
                    std::unique_lock<std::mutex> lock(client_buffer_guard);

                    if (client_buffer_cv.wait_for(
                        lock,
                        time_for_client_to_acquire,
                        [&]()->bool{ return client_buffer; }))
                    {
                        ASSERT_THAT(buffer->id(), Ne(client_buffer->id()));
                    }
                }

                std::this_thread::yield();
                q.compositor_release(buffer);
            }
        });

        for (int i = 0; i < 1000; ++i)
        {
            auto handle = client_acquire_async(q);
            handle->wait_for(std::chrono::seconds(1));
            ASSERT_THAT(handle->has_acquired_buffer(), Eq(true));

            {
                std::lock_guard<std::mutex> lock(client_buffer_guard);
                client_buffer = handle->buffer();
                client_buffer_cv.notify_one();
            }

            std::this_thread::yield();

            std::lock_guard<std::mutex> lock(client_buffer_guard);
            handle->release_buffer();
            client_buffer = nullptr;
        }
    }
}

TEST_F(BufferQueueTest, client_never_owns_compositor_buffers)
{
    for (int nbuffers = 2; nbuffers <= max_nbuffers_to_test; ++nbuffers)
    {
        mc::BufferQueue q(nbuffers, allocator, basic_properties, policy_factory);
        for (int i = 0; i < 100; ++i)
        {
            auto handle = client_acquire_async(q);
            ASSERT_THAT(handle->has_acquired_buffer(), Eq(true));

            auto client_id = handle->id();
            std::vector<std::shared_ptr<mg::Buffer>> buffers;
            for (int j = 0; j < nbuffers; j++)
            {
                auto buffer = q.compositor_acquire(this);
                ASSERT_THAT(client_id, Ne(buffer->id()));
                buffers.push_back(buffer);
            }

            for (auto const& buffer: buffers)
                q.compositor_release(buffer);

            handle->release_buffer();

            /* Flush out one ready buffer */
            auto buffer = q.compositor_acquire(this);
            ASSERT_THAT(client_id, Eq(buffer->id()));
            q.compositor_release(buffer);
        }
    }
}

/* Regression test for an issue brought up at:
 * http://code.launchpad.net/~albaguirre/mir/
 * alternative-switching-bundle-implementation/+merge/216606/comments/517048
 */
TEST_F(BufferQueueTest, buffers_are_not_lost)
{
    for (int nbuffers = 3; nbuffers <= max_nbuffers_to_test; ++nbuffers)
    {
        mc::BufferQueue q(nbuffers, allocator, basic_properties, policy_factory);

        void const* main_compositor = reinterpret_cast<void const*>(0);
        void const* second_compositor = reinterpret_cast<void const*>(1);

        /* Hold a reference to current compositor buffer*/
        auto comp_buffer1 = q.compositor_acquire(main_compositor);

        int const prefill = q.buffers_free_for_client();
        ASSERT_THAT(prefill, Gt(0));
        for (int acquires = 0; acquires < prefill; ++acquires)
        {
            auto handle = client_acquire_async(q);
            ASSERT_THAT(handle->has_acquired_buffer(), Eq(true));
            handle->release_buffer();
        }

        /* Have a second compositor advance the current compositor buffer at least twice */
        for (int acquires = 0; acquires < nbuffers; ++acquires)
        {
            auto comp_buffer = q.compositor_acquire(second_compositor);
            q.compositor_release(comp_buffer);
        }
        q.compositor_release(comp_buffer1);

        /* An async client should still be able to cycle through all the available buffers */
        std::atomic<bool> done(false);
        auto unblock = [&done] { done = true; };
        mt::AutoUnblockThread compositor(unblock,
           compositor_thread, std::ref(q), std::ref(done));

        std::unordered_set<mg::Buffer *> unique_buffers_acquired;
        int const max_ownable_buffers = q.buffers_free_for_client();
        for (int frame = 0; frame < max_ownable_buffers*2; frame++)
        {
            std::vector<mg::Buffer *> client_buffers;
            for (int acquires = 0; acquires < max_ownable_buffers; ++acquires)
            {
                auto handle = client_acquire_async(q);
                handle->wait_for(std::chrono::seconds(1));
                ASSERT_THAT(handle->has_acquired_buffer(), Eq(true));
                unique_buffers_acquired.insert(handle->buffer());
                client_buffers.push_back(handle->buffer());
            }

            for (auto const& buffer : client_buffers)
            {
                q.client_release(buffer);
            }
        }

        // Expect one more than max_ownable_buffers, to include the one that
        // is silently reserved for compositing.
        EXPECT_THAT(unique_buffers_acquired.size(), Eq(max_ownable_buffers+1));

    }
}

TEST_F(BufferQueueTest, synchronous_clients_only_get_two_real_buffers)
{
    for (int nbuffers = 2; nbuffers <= max_nbuffers_to_test; ++nbuffers)
    {
        mc::BufferQueue q(nbuffers, allocator, basic_properties, policy_factory);
        q.allow_framedropping(false);

        std::atomic<bool> done(false);
        auto unblock = [&done] { done = true; };

        // With an unthrottled compositor_thread it will look like the client
        // isn't keeping up and the buffer queue would normally auto-expand.
        // Increase the auto-expansion threshold to ensure that doesn't happen
        // during this test...
        q.set_resize_delay(-1);

        mt::AutoUnblockThread compositor(unblock,
           compositor_thread, std::ref(q), std::ref(done));

        std::unordered_set<mg::Buffer *> buffers_acquired;

        for (int frame = 0; frame < 100; frame++)
        {
            auto handle = client_acquire_async(q);
            handle->wait_for(std::chrono::seconds(1));
            ASSERT_THAT(handle->has_acquired_buffer(), Eq(true));

            buffers_acquired.insert(handle->buffer());
            handle->release_buffer();
        }

        EXPECT_THAT(buffers_acquired.size(), Eq(2));
    }
}

/*
 * This is a regression test for bug lp:1317801. This bug is a race and
 * very difficult to reproduce with pristine code. By carefully placing
 * a delay in the code, we can greatly increase the chances (100% for me)
 * that this test catches a regression. However these delays are not
 * acceptable for production use, so since the test and code in their
 * pristine state are highly unlikely to catch the issue, I have decided
 * to DISABLE the test to avoid giving a false sense of security.
 *
 * Apply the aforementioned delay, by adding
 * std::this_thread::sleep_for(std::chrono::milliseconds{20})
 * just before returning the acquired_buffer at the end of
 * BufferQueue::compositor_acquire().
 */
TEST_F(BufferQueueTest, DISABLED_lp_1317801_regression_test)
{
    int const nbuffers = 3;
    mc::BufferQueue q(nbuffers, allocator, basic_properties, policy_factory);

    q.client_release(client_acquire_sync(q));

    mt::AutoJoinThread t{
        [&]
        {
            /* Use in conjuction with a 20ms delay in compositor_acquire() */
            std::this_thread::sleep_for(std::chrono::milliseconds{10});

            q.client_release(client_acquire_sync(q));
            q.client_release(client_acquire_sync(q));
        }};

    auto b = q.compositor_acquire(this);
    q.compositor_release(b);
}

TEST_F(BufferQueueTest, first_user_is_recorded)
{
    for (int nbuffers = 1; nbuffers <= max_nbuffers_to_test; ++nbuffers)
    {
        mc::BufferQueue q(nbuffers, allocator, basic_properties, policy_factory);

        auto comp = q.compositor_acquire(this);
        EXPECT_TRUE(q.is_a_current_buffer_user(this));
        q.compositor_release(comp);
    }
}

TEST_F(BufferQueueTest, gives_compositor_a_valid_buffer_after_dropping_old_buffers_without_clients)
{
    int const nbuffers = 3;
    mc::BufferQueue q(nbuffers, allocator, basic_properties, policy_factory);

    q.drop_old_buffers();

    auto comp = q.compositor_acquire(this);
    ASSERT_THAT(comp, Ne(nullptr));
}

TEST_F(BufferQueueTest, gives_compositor_the_newest_buffer_after_dropping_old_buffers)
{
    int const nbuffers = 3;
    mc::BufferQueue q(nbuffers, allocator, basic_properties, policy_factory);

    // Ensure this test gets 3 real buffers immediately.
    q.set_resize_delay(0);

    auto handle1 = client_acquire_async(q);
    ASSERT_THAT(handle1->has_acquired_buffer(), Eq(true));
    handle1->release_buffer();

    auto handle2 = client_acquire_async(q);
    ASSERT_THAT(handle2->has_acquired_buffer(), Eq(true));
    handle2->release_buffer();

    q.drop_old_buffers();

    auto comp = q.compositor_acquire(this);
    ASSERT_THAT(comp->id(), Eq(handle2->id()));
    q.compositor_release(comp);

    comp = q.compositor_acquire(this);
    ASSERT_THAT(comp->id(), Eq(handle2->id()));
}

TEST_F(BufferQueueTest, gives_new_compositor_the_newest_buffer_after_dropping_old_buffers)
{
    int const nbuffers = 3;
    void const* const new_compositor_id{&nbuffers};

    mc::BufferQueue q(nbuffers, allocator, basic_properties, policy_factory);

    auto handle1 = client_acquire_async(q);
    ASSERT_THAT(handle1->has_acquired_buffer(), Eq(true));
    handle1->release_buffer();

    auto comp = q.compositor_acquire(this);
    ASSERT_THAT(comp->id(), Eq(handle1->id()));
    q.compositor_release(comp);

    auto handle2 = client_acquire_async(q);
    ASSERT_THAT(handle2->has_acquired_buffer(), Eq(true));
    handle2->release_buffer();

    q.drop_old_buffers();

    auto comp2 = q.compositor_acquire(new_compositor_id);
    ASSERT_THAT(comp2->id(), Eq(handle2->id()));
}

namespace
{
    int unique_buffers(mc::BufferQueue& q)
    {
        std::atomic<bool> done(false);

        auto unblock = [&done] { done = true; };
        mt::AutoUnblockThread compositor(unblock,
           compositor_thread, std::ref(q), std::ref(done));

        std::unordered_set<mg::Buffer*> buffers_acquired;
        for (int frame = 0; frame < 100; frame++)
        {
            auto handle = client_acquire_async(q);
            handle->wait_for(std::chrono::seconds(1));
            if (!handle->has_acquired_buffer())
                return -1;
            buffers_acquired.insert(handle->buffer());
            handle->release_buffer();
        }

        return static_cast<int>(buffers_acquired.size());
    }

    int unique_synchronous_buffers(mc::BufferQueue& q)
    {
        if (q.framedropping_allowed())
            return 0;

        int const max = 10;

        // Flush the queue
        for (int f = 0; f < max; ++f)
            q.compositor_release(q.compositor_acquire(0));

        auto compositor = q.compositor_acquire(0);
        int count = 1;  // ^ count the compositor buffer

        std::shared_ptr<AcquireWaitHandle> client;
        while (count < max)
        {
            client = client_acquire_async(q);
            if (!client->has_acquired_buffer())
                break;
            ++count;
            client->release_buffer();
        }

        q.compositor_release(compositor);
        EXPECT_TRUE(client->has_acquired_buffer());
        client->release_buffer();

        // Flush the queue
        for (int f = 0; f < max; ++f)
            q.compositor_release(q.compositor_acquire(0));

        return count;
    }
} // namespace

TEST_F(BufferQueueTest, queue_size_scales_instantly_on_framedropping)
{
    for (int max_buffers = 1; max_buffers < max_nbuffers_to_test; ++max_buffers)
    {
        mc::BufferQueue q(max_buffers, allocator, basic_properties,
                          policy_factory);

        q.set_resize_delay(-1);

        // Default: No frame dropping; expect double buffering
        q.allow_framedropping(false);
        EXPECT_EQ(std::min(max_buffers, 2), unique_buffers(q));

        // Enable frame dropping; expect triple buffering immediately
        q.allow_framedropping(true);
        EXPECT_EQ(std::min(max_buffers, 3), unique_buffers(q));

        // Revert back to no frame dropping; expect double buffering
        q.allow_framedropping(false);
        EXPECT_EQ(std::min(max_buffers, 2), unique_buffers(q));
    }
}

TEST_F(BufferQueueTest, queue_size_scales_for_slow_clients)
{
    for (int max_buffers = 3; max_buffers < max_nbuffers_to_test; ++max_buffers)
    {
        mc::BufferQueue q(max_buffers, allocator, basic_properties,
                          policy_factory);

        q.allow_framedropping(false);

        int const delay = 10;
        q.set_resize_delay(delay);

        // Verify we're starting with double buffering
        EXPECT_EQ(2, unique_synchronous_buffers(q));

        // Simulate a slow client. Not an idle one, but one trying to keep up
        // and repeatedly failing to miss the frame deadline.
        for (int f = 0; f < delay*2; ++f)
        {
            auto client = client_acquire_async(q);
            q.compositor_release(q.compositor_acquire(this));
            ASSERT_TRUE(client->has_acquired_buffer());
            client->release_buffer();
        }

        // Verify we now have triple buffers
        EXPECT_EQ(3, unique_synchronous_buffers(q));
    }
}

TEST_F(BufferQueueTest, switch_to_triple_buffers_is_permanent)
{
    for (int max_buffers = 3; max_buffers < max_nbuffers_to_test; ++max_buffers)
    {
        mc::BufferQueue q(max_buffers, allocator, basic_properties,
                          policy_factory);

        q.allow_framedropping(false);

        int const delay = 10;
        q.set_resize_delay(delay);

        // First, verify we only have 2 real buffers
        EXPECT_EQ(2, unique_synchronous_buffers(q));

        // Simulate a slow client. Not an idle one, but one trying to keep up
        // and repeatedly failing to miss the frame deadline.
        for (int f = 0; f < delay*2; ++f)
        {
            auto client = client_acquire_async(q);
            q.compositor_release(q.compositor_acquire(this));
            ASSERT_TRUE(client->has_acquired_buffer());
            client->release_buffer();
        }

        EXPECT_EQ(3, unique_synchronous_buffers(q));

        // Now let the client behave "well" and keep up.
        for (int f = 0; f < delay*10; ++f)
        {
            q.client_release(client_acquire_sync(q));
            q.compositor_release(q.compositor_acquire(this));
        }

        // Make sure the queue has stayed expanded. Do the original test
        // again and verify clients get one more than before...
        EXPECT_EQ(3, unique_synchronous_buffers(q));
    }
}

TEST_F(BufferQueueTest, idle_clients_dont_get_expanded_buffers)
{
    for (int max_buffers = 3; max_buffers < max_nbuffers_to_test; ++max_buffers)
    {
        mc::BufferQueue q(max_buffers, allocator, basic_properties,
                          policy_factory);

        q.allow_framedropping(false);

        int const delay = 10;
        q.set_resize_delay(delay);

        // First, verify we only have 2 real buffers
        int const contracted_nbuffers = 2;
        for (int f = 0; f < contracted_nbuffers-1; ++f)
        {
            auto client1 = client_acquire_async(q);
            ASSERT_TRUE(client1->has_acquired_buffer());
            client1->release_buffer();
        }
        auto client2 = client_acquire_async(q);
        ASSERT_FALSE(client2->has_acquired_buffer());
        q.compositor_release(q.compositor_acquire(this));
        ASSERT_TRUE(client2->has_acquired_buffer());

        // Now hold client2 buffer for a little too long...
        for (int f = 0; f < delay*2; ++f)
            q.compositor_release(q.compositor_acquire(this));
        // this should have resulted in the queue expanding.

        client2->release_buffer();

        // Verify we still only have double buffering. An idle client should
        // not be a reason to expand to triple.
        EXPECT_EQ(2, unique_synchronous_buffers(q));
    }
}

TEST_F(BufferQueueTest, really_slow_clients_dont_get_expanded_buffers)
{
    for (int max_buffers = 3; max_buffers < max_nbuffers_to_test; ++max_buffers)
    {
        mc::BufferQueue q(max_buffers, allocator, basic_properties,
                          policy_factory);

        q.allow_framedropping(false);

        int const delay = 10;
        q.set_resize_delay(delay);

        // First, verify we only have 2 real buffers
        EXPECT_EQ(2, unique_synchronous_buffers(q));

        // Simulate a really slow client (one third frame rate) that can
        // never be helped by triple buffering.
        for (int f = 0; f < delay*2; ++f)
        {
            auto client = client_acquire_async(q);

            q.compositor_release(q.compositor_acquire(this));
            q.compositor_release(q.compositor_acquire(this));
            q.compositor_release(q.compositor_acquire(this));

            ASSERT_TRUE(client->has_acquired_buffer());
            client->release_buffer();
        }

        // Verify we still only have double buffering. An idle client should
        // not be a reason to expand to triple.
        EXPECT_EQ(2, unique_synchronous_buffers(q));
    }
}

TEST_F(BufferQueueTest, synchronous_clients_dont_get_expanded_buffers)
{
    for (int max_buffers = 3; max_buffers < max_nbuffers_to_test; ++max_buffers)
    {
        mc::BufferQueue q(max_buffers, allocator, basic_properties,
                          policy_factory);

        q.allow_framedropping(false);

        int const delay = 3;
        q.set_resize_delay(delay);

        // First, verify we only have 2 real buffers
        EXPECT_EQ(2, unique_synchronous_buffers(q));

        // Simulate an idle shell with a single really slow client (like
        // a clock -- not something that's trying to keep up with the
        // refresh rate)
        for (int f = 0; f < delay*2; ++f)
        {
            auto client = client_acquire_async(q);
            ASSERT_TRUE(client->has_acquired_buffer());
            client->release_buffer();

            q.compositor_release(q.compositor_acquire(this));
        }

        // Verify we still only have double buffering. An idle desktop driven
        // by a single slow client should not be a reason to expand to triple.
        EXPECT_EQ(2, unique_synchronous_buffers(q));
    }
}
<|MERGE_RESOLUTION|>--- conflicted
+++ resolved
@@ -970,12 +970,8 @@
     for (int nbuffers = 1; nbuffers <= max_nbuffers_to_test; ++nbuffers)
     {
         mc::BufferQueue q(nbuffers, allocator, basic_properties, policy_factory);
-<<<<<<< HEAD
-        mg::BufferID history[5];
+        std::vector<mg::BufferID> history;
         std::shared_ptr<AcquireWaitHandle> producing[5];
-=======
-        std::vector<mg::BufferID> history;
->>>>>>> 2c1c3094
 
         const int width0 = 123;
         const int height0 = 456;
@@ -986,12 +982,7 @@
         int const nbuffers_to_use = q.buffers_free_for_client();
         ASSERT_THAT(nbuffers_to_use, Gt(0));
 
-<<<<<<< HEAD
         for (int produce = 0; produce < nbuffers_to_use; ++produce)
-=======
-        int max_buffers{max_ownable_buffers(nbuffers)};
-        for (int produce = 0; produce < max_buffers; ++produce)
->>>>>>> 2c1c3094
         {
             geom::Size new_size{width, height};
             width += dx;
@@ -1000,12 +991,8 @@
             q.resize(new_size);
             auto handle = client_acquire_async(q);
             ASSERT_THAT(handle->has_acquired_buffer(), Eq(true));
-<<<<<<< HEAD
-            history[produce] = handle->id();
+            history.emplace_back(handle->id());
             producing[produce] = handle;
-=======
-            history.emplace_back(handle->id());
->>>>>>> 2c1c3094
             auto buffer = handle->buffer();
             ASSERT_THAT(buffer->size(), Eq(new_size));
         }
@@ -1020,12 +1007,8 @@
         width = width0;
         height = height0;
 
-<<<<<<< HEAD
+        ASSERT_THAT(history.size(), Eq(nbuffers_to_use));
         for (int consume = 0; consume < nbuffers_to_use; ++consume)
-=======
-        ASSERT_THAT(history.size(), Eq(max_buffers));
-        for (int consume = 0; consume < max_buffers; ++consume)
->>>>>>> 2c1c3094
         {
             geom::Size expect_size{width, height};
             width += dx;
