/*
 * Copyright © 2012 Canonical Ltd.
 *
 * This program is free software: you can redistribute it and/or modify
 * it under the terms of the GNU General Public License version 3 as
 * published by the Free Software Foundation.
 *
 * This program is distributed in the hope that it will be useful,
 * but WITHOUT ANY WARRANTY; without even the implied warranty of
 * MERCHANTABILITY or FITNESS FOR A PARTICULAR PURPOSE.  See the
 * GNU General Public License for more details.
 *
 * You should have received a copy of the GNU General Public License
 * along with this program.  If not, see <http://www.gnu.org/licenses/>.
 *
 * Authored by: Kevin DuBois <kevin.dubois@canonical.com>
 */

#include "src/server/compositor/buffer_stream_surfaces.h"
#include "src/server/scene/legacy_surface_change_notification.h"

#include "mir_test_doubles/stub_buffer.h"
#include "mir_test_doubles/mock_buffer_bundle.h"
#include "mir_test/gmock_fixes.h"

#include <gmock/gmock.h>
#include <gtest/gtest.h>

#include <condition_variable>

namespace mc = mir::compositor;
namespace mg = mir::graphics;
namespace geom = mir::geometry;
namespace mtd = mir::test::doubles;

class BufferStreamTest : public ::testing::Test
{
protected:
    BufferStreamTest()
    {
        mock_buffer = std::make_shared<mtd::StubBuffer>();
        mock_bundle = std::make_shared<testing::NiceMock<mtd::MockBufferBundle>>();

        // Two of the tests care about this, the rest should not...
        EXPECT_CALL(*mock_bundle, force_requests_to_complete())
            .Times(::testing::AnyNumber());
    }

    std::shared_ptr<mtd::StubBuffer> mock_buffer;
    std::shared_ptr<mtd::MockBufferBundle> mock_bundle;
};

TEST_F(BufferStreamTest, size_query)
{
    geom::Size size{4, 5};
    mg::BufferProperties properties {size, mir_pixel_format_abgr_8888, mg::BufferUsage::hardware};
    EXPECT_CALL(*mock_bundle, properties())
        .Times(1)
        .WillOnce(testing::Return(properties));

    mc::BufferStreamSurfaces buffer_stream(mock_bundle);
    auto returned_size = buffer_stream.stream_size();
    EXPECT_EQ(size, returned_size);
}

TEST_F(BufferStreamTest, pixel_format_query)
{
    MirPixelFormat format{mir_pixel_format_abgr_8888};
    mg::BufferProperties properties {geom::Size{4, 5}, format, mg::BufferUsage::hardware};
    EXPECT_CALL(*mock_bundle, properties())
        .Times(1)
        .WillOnce(testing::Return(properties));

    mc::BufferStreamSurfaces buffer_stream(mock_bundle);
    auto returned_pf = buffer_stream.pixel_format();
    EXPECT_EQ(format, returned_pf);
}

TEST_F(BufferStreamTest, force_requests_to_complete)
{
    EXPECT_CALL(*mock_bundle, force_requests_to_complete())
        .Times(2);  // Once explcit, once on destruction

    mc::BufferStreamSurfaces buffer_stream(mock_bundle);
    buffer_stream.force_requests_to_complete();
}

TEST_F(BufferStreamTest, requests_are_completed_before_destruction)
{
    EXPECT_CALL(*mock_bundle, force_requests_to_complete())
        .Times(1);

    mc::BufferStreamSurfaces buffer_stream(mock_bundle);
}

TEST_F(BufferStreamTest, get_buffer_for_compositor_handles_resources)
{
    using namespace testing;

    EXPECT_CALL(*mock_bundle, compositor_acquire(_))
        .Times(1)
        .WillOnce(Return(mock_buffer));
    EXPECT_CALL(*mock_bundle, compositor_release(_))
        .Times(1);

    mc::BufferStreamSurfaces buffer_stream(mock_bundle);

    buffer_stream.lock_compositor_buffer(0);
}

TEST_F(BufferStreamTest, get_buffer_for_compositor_can_lock)
{
    using namespace testing;

    EXPECT_CALL(*mock_bundle, compositor_acquire(_))
        .Times(1)
        .WillOnce(Return(mock_buffer));
    EXPECT_CALL(*mock_bundle, compositor_release(_))
        .Times(1);

    mc::BufferStreamSurfaces buffer_stream(mock_bundle);

    buffer_stream.lock_compositor_buffer(0);
}

TEST_F(BufferStreamTest, get_buffer_for_client_releases_resources)
{
    std::mutex mutex;
    std::condition_variable cv;
    mg::Buffer* buffer{nullptr};
    bool done = false;

    auto const callback =
        [&](mg::Buffer* new_buffer)
        {
           std::unique_lock<decltype(mutex)> lock(mutex);
           buffer = new_buffer;
           done = true;
           cv.notify_one();
        };

    using namespace testing;
    mc::BufferStreamSurfaces buffer_stream(mock_bundle);

    InSequence seq;
    EXPECT_CALL(*mock_bundle, client_acquire(_))
        .Times(1)
        .WillOnce(InvokeArgument<0>(mock_buffer.get()));
    EXPECT_CALL(*mock_bundle, client_release(_))
        .Times(1);
    EXPECT_CALL(*mock_bundle, client_acquire(_))
        .Times(1)
        .WillOnce(InvokeArgument<0>(mock_buffer.get()));

    buffer_stream.acquire_client_buffer(callback);

    {
        std::unique_lock<decltype(mutex)> lock(mutex);

        cv.wait(lock, [&]{ return done; });
    }

    done = false;

    if (buffer)
        buffer_stream.release_client_buffer(buffer);
    buffer_stream.acquire_client_buffer(callback);

    {
        std::unique_lock<decltype(mutex)> lock(mutex);

        cv.wait(lock, [&]{ return done; });
    }
}

TEST_F(BufferStreamTest, allow_framedropping_device)
{
    EXPECT_CALL(*mock_bundle, allow_framedropping(true))
        .Times(1);

    mc::BufferStreamSurfaces buffer_stream(mock_bundle);
    buffer_stream.allow_framedropping(true);
}

TEST_F(BufferStreamTest, resizes_bundle)
{
    geom::Size const new_size{66, 77};

    EXPECT_CALL(*mock_bundle, resize(new_size))
        .Times(1);

    mc::BufferStreamSurfaces buffer_stream(mock_bundle);
    buffer_stream.resize(new_size);
}

TEST_F(BufferStreamTest, swap_buffer)
{
    using namespace testing;
    EXPECT_CALL(*mock_bundle, client_acquire(_))
        .Times(2)
        .WillRepeatedly(InvokeArgument<0>(mock_buffer.get()));
    EXPECT_CALL(*mock_bundle, client_release(_))
        .Times(1);

    mc::BufferStreamSurfaces buffer_stream(mock_bundle);
    mir::graphics::Buffer* buffer = nullptr;
    auto const callback = [&](mir::graphics::Buffer* new_buffer) { buffer = new_buffer;};
    // The first call is with a nullptr buffer, so no frame posted.
    buffer_stream.swap_buffers(buffer, callback);
    // The second call posts the buffer returned by first, and should notify
    buffer_stream.swap_buffers(buffer, callback);
}

TEST_F(BufferStreamTest, notifies_on_swap)
{
    using namespace testing;
    ON_CALL(*mock_bundle, client_acquire(_))
        .WillByDefault(InvokeArgument<0>(mock_buffer.get()));
    struct MockCallback
    {
        MOCK_METHOD0(call, void());
    };
    NiceMock<MockCallback> mock_cb;
    EXPECT_CALL(mock_cb, call()).Times(3);
    auto observer = std::make_shared<mir::scene::LegacySurfaceChangeNotification>(
        []{ FAIL() << "buffer stream shouldnt notify of scene changes.";},
        std::bind(&MockCallback::call, &mock_cb));

    mc::BufferStreamSurfaces buffer_stream(mock_bundle);
    buffer_stream.add_observer(observer);

    mg::Buffer* buffer{nullptr};
    auto const complete = [&buffer](mg::Buffer* new_buffer){ buffer = new_buffer; };
    buffer_stream.swap_buffers(buffer, complete);
    buffer_stream.swap_buffers(buffer, complete);
    buffer_stream.swap_buffers(buffer, complete);
    buffer_stream.swap_buffers(buffer, complete);
<<<<<<< HEAD
}

TEST_F(BufferStreamTest, with_most_recent_buffer_do_uses_compositor_buffer)
{
    using namespace testing;
    ON_CALL(*mock_bundle, compositor_acquire(_))
        .WillByDefault(Return(mock_buffer));
    ON_CALL(*mock_bundle, snapshot_acquire())
        .WillByDefault(Return(mock_buffer));
    mc::BufferStreamSurfaces buffer_stream(mock_bundle);

    std::shared_ptr<mg::NativeBuffer> native_buffer;
    buffer_stream.with_most_recent_buffer_do(
        [&](mg::Buffer& buffer) { native_buffer = buffer.native_buffer_handle(); });

    EXPECT_THAT(buffer_stream.lock_compositor_buffer(this)->native_buffer_handle(), Eq(native_buffer));
=======
>>>>>>> 6a301259
}<|MERGE_RESOLUTION|>--- conflicted
+++ resolved
@@ -235,23 +235,4 @@
     buffer_stream.swap_buffers(buffer, complete);
     buffer_stream.swap_buffers(buffer, complete);
     buffer_stream.swap_buffers(buffer, complete);
-<<<<<<< HEAD
-}
-
-TEST_F(BufferStreamTest, with_most_recent_buffer_do_uses_compositor_buffer)
-{
-    using namespace testing;
-    ON_CALL(*mock_bundle, compositor_acquire(_))
-        .WillByDefault(Return(mock_buffer));
-    ON_CALL(*mock_bundle, snapshot_acquire())
-        .WillByDefault(Return(mock_buffer));
-    mc::BufferStreamSurfaces buffer_stream(mock_bundle);
-
-    std::shared_ptr<mg::NativeBuffer> native_buffer;
-    buffer_stream.with_most_recent_buffer_do(
-        [&](mg::Buffer& buffer) { native_buffer = buffer.native_buffer_handle(); });
-
-    EXPECT_THAT(buffer_stream.lock_compositor_buffer(this)->native_buffer_handle(), Eq(native_buffer));
-=======
->>>>>>> 6a301259
 }