--- conflicted
+++ resolved
@@ -59,17 +59,11 @@
 public:
     SharedLibrary()
         : nonexistent_library{"imma_totally_not_a_library"},
-<<<<<<< HEAD
           existing_library{mtf::library_path() + "/client-platform-mesa.so"},
           nonexistent_function{"yo_dawg"},
-          existing_function{"create_client_platform"}
-=======
-          existing_library{mtf::library_path() + "/libmirclientplatform.so"},
-          nonexistent_function{"yo_dawg"},
-          existing_function{"create_client_platform_factory"},
+          existing_function{"create_client_platform"},
           existent_version{"MIR_CLIENTPLATFORM_1"},
           nonexistent_version{"GOATS_ON_THE_GREEN"}
->>>>>>> d1a770b9
     {
     }
 
@@ -77,11 +71,8 @@
     std::string const existing_library;
     std::string const nonexistent_function;
     std::string const existing_function;
-<<<<<<< HEAD
-=======
     std::string const existent_version;
     std::string const nonexistent_version;
->>>>>>> d1a770b9
 };
 
 }
