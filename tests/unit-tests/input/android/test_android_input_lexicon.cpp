--- conflicted
+++ resolved
@@ -39,11 +39,7 @@
     const int32_t scan_code = 6;
     const int32_t meta_state = AMETA_ALT_ON;
     const int32_t repeat_count = 0;
-<<<<<<< HEAD
-    const uint64_t mac = 1;
-=======
     const uint64_t mac = 11;
->>>>>>> 4a24fdca
     auto const down_time = std::chrono::nanoseconds(9);
     auto const event_time = std::chrono::nanoseconds(10);
 
