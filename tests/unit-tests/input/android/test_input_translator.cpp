--- conflicted
+++ resolved
@@ -250,17 +250,10 @@
     EXPECT_CALL(dispatcher, dispatch(mt::KeyDownEvent())).Times(1);
     EXPECT_CALL(dispatcher, dispatch(mt::KeyUpEvent())).Times(1);
 
-<<<<<<< HEAD
-    droidinput::NotifyKeyArgs down(some_time, device_id, source_id, 0, AKEY_EVENT_ACTION_DOWN,
-                                   no_flags, arbitrary_key_code, arbitrary_scan_code, no_modifiers, 0, later_time);
-    droidinput::NotifyKeyArgs up(some_time, device_id, source_id, 0, AKEY_EVENT_ACTION_UP,
-                                 no_flags, arbitrary_key_code, arbitrary_scan_code, no_modifiers, 0, later_time);
-=======
     droidinput::NotifyKeyArgs down(some_time, mac, device_id, source_id, 0, AKEY_EVENT_ACTION_DOWN,
                                    no_flags, arbitrary_key_code, arbitrary_scan_code, no_modifiers, later_time);
     droidinput::NotifyKeyArgs up(some_time, mac, device_id, source_id, 0, AKEY_EVENT_ACTION_UP,
                                  no_flags, arbitrary_key_code, arbitrary_scan_code, no_modifiers, later_time);
->>>>>>> 4a24fdca
 
     translator.notifyKey(&down);
     translator.notifyKey(&up);
@@ -272,11 +265,7 @@
 
     int32_t const device_id = 2, scan_code = 4, key_code = 5;
     std::chrono::nanoseconds event_time(1);
-<<<<<<< HEAD
-    uint64_t mac = 0;
-=======
     auto mac = 0;
->>>>>>> 4a24fdca
 
     auto expected = mev::make_event(MirInputDeviceId(device_id), event_time, mac,
                                     mir_keyboard_action_down, key_code, scan_code,
@@ -306,11 +295,7 @@
     using namespace ::testing;
 
     std::chrono::nanoseconds event_time(2);
-<<<<<<< HEAD
-    uint64_t mac = 0;
-=======
     auto mac = 0;
->>>>>>> 4a24fdca
     int32_t device_id = 3;
     int32_t touch_id = 17;
     float x = 7, y = 8, pres = 9, tmaj = 10, tmin = 11, size = 12;
