--- conflicted
+++ resolved
@@ -159,13 +159,8 @@
 
     mir::EventUPtr move_to(geom::Point const& location)
     {
-<<<<<<< HEAD
-        return mev::make_event(id, std::chrono::nanoseconds(0),
-            0, 0, mir_pointer_action_motion, buttons,
-=======
         return mev::make_event(id, std::chrono::nanoseconds(0), 0,
             0, mir_pointer_action_motion, buttons,
->>>>>>> 4a24fdca
             location.x.as_int(), location.y.as_int(),
             0, 0);
     }
@@ -173,13 +168,8 @@
     {
         buttons &= ~button;
 
-<<<<<<< HEAD
-        return mev::make_event(id, std::chrono::nanoseconds(0),
-            0, 0, mir_pointer_action_button_up, buttons,
-=======
         return mev::make_event(id, std::chrono::nanoseconds(0), 0,
             0, mir_pointer_action_button_up, buttons,
->>>>>>> 4a24fdca
             location.x.as_int(), location.y.as_int(),
             0, 0);
     }
@@ -187,13 +177,8 @@
     {
         buttons |= button;
         
-<<<<<<< HEAD
-        return mev::make_event(id, std::chrono::nanoseconds(0),
-            0, 0, mir_pointer_action_button_down, buttons,
-=======
         return mev::make_event(id, std::chrono::nanoseconds(0), 0,
             0, mir_pointer_action_button_down, buttons,
->>>>>>> 4a24fdca
             location.x.as_int(), location.y.as_int(),
             0, 0);
     }
