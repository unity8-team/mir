--- conflicted
+++ resolved
@@ -53,23 +53,11 @@
 struct InputDeviceHubTest : ::testing::Test
 {
     mtd::TriggeredMainLoop observer_loop;
-<<<<<<< HEAD
-    std::shared_ptr<mir::cookie::CookieFactory> cookie_factory = mir::cookie::CookieFactory::create_keeping_secret();
+    std::shared_ptr<mir::cookie::Authority> cookie_authority = mir::cookie::Authority::create();
     mir::dispatch::MultiplexingDispatchable multiplexer;
     Nice<mtd::MockInputSeat> mock_seat;
     mi::DefaultInputDeviceHub hub{mt::fake_shared(mock_seat), mt::fake_shared(multiplexer),
-                                  mt::fake_shared(observer_loop), cookie_factory};
-=======
-    Nice<mtd::MockInputDispatcher> mock_dispatcher;
-    Nice<mtd::MockInputRegion> mock_region;
-    std::shared_ptr<mir::cookie::Authority> cookie_authority = mir::cookie::Authority::create();
-    mtd::StubCursorListener stub_cursor_listener;
-    mtd::StubTouchVisualizer stub_visualizer;
-    mir::dispatch::MultiplexingDispatchable multiplexer;
-    mi::DefaultInputDeviceHub hub{mt::fake_shared(mock_dispatcher), mt::fake_shared(multiplexer),
-                                  mt::fake_shared(observer_loop), mt::fake_shared(stub_visualizer),
-                                  mt::fake_shared(stub_cursor_listener), mt::fake_shared(mock_region), cookie_authority};
->>>>>>> 42c64083
+                                  mt::fake_shared(observer_loop), cookie_authority};
     Nice<mtd::MockInputDeviceObserver> mock_observer;
     Nice<mtd::MockInputDevice> device{"device","dev-1", mi::DeviceCapability::unknown};
     Nice<mtd::MockInputDevice> another_device{"another_device","dev-2", mi::DeviceCapability::keyboard};
