/*
 * Copyright © 2015 Canonical Ltd.
 *
 * This program is free software: you can redistribute it and/or modify
 * it under the terms of the GNU General Public License version 3 as
 * published by the Free Software Foundation.
 *
 * This program is distributed in the hope that it will be useful,
 * but WITHOUT ANY WARRANTY; without even the implied warranty of
 * MERCHANTABILITY or FITNESS FOR A PARTICULAR PURPOSE.  See the
 * GNU General Public License for more details.
 *
 * You should have received a copy of the GNU General Public License
 * along with this program.  If not, see <http://www.gnu.org/licenses/>.
 *
 * Authored by: Andreas Pokorny <andreas.pokorny@canonical.com>
 */

#include "src/server/input/default_input_device_hub.h"

#include "mir_test_doubles/triggered_main_loop.h"
#include "mir_test_doubles/mock_input_dispatcher.h"
#include "mir_test_doubles/mock_input_region.h"
#include "mir_test/fake_shared.h"
#include "mir_test/event_matchers.h"

#include "mir/input/input_device.h"
#include "mir/input/input_device_info.h"
#include "mir/input/touch_visualizer.h"
#include "mir/input/input_device_observer.h"
#include "mir/dispatch/multiplexing_dispatchable.h"
#include "mir/dispatch/action_queue.h"
#include "mir/events/event_builders.h"
#include "mir/input/cursor_listener.h"

#include <gmock/gmock.h>
#include <gtest/gtest.h>

#include <cstring>

namespace mi = mir::input;
namespace mt = mir::test;
namespace mtd = mt::doubles;
namespace geom = mir::geometry;
using namespace std::literals::chrono_literals;

namespace mir
{
namespace input
{
std::ostream& operator<<(std::ostream& out, InputDeviceInfo const& info)
{
    return out << info.id << ' ' << info.name << ' ' << info.unique_id;
}

bool operator==(mir::input::TouchVisualizer::Spot const& lhs, mir::input::TouchVisualizer::Spot const& rhs)
{
    return lhs.touch_location == rhs.touch_location && lhs.pressure == rhs.pressure;
}
}
}

struct MockTouchVisualizer : public mi::TouchVisualizer
{
    MOCK_METHOD1(visualize_touches, void(std::vector<mi::TouchVisualizer::Spot> const&));
    MOCK_METHOD0(enable, void());
    MOCK_METHOD0(disable, void());
};

struct MockInputDeviceObserver : public mi::InputDeviceObserver
{
    MOCK_METHOD1(device_added, void (mi::InputDeviceInfo const& device));
    MOCK_METHOD1(device_changed, void(mi::InputDeviceInfo const& device));
    MOCK_METHOD1(device_removed, void(mi::InputDeviceInfo const& device));
    MOCK_METHOD0(changes_complete, void());
};

struct MockCursorListener : public mi::CursorListener
{
    MOCK_METHOD2(cursor_moved_to, void(float, float));

    ~MockCursorListener() noexcept {}
};

struct MockInputDevice : public mi::InputDevice
{
    mir::dispatch::ActionQueue queue;
    std::shared_ptr<mir::dispatch::Dispatchable> dispatchable() { return mt::fake_shared(queue);}
    MOCK_METHOD1(start, void(mi::InputSink* destination));
    MOCK_METHOD0(stop, void());
    MOCK_METHOD0(get_device_info, mi::InputDeviceInfo());
};

template<typename Type>
using Nice = ::testing::NiceMock<Type>;

struct InputDeviceHubTest : ::testing::Test
{
    mtd::TriggeredMainLoop observer_loop;
    Nice<mtd::MockInputDispatcher> mock_dispatcher;
    Nice<mtd::MockInputRegion> mock_region;
    Nice<MockCursorListener> mock_cursor_listener;
    Nice<MockTouchVisualizer> mock_visualizer;
    mir::dispatch::MultiplexingDispatchable multiplexer;
    mi::DefaultInputDeviceHub hub{mt::fake_shared(mock_dispatcher), mt::fake_shared(multiplexer),
                                  mt::fake_shared(observer_loop), mt::fake_shared(mock_visualizer),
                                  mt::fake_shared(mock_cursor_listener), mt::fake_shared(mock_region)};
    Nice<MockInputDeviceObserver> mock_observer;
    Nice<MockInputDevice> device;
    Nice<MockInputDevice> another_device;
    Nice<MockInputDevice> third_device;

    std::chrono::nanoseconds arbitrary_timestamp;

    InputDeviceHubTest()
    {
        using namespace testing;
        ON_CALL(device,get_device_info())
            .WillByDefault(Return(mi::InputDeviceInfo{0,"device","dev-1", mi::DeviceCapability::unknown}));

        ON_CALL(another_device,get_device_info())
            .WillByDefault(Return(mi::InputDeviceInfo{0,"another_device","dev-2", mi::DeviceCapability::keyboard}));

        ON_CALL(third_device,get_device_info())
            .WillByDefault(Return(mi::InputDeviceInfo{0,"third_device","dev-3", mi::DeviceCapability::keyboard}));
    }

    void capture_input_sink(Nice<MockInputDevice>& dev, mi::InputSink*& sink)
    {
        using namespace ::testing;
        ON_CALL(dev,start(_))
            .WillByDefault(Invoke([&sink](mi::InputSink* input_sink)
                                  {
                                      sink = input_sink;
                                  }
                                 ));
    }
};

TEST_F(InputDeviceHubTest, input_device_hub_starts_device)
{
    using namespace ::testing;

    EXPECT_CALL(device,start(_));

    hub.add_device(mt::fake_shared(device));
}

TEST_F(InputDeviceHubTest, input_device_hub_stops_device_on_removal)
{
    using namespace ::testing;

    EXPECT_CALL(device,stop());

    hub.add_device(mt::fake_shared(device));
    hub.remove_device(mt::fake_shared(device));
}

TEST_F(InputDeviceHubTest, input_device_hub_ignores_removal_of_unknown_devices)
{
    using namespace ::testing;

    EXPECT_CALL(device,start(_)).Times(0);
    EXPECT_CALL(device,stop()).Times(0);

    EXPECT_THROW(hub.remove_device(mt::fake_shared(device));, std::logic_error);
}

TEST_F(InputDeviceHubTest, input_device_hub_start_stop_happens_in_order)
{
    using namespace ::testing;

    InSequence seq;
    EXPECT_CALL(device, start(_));
    EXPECT_CALL(another_device, start(_));
    EXPECT_CALL(third_device, start(_));
    EXPECT_CALL(another_device, stop());
    EXPECT_CALL(device, stop());
    EXPECT_CALL(third_device, stop());

    hub.add_device(mt::fake_shared(device));
    hub.add_device(mt::fake_shared(another_device));
    hub.add_device(mt::fake_shared(third_device));
    hub.remove_device(mt::fake_shared(another_device));
    hub.remove_device(mt::fake_shared(device));
    hub.remove_device(mt::fake_shared(third_device));
}

MATCHER_P(WithName, name,
          std::string(negation?"isn't":"is") +
          " name:" + std::string(name))
{
    return arg.name == name;
}

TEST_F(InputDeviceHubTest, observers_receive_devices_on_add)
{
    using namespace ::testing;

    mi::InputDeviceInfo info1, info2;

    InSequence seq;
    EXPECT_CALL(mock_observer,device_added(WithName("device"))).WillOnce(SaveArg<0>(&info1));
    EXPECT_CALL(mock_observer,device_added(WithName("another_device"))).WillOnce(SaveArg<0>(&info2));
    EXPECT_CALL(mock_observer,changes_complete());

    hub.add_device(mt::fake_shared(device));
    hub.add_device(mt::fake_shared(another_device));
    hub.add_observer(mt::fake_shared(mock_observer));

    observer_loop.trigger_server_actions();

    EXPECT_THAT(info1.id,Ne(info2.id));
}

TEST_F(InputDeviceHubTest, throws_on_duplicate_add)
{
    hub.add_device(mt::fake_shared(device));
    EXPECT_THROW(hub.add_device(mt::fake_shared(device)), std::logic_error);
}

TEST_F(InputDeviceHubTest, throws_on_spurious_remove)
{
    hub.add_device(mt::fake_shared(device));
    hub.remove_device(mt::fake_shared(device));
    EXPECT_THROW(hub.remove_device(mt::fake_shared(device)), std::logic_error);
}

TEST_F(InputDeviceHubTest, throws_on_invalid_handles)
{
    EXPECT_THROW(hub.add_device(std::shared_ptr<mi::InputDevice>()), std::logic_error);
    EXPECT_THROW(hub.remove_device(std::shared_ptr<mi::InputDevice>()), std::logic_error);
}

TEST_F(InputDeviceHubTest, observers_receive_device_changes)
{
    using namespace ::testing;

    InSequence seq;
    EXPECT_CALL(mock_observer, changes_complete());
    EXPECT_CALL(mock_observer, device_added(WithName("device")));
    EXPECT_CALL(mock_observer, changes_complete());
    EXPECT_CALL(mock_observer, device_removed(WithName("device")));
    EXPECT_CALL(mock_observer, changes_complete());

    hub.add_observer(mt::fake_shared(mock_observer));
    hub.add_device(mt::fake_shared(device));
    hub.remove_device(mt::fake_shared(device));

    observer_loop.trigger_server_actions();
}

TEST_F(InputDeviceHubTest, input_sink_posts_events_to_input_dispatcher)
{
    using namespace ::testing;
    int64_t unset_input_device_id = 0;
    auto event = mir::events::make_event(unset_input_device_id, arbitrary_timestamp, mir_keyboard_action_down, 0, KEY_A, mir_input_event_modifier_none);

    mi::InputSink* sink;
    mi::InputDeviceInfo info;

    capture_input_sink(device, sink);

    EXPECT_CALL(mock_observer,device_added(_))
        .WillOnce(SaveArg<0>(&info));

    hub.add_observer(mt::fake_shared(mock_observer));
    hub.add_device(mt::fake_shared(device));

    observer_loop.trigger_server_actions();

    EXPECT_CALL(mock_dispatcher, dispatch(AllOf(mt::InputDeviceIdMatches(info.id), mt::MirKeyEventMatches(event.get()))));

    sink->handle_input(*event);
}

TEST_F(InputDeviceHubTest, forwards_touch_spots_to_visualizer)
{
    using namespace ::testing;
    auto touch_event_1 = mir::events::make_event(0, arbitrary_timestamp, mir_input_event_modifier_none);
    mir::events::add_touch(*touch_event_1, 0, mir_touch_action_down, mir_touch_tooltype_finger,
                           21.0f, 34.0f, 50.0f, 15.0f, 5.0f, 4.0f);

    auto touch_event_2 = mir::events::make_event(0, arbitrary_timestamp, mir_input_event_modifier_none);
    mir::events::add_touch(*touch_event_2, 0, mir_touch_action_change, mir_touch_tooltype_finger,
                           24.0f, 34.0f, 50.0f, 15.0f, 5.0f, 4.0f);
    mir::events::add_touch(*touch_event_2, 1, mir_touch_action_down, mir_touch_tooltype_finger,
                           60.0f, 34.0f, 50.0f, 15.0f, 5.0f, 4.0f);

    auto touch_event_3 = mir::events::make_event(0, arbitrary_timestamp, mir_input_event_modifier_none);
    mir::events::add_touch(*touch_event_3, 0, mir_touch_action_up, mir_touch_tooltype_finger, 24.0f,
                           34.0f, 50.0f, 15.0f, 5.0f, 4.0f);
    mir::events::add_touch(*touch_event_3, 1, mir_touch_action_change, mir_touch_tooltype_finger,
                           70.0f, 30.0f, 50.0f, 15.0f, 5.0f, 4.0f);

    auto touch_event_4 = mir::events::make_event(0, arbitrary_timestamp, mir_input_event_modifier_none);
    mir::events::add_touch(*touch_event_4, 1, mir_touch_action_up, mir_touch_tooltype_finger, 70.0f,
                           35.0f, 50.0f, 15.0f, 5.0f, 4.0f);

    mi::InputSink* sink;
    mi::InputDeviceInfo info;

    capture_input_sink(device, sink);

    hub.add_device(mt::fake_shared(device));

    observer_loop.trigger_server_actions();

    using Spot = mi::TouchVisualizer::Spot;

    InSequence seq;
    EXPECT_CALL(mock_visualizer, visualize_touches(ElementsAreArray({Spot{{21,34}, 50}})));
    EXPECT_CALL(mock_visualizer, visualize_touches(ElementsAreArray({Spot{{24,34}, 50}, Spot{{60,34}, 50}})));
    EXPECT_CALL(mock_visualizer, visualize_touches(ElementsAreArray({Spot{{70,30}, 50}})));
    EXPECT_CALL(mock_visualizer, visualize_touches(ElementsAreArray(std::vector<Spot>())));

    sink->handle_input(*touch_event_1);
    sink->handle_input(*touch_event_2);
    sink->handle_input(*touch_event_3);
    sink->handle_input(*touch_event_4);
}


TEST_F(InputDeviceHubTest, tracks_pointer_position)
{
    geom::Point first{10,10}, second{20,20}, third{10,30};
    EXPECT_CALL(mock_region,confine(first));
    EXPECT_CALL(mock_region,confine(second));
    EXPECT_CALL(mock_region,confine(third));

    mi::InputSink* sink;
    capture_input_sink(device, sink);

    hub.add_device(mt::fake_shared(device));

    geom::Point pos = first;
    sink->confine_pointer(pos);
    pos = second;
    sink->confine_pointer(pos);
    pos = third;
    sink->confine_pointer(pos);
}

TEST_F(InputDeviceHubTest, confines_pointer_movement)
{
    using namespace ::testing;
    geom::Point confined_pos{10, 18};

    ON_CALL(mock_region,confine(_))
        .WillByDefault(SetArgReferee<0>(confined_pos));

    mi::InputSink* sink;
    capture_input_sink(device, sink);
    hub.add_device(mt::fake_shared(device));

    geom::Point pos1{10,20};
    sink->confine_pointer(pos1);

    geom::Point pos2{20,30};
    sink->confine_pointer(pos2);

    EXPECT_THAT(pos1, Eq(confined_pos));
    EXPECT_THAT(pos2, Eq(confined_pos));
}

TEST_F(InputDeviceHubTest, forwards_pointer_updates_to_cursor_listener)
{
    using namespace ::testing;

    auto x = 12.2f, y = 14.3f;
<<<<<<< HEAD
    auto event = mir::events::make_event(0, std::chrono::nanoseconds(0),
        mir_input_event_modifier_none, mir_pointer_action_motion, 0,
        x, y, 0.0f, 0.0f);
=======
    std::vector<MirPointerButton> none_pressed;
    auto event = mir::events::make_event(0, 0ns, mir_input_event_modifier_none, mir_pointer_action_motion, none_pressed,
                                         x, y, 0.0f, 0.0f);
>>>>>>> 90034b26

    EXPECT_CALL(mock_cursor_listener, cursor_moved_to(x, y)).Times(1);

    mi::InputSink* sink;
    capture_input_sink(device, sink);
    hub.add_device(mt::fake_shared(device));

    sink->handle_input(*event);
}<|MERGE_RESOLUTION|>--- conflicted
+++ resolved
@@ -368,15 +368,9 @@
     using namespace ::testing;
 
     auto x = 12.2f, y = 14.3f;
-<<<<<<< HEAD
-    auto event = mir::events::make_event(0, std::chrono::nanoseconds(0),
-        mir_input_event_modifier_none, mir_pointer_action_motion, 0,
+
+    auto event = mir::events::make_event(0, 0ns, mir_input_event_modifier_none, mir_pointer_action_motion, 0,
         x, y, 0.0f, 0.0f);
-=======
-    std::vector<MirPointerButton> none_pressed;
-    auto event = mir::events::make_event(0, 0ns, mir_input_event_modifier_none, mir_pointer_action_motion, none_pressed,
-                                         x, y, 0.0f, 0.0f);
->>>>>>> 90034b26
 
     EXPECT_CALL(mock_cursor_listener, cursor_moved_to(x, y)).Times(1);
 
