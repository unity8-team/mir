/*
 * Copyright© 2015 Canonical Ltd.
 *
 * This program is free software: you can redistribute it and/or modify
 * it under the terms of the GNU General Public License version 3 as
 * published by the Free Software Foundation.
 *
 * This program is distributed in the hope that it will be useful,
 * but WITHOUT ANY WARRANTY; without even the implied warranty of
 * MERCHANTABILITY or FITNESS FOR A PARTICULAR PURPOSE.  See the
 * GNU General Public License for more details.
 *
 * You should have received a copy of the GNU General Public License
 * along with this program.  If not, see <http://www.gnu.org/licenses/>.
 *
 * Authored by: Robert Carr <robert.carr@canonical.com>
 */

#include "mir/input/validator.h"

#include "mir/events/event_private.h"
#include "mir/events/event_builders.h"

#include "mir/test/fake_shared.h"
#include "mir/test/event_matchers.h"
#include "mir/test/doubles/mock_input_dispatcher.h"

#include <gtest/gtest.h>
#include <gmock/gmock.h>

namespace mi = mir::input;
namespace mev = mir::events;
namespace mt = mir::test;
namespace mtd = mt::doubles;

using namespace ::testing;


namespace mir
{
struct MockEventSink
{
    MOCK_METHOD1(handle, void(MirEvent const&));
};
}

namespace
{

struct Validator : public ::testing::Test
{
    Validator()
        : rewriter([this](MirEvent const& ev) {input_sink.handle(ev);})
    {
    }

    mir::MockEventSink input_sink;
    mi::Validator rewriter;
};

void add_another_touch(mir::EventUPtr const& ev, MirTouchId id, MirTouchAction action)
{
    mev::add_touch(*ev, id, action, mir_touch_tooltype_finger,
                   0, 0, 0, 0, 0, 0);
}
    
mir::EventUPtr make_touch(MirTouchId id, MirTouchAction action)
{
<<<<<<< HEAD
    auto ev = mev::make_event(MirInputDeviceId(0), std::chrono::nanoseconds(0), 0,
                              mir_input_event_modifier_none);
=======
    auto ev = mev::make_event(MirInputDeviceId(0), std::chrono::nanoseconds(0),
                              0, mir_input_event_modifier_none);
>>>>>>> 4a24fdca
    add_another_touch(ev, id, action);
    return ev;
}

}

// We make a touch that represents two unseen touch ID's changing
// this way we expect the server to generate two seperate events to first
// report the down actions
TEST_F(Validator, missing_touch_downs_are_inserted)
{
    auto touch = make_touch(0, mir_touch_action_change);
    add_another_touch(touch, 1, mir_touch_action_change);

    auto inserted_down_id0 = make_touch(0, mir_touch_action_down);
    auto inserted_down_id1 = make_touch(0, mir_touch_action_change);
    add_another_touch(inserted_down_id1, 1, mir_touch_action_down);

    InSequence seq;
    EXPECT_CALL(input_sink, handle(mt::MirTouchEventMatches(*inserted_down_id0)));
    EXPECT_CALL(input_sink, handle(mt::MirTouchEventMatches(*inserted_down_id1)));
    EXPECT_CALL(input_sink, handle(mt::MirTouchEventMatches(*touch)));
    
    rewriter.validate_and_dispatch(*touch);
}

// In this case we first put two touches down, then we show an event which
// reports one of them changing without the others, in this case we
// must insert a touch up event for the ID which has gone missing.
TEST_F(Validator, missing_touch_releases_are_inserted)
{
    auto touch_1 = make_touch(0, mir_touch_action_down);
    auto touch_2 = make_touch(0, mir_touch_action_change);
    add_another_touch(touch_2, 1, mir_touch_action_down);
    auto touch_3 = make_touch(0, mir_touch_action_change);

    auto inserted_release = make_touch(0, mir_touch_action_change);
    add_another_touch(inserted_release, 1, mir_touch_action_up);

    InSequence seq;
    EXPECT_CALL(input_sink, handle(mt::MirTouchEventMatches(*touch_1)));
    EXPECT_CALL(input_sink, handle(mt::MirTouchEventMatches(*touch_2)));
    EXPECT_CALL(input_sink, handle(mt::MirTouchEventMatches(*inserted_release)));
    EXPECT_CALL(input_sink, handle(mt::MirTouchEventMatches(*touch_3)));

    rewriter.validate_and_dispatch(*touch_1);
    rewriter.validate_and_dispatch(*touch_2);
    rewriter.validate_and_dispatch(*touch_3);
}

// Here we put 3 touches down (0, 1, 2) and then send an event which
// shows a change only for touch (2). This means we have to insert missing
// releases for both touches which have gone missing.
TEST_F(Validator, multiple_missing_releases_are_inserted)
{
    auto touch_1 = make_touch(0, mir_touch_action_down);
    auto touch_2 = make_touch(0, mir_touch_action_change);
    add_another_touch(touch_2, 1, mir_touch_action_down);
    auto touch_3 = make_touch(0, mir_touch_action_change);
    add_another_touch(touch_3, 1, mir_touch_action_change);
    add_another_touch(touch_3, 2, mir_touch_action_down);
    auto touch_4 = make_touch(2, mir_touch_action_change);

    auto inserted_release_id1 = make_touch(0, mir_touch_action_change);
    add_another_touch(inserted_release_id1, 1, mir_touch_action_up);
    add_another_touch(inserted_release_id1, 2, mir_touch_action_change);
    auto inserted_release_id0 = make_touch(0, mir_touch_action_up);
    add_another_touch(inserted_release_id0, 2, mir_touch_action_change);

    InSequence seq;
    EXPECT_CALL(input_sink, handle(mt::MirTouchEventMatches(*touch_1)));
    EXPECT_CALL(input_sink, handle(mt::MirTouchEventMatches(*touch_2)));
    EXPECT_CALL(input_sink, handle(mt::MirTouchEventMatches(*touch_3)));
    EXPECT_CALL(input_sink, handle(mt::MirTouchEventMatches(*inserted_release_id1)));
    EXPECT_CALL(input_sink, handle(mt::MirTouchEventMatches(*inserted_release_id0)));
    EXPECT_CALL(input_sink, handle(mt::MirTouchEventMatches(*touch_4)));

    rewriter.validate_and_dispatch(*touch_1);
    rewriter.validate_and_dispatch(*touch_2);
    rewriter.validate_and_dispatch(*touch_3);
    rewriter.validate_and_dispatch(*touch_4);
}

// In this case we put two touches down (0, 1) and then we show a touch
// with (0, 2). Here we expect point 1 to be released and then point 2 to be put down
// before reporting the touch with ids (0, 2)
TEST_F(Validator, missing_up_and_down_is_inserted)
{
    auto touch_1 = make_touch(0, mir_touch_action_down);
    auto touch_2 = make_touch(0, mir_touch_action_change);
    add_another_touch(touch_2, 1, mir_touch_action_down);
    auto touch_3 = make_touch(0, mir_touch_action_change);
    add_another_touch(touch_3, 1, mir_touch_action_change);
    auto touch_4 = make_touch(0, mir_touch_action_change);
    add_another_touch(touch_4, 2, mir_touch_action_change);

    auto inserted_release_id1 = make_touch(0, mir_touch_action_change);
    add_another_touch(inserted_release_id1, 1, mir_touch_action_up);
    auto inserted_down_id2 = make_touch(0, mir_touch_action_change);
    add_another_touch(inserted_down_id2, 2, mir_touch_action_down);

    EXPECT_CALL(input_sink, handle(mt::MirTouchEventMatches(*touch_1)));
    EXPECT_CALL(input_sink, handle(mt::MirTouchEventMatches(*touch_2)));
    EXPECT_CALL(input_sink, handle(mt::MirTouchEventMatches(*touch_3)));
    EXPECT_CALL(input_sink, handle(mt::MirTouchEventMatches(*inserted_release_id1)));
    EXPECT_CALL(input_sink, handle(mt::MirTouchEventMatches(*inserted_down_id2)));
    EXPECT_CALL(input_sink, handle(mt::MirTouchEventMatches(*touch_4)));

    rewriter.validate_and_dispatch(*touch_1);
    rewriter.validate_and_dispatch(*touch_2);
    rewriter.validate_and_dispatch(*touch_3);
    rewriter.validate_and_dispatch(*touch_4);
}

// This is a variation of the previous test
TEST_F(Validator, missing_up_and_down_and_up_is_inserted_variation)
{
    auto touch_1 = make_touch(0, mir_touch_action_down);
    auto touch_2 = make_touch(0, mir_touch_action_change);
    add_another_touch(touch_2, 1, mir_touch_action_down);
    auto touch_3 = make_touch(1, mir_touch_action_change);
    add_another_touch(touch_3, 2, mir_touch_action_up);

    auto inserted_up_id0 = make_touch(0, mir_touch_action_up);
    add_another_touch(inserted_up_id0, 1, mir_touch_action_change);
    auto inserted_down_id2 = make_touch(1, mir_touch_action_change);
    add_another_touch(inserted_down_id2, 2, mir_touch_action_down);

    EXPECT_CALL(input_sink, handle(mt::MirTouchEventMatches(*touch_1)));
    EXPECT_CALL(input_sink, handle(mt::MirTouchEventMatches(*touch_2)));
    EXPECT_CALL(input_sink, handle(mt::MirTouchEventMatches(*inserted_up_id0)));
    EXPECT_CALL(input_sink, handle(mt::MirTouchEventMatches(*inserted_down_id2)));
    EXPECT_CALL(input_sink, handle(mt::MirTouchEventMatches(*touch_3)));

    rewriter.validate_and_dispatch(*touch_1);
    rewriter.validate_and_dispatch(*touch_2);
    rewriter.validate_and_dispatch(*touch_3);
}

// In this case we put two touches down (0, 1) and then we release touch 1 
// now as the next event we just show (0,1) changing as if point 1 had never
// been released. We ensure that a touch down for 1 is inserted before we
// show the change event.
TEST_F(Validator, down_is_inserted_before_released_touch_reappears)
{
    auto touch_1 = make_touch(0, mir_touch_action_down);
    auto touch_2 = make_touch(0, mir_touch_action_change);
    add_another_touch(touch_2, 1, mir_touch_action_down);
    auto touch_3 = make_touch(0, mir_touch_action_change);
    add_another_touch(touch_3, 1, mir_touch_action_change);
    auto touch_4 = make_touch(0, mir_touch_action_change);
    add_another_touch(touch_4, 1, mir_touch_action_up);
    auto const& touch_5 = touch_3;

    auto inserted_down_id1 = make_touch(0, mir_touch_action_change);
    add_another_touch(inserted_down_id1, 1, mir_touch_action_down);

    InSequence seq;
    EXPECT_CALL(input_sink, handle(mt::MirTouchEventMatches(*touch_1)));
    EXPECT_CALL(input_sink, handle(mt::MirTouchEventMatches(*touch_2)));
    EXPECT_CALL(input_sink, handle(mt::MirTouchEventMatches(*touch_3)));
    EXPECT_CALL(input_sink, handle(mt::MirTouchEventMatches(*touch_4)));
    EXPECT_CALL(input_sink, handle(mt::MirTouchEventMatches(*inserted_down_id1)));
    EXPECT_CALL(input_sink, handle(mt::MirTouchEventMatches(*touch_5)));

    rewriter.validate_and_dispatch(*touch_1);
    rewriter.validate_and_dispatch(*touch_2);
    rewriter.validate_and_dispatch(*touch_3);
    rewriter.validate_and_dispatch(*touch_4);
    rewriter.validate_and_dispatch(*touch_5);
        
}

// Here we put a single point down and then show it dissapearing while another ID appears...similar
// to the missing up and down is inserted case but with only one touch point. We have to inject a release
// for the first touch point and a down for the new touch point.
TEST_F(Validator, up_and_down_inserted_when_id_changes)
{
    auto touch_1 = make_touch(0, mir_touch_action_down);
    auto touch_2 = make_touch(1, mir_touch_action_change);

    auto inserted_up_id0 = make_touch(0, mir_touch_action_up);
    auto inserted_down_id1 = make_touch(1, mir_touch_action_down);

    EXPECT_CALL(input_sink, handle(mt::MirTouchEventMatches(*touch_1)));
    EXPECT_CALL(input_sink, handle(mt::MirTouchEventMatches(*inserted_up_id0)));
    EXPECT_CALL(input_sink, handle(mt::MirTouchEventMatches(*inserted_down_id1)));
    EXPECT_CALL(input_sink, handle(mt::MirTouchEventMatches(*touch_2)));

    rewriter.validate_and_dispatch(*touch_1);
    rewriter.validate_and_dispatch(*touch_2);
}<|MERGE_RESOLUTION|>--- conflicted
+++ resolved
@@ -66,13 +66,8 @@
     
 mir::EventUPtr make_touch(MirTouchId id, MirTouchAction action)
 {
-<<<<<<< HEAD
-    auto ev = mev::make_event(MirInputDeviceId(0), std::chrono::nanoseconds(0), 0,
-                              mir_input_event_modifier_none);
-=======
     auto ev = mev::make_event(MirInputDeviceId(0), std::chrono::nanoseconds(0),
                               0, mir_input_event_modifier_none);
->>>>>>> 4a24fdca
     add_another_touch(ev, id, action);
     return ev;
 }
