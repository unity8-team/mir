--- conflicted
+++ resolved
@@ -230,12 +230,8 @@
 
     ml.register_fd_handler(
         {p.read_fd()},
-<<<<<<< HEAD
         this,
-        [&handled_fd, &data_read, &ml](int fd)
-=======
         [&handled_fd, &data_read, this](int fd)
->>>>>>> f22dcec0
         {
             handled_fd = fd;
             EXPECT_EQ(1, read(fd, &data_read, 1));
@@ -307,12 +303,8 @@
 
     ml.register_fd_handler(
         {pipes[0].read_fd()},
-<<<<<<< HEAD
         this,
-        [&handled_fds, &elems_read, &ml](int fd)
-=======
         [&handled_fds, &elems_read, this](int fd)
->>>>>>> f22dcec0
         {
             EXPECT_EQ(static_cast<ssize_t>(sizeof(elems_read[0])),
                       read(fd, &elems_read[0], sizeof(elems_read[0])));
@@ -327,12 +319,8 @@
 
     ml.register_fd_handler(
         {pipes[1].read_fd()},
-<<<<<<< HEAD
         this,
-        [&handled_fds, &elems_read, &ml](int fd)
-=======
         [&handled_fds, &elems_read, this](int fd)
->>>>>>> f22dcec0
         {
             EXPECT_EQ(static_cast<ssize_t>(sizeof(elems_read[1])),
                       read(fd, &elems_read[1], sizeof(elems_read[1])));
@@ -347,12 +335,8 @@
 
     ml.register_fd_handler(
         {pipes[2].read_fd()},
-<<<<<<< HEAD
         this,
-        [&handled_fds, &elems_read, &ml](int fd)
-=======
         [&handled_fds, &elems_read, this](int fd)
->>>>>>> f22dcec0
         {
             EXPECT_EQ(static_cast<ssize_t>(sizeof(elems_read[2])),
                       read(fd, &elems_read[2], sizeof(elems_read[2])));
@@ -740,7 +724,7 @@
         {
             int const id = 0;
             actions.push_back(id);
-            
+
             for (int i = 1; i < num_actions; ++i)
             {
                 ml.enqueue(
