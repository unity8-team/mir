include(CMakeDependentOption)

add_definitions(-DTEST_RECORDINGS_DIR="${CMAKE_CURRENT_SOURCE_DIR}/input_recordings/")

include_directories(${DRM_INCLUDE_DIRS} ${GBM_INCLUDE_DIRS} ${UMOCKDEV_INCLUDE_DIRS} ${CMAKE_SOURCE_DIR})
# TODO: Aim to remove
include_directories(${MIR_XCURSOR_INCLUDE_DIRECTORIES})
add_definitions("-DMIR_TESTING_XCURSOR_THEME=\"${CMAKE_CURRENT_SOURCE_DIR}/input/testing-cursor-theme\"")

set(
  UNIT_TEST_SOURCES

  test_gmock_fixes.cpp
  test_asio_main_loop.cpp
  shared_library_test.cpp
  test_raii.cpp
  test_udev_wrapper.cpp
  test_variable_length_array.cpp
  test_thread_name.cpp
  test_default_emergency_cleanup.cpp
)

add_subdirectory(options/)
add_subdirectory(client/)
add_subdirectory(compositor/)
add_subdirectory(frontend/)
add_subdirectory(logging/)
add_subdirectory(shell/)
add_subdirectory(geometry/)
add_subdirectory(graphics/)
add_subdirectory(input/)
add_subdirectory(android_input/)
add_subdirectory(scene/)
add_subdirectory(draw/)

link_directories(${LIBRARY_OUTPUT_PATH})

add_executable(mir_unit_tests ${UNIT_TEST_SOURCES})
uses_android_input(mir_unit_tests)

target_link_libraries(
  mir_unit_tests

  mirclient
  mirserver
  mirplatformgraphics
  mirclientplatform
  mirdraw
  mirtestdraw
  mirlogging

  mir-test
  mir-test-doubles
  mir-test-doubles-platform
  mir-test-framework

  3rd_party

  ${PROTOBUF_LIBRARIES}
  ${GTEST_BOTH_LIBRARIES}
  ${GMOCK_LIBRARY}
  ${GMOCK_MAIN_LIBRARY}
  ${Boost_LIBRARIES}
<<<<<<< HEAD
  ${UUID_LIBRARIES}
=======
  ${UMOCKDEV_LIBRARIES}
>>>>>>> e37dfcca
  ${CMAKE_THREAD_LIBS_INIT} # Link in pthread.
)

# Umockdev uses glib, which uses the deprecated "register" allocation specifier
set(CMAKE_CXX_FLAGS "${CMAKE_CXX_FLAGS} -Dregister=")

CMAKE_DEPENDENT_OPTION(
  MIR_RUN_UNIT_TESTS
  "Run unit tests as part of default testing"
  ON
  "MIR_BUILD_UNIT_TESTS"
  OFF)

if (MIR_RUN_UNIT_TESTS)
  mir_discover_tests(mir_unit_tests LD_PRELOAD=libumockdev-preload.so.0 G_SLICE=always-malloc G_DEBUG=gc-friendly)
endif (MIR_RUN_UNIT_TESTS)

install(
    TARGETS mir_unit_tests
    RUNTIME DESTINATION ${CMAKE_INSTALL_BINDIR}
)<|MERGE_RESOLUTION|>--- conflicted
+++ resolved
@@ -61,11 +61,8 @@
   ${GMOCK_LIBRARY}
   ${GMOCK_MAIN_LIBRARY}
   ${Boost_LIBRARIES}
-<<<<<<< HEAD
   ${UUID_LIBRARIES}
-=======
   ${UMOCKDEV_LIBRARIES}
->>>>>>> e37dfcca
   ${CMAKE_THREAD_LIBS_INIT} # Link in pthread.
 )
 
