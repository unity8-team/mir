--- conflicted
+++ resolved
@@ -43,12 +43,7 @@
   test_variable_length_array.cpp
   test_thread_name.cpp
   test_default_emergency_cleanup.cpp
-<<<<<<< HEAD
-  test_basic_observers.cpp
-  test_shared_library_prober.cpp
-=======
   test_thread_safe_list.cpp
->>>>>>> f580d5c9
   test_fatal.cpp
   test_fd.cpp
   test_shared_library_prober.cpp
