/*
 * Copyright © 2015 Canonical Ltd.
 *
 * This program is free software: you can redistribute it and/or modify
 * it under the terms of the GNU General Public License version 3 as
 * published by the Free Software Foundation.
 *
 * This program is distributed in the hope that it will be useful,
 * but WITHOUT ANY WARRANTY; without even the implied warranty of
 * MERCHANTABILITY or FITNESS FOR A PARTICULAR PURPOSE.  See the
 * GNU General Public License for more details.
 *
 * You should have received a copy of the GNU General Public License
 * along with this program.  If not, see <http://www.gnu.org/licenses/>.
 *
 * Authored by: Kevin DuBois <kevin.dubois@canonical.com>
 */

#include "mir_toolkit/mir_client_library.h"
#include "src/client/client_buffer_depository.h"
#include "src/client/buffer_vault.h"
<<<<<<< HEAD
#include "src/client/surface_map.h"
#include "src/client/connection_surface_map.h"
#include "src/client/buffer_factory.h"
=======
#include "src/client/buffer_factory.h"
#include "src/client/connection_surface_map.h"
>>>>>>> 147f2514
#include "mir/client_buffer_factory.h"
#include "mir/aging_buffer.h"
#include "mir_toolkit/common.h"
#include "mir/geometry/size.h"
#include "mir/graphics/buffer_properties.h"
#include "mir/test/fake_shared.h"
#include "mir_protobuf.pb.h"
#include "mir/test/doubles/mock_client_buffer.h"

#include <gtest/gtest.h>
#include <gmock/gmock.h>
#include "mir/test/gmock_fixes.h"
#include <stdexcept>
#include <array>

namespace geom = mir::geometry;
namespace mcl = mir::client;
namespace mt = mir::test;
namespace mg = mir::graphics;
namespace mp = mir::protobuf;
namespace mtd = mir::test::doubles;
using namespace testing;

namespace
{
struct MockSurfaceMap : mcl::SurfaceMap
{
    std::shared_ptr<mtd::MockClientBuffer> make_client_buffer()
    {
        auto b = std::make_shared<NiceMock<mtd::MockClientBuffer>>();
        ON_CALL(*b, size())
            .WillByDefault(Return(size));
        return b;
    }

    geom::Size size;
    MockSurfaceMap(geom::Size size) : size(size)
    {
        ON_CALL(*this, buffer(_))
            .WillByDefault(Invoke(
            [this](int id)
            {
                return std::make_shared<mcl::Buffer>(
                    nullptr,nullptr, id , make_client_buffer(), nullptr, mir_buffer_usage_software);
            })); 
    }
    MOCK_CONST_METHOD2(with_surface_do,
        void(mir::frontend::SurfaceId, std::function<void(MirSurface*)> const&));
    MOCK_CONST_METHOD2(with_stream_do,
        void(mir::frontend::BufferStreamId, std::function<void(mcl::BufferReceiver*)> const&));
    MOCK_CONST_METHOD1(with_all_streams_do,
        void(std::function<void(mcl::BufferReceiver*)> const&));
    MOCK_CONST_METHOD2(with_buffer_do, bool(int, std::function<void(mcl::Buffer&)> const&));
    MOCK_METHOD2(insert, void(int, std::shared_ptr<mcl::Buffer> const&));
    MOCK_CONST_METHOD1(buffer, std::shared_ptr<mcl::Buffer>(int));
    MOCK_METHOD1(erase, void(int));
}; 

struct MockBufferFactory : mcl::AsyncBufferFactory
{
    MOCK_METHOD1(generate_buffer, std::unique_ptr<mcl::Buffer>(mp::Buffer const&));
    MOCK_METHOD7(expect_buffer, void(
        std::shared_ptr<mcl::ClientBufferFactory> const&,
        MirPresentationChain*,
        geom::Size, MirPixelFormat, MirBufferUsage,
        mir_buffer_callback, void*));
    MOCK_METHOD1(cancel_requests_with_context, void(void*));
};

struct NativeBufferFactory : public mcl::ClientBufferFactory
{
    NativeBufferFactory()
    {
        ON_CALL(*this, create_buffer(_,_,_))
            .WillByDefault(Invoke([](
                    std::shared_ptr<MirBufferPackage> const&, geom::Size size, MirPixelFormat)
                {
                    auto buffer = std::make_shared<NiceMock<mtd::MockClientBuffer>>();
                    ON_CALL(*buffer, size())
                        .WillByDefault(Return(size));
                    return buffer;
                }));
    }
    MOCK_METHOD3(create_buffer, std::shared_ptr<mcl::ClientBuffer>(
        std::shared_ptr<MirBufferPackage> const&, geom::Size, MirPixelFormat));
};

struct MockServerRequests : mcl::ServerBufferRequests
{
    MOCK_METHOD3(allocate_buffer, void(geom::Size size, MirPixelFormat format, int usage));
    MOCK_METHOD1(free_buffer, void(int));
    MOCK_METHOD1(submit_buffer, void(mcl::Buffer&));
    MOCK_METHOD0(disconnected, void());
};

struct BufferVault : public testing::Test
{
    BufferVault()
    {
        package.set_width(size.width.as_int());
        package.set_height(size.height.as_int());
        package2.set_width(size.width.as_int());
        package2.set_height(size.height.as_int());
        package3.set_width(size.width.as_int());
        package3.set_height(size.height.as_int());

        package.set_buffer_id(1);
        package2.set_buffer_id(2);
        package3.set_buffer_id(3);
    }

    std::unique_ptr<mcl::BufferVault> make_vault()
    {
        return std::make_unique<mcl::BufferVault>(
            mt::fake_shared(mock_platform_factory),
            mt::fake_shared(buffer_factory),
            mt::fake_shared(mock_requests),
            mt::fake_shared(surface_map),
            size, format, usage, initial_nbuffers);
    }

    unsigned int initial_nbuffers {3};
    geom::Size size{271, 314};
    MirPixelFormat format{mir_pixel_format_abgr_8888};
    int usage{0};
    mg::BufferProperties initial_properties{
        geom::Size{271,314}, mir_pixel_format_abgr_8888, mg::BufferUsage::hardware};
<<<<<<< HEAD
    NiceMock<MockBufferFactory> mock_factory;
    NiceMock<MockSurfaceMap> mock_map{size};
    NiceMock<NativeBufferFactory> mock_native_factory;
=======
    NiceMock<MockClientBufferFactory> mock_platform_factory;
>>>>>>> 147f2514
    NiceMock<MockServerRequests> mock_requests;
    mcl::BufferFactory buffer_factory;
    mcl::ConnectionSurfaceMap surface_map;
    mp::Buffer package;
    mp::Buffer package2;
    mp::Buffer package3;
};

void buffer_cb(MirPresentationChain*, MirBuffer*, void*)
{
}

struct StartedBufferVault : BufferVault
{
    StartedBufferVault()
    {
        auto mb1 = std::make_shared<NiceMock<mtd::MockClientBuffer>>();
        auto mb2 = std::make_shared<NiceMock<mtd::MockClientBuffer>>();
        auto mb3 = std::make_shared<NiceMock<mtd::MockClientBuffer>>();
        ON_CALL(*mb1, size()).WillByDefault(Return(size));
        ON_CALL(*mb2, size()).WillByDefault(Return(size));
        ON_CALL(*mb3, size()).WillByDefault(Return(size));
        auto b1 = std::make_shared<mcl::Buffer>(buffer_cb, nullptr, package.buffer_id(),
            mb1, nullptr, mir_buffer_usage_software);
        auto b2 = std::make_shared<mcl::Buffer>(buffer_cb, nullptr, package.buffer_id(),
            mb2, nullptr, mir_buffer_usage_software);
        auto b3 = std::make_shared<mcl::Buffer>(buffer_cb, nullptr, package.buffer_id(),
            mb3, nullptr, mir_buffer_usage_software);
        b1->received();
        b2->received();
        b3->received();
        map->insert(package.buffer_id(),  b1);
        map->insert(package2.buffer_id(), b2);
        map->insert(package3.buffer_id(), b3);


        vault.wire_transfer_inbound(package.buffer_id());
        vault.wire_transfer_inbound(package2.buffer_id());
        vault.wire_transfer_inbound(package3.buffer_id());
    }
    std::shared_ptr<mcl::ConnectionSurfaceMap> map{std::make_shared<mcl::ConnectionSurfaceMap>()};
    mcl::BufferVault vault{
<<<<<<< HEAD
        mt::fake_shared(mock_native_factory), mt::fake_shared(mock_requests),
        map, mt::fake_shared(mock_factory),
=======
        mt::fake_shared(mock_platform_factory), mt::fake_shared(buffer_factory),
        mt::fake_shared(mock_requests), mt::fake_shared(surface_map),
>>>>>>> 147f2514
        size, format, usage, initial_nbuffers};
};

void ignore(MirPresentationChain*, MirBuffer*, void*)
{
}
}

TEST_F(BufferVault, creates_all_buffers_on_start)
{
    EXPECT_CALL(mock_requests, allocate_buffer(size, format, usage))
        .Times(initial_nbuffers);
<<<<<<< HEAD
    EXPECT_CALL(mock_factory, expect_buffer(_,_,_,_,_,_,_))
        .Times(initial_nbuffers);
    mcl::BufferVault vault(mt::fake_shared(mock_native_factory), mt::fake_shared(mock_requests),
        mt::fake_shared(mock_map), mt::fake_shared(mock_factory),
        size, format, usage, initial_nbuffers);
=======
    make_vault();
>>>>>>> 147f2514
}

TEST_F(BufferVault, frees_the_buffers_we_actually_got)
{
    EXPECT_CALL(mock_requests, free_buffer(package.buffer_id()));
    EXPECT_CALL(mock_requests, free_buffer(package2.buffer_id()));
<<<<<<< HEAD
    mcl::BufferVault vault(mt::fake_shared(mock_native_factory), mt::fake_shared(mock_requests),
        mt::fake_shared(mock_map), mt::fake_shared(mock_factory),
        size, format, usage, initial_nbuffers);
    vault.wire_transfer_inbound(package.buffer_id());
    vault.wire_transfer_inbound(package2.buffer_id());
=======
    auto vault = make_vault();
    vault->wire_transfer_inbound(package);
    vault->wire_transfer_inbound(package2);
}

TEST_F(BufferVault, creates_buffer_on_first_insertion)
{
    EXPECT_CALL(mock_platform_factory, create_buffer(_,initial_properties.size,initial_properties.format));
    auto vault = make_vault();
    vault->wire_transfer_inbound(package);
}

TEST_F(BufferVault, updates_buffer_on_subsequent_insertions)
{
    auto mock_buffer = std::make_shared<NiceMock<mtd::MockClientBuffer>>();
    EXPECT_CALL(*mock_buffer, update_from(_));
    ON_CALL(*mock_buffer, size())
        .WillByDefault(Return(size));
    ON_CALL(mock_platform_factory, create_buffer(_,_,_))
        .WillByDefault(Return(mock_buffer));

    auto vault = make_vault();
    vault->wire_transfer_inbound(package);
    auto b = vault->withdraw().get();
    vault->deposit(b);
    vault->wire_transfer_outbound(b);
    vault->wire_transfer_inbound(package);
>>>>>>> 147f2514
}

TEST_F(BufferVault, withdrawing_and_never_filling_up_will_timeout)
{
    using namespace std::literals::chrono_literals;

<<<<<<< HEAD
    mcl::BufferVault vault(mt::fake_shared(mock_native_factory), mt::fake_shared(mock_requests),
        mt::fake_shared(mock_map), mt::fake_shared(mock_factory),
        size, format, usage, initial_nbuffers);
    auto buffer_future = vault.withdraw();
=======
    auto vault = make_vault();
    auto buffer_future = vault->withdraw();
>>>>>>> 147f2514
    ASSERT_TRUE(buffer_future.valid());
    EXPECT_THAT(buffer_future.wait_for(20ms), Eq(std::future_status::timeout));
}

TEST_F(StartedBufferVault, withdrawing_gives_a_valid_future)
{
    auto buffer_future = vault.withdraw();
    ASSERT_TRUE(buffer_future.valid());
    EXPECT_THAT(buffer_future.get(), Ne(nullptr));;
}

TEST_F(StartedBufferVault, can_deposit_buffer)
{
    auto buffer = vault.withdraw().get();
<<<<<<< HEAD
    EXPECT_CALL(mock_requests, submit_buffer(_,Ref(*buffer->client_buffer())));
=======
    EXPECT_CALL(mock_requests, submit_buffer(Ref(*buffer)));
>>>>>>> 147f2514
    vault.deposit(buffer);
    vault.wire_transfer_outbound(buffer);
}

TEST_F(StartedBufferVault, cant_transfer_if_not_in_acct)
{
    auto buffer = vault.withdraw().get();
    EXPECT_THROW({ 
        vault.wire_transfer_outbound(buffer);
    }, std::logic_error);
}

TEST_F(StartedBufferVault, depositing_external_buffer_throws)
{
<<<<<<< HEAD
    auto client_buffer = std::make_shared<NiceMock<mtd::MockClientBuffer>>();
    ON_CALL(*client_buffer, size())
        .WillByDefault(Return(size));
    auto buffer = std::make_shared<mcl::Buffer>(nullptr, nullptr, 0, client_buffer, nullptr, mir_buffer_usage_software);
=======
    auto platform_buffer = std::make_shared<NiceMock<mtd::MockClientBuffer>>();
    ON_CALL(*platform_buffer, size())
        .WillByDefault(Return(size));
    auto buffer = std::make_shared<mcl::Buffer>(
        ignore, nullptr, 0, platform_buffer, nullptr, mir_buffer_usage_software);
>>>>>>> 147f2514
    EXPECT_THROW({ 
        vault.deposit(buffer);
    }, std::logic_error);
}

TEST_F(StartedBufferVault, attempt_to_redeposit_throws)
{
    auto buffer = vault.withdraw().get();
    vault.deposit(buffer);
    vault.wire_transfer_outbound(buffer);
    EXPECT_THROW({
        vault.deposit(buffer);
    }, std::logic_error);
}

TEST_F(BufferVault, can_transfer_again_when_we_get_the_buffer)
{
<<<<<<< HEAD
    EXPECT_CALL(mock_factory, expect_buffer(_,_,_,_,_,_,_))
        .Times(Exactly(initial_nbuffers));

    auto map = std::make_shared<mcl::ConnectionSurfaceMap>();
    mcl::BufferVault vault(mt::fake_shared(mock_native_factory), mt::fake_shared(mock_requests),
        map, mt::fake_shared(mock_factory),
        size, format, usage, initial_nbuffers);

    
    //EXPECT_CALL(mock_native_factory, create_buffer(_,initial_properties.size,initial_properties.format))
    //    .Times(Exactly(1));

    auto mb = std::make_shared<NiceMock<mtd::MockClientBuffer>>();
    ON_CALL(*mb, size()).WillByDefault(Return(size));
    auto b = std::make_shared<mcl::Buffer>(buffer_cb, nullptr, package.buffer_id(),
        mb, nullptr, mir_buffer_usage_software);
    b->received();
    map->insert(package.buffer_id(), b);

    vault.wire_transfer_inbound(package.buffer_id());



    auto buffer = vault.withdraw().get();
    vault.deposit(buffer);
    vault.wire_transfer_outbound(buffer);

    //should just activate, not create the buffer
    vault.wire_transfer_inbound(package.buffer_id());
    auto buffer2 = vault.withdraw().get();
=======
    auto vault = make_vault();
    EXPECT_CALL(mock_platform_factory, create_buffer(_,initial_properties.size,initial_properties.format))
        .Times(Exactly(1));
    vault->wire_transfer_inbound(package);
    auto buffer = vault->withdraw().get();
    vault->deposit(buffer);
    vault->wire_transfer_outbound(buffer);

    //should just activate, not create the buffer
    vault->wire_transfer_inbound(package);
    auto buffer2 = vault->withdraw().get();
>>>>>>> 147f2514
    EXPECT_THAT(buffer, Eq(buffer2)); 
}

TEST_F(StartedBufferVault, multiple_draws_get_different_buffer)
{
    auto buffer1 = vault.withdraw().get();
    auto buffer2 = vault.withdraw().get();
    EXPECT_THAT(buffer1, Ne(buffer2));
}

TEST_F(BufferVault, multiple_withdrawals_during_wait_period_get_differing_buffers)
{
<<<<<<< HEAD
    mcl::BufferVault vault(mt::fake_shared(mock_native_factory), mt::fake_shared(mock_requests),
        mt::fake_shared(mock_map), mt::fake_shared(mock_factory),
        size, format, usage, initial_nbuffers);

    auto f_buffer1 = vault.withdraw();
    auto f_buffer2 = vault.withdraw();
    vault.wire_transfer_inbound(package.buffer_id());
    vault.wire_transfer_inbound(package2.buffer_id());
=======
    auto vault = make_vault();

    auto f_buffer1 = vault->withdraw();
    auto f_buffer2 = vault->withdraw();
    vault->wire_transfer_inbound(package);
    vault->wire_transfer_inbound(package2);
>>>>>>> 147f2514

    auto buffer1 = f_buffer1.get();
    auto buffer2 = f_buffer2.get();
    EXPECT_THAT(buffer1, Ne(buffer2));
}

TEST_F(BufferVault, destruction_signals_futures)
{
    using namespace std::literals::chrono_literals;
    mcl::NoTLSFuture<std::shared_ptr<mcl::Buffer>> fbuffer;
    {
<<<<<<< HEAD
        mcl::BufferVault vault(mt::fake_shared(mock_native_factory), mt::fake_shared(mock_requests),
            mt::fake_shared(mock_map), mt::fake_shared(mock_factory),
            size, format, usage, initial_nbuffers);
        fbuffer = vault.withdraw();
=======
        auto vault = make_vault();
        fbuffer = vault->withdraw();
>>>>>>> 147f2514
    }
    EXPECT_THAT(fbuffer.wait_for(5s), Ne(std::future_status::timeout));
}

TEST_F(BufferVault, ages_buffer_on_deposit)
{
    auto mock_buffer = std::make_shared<NiceMock<mtd::MockClientBuffer>>();
    ON_CALL(*mock_buffer, size())
        .WillByDefault(Return(size));
    EXPECT_CALL(*mock_buffer, increment_age());
<<<<<<< HEAD

    ON_CALL(mock_map, buffer(_))
        .WillByDefault(Invoke(
        [this, &mock_buffer](int id)
        {
            return std::make_shared<mcl::Buffer>(
                nullptr,nullptr, id , mock_buffer, nullptr, mir_buffer_usage_software);
        })); 

    mcl::BufferVault vault(mt::fake_shared(mock_native_factory), mt::fake_shared(mock_requests),
        mt::fake_shared(mock_map), mt::fake_shared(mock_factory),
        size, format, usage, initial_nbuffers);
    vault.wire_transfer_inbound(package.buffer_id());
    vault.deposit(vault.withdraw().get());
=======
    ON_CALL(mock_platform_factory, create_buffer(_,_,_))
        .WillByDefault(Return(mock_buffer));

    auto vault = make_vault();
    vault->wire_transfer_inbound(package);
    vault->deposit(vault->withdraw().get());
>>>>>>> 147f2514
}

TEST_F(BufferVault, marks_as_submitted_on_transfer)
{
    auto mock_buffer = std::make_shared<NiceMock<mtd::MockClientBuffer>>();
    ON_CALL(*mock_buffer, size())
        .WillByDefault(Return(size));
    EXPECT_CALL(*mock_buffer, mark_as_submitted());
<<<<<<< HEAD
    ON_CALL(mock_map, buffer(_))
        .WillByDefault(Invoke(
        [this, &mock_buffer](int id)
        {
            auto b = std::make_shared<mcl::Buffer>(
                buffer_cb ,nullptr, id , mock_buffer, nullptr, mir_buffer_usage_software);
            b->received();
            return b;
        })); 

    mcl::BufferVault vault(mt::fake_shared(mock_native_factory), mt::fake_shared(mock_requests),
        mt::fake_shared(mock_map), mt::fake_shared(mock_factory),
        size, format, usage, initial_nbuffers);
    vault.wire_transfer_inbound(package.buffer_id());

    auto buffer = vault.withdraw().get();
    vault.deposit(buffer);
    vault.wire_transfer_outbound(buffer);
=======
    ON_CALL(mock_platform_factory, create_buffer(_,_,_))
        .WillByDefault(Return(mock_buffer));

    auto vault = make_vault();
    vault->wire_transfer_inbound(package);

    auto buffer = vault->withdraw().get();
    vault->deposit(buffer);
    vault->wire_transfer_outbound(buffer);
>>>>>>> 147f2514
}

//handy for android's cancelbuffer
TEST_F(StartedBufferVault, can_withdraw_and_deposit)
{
    auto a_few_times = 5u;
    std::vector<std::shared_ptr<mcl::Buffer>> buffers(a_few_times);
    for (auto i = 0u; i < a_few_times; i++)
    {
        buffers[i] = vault.withdraw().get();
        vault.deposit(buffers[i]);
    }
    EXPECT_THAT(buffers, Each(buffers[0]));
}

namespace { void bcb(MirPresentationChain*, MirBuffer*, void*) {} }
TEST_F(BufferVault, reallocates_incoming_buffers_of_incorrect_size_with_immediate_response)
{
    mp::Buffer package4;
    geom::Size new_size{80, 100}; 
    auto cbuf = std::make_shared<NiceMock<mtd::MockClientBuffer>>();
    auto buf = std::make_shared<mcl::Buffer>( bcb ,nullptr, 0, cbuf, nullptr, mir_buffer_usage_software);
    ON_CALL(*cbuf, size())
        .WillByDefault(Return(size));
    ON_CALL(mock_map, buffer(package.buffer_id()))
        .WillByDefault(Return(buf));

    auto cbuf2 = std::make_shared<NiceMock<mtd::MockClientBuffer>>();
    auto buf2 = std::make_shared<mcl::Buffer>( bcb ,nullptr, 0, cbuf2, nullptr, mir_buffer_usage_software);
    ON_CALL(*cbuf2, size())
        .WillByDefault(Return(new_size));
    ON_CALL(mock_map, buffer(4))
        .WillByDefault(Return(buf2));

    mcl::BufferVault vault{
        mt::fake_shared(mock_native_factory), mt::fake_shared(mock_requests),
        mt::fake_shared(mock_map), mt::fake_shared(mock_factory),
        size, format, usage, initial_nbuffers};

    EXPECT_CALL(mock_requests, free_buffer(package.buffer_id()));
    EXPECT_CALL(mock_factory, expect_buffer(_,_,_,_,_,_,_));
    EXPECT_CALL(mock_requests, allocate_buffer(new_size,_,_))
        .WillOnce(Invoke(
        [&, this](geom::Size, MirPixelFormat, int)
        {
            package4.set_buffer_id(4);
            vault.wire_transfer_inbound(package4.buffer_id());
        }));


    vault.set_size(new_size);
    vault.wire_transfer_inbound(package.buffer_id());

    Mock::VerifyAndClearExpectations(&mock_requests);
    Mock::VerifyAndClearExpectations(&mock_map);
}

TEST_F(BufferVault, reallocates_incoming_buffers_of_incorrect_size_with_delayed_response)
{
    geom::Size new_size{80, 100}; 
    mp::Buffer package4;
    package4.set_width(new_size.width.as_int());
    package4.set_height(new_size.height.as_int());
    package4.set_buffer_id(4);
    auto cbuf = std::make_shared<NiceMock<mtd::MockClientBuffer>>();
    auto buf = std::make_shared<mcl::Buffer>( bcb ,nullptr, 0, cbuf, nullptr, mir_buffer_usage_software);
    ON_CALL(*cbuf, size())
        .WillByDefault(Return(size));
    ON_CALL(mock_map, buffer(package.buffer_id()))
        .WillByDefault(Return(buf));

    auto cbuf2 = std::make_shared<NiceMock<mtd::MockClientBuffer>>();
    auto buf2 = std::make_shared<mcl::Buffer>( bcb ,nullptr, 0, cbuf2, nullptr, mir_buffer_usage_software);
    ON_CALL(*cbuf2, size())
        .WillByDefault(Return(new_size));
    ON_CALL(mock_map, buffer(4))
        .WillByDefault(Return(buf2));

    EXPECT_CALL(mock_requests, free_buffer(package.buffer_id()));
    EXPECT_CALL(mock_factory, expect_buffer(_,_,_,_,_,_,_));
    EXPECT_CALL(mock_requests, allocate_buffer(new_size,_,_));

    mcl::BufferVault vault{
        mt::fake_shared(mock_native_factory), mt::fake_shared(mock_requests),
        mt::fake_shared(mock_map), mt::fake_shared(mock_factory),
        size, format, usage, 0};

    vault.set_size(new_size);
<<<<<<< HEAD
    vault.wire_transfer_inbound(package.buffer_id());
    vault.wire_transfer_inbound(package4.buffer_id());
=======
    vault.wire_transfer_inbound(package);
    vault.wire_transfer_inbound(package4);
>>>>>>> 147f2514
    EXPECT_THAT(vault.withdraw().get()->size(), Eq(new_size));
    Mock::VerifyAndClearExpectations(&mock_requests);
    Mock::VerifyAndClearExpectations(&mock_map);
}

TEST_F(StartedBufferVault, withdraw_gives_only_newly_sized_buffers_after_resize)
{
    mp::Buffer package4;
    geom::Size new_size{80, 100};
    package4.set_width(new_size.width.as_int());
    package4.set_height(new_size.height.as_int());
    package4.set_buffer_id(4);
 
    mcl::BufferVault vault{
        mt::fake_shared(mock_native_factory), mt::fake_shared(mock_requests),
        mt::fake_shared(mock_map), mt::fake_shared(mock_factory),
        size, format, usage, 0};

    auto cbuf2 = std::make_shared<NiceMock<mtd::MockClientBuffer>>();
    auto buf2 = std::make_shared<mcl::Buffer>( bcb ,nullptr, 0, cbuf2, nullptr, mir_buffer_usage_software);
    ON_CALL(*cbuf2, size())
        .WillByDefault(Return(new_size));
    ON_CALL(mock_map, buffer(4))
        .WillByDefault(Return(buf2));
    vault.set_size(new_size);
<<<<<<< HEAD
    vault.wire_transfer_inbound(package4.buffer_id());
=======
    vault.wire_transfer_inbound(package);
    vault.wire_transfer_inbound(package4);
>>>>>>> 147f2514

    EXPECT_THAT(vault.withdraw().get()->size(), Eq(new_size));
    Mock::VerifyAndClearExpectations(&mock_requests);
    Mock::VerifyAndClearExpectations(&mock_map);
}

TEST_F(StartedBufferVault, simply_setting_size_triggers_no_server_interations)
{
    EXPECT_CALL(mock_requests, free_buffer(_)).Times(0);
    EXPECT_CALL(mock_requests, allocate_buffer(_,_,_)).Times(0);
    EXPECT_CALL(mock_factory, expect_buffer(_,_,_,_,_,_,_)).Times(0);
    auto const cycles = 30u;
    geom::Size new_size(80, 100);
    for(auto i = 0u; i < cycles; i++)
    {
        new_size = geom::Size(geom::Width(i), new_size.height);
        vault.set_size(new_size);
    }
    Mock::VerifyAndClearExpectations(&mock_requests);
}

TEST_F(StartedBufferVault, scaling_resizes_buffers_right_away)
{
    mp::Buffer package4;
    float scale = 2.0f;
    geom::Size new_size = size * scale;
    package4.set_width(new_size.width.as_int());
    package4.set_height(new_size.height.as_int());
    package4.set_buffer_id(4);

    auto cbuf2 = std::make_shared<NiceMock<mtd::MockClientBuffer>>();
    ON_CALL(*cbuf2, size()).WillByDefault(Return(new_size));
    auto buf2 = std::make_shared<mcl::Buffer>( bcb ,nullptr, 0, cbuf2, nullptr, mir_buffer_usage_software);

    map->insert(4, buf2);

    EXPECT_CALL(mock_requests, allocate_buffer(_,_,_))
        .WillOnce(InvokeWithoutArgs(
            [&]{vault.wire_transfer_inbound(package4.buffer_id());}));
    EXPECT_CALL(mock_factory, expect_buffer(_,_,_,_,_,_,_));


    auto b1 = vault.withdraw().get();
    auto b2 = vault.withdraw().get();
    vault.set_scale(scale);

    auto b3 = vault.withdraw().get();
    EXPECT_THAT(b3->size(), Eq(new_size));
}

TEST_F(BufferVault, waiting_threads_give_error_if_disconnected)
{
<<<<<<< HEAD
    mcl::BufferVault vault(mt::fake_shared(mock_native_factory), mt::fake_shared(mock_requests),
        mt::fake_shared(mock_map), mt::fake_shared(mock_factory),
        size, format, usage, initial_nbuffers);
=======
    auto vault = make_vault();
>>>>>>> 147f2514

    auto future = vault->withdraw();
    vault->disconnected();
    EXPECT_THROW({
        future.get();
    }, std::exception);
}

TEST_F(BufferVault, makes_sure_rpc_calls_exceptions_are_caught_in_destructor)
{
    EXPECT_CALL(mock_requests, free_buffer(_))
        .Times(1)
        .WillOnce(Throw(std::runtime_error("")));
    EXPECT_NO_THROW({
<<<<<<< HEAD
        mcl::BufferVault vault(mt::fake_shared(mock_native_factory), mt::fake_shared(mock_requests),
            mt::fake_shared(mock_map), mt::fake_shared(mock_factory),
            size, format, usage, initial_nbuffers);
        vault.wire_transfer_inbound(package.buffer_id());
=======
        auto vault = make_vault();
        vault->wire_transfer_inbound(package);
>>>>>>> 147f2514
    });
}

TEST_F(StartedBufferVault, skips_free_buffer_rpc_calls_if_disconnected)
{
    EXPECT_CALL(mock_requests, free_buffer(_))
        .Times(0);
    vault.disconnected();
}

TEST_F(StartedBufferVault, buffer_count_remains_the_same_after_scaling)
{
    std::array<mp::Buffer, 3> buffers;
    float scale = 2.0f;
    geom::Size new_size = size * scale;

    int i = initial_nbuffers;
    for (auto& buffer : buffers)
    {
        auto cbuf2 = std::make_shared<NiceMock<mtd::MockClientBuffer>>();
        ON_CALL(*cbuf2, size()).WillByDefault(Return(new_size));
        auto buf2 = std::make_shared<mcl::Buffer>( bcb ,nullptr, 0, cbuf2, nullptr, mir_buffer_usage_software);
        buf2->received();
        buffer.set_width(new_size.width.as_int());
        buffer.set_height(new_size.height.as_int());
        i++;
        buffer.set_buffer_id(i);
        map->insert(i, buf2);
    }



    //make sure we alloc 3 new ones and free 3 old ones
    EXPECT_CALL(mock_requests, allocate_buffer(_,_,_))
        .Times(initial_nbuffers)
        .WillOnce(InvokeWithoutArgs(
            [&]{vault.wire_transfer_inbound(buffers[0].buffer_id());}))
        .WillOnce(InvokeWithoutArgs(
            [&]{vault.wire_transfer_inbound(buffers[1].buffer_id());}))
        .WillOnce(InvokeWithoutArgs(
            [&]{vault.wire_transfer_inbound(buffers[2].buffer_id());}));
    EXPECT_CALL(mock_factory, expect_buffer(_,_,_,_,_,_,_))
        .Times(initial_nbuffers);
    EXPECT_CALL(mock_requests, free_buffer(_))
        .Times(initial_nbuffers);

    auto buffer = vault.withdraw().get();
    vault.set_scale(scale);
    vault.deposit(buffer);
    vault.wire_transfer_outbound(buffer);

    map->buffer(package.buffer_id())->received();
    vault.wire_transfer_inbound(package.buffer_id());

    for(auto i = 0; i < 100; i++)
    {
        auto b = vault.withdraw().get();
        EXPECT_THAT(b->size(), Eq(new_size));
        vault.deposit(b);
        vault.wire_transfer_outbound(b);
        map->buffer(buffers[(i+1)%3].buffer_id())->received();
        vault.wire_transfer_inbound(buffers[(i+1)%3].buffer_id());
    }
    Mock::VerifyAndClearExpectations(&mock_requests);
}

TEST_F(BufferVault, rescale_before_initial_buffers_are_serviced_frees_initial_buffers)
{
<<<<<<< HEAD
    mcl::BufferVault vault(mt::fake_shared(mock_native_factory), mt::fake_shared(mock_requests),
        mt::fake_shared(mock_map), mt::fake_shared(mock_factory),
        size, format, usage, initial_nbuffers);
    vault.set_scale(2.0);
=======
    auto vault = make_vault();
    vault->set_scale(2.0);
>>>>>>> 147f2514

    EXPECT_CALL(mock_requests, free_buffer(_))
        .Times(initial_nbuffers);
    EXPECT_CALL(mock_requests, allocate_buffer(_,_,_))
        .Times(initial_nbuffers);
<<<<<<< HEAD
    EXPECT_CALL(mock_factory, expect_buffer(_,_,_,_,_,_,_))
        .Times(initial_nbuffers);
    vault.wire_transfer_inbound(package.buffer_id());
    vault.wire_transfer_inbound(package2.buffer_id());
    vault.wire_transfer_inbound(package3.buffer_id());
=======
    vault->wire_transfer_inbound(package);
    vault->wire_transfer_inbound(package2);
    vault->wire_transfer_inbound(package3);
    
>>>>>>> 147f2514
}<|MERGE_RESOLUTION|>--- conflicted
+++ resolved
@@ -19,14 +19,8 @@
 #include "mir_toolkit/mir_client_library.h"
 #include "src/client/client_buffer_depository.h"
 #include "src/client/buffer_vault.h"
-<<<<<<< HEAD
-#include "src/client/surface_map.h"
-#include "src/client/connection_surface_map.h"
-#include "src/client/buffer_factory.h"
-=======
 #include "src/client/buffer_factory.h"
 #include "src/client/connection_surface_map.h"
->>>>>>> 147f2514
 #include "mir/client_buffer_factory.h"
 #include "mir/aging_buffer.h"
 #include "mir_toolkit/common.h"
@@ -38,7 +32,6 @@
 
 #include <gtest/gtest.h>
 #include <gmock/gmock.h>
-#include "mir/test/gmock_fixes.h"
 #include <stdexcept>
 #include <array>
 
@@ -52,53 +45,9 @@
 
 namespace
 {
-struct MockSurfaceMap : mcl::SurfaceMap
-{
-    std::shared_ptr<mtd::MockClientBuffer> make_client_buffer()
-    {
-        auto b = std::make_shared<NiceMock<mtd::MockClientBuffer>>();
-        ON_CALL(*b, size())
-            .WillByDefault(Return(size));
-        return b;
-    }
-
-    geom::Size size;
-    MockSurfaceMap(geom::Size size) : size(size)
-    {
-        ON_CALL(*this, buffer(_))
-            .WillByDefault(Invoke(
-            [this](int id)
-            {
-                return std::make_shared<mcl::Buffer>(
-                    nullptr,nullptr, id , make_client_buffer(), nullptr, mir_buffer_usage_software);
-            })); 
-    }
-    MOCK_CONST_METHOD2(with_surface_do,
-        void(mir::frontend::SurfaceId, std::function<void(MirSurface*)> const&));
-    MOCK_CONST_METHOD2(with_stream_do,
-        void(mir::frontend::BufferStreamId, std::function<void(mcl::BufferReceiver*)> const&));
-    MOCK_CONST_METHOD1(with_all_streams_do,
-        void(std::function<void(mcl::BufferReceiver*)> const&));
-    MOCK_CONST_METHOD2(with_buffer_do, bool(int, std::function<void(mcl::Buffer&)> const&));
-    MOCK_METHOD2(insert, void(int, std::shared_ptr<mcl::Buffer> const&));
-    MOCK_CONST_METHOD1(buffer, std::shared_ptr<mcl::Buffer>(int));
-    MOCK_METHOD1(erase, void(int));
-}; 
-
-struct MockBufferFactory : mcl::AsyncBufferFactory
-{
-    MOCK_METHOD1(generate_buffer, std::unique_ptr<mcl::Buffer>(mp::Buffer const&));
-    MOCK_METHOD7(expect_buffer, void(
-        std::shared_ptr<mcl::ClientBufferFactory> const&,
-        MirPresentationChain*,
-        geom::Size, MirPixelFormat, MirBufferUsage,
-        mir_buffer_callback, void*));
-    MOCK_METHOD1(cancel_requests_with_context, void(void*));
-};
-
-struct NativeBufferFactory : public mcl::ClientBufferFactory
-{
-    NativeBufferFactory()
+struct MockClientBufferFactory : public mcl::ClientBufferFactory
+{
+    MockClientBufferFactory()
     {
         ON_CALL(*this, create_buffer(_,_,_))
             .WillByDefault(Invoke([](
@@ -122,6 +71,10 @@
     MOCK_METHOD0(disconnected, void());
 };
 
+void ignore(MirPresentationChain*, MirBuffer*, void*)
+{
+}
+
 struct BufferVault : public testing::Test
 {
     BufferVault()
@@ -132,10 +85,43 @@
         package2.set_height(size.height.as_int());
         package3.set_width(size.width.as_int());
         package3.set_height(size.height.as_int());
+        package4.set_width(new_size.width.as_int());
+        package4.set_height(new_size.height.as_int());
 
         package.set_buffer_id(1);
         package2.set_buffer_id(2);
         package3.set_buffer_id(3);
+        package4.set_buffer_id(4);
+
+        auto buffer1 = std::make_shared<NiceMock<mtd::MockClientBuffer>>();
+        ON_CALL(*buffer1, size())
+            .WillByDefault(Return(size));
+        auto buffer2 = std::make_shared<NiceMock<mtd::MockClientBuffer>>();
+        ON_CALL(*buffer2, size())
+            .WillByDefault(Return(size));
+        auto buffer3 = std::make_shared<NiceMock<mtd::MockClientBuffer>>();
+        ON_CALL(*buffer3, size())
+            .WillByDefault(Return(size));
+        auto buffer4 = std::make_shared<NiceMock<mtd::MockClientBuffer>>();
+        ON_CALL(*buffer4, size())
+            .WillByDefault(Return(new_size));
+
+        auto b1 = std::make_shared<mcl::Buffer>(
+            ignore, nullptr, package.buffer_id(), buffer1, nullptr, mir_buffer_usage_software);
+        auto b2 = std::make_shared<mcl::Buffer>(
+            ignore, nullptr, package2.buffer_id(), buffer2, nullptr, mir_buffer_usage_software);
+        auto b3 = std::make_shared<mcl::Buffer>(
+            ignore, nullptr, package3.buffer_id(), buffer3, nullptr, mir_buffer_usage_software);
+        auto b4 = std::make_shared<mcl::Buffer>(
+            ignore, nullptr, package4.buffer_id(), buffer4, nullptr, mir_buffer_usage_software);
+        surface_map.insert(package.buffer_id(), b1);
+        surface_map.insert(package2.buffer_id(), b2);
+        surface_map.insert(package3.buffer_id(), b3);
+        surface_map.insert(package4.buffer_id(), b4);
+        b1->received();
+        b2->received();
+        b3->received();
+        b4->received();
     }
 
     std::unique_ptr<mcl::BufferVault> make_vault()
@@ -150,110 +136,61 @@
 
     unsigned int initial_nbuffers {3};
     geom::Size size{271, 314};
+    float scale = 2.0f;
+    geom::Size new_size{ size * scale };
     MirPixelFormat format{mir_pixel_format_abgr_8888};
     int usage{0};
     mg::BufferProperties initial_properties{
         geom::Size{271,314}, mir_pixel_format_abgr_8888, mg::BufferUsage::hardware};
-<<<<<<< HEAD
-    NiceMock<MockBufferFactory> mock_factory;
-    NiceMock<MockSurfaceMap> mock_map{size};
-    NiceMock<NativeBufferFactory> mock_native_factory;
-=======
     NiceMock<MockClientBufferFactory> mock_platform_factory;
->>>>>>> 147f2514
     NiceMock<MockServerRequests> mock_requests;
     mcl::BufferFactory buffer_factory;
     mcl::ConnectionSurfaceMap surface_map;
     mp::Buffer package;
     mp::Buffer package2;
     mp::Buffer package3;
+    mp::Buffer package4;
 };
 
-void buffer_cb(MirPresentationChain*, MirBuffer*, void*)
-{
-}
-
 struct StartedBufferVault : BufferVault
 {
     StartedBufferVault()
     {
-        auto mb1 = std::make_shared<NiceMock<mtd::MockClientBuffer>>();
-        auto mb2 = std::make_shared<NiceMock<mtd::MockClientBuffer>>();
-        auto mb3 = std::make_shared<NiceMock<mtd::MockClientBuffer>>();
-        ON_CALL(*mb1, size()).WillByDefault(Return(size));
-        ON_CALL(*mb2, size()).WillByDefault(Return(size));
-        ON_CALL(*mb3, size()).WillByDefault(Return(size));
-        auto b1 = std::make_shared<mcl::Buffer>(buffer_cb, nullptr, package.buffer_id(),
-            mb1, nullptr, mir_buffer_usage_software);
-        auto b2 = std::make_shared<mcl::Buffer>(buffer_cb, nullptr, package.buffer_id(),
-            mb2, nullptr, mir_buffer_usage_software);
-        auto b3 = std::make_shared<mcl::Buffer>(buffer_cb, nullptr, package.buffer_id(),
-            mb3, nullptr, mir_buffer_usage_software);
-        b1->received();
-        b2->received();
-        b3->received();
-        map->insert(package.buffer_id(),  b1);
-        map->insert(package2.buffer_id(), b2);
-        map->insert(package3.buffer_id(), b3);
-
-
         vault.wire_transfer_inbound(package.buffer_id());
         vault.wire_transfer_inbound(package2.buffer_id());
         vault.wire_transfer_inbound(package3.buffer_id());
     }
-    std::shared_ptr<mcl::ConnectionSurfaceMap> map{std::make_shared<mcl::ConnectionSurfaceMap>()};
     mcl::BufferVault vault{
-<<<<<<< HEAD
-        mt::fake_shared(mock_native_factory), mt::fake_shared(mock_requests),
-        map, mt::fake_shared(mock_factory),
-=======
         mt::fake_shared(mock_platform_factory), mt::fake_shared(buffer_factory),
         mt::fake_shared(mock_requests), mt::fake_shared(surface_map),
->>>>>>> 147f2514
         size, format, usage, initial_nbuffers};
 };
 
-void ignore(MirPresentationChain*, MirBuffer*, void*)
-{
-}
 }
 
 TEST_F(BufferVault, creates_all_buffers_on_start)
 {
     EXPECT_CALL(mock_requests, allocate_buffer(size, format, usage))
         .Times(initial_nbuffers);
-<<<<<<< HEAD
-    EXPECT_CALL(mock_factory, expect_buffer(_,_,_,_,_,_,_))
-        .Times(initial_nbuffers);
-    mcl::BufferVault vault(mt::fake_shared(mock_native_factory), mt::fake_shared(mock_requests),
-        mt::fake_shared(mock_map), mt::fake_shared(mock_factory),
-        size, format, usage, initial_nbuffers);
-=======
     make_vault();
->>>>>>> 147f2514
 }
 
 TEST_F(BufferVault, frees_the_buffers_we_actually_got)
 {
     EXPECT_CALL(mock_requests, free_buffer(package.buffer_id()));
     EXPECT_CALL(mock_requests, free_buffer(package2.buffer_id()));
-<<<<<<< HEAD
-    mcl::BufferVault vault(mt::fake_shared(mock_native_factory), mt::fake_shared(mock_requests),
-        mt::fake_shared(mock_map), mt::fake_shared(mock_factory),
-        size, format, usage, initial_nbuffers);
-    vault.wire_transfer_inbound(package.buffer_id());
-    vault.wire_transfer_inbound(package2.buffer_id());
-=======
-    auto vault = make_vault();
-    vault->wire_transfer_inbound(package);
-    vault->wire_transfer_inbound(package2);
-}
-
+    auto vault = make_vault();
+
+    vault->wire_transfer_inbound(package.buffer_id());
+    vault->wire_transfer_inbound(package2.buffer_id());
+}
+
+#if 0
 TEST_F(BufferVault, creates_buffer_on_first_insertion)
 {
     EXPECT_CALL(mock_platform_factory, create_buffer(_,initial_properties.size,initial_properties.format));
     auto vault = make_vault();
-    vault->wire_transfer_inbound(package);
+    vault->wire_transfer_inbound(package.buffer_id());
 }
 
 TEST_F(BufferVault, updates_buffer_on_subsequent_insertions)
@@ -266,27 +203,20 @@
         .WillByDefault(Return(mock_buffer));
 
     auto vault = make_vault();
-    vault->wire_transfer_inbound(package);
+    vault->wire_transfer_inbound(package.buffer_id());
     auto b = vault->withdraw().get();
     vault->deposit(b);
     vault->wire_transfer_outbound(b);
-    vault->wire_transfer_inbound(package);
->>>>>>> 147f2514
-}
+    vault->wire_transfer_inbound(package.buffer_id());
+}
+#endif
 
 TEST_F(BufferVault, withdrawing_and_never_filling_up_will_timeout)
 {
     using namespace std::literals::chrono_literals;
 
-<<<<<<< HEAD
-    mcl::BufferVault vault(mt::fake_shared(mock_native_factory), mt::fake_shared(mock_requests),
-        mt::fake_shared(mock_map), mt::fake_shared(mock_factory),
-        size, format, usage, initial_nbuffers);
-    auto buffer_future = vault.withdraw();
-=======
     auto vault = make_vault();
     auto buffer_future = vault->withdraw();
->>>>>>> 147f2514
     ASSERT_TRUE(buffer_future.valid());
     EXPECT_THAT(buffer_future.wait_for(20ms), Eq(std::future_status::timeout));
 }
@@ -301,11 +231,7 @@
 TEST_F(StartedBufferVault, can_deposit_buffer)
 {
     auto buffer = vault.withdraw().get();
-<<<<<<< HEAD
-    EXPECT_CALL(mock_requests, submit_buffer(_,Ref(*buffer->client_buffer())));
-=======
     EXPECT_CALL(mock_requests, submit_buffer(Ref(*buffer)));
->>>>>>> 147f2514
     vault.deposit(buffer);
     vault.wire_transfer_outbound(buffer);
 }
@@ -320,18 +246,11 @@
 
 TEST_F(StartedBufferVault, depositing_external_buffer_throws)
 {
-<<<<<<< HEAD
-    auto client_buffer = std::make_shared<NiceMock<mtd::MockClientBuffer>>();
-    ON_CALL(*client_buffer, size())
-        .WillByDefault(Return(size));
-    auto buffer = std::make_shared<mcl::Buffer>(nullptr, nullptr, 0, client_buffer, nullptr, mir_buffer_usage_software);
-=======
     auto platform_buffer = std::make_shared<NiceMock<mtd::MockClientBuffer>>();
     ON_CALL(*platform_buffer, size())
         .WillByDefault(Return(size));
     auto buffer = std::make_shared<mcl::Buffer>(
         ignore, nullptr, 0, platform_buffer, nullptr, mir_buffer_usage_software);
->>>>>>> 147f2514
     EXPECT_THROW({ 
         vault.deposit(buffer);
     }, std::logic_error);
@@ -349,50 +268,16 @@
 
 TEST_F(BufferVault, can_transfer_again_when_we_get_the_buffer)
 {
-<<<<<<< HEAD
-    EXPECT_CALL(mock_factory, expect_buffer(_,_,_,_,_,_,_))
-        .Times(Exactly(initial_nbuffers));
-
-    auto map = std::make_shared<mcl::ConnectionSurfaceMap>();
-    mcl::BufferVault vault(mt::fake_shared(mock_native_factory), mt::fake_shared(mock_requests),
-        map, mt::fake_shared(mock_factory),
-        size, format, usage, initial_nbuffers);
-
-    
-    //EXPECT_CALL(mock_native_factory, create_buffer(_,initial_properties.size,initial_properties.format))
-    //    .Times(Exactly(1));
-
-    auto mb = std::make_shared<NiceMock<mtd::MockClientBuffer>>();
-    ON_CALL(*mb, size()).WillByDefault(Return(size));
-    auto b = std::make_shared<mcl::Buffer>(buffer_cb, nullptr, package.buffer_id(),
-        mb, nullptr, mir_buffer_usage_software);
-    b->received();
-    map->insert(package.buffer_id(), b);
-
-    vault.wire_transfer_inbound(package.buffer_id());
-
-
-
-    auto buffer = vault.withdraw().get();
-    vault.deposit(buffer);
-    vault.wire_transfer_outbound(buffer);
-
-    //should just activate, not create the buffer
-    vault.wire_transfer_inbound(package.buffer_id());
-    auto buffer2 = vault.withdraw().get();
-=======
-    auto vault = make_vault();
-    EXPECT_CALL(mock_platform_factory, create_buffer(_,initial_properties.size,initial_properties.format))
-        .Times(Exactly(1));
-    vault->wire_transfer_inbound(package);
+    auto vault = make_vault();
+//    EXPECT_CALL(mock_platform_factory, create_buffer(_,initial_properties.size,initial_properties.format))
+//        .Times(Exactly(1));
+    vault->wire_transfer_inbound(package.buffer_id());
     auto buffer = vault->withdraw().get();
     vault->deposit(buffer);
     vault->wire_transfer_outbound(buffer);
 
-    //should just activate, not create the buffer
-    vault->wire_transfer_inbound(package);
+    vault->wire_transfer_inbound(package.buffer_id());
     auto buffer2 = vault->withdraw().get();
->>>>>>> 147f2514
     EXPECT_THAT(buffer, Eq(buffer2)); 
 }
 
@@ -405,23 +290,12 @@
 
 TEST_F(BufferVault, multiple_withdrawals_during_wait_period_get_differing_buffers)
 {
-<<<<<<< HEAD
-    mcl::BufferVault vault(mt::fake_shared(mock_native_factory), mt::fake_shared(mock_requests),
-        mt::fake_shared(mock_map), mt::fake_shared(mock_factory),
-        size, format, usage, initial_nbuffers);
-
-    auto f_buffer1 = vault.withdraw();
-    auto f_buffer2 = vault.withdraw();
-    vault.wire_transfer_inbound(package.buffer_id());
-    vault.wire_transfer_inbound(package2.buffer_id());
-=======
     auto vault = make_vault();
 
     auto f_buffer1 = vault->withdraw();
     auto f_buffer2 = vault->withdraw();
-    vault->wire_transfer_inbound(package);
-    vault->wire_transfer_inbound(package2);
->>>>>>> 147f2514
+    vault->wire_transfer_inbound(package.buffer_id());
+    vault->wire_transfer_inbound(package2.buffer_id());
 
     auto buffer1 = f_buffer1.get();
     auto buffer2 = f_buffer2.get();
@@ -433,15 +307,8 @@
     using namespace std::literals::chrono_literals;
     mcl::NoTLSFuture<std::shared_ptr<mcl::Buffer>> fbuffer;
     {
-<<<<<<< HEAD
-        mcl::BufferVault vault(mt::fake_shared(mock_native_factory), mt::fake_shared(mock_requests),
-            mt::fake_shared(mock_map), mt::fake_shared(mock_factory),
-            size, format, usage, initial_nbuffers);
-        fbuffer = vault.withdraw();
-=======
         auto vault = make_vault();
         fbuffer = vault->withdraw();
->>>>>>> 147f2514
     }
     EXPECT_THAT(fbuffer.wait_for(5s), Ne(std::future_status::timeout));
 }
@@ -452,29 +319,15 @@
     ON_CALL(*mock_buffer, size())
         .WillByDefault(Return(size));
     EXPECT_CALL(*mock_buffer, increment_age());
-<<<<<<< HEAD
-
-    ON_CALL(mock_map, buffer(_))
-        .WillByDefault(Invoke(
-        [this, &mock_buffer](int id)
-        {
-            return std::make_shared<mcl::Buffer>(
-                nullptr,nullptr, id , mock_buffer, nullptr, mir_buffer_usage_software);
-        })); 
-
-    mcl::BufferVault vault(mt::fake_shared(mock_native_factory), mt::fake_shared(mock_requests),
-        mt::fake_shared(mock_map), mt::fake_shared(mock_factory),
-        size, format, usage, initial_nbuffers);
-    vault.wire_transfer_inbound(package.buffer_id());
-    vault.deposit(vault.withdraw().get());
-=======
     ON_CALL(mock_platform_factory, create_buffer(_,_,_))
         .WillByDefault(Return(mock_buffer));
-
-    auto vault = make_vault();
-    vault->wire_transfer_inbound(package);
+    auto b1 = std::make_shared<mcl::Buffer>(
+        ignore, nullptr, package.buffer_id(), mock_buffer, nullptr, mir_buffer_usage_software);
+    surface_map.insert(package.buffer_id(), b1);
+
+    auto vault = make_vault();
+    vault->wire_transfer_inbound(package.buffer_id());
     vault->deposit(vault->withdraw().get());
->>>>>>> 147f2514
 }
 
 TEST_F(BufferVault, marks_as_submitted_on_transfer)
@@ -483,36 +336,19 @@
     ON_CALL(*mock_buffer, size())
         .WillByDefault(Return(size));
     EXPECT_CALL(*mock_buffer, mark_as_submitted());
-<<<<<<< HEAD
-    ON_CALL(mock_map, buffer(_))
-        .WillByDefault(Invoke(
-        [this, &mock_buffer](int id)
-        {
-            auto b = std::make_shared<mcl::Buffer>(
-                buffer_cb ,nullptr, id , mock_buffer, nullptr, mir_buffer_usage_software);
-            b->received();
-            return b;
-        })); 
-
-    mcl::BufferVault vault(mt::fake_shared(mock_native_factory), mt::fake_shared(mock_requests),
-        mt::fake_shared(mock_map), mt::fake_shared(mock_factory),
-        size, format, usage, initial_nbuffers);
-    vault.wire_transfer_inbound(package.buffer_id());
-
-    auto buffer = vault.withdraw().get();
-    vault.deposit(buffer);
-    vault.wire_transfer_outbound(buffer);
-=======
     ON_CALL(mock_platform_factory, create_buffer(_,_,_))
         .WillByDefault(Return(mock_buffer));
-
-    auto vault = make_vault();
-    vault->wire_transfer_inbound(package);
+    auto b1 = std::make_shared<mcl::Buffer>(
+        ignore, nullptr, package.buffer_id(), mock_buffer, nullptr, mir_buffer_usage_software);
+    surface_map.insert(package.buffer_id(), b1);
+    b1->received();
+
+    auto vault = make_vault();
+    vault->wire_transfer_inbound(package.buffer_id());
 
     auto buffer = vault->withdraw().get();
     vault->deposit(buffer);
     vault->wire_transfer_outbound(buffer);
->>>>>>> 147f2514
 }
 
 //handy for android's cancelbuffer
@@ -528,128 +364,48 @@
     EXPECT_THAT(buffers, Each(buffers[0]));
 }
 
-namespace { void bcb(MirPresentationChain*, MirBuffer*, void*) {} }
-TEST_F(BufferVault, reallocates_incoming_buffers_of_incorrect_size_with_immediate_response)
-{
-    mp::Buffer package4;
-    geom::Size new_size{80, 100}; 
-    auto cbuf = std::make_shared<NiceMock<mtd::MockClientBuffer>>();
-    auto buf = std::make_shared<mcl::Buffer>( bcb ,nullptr, 0, cbuf, nullptr, mir_buffer_usage_software);
-    ON_CALL(*cbuf, size())
-        .WillByDefault(Return(size));
-    ON_CALL(mock_map, buffer(package.buffer_id()))
-        .WillByDefault(Return(buf));
-
-    auto cbuf2 = std::make_shared<NiceMock<mtd::MockClientBuffer>>();
-    auto buf2 = std::make_shared<mcl::Buffer>( bcb ,nullptr, 0, cbuf2, nullptr, mir_buffer_usage_software);
-    ON_CALL(*cbuf2, size())
-        .WillByDefault(Return(new_size));
-    ON_CALL(mock_map, buffer(4))
-        .WillByDefault(Return(buf2));
-
-    mcl::BufferVault vault{
-        mt::fake_shared(mock_native_factory), mt::fake_shared(mock_requests),
-        mt::fake_shared(mock_map), mt::fake_shared(mock_factory),
-        size, format, usage, initial_nbuffers};
-
+
+TEST_F(StartedBufferVault, reallocates_incoming_buffers_of_incorrect_size_with_immediate_response)
+{
     EXPECT_CALL(mock_requests, free_buffer(package.buffer_id()));
-    EXPECT_CALL(mock_factory, expect_buffer(_,_,_,_,_,_,_));
     EXPECT_CALL(mock_requests, allocate_buffer(new_size,_,_))
         .WillOnce(Invoke(
         [&, this](geom::Size, MirPixelFormat, int)
         {
-            package4.set_buffer_id(4);
             vault.wire_transfer_inbound(package4.buffer_id());
         }));
 
-
     vault.set_size(new_size);
     vault.wire_transfer_inbound(package.buffer_id());
-
     Mock::VerifyAndClearExpectations(&mock_requests);
-    Mock::VerifyAndClearExpectations(&mock_map);
-}
-
-TEST_F(BufferVault, reallocates_incoming_buffers_of_incorrect_size_with_delayed_response)
-{
-    geom::Size new_size{80, 100}; 
-    mp::Buffer package4;
-    package4.set_width(new_size.width.as_int());
-    package4.set_height(new_size.height.as_int());
-    package4.set_buffer_id(4);
-    auto cbuf = std::make_shared<NiceMock<mtd::MockClientBuffer>>();
-    auto buf = std::make_shared<mcl::Buffer>( bcb ,nullptr, 0, cbuf, nullptr, mir_buffer_usage_software);
-    ON_CALL(*cbuf, size())
-        .WillByDefault(Return(size));
-    ON_CALL(mock_map, buffer(package.buffer_id()))
-        .WillByDefault(Return(buf));
-
-    auto cbuf2 = std::make_shared<NiceMock<mtd::MockClientBuffer>>();
-    auto buf2 = std::make_shared<mcl::Buffer>( bcb ,nullptr, 0, cbuf2, nullptr, mir_buffer_usage_software);
-    ON_CALL(*cbuf2, size())
-        .WillByDefault(Return(new_size));
-    ON_CALL(mock_map, buffer(4))
-        .WillByDefault(Return(buf2));
-
+}
+
+TEST_F(StartedBufferVault, reallocates_incoming_buffers_of_incorrect_size_with_delayed_response)
+{
     EXPECT_CALL(mock_requests, free_buffer(package.buffer_id()));
-    EXPECT_CALL(mock_factory, expect_buffer(_,_,_,_,_,_,_));
     EXPECT_CALL(mock_requests, allocate_buffer(new_size,_,_));
 
-    mcl::BufferVault vault{
-        mt::fake_shared(mock_native_factory), mt::fake_shared(mock_requests),
-        mt::fake_shared(mock_map), mt::fake_shared(mock_factory),
-        size, format, usage, 0};
-
     vault.set_size(new_size);
-<<<<<<< HEAD
     vault.wire_transfer_inbound(package.buffer_id());
     vault.wire_transfer_inbound(package4.buffer_id());
-=======
-    vault.wire_transfer_inbound(package);
-    vault.wire_transfer_inbound(package4);
->>>>>>> 147f2514
     EXPECT_THAT(vault.withdraw().get()->size(), Eq(new_size));
     Mock::VerifyAndClearExpectations(&mock_requests);
-    Mock::VerifyAndClearExpectations(&mock_map);
 }
 
 TEST_F(StartedBufferVault, withdraw_gives_only_newly_sized_buffers_after_resize)
 {
-    mp::Buffer package4;
-    geom::Size new_size{80, 100};
-    package4.set_width(new_size.width.as_int());
-    package4.set_height(new_size.height.as_int());
-    package4.set_buffer_id(4);
- 
-    mcl::BufferVault vault{
-        mt::fake_shared(mock_native_factory), mt::fake_shared(mock_requests),
-        mt::fake_shared(mock_map), mt::fake_shared(mock_factory),
-        size, format, usage, 0};
-
-    auto cbuf2 = std::make_shared<NiceMock<mtd::MockClientBuffer>>();
-    auto buf2 = std::make_shared<mcl::Buffer>( bcb ,nullptr, 0, cbuf2, nullptr, mir_buffer_usage_software);
-    ON_CALL(*cbuf2, size())
-        .WillByDefault(Return(new_size));
-    ON_CALL(mock_map, buffer(4))
-        .WillByDefault(Return(buf2));
     vault.set_size(new_size);
-<<<<<<< HEAD
+    vault.wire_transfer_inbound(package.buffer_id());
     vault.wire_transfer_inbound(package4.buffer_id());
-=======
-    vault.wire_transfer_inbound(package);
-    vault.wire_transfer_inbound(package4);
->>>>>>> 147f2514
 
     EXPECT_THAT(vault.withdraw().get()->size(), Eq(new_size));
     Mock::VerifyAndClearExpectations(&mock_requests);
-    Mock::VerifyAndClearExpectations(&mock_map);
 }
 
 TEST_F(StartedBufferVault, simply_setting_size_triggers_no_server_interations)
 {
     EXPECT_CALL(mock_requests, free_buffer(_)).Times(0);
     EXPECT_CALL(mock_requests, allocate_buffer(_,_,_)).Times(0);
-    EXPECT_CALL(mock_factory, expect_buffer(_,_,_,_,_,_,_)).Times(0);
     auto const cycles = 30u;
     geom::Size new_size(80, 100);
     for(auto i = 0u; i < cycles; i++)
@@ -662,25 +418,9 @@
 
 TEST_F(StartedBufferVault, scaling_resizes_buffers_right_away)
 {
-    mp::Buffer package4;
-    float scale = 2.0f;
-    geom::Size new_size = size * scale;
-    package4.set_width(new_size.width.as_int());
-    package4.set_height(new_size.height.as_int());
-    package4.set_buffer_id(4);
-
-    auto cbuf2 = std::make_shared<NiceMock<mtd::MockClientBuffer>>();
-    ON_CALL(*cbuf2, size()).WillByDefault(Return(new_size));
-    auto buf2 = std::make_shared<mcl::Buffer>( bcb ,nullptr, 0, cbuf2, nullptr, mir_buffer_usage_software);
-
-    map->insert(4, buf2);
-
     EXPECT_CALL(mock_requests, allocate_buffer(_,_,_))
         .WillOnce(InvokeWithoutArgs(
-            [&]{vault.wire_transfer_inbound(package4.buffer_id());}));
-    EXPECT_CALL(mock_factory, expect_buffer(_,_,_,_,_,_,_));
-
-
+            [&]{ vault.wire_transfer_inbound(package4.buffer_id());}));
     auto b1 = vault.withdraw().get();
     auto b2 = vault.withdraw().get();
     vault.set_scale(scale);
@@ -691,13 +431,7 @@
 
 TEST_F(BufferVault, waiting_threads_give_error_if_disconnected)
 {
-<<<<<<< HEAD
-    mcl::BufferVault vault(mt::fake_shared(mock_native_factory), mt::fake_shared(mock_requests),
-        mt::fake_shared(mock_map), mt::fake_shared(mock_factory),
-        size, format, usage, initial_nbuffers);
-=======
-    auto vault = make_vault();
->>>>>>> 147f2514
+    auto vault = make_vault();
 
     auto future = vault->withdraw();
     vault->disconnected();
@@ -712,15 +446,8 @@
         .Times(1)
         .WillOnce(Throw(std::runtime_error("")));
     EXPECT_NO_THROW({
-<<<<<<< HEAD
-        mcl::BufferVault vault(mt::fake_shared(mock_native_factory), mt::fake_shared(mock_requests),
-            mt::fake_shared(mock_map), mt::fake_shared(mock_factory),
-            size, format, usage, initial_nbuffers);
-        vault.wire_transfer_inbound(package.buffer_id());
-=======
         auto vault = make_vault();
-        vault->wire_transfer_inbound(package);
->>>>>>> 147f2514
+        vault->wire_transfer_inbound(package.buffer_id());
     });
 }
 
@@ -734,24 +461,23 @@
 TEST_F(StartedBufferVault, buffer_count_remains_the_same_after_scaling)
 {
     std::array<mp::Buffer, 3> buffers;
-    float scale = 2.0f;
-    geom::Size new_size = size * scale;
 
     int i = initial_nbuffers;
     for (auto& buffer : buffers)
     {
-        auto cbuf2 = std::make_shared<NiceMock<mtd::MockClientBuffer>>();
-        ON_CALL(*cbuf2, size()).WillByDefault(Return(new_size));
-        auto buf2 = std::make_shared<mcl::Buffer>( bcb ,nullptr, 0, cbuf2, nullptr, mir_buffer_usage_software);
-        buf2->received();
+        i++;
         buffer.set_width(new_size.width.as_int());
         buffer.set_height(new_size.height.as_int());
-        i++;
         buffer.set_buffer_id(i);
-        map->insert(i, buf2);
-    }
-
-
+
+        auto mcb = std::make_shared<NiceMock<mtd::MockClientBuffer>>();
+        ON_CALL(*mcb, size())
+            .WillByDefault(Return(new_size));
+        auto b = std::make_shared<mcl::Buffer>(
+            ignore, nullptr, i, mcb, nullptr, mir_buffer_usage_software);
+        surface_map.insert(i, b);
+        b->received();
+    }
 
     //make sure we alloc 3 new ones and free 3 old ones
     EXPECT_CALL(mock_requests, allocate_buffer(_,_,_))
@@ -762,8 +488,6 @@
             [&]{vault.wire_transfer_inbound(buffers[1].buffer_id());}))
         .WillOnce(InvokeWithoutArgs(
             [&]{vault.wire_transfer_inbound(buffers[2].buffer_id());}));
-    EXPECT_CALL(mock_factory, expect_buffer(_,_,_,_,_,_,_))
-        .Times(initial_nbuffers);
     EXPECT_CALL(mock_requests, free_buffer(_))
         .Times(initial_nbuffers);
 
@@ -771,8 +495,6 @@
     vault.set_scale(scale);
     vault.deposit(buffer);
     vault.wire_transfer_outbound(buffer);
-
-    map->buffer(package.buffer_id())->received();
     vault.wire_transfer_inbound(package.buffer_id());
 
     for(auto i = 0; i < 100; i++)
@@ -780,8 +502,8 @@
         auto b = vault.withdraw().get();
         EXPECT_THAT(b->size(), Eq(new_size));
         vault.deposit(b);
+        b->received();
         vault.wire_transfer_outbound(b);
-        map->buffer(buffers[(i+1)%3].buffer_id())->received();
         vault.wire_transfer_inbound(buffers[(i+1)%3].buffer_id());
     }
     Mock::VerifyAndClearExpectations(&mock_requests);
@@ -789,30 +511,15 @@
 
 TEST_F(BufferVault, rescale_before_initial_buffers_are_serviced_frees_initial_buffers)
 {
-<<<<<<< HEAD
-    mcl::BufferVault vault(mt::fake_shared(mock_native_factory), mt::fake_shared(mock_requests),
-        mt::fake_shared(mock_map), mt::fake_shared(mock_factory),
-        size, format, usage, initial_nbuffers);
-    vault.set_scale(2.0);
-=======
     auto vault = make_vault();
     vault->set_scale(2.0);
->>>>>>> 147f2514
 
     EXPECT_CALL(mock_requests, free_buffer(_))
         .Times(initial_nbuffers);
     EXPECT_CALL(mock_requests, allocate_buffer(_,_,_))
         .Times(initial_nbuffers);
-<<<<<<< HEAD
-    EXPECT_CALL(mock_factory, expect_buffer(_,_,_,_,_,_,_))
-        .Times(initial_nbuffers);
-    vault.wire_transfer_inbound(package.buffer_id());
-    vault.wire_transfer_inbound(package2.buffer_id());
-    vault.wire_transfer_inbound(package3.buffer_id());
-=======
-    vault->wire_transfer_inbound(package);
-    vault->wire_transfer_inbound(package2);
-    vault->wire_transfer_inbound(package3);
+    vault->wire_transfer_inbound(package.buffer_id());
+    vault->wire_transfer_inbound(package2.buffer_id());
+    vault->wire_transfer_inbound(package3.buffer_id());
     
->>>>>>> 147f2514
 }