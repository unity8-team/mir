/*
 * Copyright © 2013,2016 Canonical Ltd.
 *
 * This program is free software: you can redistribute it and/or modify
 * it under the terms of the GNU General Public License version 3 as
 * published by the Free Software Foundation.
 *
 * This program is distributed in the hope that it will be useful,
 * but WITHOUT ANY WARRANTY; without even the implied warranty of
 * MERCHANTABILITY or FITNESS FOR A PARTICULAR PURPOSE.  See the
 * GNU General Public License for more details.
 *
 * You should have received a copy of the GNU General Public License
 * along with this program.  If not, see <http://www.gnu.org/licenses/>.
 *
 * Authored by:
 *   Robert Carr <robert.carr@canonical.com>
 *   Andreas Pokorny <andreas.pokorny@canonical.com>
 */

#include "mir/input/xkb_mapper.h"
#include "mir/input/keymap.h"
#include "mir/events/event_private.h"
#include "mir/events/event_builders.h"

#include "mir/test/event_matchers.h"
#include <xkbcommon/xkbcommon-keysyms.h>
#include <xkbcommon/xkbcommon.h>

#include <linux/input.h>

#include <gtest/gtest.h>
#include <gmock/gmock.h>

namespace mi = mir::input;
namespace mt = mir::test;
namespace mircv = mi::receiver;
namespace mev = mir::events;

using namespace ::testing;

struct XKBMapper : Test
{
    mircv::XKBMapper mapper;

    int map_key(MirKeyboardAction action, int scan_code)
    {
        auto ev = mev::make_event(MirInputDeviceId(0), std::chrono::nanoseconds(0), std::vector<uint8_t>{}, action,
                                  0, scan_code, mir_input_event_modifier_none);

        mapper.map_event(*ev);
        return ev->to_input()->to_keyboard()->key_code();
    }

    int map_key(MirInputDeviceId id, MirKeyboardAction action, int scan_code)
    {
        auto ev = mev::make_event(id, std::chrono::nanoseconds(0), std::vector<uint8_t>{}, action, 0, scan_code,
                                  mir_input_event_modifier_none);

        mapper.map_event(*ev);
        return ev->to_input()->to_keyboard()->key_code();
    }

    MOCK_METHOD1(mapped_event,void(MirEvent const& ev));

    void map_event(MirInputDeviceId id, MirKeyboardAction action, int scan_code)
    {
        auto ev = mev::make_event(id, std::chrono::nanoseconds(0), std::vector<uint8_t>{}, action, 0, scan_code,
                                  mir_input_event_modifier_none);

        mapper.map_event(*ev);
        mapped_event(*ev);
    }

    void map_pointer_event(MirInputDeviceId id,
                           MirPointerAction action,
                           MirPointerButtons buttons,
                           float relx,
                           float rely,
                           float horizontal_scroll = 0.0f,
                           float vertical_scroll = 0.0f)
    {
        auto ev =
            mev::make_event(id, std::chrono::nanoseconds{0}, std::vector<uint8_t>{}, mir_input_event_modifier_none,
                            action, buttons, 0.0f, 0.0f, horizontal_scroll, vertical_scroll, relx, rely);
        mapper.map_event(*ev);
        mapped_event(*ev);
    }
};

<<<<<<< HEAD
TEST_F(XKBMapper, maps_nothing_by_default)
=======
TEST_F(XKBMapper, DISABLED_maps_nothing_by_default)
>>>>>>> 77bc3f19
{
    EXPECT_EQ(0, map_key(mir_keyboard_action_down, KEY_4));
    EXPECT_EQ(0, map_key(mir_keyboard_action_down, KEY_LEFTSHIFT));
}
<<<<<<< HEAD
=======

TEST_F(XKBMapper, maps_like_us_by_default)
{
    EXPECT_EQ(XKB_KEY_4, map_key(mir_keyboard_action_down, KEY_4));
    EXPECT_EQ(XKB_KEY_Shift_L, map_key(mir_keyboard_action_down, KEY_LEFTSHIFT));
}
>>>>>>> 77bc3f19

TEST_F(XKBMapper, when_device_keymap_is_set_maps_generic_us_english_keys)
{
    mapper.set_keymap_for_device(MirInputDeviceId{0}, mi::Keymap{});

    EXPECT_EQ(XKB_KEY_4, map_key(mir_keyboard_action_down, KEY_4));
    EXPECT_EQ(XKB_KEY_Shift_L, map_key(mir_keyboard_action_down, KEY_LEFTSHIFT));
    EXPECT_EQ(XKB_KEY_dollar, map_key(mir_keyboard_action_down, KEY_4));
    EXPECT_EQ(XKB_KEY_dollar, map_key(mir_keyboard_action_up, KEY_4));
    EXPECT_EQ(XKB_KEY_Shift_L, map_key(mir_keyboard_action_up, KEY_LEFTSHIFT));
    EXPECT_EQ(XKB_KEY_4, map_key(mir_keyboard_action_down, KEY_4));
}

TEST_F(XKBMapper, when_surface_keymap_is_set_maps_generic_us_english_keys)
{
    mapper.set_keymap_for_all_devices(mi::Keymap{});

    EXPECT_EQ(XKB_KEY_4, map_key(mir_keyboard_action_down, KEY_4));
    EXPECT_EQ(XKB_KEY_Shift_L, map_key(mir_keyboard_action_down, KEY_LEFTSHIFT));
    EXPECT_EQ(XKB_KEY_dollar, map_key(mir_keyboard_action_down, KEY_4));
    EXPECT_EQ(XKB_KEY_dollar, map_key(mir_keyboard_action_up, KEY_4));
    EXPECT_EQ(XKB_KEY_Shift_L, map_key(mir_keyboard_action_up, KEY_LEFTSHIFT));
    EXPECT_EQ(XKB_KEY_4, map_key(mir_keyboard_action_down, KEY_4));
}

TEST_F(XKBMapper, key_repeats_do_not_recurse_modifier_state)
{
    mapper.set_keymap_for_device(MirInputDeviceId{0}, mi::Keymap{});

    EXPECT_EQ(XKB_KEY_Shift_R, map_key(mir_keyboard_action_down, KEY_RIGHTSHIFT));
    EXPECT_EQ(XKB_KEY_Shift_R, map_key(mir_keyboard_action_repeat, KEY_RIGHTSHIFT));
    EXPECT_EQ(XKB_KEY_ampersand, map_key(mir_keyboard_action_down, KEY_7));
    EXPECT_EQ(XKB_KEY_Shift_R, map_key(mir_keyboard_action_up, KEY_RIGHTSHIFT));
    EXPECT_EQ(XKB_KEY_7, map_key(mir_keyboard_action_down, KEY_7));
}

TEST_F(XKBMapper, keymap_for_all_devices_replace_device_keymap)
{
    mapper.set_keymap_for_device(MirInputDeviceId{0}, mi::Keymap{});
    mapper.set_keymap_for_all_devices(mi::Keymap{"pc105","dvorak","",""});

    EXPECT_EQ(XKB_KEY_b, map_key(mir_keyboard_action_down, KEY_N));
    EXPECT_EQ(XKB_KEY_e, map_key(mir_keyboard_action_down, KEY_D));
}

TEST_F(XKBMapper, when_keymap_for_all_devices_is_reset_no_key_is_mapped)
{
    mapper.set_keymap_for_all_devices(mi::Keymap{"pc105","dvorak","",""});
    mapper.set_keymap_for_device(MirInputDeviceId{0}, mi::Keymap{});
    mapper.clear_all_keymaps();

    EXPECT_EQ(0, map_key(mir_keyboard_action_down, KEY_N));
    EXPECT_EQ(0, map_key(mir_keyboard_action_down, KEY_D));
}

TEST_F(XKBMapper, keymapper_uses_device_id_to_pick_keymap)
{
    auto keyboard_us = MirInputDeviceId{3};
    auto keyboard_de = MirInputDeviceId{1};
    mapper.set_keymap_for_device(keyboard_us, mi::Keymap{});
    mapper.set_keymap_for_device(keyboard_de, mi::Keymap{"pc105", "de", "",""});

    EXPECT_EQ(XKB_KEY_y, map_key(keyboard_us, mir_keyboard_action_down, KEY_Y));
    EXPECT_EQ(XKB_KEY_z, map_key(keyboard_de, mir_keyboard_action_down, KEY_Y));
    EXPECT_EQ(XKB_KEY_z, map_key(keyboard_us, mir_keyboard_action_down, KEY_Z));
    EXPECT_EQ(XKB_KEY_y, map_key(keyboard_de, mir_keyboard_action_down, KEY_Z));
}

TEST_F(XKBMapper, key_strokes_of_modifier_key_update_modifier)
{
    const MirInputEventModifiers shift_left = mir_input_event_modifier_shift_left | mir_input_event_modifier_shift;
    InSequence seq;
    EXPECT_CALL(*this, mapped_event(mt::KeyWithModifiers(shift_left)));
    EXPECT_CALL(*this, mapped_event(mt::KeyWithModifiers(mir_input_event_modifier_none)));

    auto keyboard_us = MirInputDeviceId{0};
    mapper.set_keymap_for_device(keyboard_us, mi::Keymap{});
    map_event(keyboard_us, mir_keyboard_action_down, KEY_LEFTSHIFT);
    map_event(keyboard_us, mir_keyboard_action_up, KEY_LEFTSHIFT);
}

TEST_F(XKBMapper, maps_modifier_keys_according_to_keymap)
{
    auto keyboard_us = MirInputDeviceId{0};
    auto keyboard_de = MirInputDeviceId{1};
    auto const no_mod = MirInputEventModifiers{mir_input_event_modifier_none};
    auto const right_alt = MirInputEventModifiers{mir_input_event_modifier_alt | mir_input_event_modifier_alt_right};
    mapper.set_keymap_for_device(keyboard_de, mi::Keymap{"pc105", "de", "",""});
    mapper.set_keymap_for_device(keyboard_us, mi::Keymap{});

    EXPECT_CALL(*this, mapped_event(AllOf(mt::KeyWithModifiers(no_mod), mt::KeyOfSymbol(XKB_KEY_ISO_Level3_Shift))));
    EXPECT_CALL(*this, mapped_event(AllOf(mt::KeyWithModifiers(no_mod), mt::KeyOfSymbol(XKB_KEY_at))));
    EXPECT_CALL(*this, mapped_event(AllOf(mt::KeyWithModifiers(right_alt), mt::KeyOfSymbol(XKB_KEY_Alt_R))));
    EXPECT_CALL(*this, mapped_event(AllOf(mt::KeyWithModifiers(right_alt), mt::KeyOfSymbol(XKB_KEY_q))));

    map_event(keyboard_de, mir_keyboard_action_down, KEY_RIGHTALT);
    map_event(keyboard_de, mir_keyboard_action_down, KEY_Q);
    map_event(keyboard_us, mir_keyboard_action_down, KEY_RIGHTALT);
    map_event(keyboard_us, mir_keyboard_action_down, KEY_Q);
}


TEST_F(XKBMapper, modifier_events_on_different_keyboards_do_not_change_modifier_state)
{
    auto keyboard_us_1 = MirInputDeviceId{0};
    auto keyboard_us_2 = MirInputDeviceId{1};
    const MirInputEventModifiers shift_left = mir_input_event_modifier_shift_left | mir_input_event_modifier_shift;
    InSequence seq;
    EXPECT_CALL(*this, mapped_event(mt::KeyWithModifiers(shift_left)));
    EXPECT_CALL(*this, mapped_event(AllOf(
                mt::KeyOfSymbol(XKB_KEY_a),
                mt::KeyWithModifiers(mir_input_event_modifier_none))));

    mapper.set_keymap_for_device(keyboard_us_1, mi::Keymap{});
    mapper.set_keymap_for_device(keyboard_us_2, mi::Keymap{});
    map_event(keyboard_us_1, mir_keyboard_action_down, KEY_LEFTSHIFT);
    map_event(keyboard_us_2, mir_keyboard_action_down, KEY_A);
}

TEST_F(XKBMapper, modifier_events_on_different_keyboards_contribute_to_pointer_event_modifier_state)
{
    auto keyboard_us_1 = MirInputDeviceId{0};
    auto keyboard_us_2 = MirInputDeviceId{1};
    auto pointer_device_id = MirInputDeviceId{2};
    const MirInputEventModifiers r_alt_modifier = mir_input_event_modifier_alt_right | mir_input_event_modifier_alt;
    const MirInputEventModifiers shift_right = mir_input_event_modifier_shift_right | mir_input_event_modifier_shift;
    InSequence seq;
    EXPECT_CALL(*this, mapped_event(mt::KeyWithModifiers(r_alt_modifier)));
    EXPECT_CALL(*this, mapped_event(mt::KeyWithModifiers(shift_right)));
    EXPECT_CALL(*this, mapped_event(mt::PointerEventWithModifiers(shift_right | r_alt_modifier)));

    mapper.set_keymap_for_device(keyboard_us_1, mi::Keymap{});
    mapper.set_keymap_for_device(keyboard_us_2, mi::Keymap{});
    map_event(keyboard_us_1, mir_keyboard_action_down, KEY_RIGHTALT);
    map_event(keyboard_us_2, mir_keyboard_action_down, KEY_RIGHTSHIFT);
    map_pointer_event(pointer_device_id, mir_pointer_action_motion, 0, 12, 40);
}

TEST_F(XKBMapper, device_removal_removes_modifier_flags)
{
    auto keyboard_us_1 = MirInputDeviceId{0};
    auto keyboard_us_2 = MirInputDeviceId{1};
    auto pointer_device_id = MirInputDeviceId{2};
    const MirInputEventModifiers r_alt_modifier = mir_input_event_modifier_alt_right | mir_input_event_modifier_alt;
    const MirInputEventModifiers shift_right = mir_input_event_modifier_shift_right | mir_input_event_modifier_shift;
    InSequence seq;
    EXPECT_CALL(*this, mapped_event(mt::KeyWithModifiers(r_alt_modifier)));
    EXPECT_CALL(*this, mapped_event(mt::KeyWithModifiers(shift_right)));
    EXPECT_CALL(*this, mapped_event(mt::PointerEventWithModifiers(r_alt_modifier)));

    mapper.set_keymap_for_device(keyboard_us_1, mi::Keymap{});
    mapper.set_keymap_for_device(keyboard_us_2, mi::Keymap{});
    map_event(keyboard_us_1, mir_keyboard_action_down, KEY_RIGHTALT);
    map_event(keyboard_us_2, mir_keyboard_action_down, KEY_RIGHTSHIFT);
    mapper.clear_keymap_for_device(keyboard_us_2);
    map_pointer_event(pointer_device_id, mir_pointer_action_motion, 0, 12, 40);
}

TEST_F(XKBMapper, when_single_keymap_is_used_key_states_are_still_tracked_separately)
{
    auto keyboard_us_1 = MirInputDeviceId{0};
    auto keyboard_us_2 = MirInputDeviceId{1};
    mapper.set_keymap_for_all_devices(mi::Keymap{});

    const MirInputEventModifiers shift_left = mir_input_event_modifier_shift_left | mir_input_event_modifier_shift;

    InSequence seq;
    EXPECT_CALL(*this, mapped_event(mt::KeyWithModifiers(shift_left)));
    EXPECT_CALL(*this, mapped_event(mt::KeyOfSymbol(XKB_KEY_a)));
    EXPECT_CALL(*this, mapped_event(mt::KeyOfSymbol(XKB_KEY_B)));

    map_event(keyboard_us_1, mir_keyboard_action_down, KEY_LEFTSHIFT);
    map_event(keyboard_us_2, mir_keyboard_action_down, KEY_A);
    map_event(keyboard_us_1, mir_keyboard_action_down, KEY_B);
}

TEST_F(XKBMapper, injected_key_state_affects_mapping_of_key_code)
{
    const MirInputEventModifiers no_modifier = mir_input_event_modifier_none;
    auto keyboard = MirInputDeviceId{0};
    mapper.set_keymap_for_device(keyboard, mi::Keymap{"pc105", "de", "",""});

    mapper.set_key_state(keyboard, {KEY_RIGHTALT});

    InSequence seq;
    EXPECT_CALL(*this, mapped_event(AllOf(mt::KeyWithModifiers(no_modifier),mt::KeyOfSymbol(XKB_KEY_at))));

    map_event(keyboard, mir_keyboard_action_down, KEY_Q);
}

TEST_F(XKBMapper, on_czech_qwerty_caps_lock_should_provide_uppercase_letters)
{
    auto keyboard_cz = MirInputDeviceId{0};
    mapper.set_keymap_for_all_devices(mi::Keymap{"pc105+inet", "cz", "qwerty", ""});

    InSequence seq;
    EXPECT_CALL(*this, mapped_event(mt::KeyOfSymbol(XKB_KEY_Caps_Lock)));
    EXPECT_CALL(*this, mapped_event(mt::KeyOfSymbol(XKB_KEY_Caps_Lock)));
    EXPECT_CALL(*this, mapped_event(mt::KeyOfSymbol(XKB_KEY_Ecaron)));

    map_event(keyboard_cz, mir_keyboard_action_down, KEY_CAPSLOCK);
    map_event(keyboard_cz, mir_keyboard_action_up, KEY_CAPSLOCK);
    map_event(keyboard_cz, mir_keyboard_action_down, KEY_2);
}<|MERGE_RESOLUTION|>--- conflicted
+++ resolved
@@ -88,24 +88,11 @@
     }
 };
 
-<<<<<<< HEAD
 TEST_F(XKBMapper, maps_nothing_by_default)
-=======
-TEST_F(XKBMapper, DISABLED_maps_nothing_by_default)
->>>>>>> 77bc3f19
 {
     EXPECT_EQ(0, map_key(mir_keyboard_action_down, KEY_4));
     EXPECT_EQ(0, map_key(mir_keyboard_action_down, KEY_LEFTSHIFT));
 }
-<<<<<<< HEAD
-=======
-
-TEST_F(XKBMapper, maps_like_us_by_default)
-{
-    EXPECT_EQ(XKB_KEY_4, map_key(mir_keyboard_action_down, KEY_4));
-    EXPECT_EQ(XKB_KEY_Shift_L, map_key(mir_keyboard_action_down, KEY_LEFTSHIFT));
-}
->>>>>>> 77bc3f19
 
 TEST_F(XKBMapper, when_device_keymap_is_set_maps_generic_us_english_keys)
 {
