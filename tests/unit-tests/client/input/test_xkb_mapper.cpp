/*
 * Copyright © 2013 Canonical Ltd.
 *
 * This program is free software: you can redistribute it and/or modify
 * it under the terms of the GNU General Public License version 3 as
 * published by the Free Software Foundation.
 *
 * This program is distributed in the hope that it will be useful,
 * but WITHOUT ANY WARRANTY; without even the implied warranty of
 * MERCHANTABILITY or FITNESS FOR A PARTICULAR PURPOSE.  See the
 * GNU General Public License for more details.
 *
 * You should have received a copy of the GNU General Public License
 * along with this program.  If not, see <http://www.gnu.org/licenses/>.
 *
 * Authored by: Robert Carr <robert.carr@canonical.com>
 */

#include "mir/input/xkb_mapper.h"
#include "mir/events/event_private.h"
#include "mir/events/event_builders.h"

#include <xkbcommon/xkbcommon-keysyms.h>
#include <xkbcommon/xkbcommon.h>

#include <linux/input.h>

#include <gtest/gtest.h>

namespace mircv = mir::input::receiver;
namespace mev = mir::events;

namespace
{

static int map_key(mircv::XKBMapper &mapper, MirKeyboardAction action, int scan_code)
{
<<<<<<< HEAD
    auto ev = mev::make_event(MirInputDeviceId(0), std::chrono::nanoseconds(0), 0, action,
=======
    auto mac = 0;
    auto ev = mev::make_event(MirInputDeviceId(0), std::chrono::nanoseconds(0), mac, action,
>>>>>>> 4a24fdca
                              0, scan_code, mir_input_event_modifier_none);

    mapper.update_state_and_map_event(*ev);
    return ev->key.key_code;
}

}

TEST(XKBMapper, maps_generic_us_english_keys)
{
    mircv::XKBMapper mapper;

    EXPECT_EQ(XKB_KEY_4, map_key(mapper, mir_keyboard_action_down, KEY_4));
    EXPECT_EQ(XKB_KEY_Shift_L, map_key(mapper, mir_keyboard_action_down, KEY_LEFTSHIFT));
    EXPECT_EQ(XKB_KEY_dollar, map_key(mapper, mir_keyboard_action_down, KEY_4));
    EXPECT_EQ(XKB_KEY_dollar, map_key(mapper, mir_keyboard_action_up, KEY_4));
    EXPECT_EQ(XKB_KEY_Shift_L, map_key(mapper, mir_keyboard_action_up, KEY_LEFTSHIFT));
    EXPECT_EQ(XKB_KEY_4, map_key(mapper, mir_keyboard_action_down, KEY_4));
}

TEST(XKBMapper, key_repeats_do_not_recurse_modifier_state)
{
    mircv::XKBMapper mapper;

    EXPECT_EQ(XKB_KEY_Shift_R, map_key(mapper, mir_keyboard_action_down, KEY_RIGHTSHIFT));
    EXPECT_EQ(XKB_KEY_Shift_R, map_key(mapper, mir_keyboard_action_repeat, KEY_RIGHTSHIFT));
    EXPECT_EQ(XKB_KEY_ampersand, map_key(mapper, mir_keyboard_action_down, KEY_7));
    EXPECT_EQ(XKB_KEY_Shift_R, map_key(mapper, mir_keyboard_action_up, KEY_RIGHTSHIFT));
    EXPECT_EQ(XKB_KEY_7, map_key(mapper, mir_keyboard_action_down, KEY_7));
}<|MERGE_RESOLUTION|>--- conflicted
+++ resolved
@@ -35,12 +35,8 @@
 
 static int map_key(mircv::XKBMapper &mapper, MirKeyboardAction action, int scan_code)
 {
-<<<<<<< HEAD
-    auto ev = mev::make_event(MirInputDeviceId(0), std::chrono::nanoseconds(0), 0, action,
-=======
     auto mac = 0;
     auto ev = mev::make_event(MirInputDeviceId(0), std::chrono::nanoseconds(0), mac, action,
->>>>>>> 4a24fdca
                               0, scan_code, mir_input_event_modifier_none);
 
     mapper.update_state_and_map_event(*ev);
