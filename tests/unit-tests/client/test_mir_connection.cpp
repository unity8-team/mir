--- conflicted
+++ resolved
@@ -53,11 +53,8 @@
 namespace md = mir::dispatch;
 namespace geom = mir::geometry;
 namespace mtd = mir::test::doubles;
-<<<<<<< HEAD
 namespace md = mir::dispatch;
 namespace mt = mir::test;
-=======
->>>>>>> 21b9e09f
 
 namespace
 {
