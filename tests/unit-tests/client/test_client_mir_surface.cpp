/*
 * Copyright © 2012 Canonical Ltd.
 *
 * This program is free software: you can redistribute it and/or modify
 * it under the terms of the GNU General Public License version 3 as
 * published by the Free Software Foundation.
 *
 * This program is distributed in the hope that it will be useful,
 * but WITHOUT ANY WARRANTY; without even the implied warranty of
 * MERCHANTABILITY or FITNESS FOR A PARTICULAR PURPOSE.  See the
 * GNU General Public License for more details.
 *
 * You should have received a copy of the GNU General Public License
 * along with this program.  If not, see <http://www.gnu.org/licenses/>.
 *
 * Authored by: Kevin DuBois <kevin.dubois@canonical.com>
 */

#include "mir_protobuf.pb.h"
#include "mir_toolkit/mir_client_library.h"
#include "src/client/client_buffer.h"
#include "src/client/client_buffer_factory.h"
#include "src/client/client_platform.h"
#include "src/client/client_platform_factory.h"
#include "src/client/mir_surface.h"
#include "src/client/mir_connection.h"
#include "src/client/default_connection_configuration.h"
#include "src/client/rpc/null_rpc_report.h"

#include "mir/frontend/connector.h"
#include "mir/input/input_platform.h"
#include "mir/input/input_receiver_thread.h"

#include "mir_test/test_protobuf_server.h"
#include "mir_test/stub_server_tool.h"
#include "mir_test/gmock_fixes.h"
#include "mir_test/fake_shared.h"

#include <cstring>

#include <boost/throw_exception.hpp>
#include <boost/exception/errinfo_errno.hpp>

#include <gtest/gtest.h>
#include <gmock/gmock.h>

#include <fcntl.h>

namespace mcl = mir::client;
namespace mircv = mir::input::receiver;
namespace mg = mir::graphics;
namespace geom = mir::geometry;
namespace mt = mir::test;

namespace
{

struct MockServerPackageGenerator : public mt::StubServerTool
{
    MockServerPackageGenerator()
        : server_package(),
          width_sent(891), height_sent(458),
          pf_sent(mir_pixel_format_abgr_8888),
          stride_sent(66),
          input_fd(open("/dev/null", O_APPEND)),
          global_buffer_id(0)
    {
    }

    ~MockServerPackageGenerator()
    {
        close(input_fd);
        close_server_package_fds();
    }

    void create_surface(google::protobuf::RpcController*,
                 const mir::protobuf::SurfaceParameters* request,
                 mir::protobuf::Surface* response,
                 google::protobuf::Closure* done) override
    {
        create_surface_response(response);
        surface_name = request->surface_name();
        done->Run();
    }

    void next_buffer(
        ::google::protobuf::RpcController* /*controller*/,
        ::mir::protobuf::SurfaceId const* /*request*/,
        ::mir::protobuf::Buffer* response,
        ::google::protobuf::Closure* done) override
    {
        create_buffer_response(response);
        done->Run();
    }

    MirBufferPackage server_package;
    int width_sent;
    int height_sent;
    int pf_sent;
    int stride_sent;

private:
    void generate_unique_buffer()
    {
        global_buffer_id++;

        close_server_package_fds();

        int num_fd = 2, num_data = 8;

        server_package.fd_items = num_fd;
        for (auto i = 0; i < num_fd; i++)
        {
            server_package.fd[i] = open("/dev/null", O_APPEND);
        }

        server_package.data_items = num_data;
        for (auto i = 0; i < num_data; i++)
        {
            server_package.data[i] = (global_buffer_id + i) * 2;
        }

        server_package.stride = stride_sent;
        server_package.width = width_sent;
        server_package.height = height_sent;
    }

    void create_buffer_response(mir::protobuf::Buffer* response)
    {
        generate_unique_buffer();

        response->set_buffer_id(global_buffer_id);

        /* assemble buffers */
        response->set_fds_on_side_channel(server_package.fd_items);
        for (int i=0; i< server_package.data_items; i++)
        {
            response->add_data(server_package.data[i]);
        }
        for (int i=0; i< server_package.fd_items; i++)
        {
            response->add_fd(server_package.fd[i]);
        }

        response->set_stride(server_package.stride);
        response->set_width(server_package.width);
        response->set_height(server_package.height);
    }

    void create_surface_response(mir::protobuf::Surface* response)
    {
        response->set_fds_on_side_channel(1);

        response->mutable_id()->set_value(2);
        response->set_width(width_sent);
        response->set_height(height_sent);
        response->set_pixel_format(pf_sent);
        response->add_fd(input_fd);

        create_buffer_response(response->mutable_buffer());
    }

    void close_server_package_fds()
    {
        for (int i = 0; i < server_package.fd_items; i++)
            close(server_package.fd[i]);
    }

    int input_fd;
    int global_buffer_id;
};

struct MockBuffer : public mcl::ClientBuffer
{
    MockBuffer()
    {
    }
    ~MockBuffer() noexcept
    {
    }

    MOCK_METHOD0(secure_for_cpu_write, std::shared_ptr<mcl::MemoryRegion>());
    MOCK_CONST_METHOD0(size, geom::Size());
    MOCK_CONST_METHOD0(stride, geom::Stride());
    MOCK_CONST_METHOD0(pixel_format, MirPixelFormat());
    MOCK_CONST_METHOD0(age, uint32_t());
    MOCK_METHOD0(increment_age, void());
    MOCK_METHOD0(mark_as_submitted, void());
    MOCK_CONST_METHOD0(native_buffer_handle, std::shared_ptr<mg::NativeBuffer>());
};

struct MockClientBufferFactory : public mcl::ClientBufferFactory
{
    MockClientBufferFactory()
    {
        using namespace testing;

        emptybuffer=std::make_shared<NiceMock<MockBuffer>>();

        ON_CALL(*this, create_buffer(_,_,_))
            .WillByDefault(DoAll(WithArgs<0>(Invoke(close_package_fds)),
                                 ReturnPointee(&emptybuffer)));
    }

    static void close_package_fds(std::shared_ptr<MirBufferPackage> const& package)
    {
        for (int i = 0; i < package->fd_items; i++)
            close(package->fd[i]);
    }

    MOCK_METHOD3(create_buffer,
                 std::shared_ptr<mcl::ClientBuffer>(std::shared_ptr<MirBufferPackage> const&,
                                                    geom::Size, MirPixelFormat));

    std::shared_ptr<mcl::ClientBuffer> emptybuffer;
};

struct StubClientPlatform : public mcl::ClientPlatform
{
    MirPlatformType platform_type() const
    {
        return mir_platform_type_android;
    }
    std::shared_ptr<mcl::ClientBufferFactory> create_buffer_factory()
    {
        return std::shared_ptr<MockClientBufferFactory>();
    }

    std::shared_ptr<EGLNativeWindowType> create_egl_native_window(mcl::ClientSurface* /*surface*/)
    {
        return std::shared_ptr<EGLNativeWindowType>();
    }

    std::shared_ptr<EGLNativeDisplayType> create_egl_native_display()
    {
        return std::shared_ptr<EGLNativeDisplayType>();
    }

    MirNativeBuffer* convert_native_buffer(mir::graphics::NativeBuffer*) const
    {
        return nullptr;
    }
};

struct StubClientPlatformFactory : public mcl::ClientPlatformFactory
{
    std::shared_ptr<mcl::ClientPlatform> create_client_platform(mcl::ClientContext* /*context*/)
    {
        return std::make_shared<StubClientPlatform>();
    }
};

struct StubClientInputPlatform : public mircv::InputPlatform
{
    std::shared_ptr<mircv::InputReceiverThread> create_input_thread(int /* fd */, std::function<void(MirEvent*)> const& /* callback */)
    {
        return std::shared_ptr<mircv::InputReceiverThread>();
    }
};

struct MockClientInputPlatform : public mircv::InputPlatform
{
    MOCK_METHOD2(create_input_thread, std::shared_ptr<mircv::InputReceiverThread>(int, std::function<void(MirEvent*)> const&));
};

struct MockInputReceiverThread : public mircv::InputReceiverThread
{
    MOCK_METHOD0(start, void());
    MOCK_METHOD0(stop, void());
    MOCK_METHOD0(join, void());
};

class TestConnectionConfiguration : public mcl::DefaultConnectionConfiguration
{
public:
    TestConnectionConfiguration()
        : DefaultConnectionConfiguration("./test_socket_surface")
    {
    }

    std::shared_ptr<mcl::rpc::RpcReport> the_rpc_report() override
    {
        return std::make_shared<mcl::rpc::NullRpcReport>();
    }

    std::shared_ptr<mcl::ClientPlatformFactory> the_client_platform_factory() override
    {
        return std::make_shared<StubClientPlatformFactory>();
    }
};

struct StubBuffer : public mcl::ClientBuffer
{
    StubBuffer(std::shared_ptr<MirBufferPackage> const& package,
               geom::Size size, MirPixelFormat pf)
        : package{package}, size_{size}, pf_{pf}
    {
    }

    ~StubBuffer()
    {
        for (int i = 0; i < package->fd_items; i++)
            close(package->fd[i]);
    }

    std::shared_ptr<mcl::MemoryRegion> secure_for_cpu_write()
    {
        auto raw = new mcl::MemoryRegion{size().width,
                                         size().height,
                                         stride(),
                                         pixel_format(),
                                         nullptr};

        return std::shared_ptr<mcl::MemoryRegion>(raw);
    }

    geom::Size size() const { return size_; }
    geom::Stride stride() const { return geom::Stride{package->stride}; }
    MirPixelFormat pixel_format() const { return pf_; }
    uint32_t age() const { return 0; }
    void increment_age() {}
    void mark_as_submitted() {}

    std::shared_ptr<mg::NativeBuffer> native_buffer_handle() const
    {
        return std::shared_ptr<mg::NativeBuffer>();
    }

    std::shared_ptr<MirBufferPackage> const package;
    geom::Size size_;
    MirPixelFormat pf_;
};

struct StubClientBufferFactory : public mcl::ClientBufferFactory
{
    std::shared_ptr<mcl::ClientBuffer> create_buffer(
        std::shared_ptr<MirBufferPackage> const& package,
        geom::Size size, MirPixelFormat pf)
    {
        last_received_package = package;
        last_created_buffer =
            std::make_shared<StubBuffer>(package, size, pf);
        return last_created_buffer;
    }

    std::shared_ptr<StubBuffer> last_created_buffer;
    std::shared_ptr<MirBufferPackage> last_received_package;
};

struct FakeRpcChannel : public ::google::protobuf::RpcChannel
{
    void CallMethod(const google::protobuf::MethodDescriptor*,
                    google::protobuf::RpcController*,
                    const google::protobuf::Message*,
                    google::protobuf::Message*,
                    google::protobuf::Closure* closure) override
    {
        delete closure;
    }
};

void null_connected_callback(MirConnection* /*connection*/, void * /*client_context*/)
{
}

void null_surface_callback(MirSurface*, void*)
{
}

void null_event_callback(MirSurface*, MirEvent const*, void*)
{
}

MATCHER_P(BufferPackageMatches, package, "")
{
    // Can't simply use memcmp() on the whole struct because age is not sent over the wire
    if (package.data_items != arg.data_items)
        return false;
    // Note we can not compare the fd's directly as they may change when being sent over the wire.
    if (package.fd_items != arg.fd_items)
        return false;
    if (std::memcmp(package.data, arg.data, sizeof(package.data[0]) * package.data_items))
        return false;
    if (package.stride != arg.stride)
        return false;
    return true;
}

struct MirClientSurfaceTest : public testing::Test
{
    MirClientSurfaceTest()
    {
        start_test_server();
        connect_to_test_server();
    }

    void start_test_server()
    {
        // In case an earlier test left a stray file
        std::remove("./test_socket_surface");
        test_server = std::make_shared<mt::TestProtobufServer>("./test_socket_surface", mock_server_tool);
        test_server->comm->start();
    }

    void connect_to_test_server()
    {
        mir::protobuf::ConnectParameters connect_parameters;
        connect_parameters.set_application_name("test");

<<<<<<< HEAD
        /* connect client */
        mt::TestConnectionConfiguration conf;

        if (write(conf.the_socket_fd(), "60019143-2648-4904-9719-7817f0b9fb13", 36) != 36)
        {
            BOOST_THROW_EXCEPTION(
                boost::enable_error_info(
                    std::runtime_error("Failed to send client protocol string"))<<boost::errinfo_errno(errno));
        }

=======
        TestConnectionConfiguration conf;
>>>>>>> e37dfcca
        connection = std::make_shared<MirConnection>(conf);
        MirWaitHandle* wait_handle = connection->connect("MirClientSurfaceTest",
                                                         null_connected_callback, 0);
        wait_handle->wait_for_all();
        client_comm_channel = std::make_shared<mir::protobuf::DisplayServer::Stub>(
                                  conf.the_rpc_channel().get());
    }

    std::shared_ptr<MirSurface> create_surface_with(
        mir::protobuf::DisplayServer::Stub& server_stub,
        std::shared_ptr<mcl::ClientBufferFactory> const& buffer_factory)
    {
        return std::make_shared<MirSurface>(
            connection.get(),
            server_stub,
            buffer_factory,
            input_platform,
            params,
            &null_surface_callback,
            nullptr);
    }

    std::shared_ptr<MirSurface> create_and_wait_for_surface_with(
        mir::protobuf::DisplayServer::Stub& server_stub,
        std::shared_ptr<mcl::ClientBufferFactory> const& buffer_factory)
    {
        auto surface = create_surface_with(server_stub, buffer_factory);
        surface->get_create_wait_handle()->wait_for_all();
        return surface;
    }

    std::shared_ptr<MirConnection> connection;

    MirSurfaceParameters const params{
        "test", 33, 45, mir_pixel_format_abgr_8888,
        mir_buffer_usage_hardware,
        mir_display_output_id_invalid};
    std::shared_ptr<MockClientBufferFactory> const mock_buffer_factory =
        std::make_shared<testing::NiceMock<MockClientBufferFactory>>();
    std::shared_ptr<StubClientBufferFactory> const stub_buffer_factory =
        std::make_shared<StubClientBufferFactory>();
    std::shared_ptr<StubClientInputPlatform> const input_platform =
        std::make_shared<StubClientInputPlatform>();
    std::shared_ptr<MockServerPackageGenerator> const mock_server_tool =
        std::make_shared<MockServerPackageGenerator>();

    std::shared_ptr<mt::TestProtobufServer> test_server;
    std::shared_ptr<mir::protobuf::DisplayServer::Stub> client_comm_channel;

    std::chrono::milliseconds const pause_time{10};
};

}

TEST_F(MirClientSurfaceTest, client_buffer_created_on_surface_creation)
{
    using namespace testing;

    EXPECT_CALL(*mock_buffer_factory, create_buffer(_,_,_))
        .Times(1);

    create_and_wait_for_surface_with(*client_comm_channel, mock_buffer_factory);
}

TEST_F(MirClientSurfaceTest, create_wait_handle_really_blocks)
{
    using namespace testing;

    FakeRpcChannel fake_channel;
    mir::protobuf::DisplayServer::Stub unresponsive_server{&fake_channel};

    auto const surface = create_surface_with(unresponsive_server, stub_buffer_factory);
    auto wait_handle = surface->get_create_wait_handle();

    auto expected_end = std::chrono::steady_clock::now() + pause_time;
    wait_handle->wait_for_pending(pause_time);

    EXPECT_GE(std::chrono::steady_clock::now(), expected_end);
}

TEST_F(MirClientSurfaceTest, next_buffer_wait_handle_really_blocks)
{
    using namespace testing;

    FakeRpcChannel fake_channel;
    mir::protobuf::DisplayServer::Stub unresponsive_server{&fake_channel};

    auto const surface = create_surface_with(unresponsive_server, stub_buffer_factory);

    auto buffer_wait_handle = surface->next_buffer(&null_surface_callback, nullptr);

    auto expected_end = std::chrono::steady_clock::now() + pause_time;
    buffer_wait_handle->wait_for_pending(pause_time);

    EXPECT_GE(std::chrono::steady_clock::now(), expected_end);
}

TEST_F(MirClientSurfaceTest, client_buffer_created_on_next_buffer)
{
    using namespace testing;

    EXPECT_CALL(*mock_buffer_factory, create_buffer(_,_,_))
        .Times(1);

    auto const surface = create_and_wait_for_surface_with(*client_comm_channel, mock_buffer_factory);

    Mock::VerifyAndClearExpectations(mock_buffer_factory.get());

    EXPECT_CALL(*mock_buffer_factory, create_buffer(_,_,_))
        .Times(1);
    auto buffer_wait_handle = surface->next_buffer(&null_surface_callback, nullptr);
    buffer_wait_handle->wait_for_all();
}

TEST_F(MirClientSurfaceTest, client_buffer_uses_ipc_message_from_server_on_create)
{
    using namespace testing;

    auto const surface = create_and_wait_for_surface_with(*client_comm_channel, stub_buffer_factory);

    EXPECT_THAT(*stub_buffer_factory->last_received_package,
                BufferPackageMatches(mock_server_tool->server_package));
}

TEST_F(MirClientSurfaceTest, message_width_height_used_in_buffer_creation)
{
    using namespace testing;

    auto const surface = create_and_wait_for_surface_with(*client_comm_channel, stub_buffer_factory);

    EXPECT_THAT(stub_buffer_factory->last_created_buffer->size(),
                Eq(geom::Size(mock_server_tool->width_sent, mock_server_tool->height_sent)));
}

TEST_F(MirClientSurfaceTest, message_pf_used_in_buffer_creation)
{
    using namespace testing;

    auto const surface = create_and_wait_for_surface_with(*client_comm_channel, stub_buffer_factory);

    EXPECT_THAT(stub_buffer_factory->last_created_buffer->pixel_format(),
                Eq(mock_server_tool->pf_sent));
}

// TODO: input fd is not checked in the test
TEST_F(MirClientSurfaceTest, creates_input_thread_with_input_fd_when_delegate_specified)
{
    using namespace ::testing;

    auto mock_input_platform = std::make_shared<MockClientInputPlatform>();
    auto mock_input_thread = std::make_shared<NiceMock<MockInputReceiverThread>>();
    MirEventDelegate delegate = {null_event_callback, nullptr};

    EXPECT_CALL(*mock_input_platform, create_input_thread(_, _)).Times(1)
        .WillOnce(Return(mock_input_thread));
    EXPECT_CALL(*mock_input_thread, start()).Times(1);
    EXPECT_CALL(*mock_input_thread, stop()).Times(1);

    MirSurface surface{connection.get(), *client_comm_channel,
        stub_buffer_factory, mock_input_platform, params, &null_surface_callback, nullptr};
    auto wait_handle = surface.get_create_wait_handle();
    wait_handle->wait_for_all();
    surface.set_event_handler(&delegate);
}

TEST_F(MirClientSurfaceTest, does_not_create_input_thread_when_no_delegate_specified)
{
    using namespace ::testing;

    auto mock_input_platform = std::make_shared<MockClientInputPlatform>();
    auto mock_input_thread = std::make_shared<NiceMock<MockInputReceiverThread>>();

    EXPECT_CALL(*mock_input_platform, create_input_thread(_, _)).Times(0);
    EXPECT_CALL(*mock_input_thread, start()).Times(0);
    EXPECT_CALL(*mock_input_thread, stop()).Times(0);

    MirSurface surface{connection.get(), *client_comm_channel,
        stub_buffer_factory, mock_input_platform, params, &null_surface_callback, nullptr};
    auto wait_handle = surface.get_create_wait_handle();
    wait_handle->wait_for_all();
}

TEST_F(MirClientSurfaceTest, returns_current_buffer)
{
    using namespace testing;

    auto const surface = create_and_wait_for_surface_with(*client_comm_channel, stub_buffer_factory);

    auto const creation_buffer = surface->get_current_buffer();
    EXPECT_THAT(creation_buffer,
                Eq(stub_buffer_factory->last_created_buffer));

    auto buffer_wait_handle = surface->next_buffer(&null_surface_callback, nullptr);
    buffer_wait_handle->wait_for_all();
    auto const next_buffer = surface->get_current_buffer();
    EXPECT_THAT(next_buffer,
                Eq(stub_buffer_factory->last_created_buffer));

    EXPECT_THAT(next_buffer, Ne(creation_buffer));
}

TEST_F(MirClientSurfaceTest, surface_resizes_with_latest_buffer)
{
    using namespace testing;

    auto const surface = create_and_wait_for_surface_with(*client_comm_channel, stub_buffer_factory);

    auto buffer_wait_handle = surface->next_buffer(&null_surface_callback, nullptr);
    buffer_wait_handle->wait_for_all();

    int new_width = mock_server_tool->width_sent += 12;
    int new_height = mock_server_tool->height_sent -= 34;

    auto const& before = surface->get_parameters();
    EXPECT_THAT(before.width, Ne(new_width));
    EXPECT_THAT(before.height, Ne(new_height));

    buffer_wait_handle = surface->next_buffer(&null_surface_callback, nullptr);
    buffer_wait_handle->wait_for_all();

    auto const& after = surface->get_parameters();
    EXPECT_THAT(after.width, Eq(new_width));
    EXPECT_THAT(after.height, Eq(new_height));
}

TEST_F(MirClientSurfaceTest, default_surface_type)
{
    using namespace testing;

    auto const surface = create_and_wait_for_surface_with(*client_comm_channel, stub_buffer_factory);

    EXPECT_THAT(surface->attrib(mir_surface_attrib_type),
                Eq(mir_surface_type_normal));
}

TEST_F(MirClientSurfaceTest, default_surface_state)
{
    using namespace testing;

    auto const surface = create_and_wait_for_surface_with(*client_comm_channel, stub_buffer_factory);

    // Test the default cached state value. It is always unknown until we
    // get a real answer from the server.
    EXPECT_THAT(surface->attrib(mir_surface_attrib_state),
                Eq(mir_surface_state_unknown));
}

TEST_F(MirClientSurfaceTest, get_cpu_region_returns_correct_data)
{
    using namespace testing;

    struct TestDataEntry
    {
        int width;
        int height;
        int stride;
        MirPixelFormat pf;
    };

    std::vector<TestDataEntry> test_data{
        {100, 200, 300, mir_pixel_format_argb_8888},
        {101, 201, 301, mir_pixel_format_xrgb_8888},
        {102, 202, 302, mir_pixel_format_bgr_888}
    };

    for (auto const& td : test_data)
    {
        mock_server_tool->width_sent = td.width;
        mock_server_tool->height_sent = td.height;
        mock_server_tool->stride_sent = td.stride;
        mock_server_tool->pf_sent = td.pf;

        auto const surface = create_and_wait_for_surface_with(*client_comm_channel, stub_buffer_factory);

        MirGraphicsRegion region;
        surface->get_cpu_region(region);

        EXPECT_THAT(region.width, Eq(mock_server_tool->width_sent));
        EXPECT_THAT(region.height, Eq(mock_server_tool->height_sent));
        EXPECT_THAT(region.stride, Eq(mock_server_tool->stride_sent));
        EXPECT_THAT(region.pixel_format, Eq(mock_server_tool->pf_sent));
    }
}

TEST_F(MirClientSurfaceTest, valid_surface_is_valid)
{
    auto const surface = create_and_wait_for_surface_with(*client_comm_channel, stub_buffer_factory);

    EXPECT_TRUE(MirSurface::is_valid(surface.get()));
}

TEST_F(MirClientSurfaceTest, configure_cursor_wait_handle_really_blocks)
{
    using namespace testing;

    FakeRpcChannel fake_channel;
    mir::protobuf::DisplayServer::Stub unresponsive_server{&fake_channel};

    auto const surface = create_surface_with(unresponsive_server, stub_buffer_factory);

    auto cursor_config = mir_cursor_configuration_from_name(mir_default_cursor_name);
    auto cursor_wait_handle = surface->configure_cursor(cursor_config);

    auto expected_end = std::chrono::steady_clock::now() + pause_time;
    cursor_wait_handle->wait_for_pending(pause_time);

    EXPECT_GE(std::chrono::steady_clock::now(), expected_end);

    mir_cursor_configuration_destroy(cursor_config);
}

TEST_F(MirClientSurfaceTest, configure_wait_handle_really_blocks)
{
    using namespace testing;

    FakeRpcChannel fake_channel;
    mir::protobuf::DisplayServer::Stub unresponsive_server{&fake_channel};

    auto const surface = create_surface_with(unresponsive_server, stub_buffer_factory);

    auto configure_wait_handle = surface->configure(mir_surface_attrib_dpi, 100);

    auto expected_end = std::chrono::steady_clock::now() + pause_time;
    configure_wait_handle->wait_for_pending(pause_time);

    EXPECT_GE(std::chrono::steady_clock::now(), expected_end);
}<|MERGE_RESOLUTION|>--- conflicted
+++ resolved
@@ -407,9 +407,8 @@
         mir::protobuf::ConnectParameters connect_parameters;
         connect_parameters.set_application_name("test");
 
-<<<<<<< HEAD
         /* connect client */
-        mt::TestConnectionConfiguration conf;
+        TestConnectionConfiguration conf;
 
         if (write(conf.the_socket_fd(), "60019143-2648-4904-9719-7817f0b9fb13", 36) != 36)
         {
@@ -418,9 +417,6 @@
                     std::runtime_error("Failed to send client protocol string"))<<boost::errinfo_errno(errno));
         }
 
-=======
-        TestConnectionConfiguration conf;
->>>>>>> e37dfcca
         connection = std::make_shared<MirConnection>(conf);
         MirWaitHandle* wait_handle = connection->connect("MirClientSurfaceTest",
                                                          null_connected_callback, 0);
