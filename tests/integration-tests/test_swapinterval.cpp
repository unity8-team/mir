--- conflicted
+++ resolved
@@ -94,12 +94,7 @@
     {
     }
 
-<<<<<<< HEAD
-    std::shared_ptr<mc::BufferBundle> create_buffer_queue(mg::BufferProperties const&)
-=======
-    std::shared_ptr<mc::BufferStream> create_buffer_stream(
-        int, mg::BufferProperties const&) override
->>>>>>> 0e011a34
+    std::shared_ptr<mc::BufferBundle> create_buffer_queue(int, mg::BufferProperties const&) override
     {
         return std::make_shared<CountingBufferBundle>(render_operations_fd);
     }
