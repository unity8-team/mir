--- conflicted
+++ resolved
@@ -30,11 +30,7 @@
 #include "mir_test_doubles/mock_input_manager.h"
 #include "mir_test_doubles/mock_input_dispatcher.h"
 #include "mir_test_doubles/mock_compositor.h"
-<<<<<<< HEAD
-#include "mir_test_doubles/mock_alarm_loop.h"
-=======
 #include "mir_test_doubles/mock_loop.h"
->>>>>>> aad013c4
 #include "mir_test_doubles/null_display.h"
 #include "mir_test_doubles/mock_server_status_listener.h"
 #include "mir/run_mir.h"
@@ -259,21 +255,11 @@
         return mock_input_dispatcher;
     }
 
-<<<<<<< HEAD
-    std::shared_ptr<mir::scheduler::AlarmLoop> the_alarm_loop() override
+    std::shared_ptr<mir::scheduler::Loop> the_alarm_loop() override
     {
         if (!mock_alarm_loop)
-            mock_alarm_loop = std::make_shared<mtd::MockAlarmLoop>();
-
+            mock_alarm_loop = std::make_shared<mtd::MockLoop>();
         return mock_alarm_loop;
-=======
-    std::shared_ptr<mir::Loop> the_timer_loop() override
-    {
-        if (!mock_timer_loop)
-            mock_timer_loop = std::make_shared<mtd::MockLoop>();
-
-        return mock_timer_loop;
->>>>>>> aad013c4
     }
 
     std::shared_ptr<MockDisplay> the_mock_display()
@@ -294,17 +280,10 @@
         return mock_connector;
     }
 
-<<<<<<< HEAD
-    std::shared_ptr<mtd::MockAlarmLoop> the_mock_alarm_loop()
+    std::shared_ptr<mtd::MockLoop> the_mock_alarm_loop()
     {
         the_alarm_loop();
         return mock_alarm_loop;
-=======
-    std::shared_ptr<mtd::MockLoop> the_mock_timer_loop()
-    {
-        the_timer_loop();
-        return mock_timer_loop;
->>>>>>> aad013c4
     }
 
     std::shared_ptr<mtd::MockInputManager> the_mock_input_manager()
@@ -355,11 +334,7 @@
     std::shared_ptr<MockConnector> mock_connector;
     std::shared_ptr<mtd::MockInputManager> mock_input_manager;
     std::shared_ptr<mtd::MockInputDispatcher> mock_input_dispatcher;
-<<<<<<< HEAD
-    std::shared_ptr<mtd::MockAlarmLoop> mock_alarm_loop;
-=======
-    std::shared_ptr<mtd::MockLoop> mock_timer_loop;
->>>>>>> aad013c4
+    std::shared_ptr<mtd::MockLoop> mock_alarm_loop;
 
     mt::Pipe p;
     int const pause_signal;
@@ -422,11 +397,7 @@
     auto mock_connector = server_config.the_mock_connector();
     auto mock_input_manager = server_config.the_mock_input_manager();
     auto mock_input_dispatcher = server_config.the_mock_input_dispatcher();
-<<<<<<< HEAD
     auto mock_alarm_loop = server_config.the_mock_alarm_loop();
-=======
-    auto mock_timer_loop = server_config.the_mock_timer_loop();
->>>>>>> aad013c4
 
     {
         InSequence s;
@@ -436,17 +407,10 @@
         EXPECT_CALL(*mock_compositor, start()).Times(1);
         EXPECT_CALL(*mock_input_manager, start()).Times(1);
         EXPECT_CALL(*mock_input_dispatcher, start()).Times(1);
-<<<<<<< HEAD
         EXPECT_CALL(*mock_alarm_loop, run()).Times(1);
 
         /* Pause */
         EXPECT_CALL(*mock_alarm_loop, stop()).Times(1);
-=======
-        EXPECT_CALL(*mock_timer_loop, run()).Times(1);
-
-        /* Pause */
-        EXPECT_CALL(*mock_timer_loop, stop()).Times(1);
->>>>>>> aad013c4
         EXPECT_CALL(*mock_input_dispatcher, stop()).Times(1);
         EXPECT_CALL(*mock_input_manager, stop()).Times(1);
         EXPECT_CALL(*mock_compositor, stop()).Times(1);
@@ -458,19 +422,11 @@
         EXPECT_CALL(*mock_connector, start()).Times(1);
         EXPECT_CALL(*mock_input_manager, start()).Times(1);
         EXPECT_CALL(*mock_input_dispatcher, start()).Times(1);
-<<<<<<< HEAD
         EXPECT_CALL(*mock_alarm_loop, run()).Times(1);
         EXPECT_CALL(*mock_compositor, start()).Times(1);
 
         /* Stop */
         EXPECT_CALL(*mock_alarm_loop, stop()).Times(1);
-=======
-        EXPECT_CALL(*mock_timer_loop, run()).Times(1);
-        EXPECT_CALL(*mock_compositor, start()).Times(1);
-
-        /* Stop */
-        EXPECT_CALL(*mock_timer_loop, stop()).Times(1);
->>>>>>> aad013c4
         EXPECT_CALL(*mock_input_dispatcher, stop()).Times(1);
         EXPECT_CALL(*mock_input_manager, stop()).Times(1);
         EXPECT_CALL(*mock_compositor, stop()).Times(1);
@@ -502,11 +458,7 @@
     auto mock_connector = server_config.the_mock_connector();
     auto mock_input_manager = server_config.the_mock_input_manager();
     auto mock_input_dispatcher = server_config.the_mock_input_dispatcher();
-<<<<<<< HEAD
     auto mock_alarm_loop = server_config.the_mock_alarm_loop();
-=======
-    auto mock_timer_loop = server_config.the_mock_timer_loop();
->>>>>>> aad013c4
 
     {
         InSequence s;
@@ -516,17 +468,10 @@
         EXPECT_CALL(*mock_compositor, start()).Times(1);
         EXPECT_CALL(*mock_input_manager, start()).Times(1);
         EXPECT_CALL(*mock_input_dispatcher, start()).Times(1);
-<<<<<<< HEAD
         EXPECT_CALL(*mock_alarm_loop, run()).Times(1);
 
         /* Pause */
         EXPECT_CALL(*mock_alarm_loop, stop()).Times(1);
-=======
-        EXPECT_CALL(*mock_timer_loop, run()).Times(1);
-
-        /* Pause */
-        EXPECT_CALL(*mock_timer_loop, stop()).Times(1);
->>>>>>> aad013c4
         EXPECT_CALL(*mock_input_dispatcher, stop()).Times(1);
         EXPECT_CALL(*mock_input_manager, stop()).Times(1);
         EXPECT_CALL(*mock_compositor, stop()).Times(1);
@@ -534,11 +479,7 @@
         EXPECT_CALL(*mock_display, pause()).Times(1);
 
         /* Stop */
-<<<<<<< HEAD
-        EXPECT_CALL(*mock_alarm_loop, stop()).Times(1);
-=======
-        EXPECT_CALL(*mock_timer_loop, stop()).Times(1);
->>>>>>> aad013c4
+        EXPECT_CALL(*mock_alarm_loop, stop()).Times(1);
         EXPECT_CALL(*mock_input_dispatcher, stop()).Times(1);
         EXPECT_CALL(*mock_input_manager, stop()).Times(1);
         EXPECT_CALL(*mock_compositor, stop()).Times(1);
@@ -569,11 +510,7 @@
     auto mock_connector = server_config.the_mock_connector();
     auto mock_input_manager = server_config.the_mock_input_manager();
     auto mock_input_dispatcher = server_config.the_mock_input_dispatcher();
-<<<<<<< HEAD
     auto mock_alarm_loop = server_config.the_mock_alarm_loop();
-=======
-    auto mock_timer_loop = server_config.the_mock_timer_loop();
->>>>>>> aad013c4
 
     {
         InSequence s;
@@ -583,17 +520,10 @@
         EXPECT_CALL(*mock_compositor, start()).Times(1);
         EXPECT_CALL(*mock_input_manager, start()).Times(1);
         EXPECT_CALL(*mock_input_dispatcher, start()).Times(1);
-<<<<<<< HEAD
         EXPECT_CALL(*mock_alarm_loop, run()).Times(1);
 
         /* Pause failure */
         EXPECT_CALL(*mock_alarm_loop, stop()).Times(1);
-=======
-        EXPECT_CALL(*mock_timer_loop, run()).Times(1);
-
-        /* Pause failure */
-        EXPECT_CALL(*mock_timer_loop, stop()).Times(1);
->>>>>>> aad013c4
         EXPECT_CALL(*mock_input_dispatcher, stop()).Times(1);
         EXPECT_CALL(*mock_input_manager, stop()).Times(1);
         EXPECT_CALL(*mock_compositor, stop()).Times(1);
@@ -606,17 +536,10 @@
         EXPECT_CALL(*mock_compositor, start()).Times(1);
         EXPECT_CALL(*mock_input_manager, start()).Times(1);
         EXPECT_CALL(*mock_input_dispatcher, start()).Times(1);
-<<<<<<< HEAD
         EXPECT_CALL(*mock_alarm_loop, run()).Times(1);
 
         /* Stop */
         EXPECT_CALL(*mock_alarm_loop, stop()).Times(1);
-=======
-        EXPECT_CALL(*mock_timer_loop, run()).Times(1);
-
-        /* Stop */
-        EXPECT_CALL(*mock_timer_loop, stop()).Times(1);
->>>>>>> aad013c4
         EXPECT_CALL(*mock_input_dispatcher, stop()).Times(1);
         EXPECT_CALL(*mock_input_manager, stop()).Times(1);
         EXPECT_CALL(*mock_compositor, stop()).Times(1);
@@ -647,11 +570,7 @@
     auto mock_connector = server_config.the_mock_connector();
     auto mock_input_manager = server_config.the_mock_input_manager();
     auto mock_input_dispatcher = server_config.the_mock_input_dispatcher();
-<<<<<<< HEAD
     auto mock_alarm_loop = server_config.the_mock_alarm_loop();
-=======
-    auto mock_timer_loop = server_config.the_mock_timer_loop();
->>>>>>> aad013c4
 
     {
         InSequence s;
@@ -661,11 +580,7 @@
         EXPECT_CALL(*mock_compositor, start()).Times(1);
         EXPECT_CALL(*mock_input_manager, start()).Times(1);
         EXPECT_CALL(*mock_input_dispatcher, start()).Times(1);
-<<<<<<< HEAD
-        EXPECT_CALL(*mock_alarm_loop, run()).Times(1);
-=======
-        EXPECT_CALL(*mock_timer_loop, run()).Times(1);
->>>>>>> aad013c4
+        EXPECT_CALL(*mock_alarm_loop, run()).Times(1);
 
         /* Change configuration */
         EXPECT_CALL(*mock_compositor, stop()).Times(1);
@@ -673,11 +588,7 @@
         EXPECT_CALL(*mock_compositor, start()).Times(1);
 
         /* Stop */
-<<<<<<< HEAD
-        EXPECT_CALL(*mock_alarm_loop, stop()).Times(1);
-=======
-        EXPECT_CALL(*mock_timer_loop, stop()).Times(1);
->>>>>>> aad013c4
+        EXPECT_CALL(*mock_alarm_loop, stop()).Times(1);
         EXPECT_CALL(*mock_input_dispatcher, stop()).Times(1);
         EXPECT_CALL(*mock_input_manager, stop()).Times(1);
         EXPECT_CALL(*mock_compositor, stop()).Times(1);
@@ -709,11 +620,7 @@
     auto mock_connector = server_config.the_mock_connector();
     auto mock_input_manager = server_config.the_mock_input_manager();
     auto mock_input_dispatcher = server_config.the_mock_input_dispatcher();
-<<<<<<< HEAD
     auto mock_alarm_loop = server_config.the_mock_alarm_loop();
-=======
-    auto mock_timer_loop = server_config.the_mock_timer_loop();
->>>>>>> aad013c4
 
     {
         InSequence s;
@@ -723,17 +630,10 @@
         EXPECT_CALL(*mock_compositor, start()).Times(1);
         EXPECT_CALL(*mock_input_manager, start()).Times(1);
         EXPECT_CALL(*mock_input_dispatcher, start()).Times(1);
-<<<<<<< HEAD
         EXPECT_CALL(*mock_alarm_loop, run()).Times(1);
 
         /* Pause event */
         EXPECT_CALL(*mock_alarm_loop, stop()).Times(1);
-=======
-        EXPECT_CALL(*mock_timer_loop, run()).Times(1);
-
-        /* Pause event */
-        EXPECT_CALL(*mock_timer_loop, stop()).Times(1);
->>>>>>> aad013c4
         EXPECT_CALL(*mock_input_dispatcher, stop()).Times(1);
         EXPECT_CALL(*mock_input_manager, stop()).Times(1);
         EXPECT_CALL(*mock_compositor, stop()).Times(1);
@@ -745,11 +645,7 @@
         EXPECT_CALL(*mock_connector, start()).Times(1);
         EXPECT_CALL(*mock_input_manager, start()).Times(1);
         EXPECT_CALL(*mock_input_dispatcher, start()).Times(1);
-<<<<<<< HEAD
-        EXPECT_CALL(*mock_alarm_loop, run()).Times(1);
-=======
-        EXPECT_CALL(*mock_timer_loop, run()).Times(1);
->>>>>>> aad013c4
+        EXPECT_CALL(*mock_alarm_loop, run()).Times(1);
         EXPECT_CALL(*mock_compositor, start()).Times(1);
 
         /* Change configuration (after resuming) */
@@ -758,11 +654,7 @@
         EXPECT_CALL(*mock_compositor, start()).Times(1);
 
         /* Stop */
-<<<<<<< HEAD
-        EXPECT_CALL(*mock_alarm_loop, stop()).Times(1);
-=======
-        EXPECT_CALL(*mock_timer_loop, stop()).Times(1);
->>>>>>> aad013c4
+        EXPECT_CALL(*mock_alarm_loop, stop()).Times(1);
         EXPECT_CALL(*mock_input_dispatcher, stop()).Times(1);
         EXPECT_CALL(*mock_input_manager, stop()).Times(1);
         EXPECT_CALL(*mock_compositor, stop()).Times(1);
@@ -798,11 +690,7 @@
     auto mock_input_manager = server_config.the_mock_input_manager();
     auto mock_input_dispatcher = server_config.the_mock_input_dispatcher();
     auto mock_server_status_listener = server_config.the_mock_server_status_listener();
-<<<<<<< HEAD
     auto mock_alarm_loop = server_config.the_mock_alarm_loop();
-=======
-    auto mock_timer_loop = server_config.the_mock_timer_loop();
->>>>>>> aad013c4
 
     {
         InSequence s;
@@ -812,19 +700,11 @@
         EXPECT_CALL(*mock_compositor, start()).Times(1);
         EXPECT_CALL(*mock_input_manager, start()).Times(1);
         EXPECT_CALL(*mock_input_dispatcher, start()).Times(1);
-<<<<<<< HEAD
         EXPECT_CALL(*mock_alarm_loop, run()).Times(1);
         EXPECT_CALL(*mock_server_status_listener, started()).Times(1);
 
         /* "paused" is emitted after all components have been paused/stopped */
         EXPECT_CALL(*mock_alarm_loop, stop()).Times(1);
-=======
-        EXPECT_CALL(*mock_timer_loop, run()).Times(1);
-        EXPECT_CALL(*mock_server_status_listener, started()).Times(1);
-
-        /* "paused" is emitted after all components have been paused/stopped */
-        EXPECT_CALL(*mock_timer_loop, stop()).Times(1);
->>>>>>> aad013c4
         EXPECT_CALL(*mock_input_dispatcher, stop()).Times(1);
         EXPECT_CALL(*mock_input_manager, stop()).Times(1);
         EXPECT_CALL(*mock_compositor, stop()).Times(1);
@@ -837,20 +717,12 @@
         EXPECT_CALL(*mock_connector, start()).Times(1);
         EXPECT_CALL(*mock_input_manager, start()).Times(1);
         EXPECT_CALL(*mock_input_dispatcher, start()).Times(1);
-<<<<<<< HEAD
-        EXPECT_CALL(*mock_alarm_loop, run()).Times(1);
-=======
-        EXPECT_CALL(*mock_timer_loop, run()).Times(1);
->>>>>>> aad013c4
+        EXPECT_CALL(*mock_alarm_loop, run()).Times(1);
         EXPECT_CALL(*mock_compositor, start()).Times(1);
         EXPECT_CALL(*mock_server_status_listener, resumed()).Times(1);
 
         /* Stop */
-<<<<<<< HEAD
-        EXPECT_CALL(*mock_alarm_loop, stop()).Times(1);
-=======
-        EXPECT_CALL(*mock_timer_loop, stop()).Times(1);
->>>>>>> aad013c4
+        EXPECT_CALL(*mock_alarm_loop, stop()).Times(1);
         EXPECT_CALL(*mock_input_dispatcher, stop()).Times(1);
         EXPECT_CALL(*mock_input_manager, stop()).Times(1);
         EXPECT_CALL(*mock_compositor, stop()).Times(1);
