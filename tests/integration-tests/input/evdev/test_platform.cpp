--- conflicted
+++ resolved
@@ -60,15 +60,10 @@
             ))
     {
     }
-<<<<<<< HEAD
     mir_test_framework::UdevEnvironment env; // has to be created before platform
     mtd::MockLibInput mock_libinput;
-    std::unique_ptr<mie::Platform> platform;
-=======
     mir::SharedLibrary platform_lib;
-    mtf::UdevEnvironment env; // has to be created before platform
     std::unique_ptr<mi::Platform> platform;
->>>>>>> 249c42ad
     ::testing::NiceMock<mtd::MockInputEventHandlerRegister> mock_event_handler_register;
     std::shared_ptr<::testing::NiceMock<mtd::MockInputDeviceRegistry>> mock_registry =
         std::make_shared<::testing::NiceMock<mtd::MockInputDeviceRegistry>>();
