--- conflicted
+++ resolved
@@ -22,11 +22,8 @@
 #include "mir/input/input_region.h"
 #include "mir/input/cursor_listener.h"
 #include "mir/input/input_manager.h"
-<<<<<<< HEAD
 #include "mir/input/input_targets.h"
 #include "mir/scene/input_registrar.h"
-=======
->>>>>>> 2ab21175
 #include "src/server/input/android/input_dispatcher_configuration.h"
 #include "src/server/report/null_report_factory.h"
 #include "mir/geometry/rectangle.h"
@@ -49,31 +46,6 @@
 
 namespace
 {
-<<<<<<< HEAD
-struct NullInputTargets : mi::InputTargets
-{
-    void for_each(std::function<void(std::shared_ptr<mi::InputChannel> const&)> const& ) override
-    {
-    }
-=======
-struct NullInputRegion : mi::InputRegion
-{
-    geom::Rectangle bounding_rectangle() override
-    {
-        return geom::Rectangle();
-    }
-
-    void confine(geom::Point& /*point*/) override
-    {
-    }
-};
-
-struct NullCursorListener : mi::CursorListener
-{
-    void cursor_moved_to(float, float) override {}
->>>>>>> 2ab21175
-};
-
 MATCHER_P(MirKeyEventMatches, event, "")
 {
     return event->type == arg.type &&
