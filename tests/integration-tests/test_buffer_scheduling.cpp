/*
 * Copyright © 2015 Canonical Ltd.
 *
 * This program is free software: you can redistribute it and/or modify
 * it under the terms of the GNU General Public License version 3 as
 * published by the Free Software Foundation.
 *
 * This program is distributed in the hope that it will be useful,
 * but WITHOUT ANY WARRANTY; without even the implied warranty of
 * MERCHANTABILITY or FITNESS FOR A PARTICULAR PURPOSE.  See the
 * GNU General Public License for more details.
 *
 * You should have received a copy of the GNU General Public License
 * along with this program.  If not, see <http://www.gnu.org/licenses/>.
 *
 * Authored by: Kevin DuBois <kevin.dubois@canonical.com>
 */

#include "mir/frontend/client_buffers.h"
#include "mir/frontend/event_sink.h"
#include "mir/frontend/buffer_sink.h"
#include "src/client/buffer_vault.h"
#include "src/client/buffer_factory.h"
#include "src/client/client_buffer_depository.h"
<<<<<<< HEAD
#include "src/client/buffer_factory.h"
#include "src/client/protobuf_to_native_buffer.h"
=======
>>>>>>> 147f2514
#include "src/client/connection_surface_map.h"
#include "src/server/compositor/buffer_queue.h"
#include "src/server/compositor/stream.h"
#include "src/server/compositor/buffer_map.h"
#include "src/server/compositor/buffer_stream_surfaces.h"
#include "mir/test/doubles/stub_client_buffer_factory.h"
#include "mir/test/doubles/mock_client_buffer_factory.h"
#include "mir/test/doubles/stub_buffer_allocator.h"
#include "mir/test/doubles/mock_frame_dropping_policy_factory.h"
#include "mir/test/fake_shared.h"
#include "mir_protobuf.pb.h"
#include <gtest/gtest.h>

namespace mt  = mir::test;
namespace mtd = mir::test::doubles;
namespace mcl = mir::client;
namespace mc = mir::compositor;
namespace mg = mir::graphics;
namespace geom = mir::geometry;
namespace mf = mir::frontend;
namespace mp = mir::protobuf;
using namespace testing;

namespace
{

enum class TestType
{
    ExchangeSemantics,
    SubmitSemantics
};

enum class Access
{
    blocked,
    unblocked
};

struct BufferEntry
{
    mg::BufferID id;
    unsigned int age;
    Access blockage;
    bool operator==(BufferEntry const& b) const
    {
        return ((blockage == b.blockage) && (id == b.id) && (age == b.age));
    }
};

struct ProducerSystem
{
    virtual bool can_produce() = 0;
    virtual void produce() = 0;
    virtual std::vector<BufferEntry> production_log() = 0;
    virtual void reset_log() = 0;
    virtual geom::Size last_size()  = 0;
    virtual mg::BufferID current_id() = 0;
    virtual ~ProducerSystem() = default;
    ProducerSystem() = default;
    ProducerSystem(ProducerSystem const&) = delete;
    ProducerSystem& operator=(ProducerSystem const&) = delete;
};

struct ConsumerSystem
{
    virtual void consume() { consume_resource(); }
    virtual std::shared_ptr<mg::Buffer> consume_resource() = 0;
    virtual geom::Size last_size()  = 0;

    virtual void set_framedropping(bool) = 0;

    virtual std::vector<BufferEntry> consumption_log() = 0;
    ConsumerSystem() = default;
    virtual ~ConsumerSystem() = default;
    ConsumerSystem(ConsumerSystem const&) = delete;
    ConsumerSystem& operator=(ConsumerSystem const&) = delete;
};

//buffer queue testing
struct BufferQueueProducer : ProducerSystem
{
    BufferQueueProducer(mc::BufferStream& stream) :
        stream(stream)
    {
        stream.swap_buffers(buffer,
            std::bind(&BufferQueueProducer::buffer_ready, this, std::placeholders::_1));
    }

    bool can_produce()
    {
        std::unique_lock<decltype(mutex)> lk(mutex);
        return buffer;
    }

    mg::BufferID current_id()
    {
        if (buffer)
            return buffer->id();
        else
            return mg::BufferID{INT_MAX};
    }

    void produce()
    {
        mg::Buffer* b = nullptr;
        if (can_produce())
        {
            {
                std::unique_lock<decltype(mutex)> lk(mutex);
                b = buffer;
                buffer = nullptr;
                age++;
                entries.emplace_back(BufferEntry{b->id(), age, Access::unblocked});
                b->write(reinterpret_cast<unsigned char const*>(&age), sizeof(age));
            }
            stream.swap_buffers(b,
                std::bind(&BufferQueueProducer::buffer_ready, this, std::placeholders::_1));
        }
        else
        {
            entries.emplace_back(BufferEntry{mg::BufferID{2}, 0u, Access::blocked});
        }
    }

    std::vector<BufferEntry> production_log()
    {
        std::unique_lock<decltype(mutex)> lk(mutex);
        return entries;
    }

    geom::Size last_size()
    {
        if (buffer)
            return buffer->size();
        return geom::Size{};
    }

    void reset_log()
    {
        std::unique_lock<decltype(mutex)> lk(mutex);
        return entries.clear();
    }
private:
    mc::BufferStream& stream;
    void buffer_ready(mg::Buffer* b)
    {
        std::unique_lock<decltype(mutex)> lk(mutex);
        buffer = b;
    }
    std::mutex mutex;
    unsigned int age {0};
    std::vector<BufferEntry> entries;
    mg::Buffer* buffer {nullptr};
};

struct BufferQueueConsumer : ConsumerSystem
{
    BufferQueueConsumer(mc::BufferStream& stream) :
        stream(stream)
    {
    }

    std::shared_ptr<mg::Buffer> consume_resource() override
    {
        auto b = stream.lock_compositor_buffer(this);
        last_size_ = b->size();
        b->read([this, b](unsigned char const* p) {
            entries.emplace_back(BufferEntry{b->id(), *reinterpret_cast<unsigned int const*>(p), Access::unblocked});
        });
        return b;
    }

    std::vector<BufferEntry> consumption_log()
    {
        return entries;
    }

    geom::Size last_size()
    {
        return last_size_;
    }
    
    void set_framedropping(bool allow) override
    {
        stream.allow_framedropping(allow);
    }

    mc::BufferStream& stream;
    std::vector<BufferEntry> entries;
    geom::Size last_size_;
};


struct StubIpcSystem
{
    void on_server_bound_transfer(std::function<void(mp::Buffer&)> fn)
    {
        server_bound_fn = fn;
    }

    void on_client_bound_transfer(std::function<void(mp::Buffer&)> fn)
    {
        client_bound_fn = fn;
        for(auto& b : buffers)
            client_bound_fn(b);
        buffers.clear();
    }

    void on_allocate(std::function<void(geom::Size)> fn)
    {
        allocate_fn = fn;
    }

    void on_resize_event(std::function<void(geom::Size)> fn)
    {
        resize_fn = fn;
    }

    void resize_event(geom::Size sz)
    {
        if (resize_fn)
            resize_fn(sz);
    }
    void server_bound_transfer(mp::Buffer& buffer)
    {
        if (server_bound_fn)
            server_bound_fn(buffer);
        last_submit = buffer.buffer_id();
    }

    int last_transferred_to_server()
    {
        return last_submit;
    }

    void client_bound_transfer(mp::Buffer& buffer)
    {
        if (client_bound_fn)
            client_bound_fn(buffer);
        else
            buffers.push_back(buffer);
    }

    void allocate(geom::Size sz)
    {
        if (allocate_fn)
            allocate_fn(sz);
    }

    std::function<void(geom::Size)> allocate_fn;
    std::function<void(geom::Size)> resize_fn;
    std::function<void(mp::Buffer&)> client_bound_fn;
    std::function<void(mp::Buffer&)> server_bound_fn;

    std::vector<mp::Buffer> buffers;
    int last_submit{0};
};

struct StubEventSink : public mf::EventSink
{
    StubEventSink(std::shared_ptr<StubIpcSystem> const& ipc) :
        ipc(ipc)
    {
    }

    void send_buffer(mf::BufferStreamId, mg::Buffer& buffer, mg::BufferIpcMsgType)
    {
        mp::Buffer protobuffer;
        protobuffer.set_buffer_id(buffer.id().as_value());
        protobuffer.set_width(buffer.size().width.as_int());
        protobuffer.set_height(buffer.size().height.as_int());
        ipc->client_bound_transfer(protobuffer);
    }
    void handle_event(MirEvent const&) {}
    void handle_lifecycle_event(MirLifecycleState) {}
    void handle_display_config_change(mg::DisplayConfiguration const&) {}
    void handle_input_device_change(std::vector<std::shared_ptr<mir::input::Device>> const&) {}
    void send_ping(int32_t) {}

    std::shared_ptr<StubIpcSystem> ipc;
};

//async semantics
struct ScheduledConsumer : ConsumerSystem
{
    ScheduledConsumer(std::shared_ptr<mc::Stream> stream) :
        stream(stream)
    {
    }

    std::shared_ptr<mg::Buffer> consume_resource() override
    {
        auto b = stream->lock_compositor_buffer(this);
        unsigned int age = 0;
        last_size_ = b->size();
        entries.emplace_back(BufferEntry{b->id(), age, Access::unblocked});
        return b;
    }

    std::vector<BufferEntry> consumption_log() override
    {
        return entries;
    }

    geom::Size last_size() override
    {
        return last_size_;
    }
    
    void set_framedropping(bool allow) override
    {
        stream->allow_framedropping(allow);
    }

    std::shared_ptr<mc::Stream> stream;
    std::vector<BufferEntry> entries;
    geom::Size last_size_;
};

struct ServerRequests : mcl::ServerBufferRequests
{
    ServerRequests(std::shared_ptr<StubIpcSystem> const stub_ipc) :
        ipc(stub_ipc)
    {
    }

    void allocate_buffer(geom::Size sz, MirPixelFormat, int)
    {
        ipc->allocate(sz);
    }

    void free_buffer(int)
    {
    }

    void submit_buffer(mcl::Buffer& buffer)
    {
        mp::Buffer buffer_req;
        buffer_req.set_buffer_id(buffer.rpc_id());
        ipc->server_bound_transfer(buffer_req);
    }
    std::shared_ptr<StubIpcSystem> ipc;
};

struct ScheduledProducer : ProducerSystem
{
    ScheduledProducer(std::shared_ptr<StubIpcSystem> const& ipc_stub, int nbuffers) :
        ipc(ipc_stub),
        map(std::make_shared<mcl::ConnectionSurfaceMap>()),
        factory(std::make_shared<mcl::BufferFactory>()),
        vault(
            std::make_shared<mtd::StubClientBufferFactory>(),
            std::make_shared<mcl::BufferFactory>(),
            std::make_shared<ServerRequests>(ipc),
<<<<<<< HEAD
            map, factory,
=======
            std::make_shared<mcl::ConnectionSurfaceMap>(),
>>>>>>> 147f2514
            geom::Size(100,100), mir_pixel_format_abgr_8888, 0, nbuffers)
    {
        ipc->on_client_bound_transfer([this](mp::Buffer& ipc_buffer){
            available++;

            auto buffer = map->buffer(ipc_buffer.buffer_id());
            if (buffer)
            {
                buffer->received(*mcl::protobuf_to_native_buffer(ipc_buffer));
            }
            else
            {
                buffer = factory->generate_buffer(ipc_buffer);
                map->insert(ipc_buffer.buffer_id(), buffer); 
                buffer->received();
            }
        });
        ipc->on_resize_event([this](geom::Size sz)
        {
            vault.set_size(sz);
        });
    }

    bool can_produce()
    {
        return available > 0;
    }

    mg::BufferID current_id()
    {
        return current_id_;
    }

    void produce()
    {
        if (can_produce())
        {
            auto buffer = vault.withdraw().get();
            vault.deposit(buffer);
            vault.wire_transfer_outbound(buffer);
            last_size_ = buffer->size();
            entries.emplace_back(BufferEntry{mg::BufferID{(unsigned int)ipc->last_transferred_to_server()}, age, Access::unblocked});
            available--;
        }
        else
        {
            entries.emplace_back(BufferEntry{mg::BufferID{2}, 0u, Access::blocked});
        }
    }

    std::vector<BufferEntry> production_log()
    {
        return entries;
    }

    geom::Size last_size()
    {
        return last_size_;
    }

    void reset_log()
    {
        entries.clear();
    }

    geom::Size last_size_;
    std::vector<BufferEntry> entries;
    std::shared_ptr<StubIpcSystem> ipc;
    std::shared_ptr<mcl::ConnectionSurfaceMap> map;
    std::shared_ptr<mcl::BufferFactory> factory;
    mcl::BufferVault vault;
    int max, cur;
    int available{0};
    unsigned int age{0};
    mg::BufferID current_id_;
};

//schedule helpers
using tick = std::chrono::duration<int, std::ratio<27182818, 31415926>>;
constexpr tick operator ""_t(unsigned long long t)
{
    return tick(t);
}
struct ScheduleEntry
{
    tick timestamp;
    std::vector<ProducerSystem*> producers;
    std::vector<ConsumerSystem*> consumers;
};

void run_system(std::vector<ScheduleEntry>& schedule)
{
    std::sort(schedule.begin(), schedule.end(),
        [](ScheduleEntry& a, ScheduleEntry& b)
        {
            return a.timestamp < b.timestamp;
        });

    for(auto const& entry : schedule)
    {
        for(auto const& p : entry.producers)
            p->produce();
        for(auto const& c : entry.consumers)
            c->consume();
    }
}

void repeat_system_until(
    std::vector<ScheduleEntry>& schedule,
    std::function<bool()> const& predicate)
{
    std::sort(schedule.begin(), schedule.end(),
        [](ScheduleEntry& a, ScheduleEntry& b)
        {
            return a.timestamp < b.timestamp;
        });

    auto entry_it = schedule.begin();
    if (entry_it == schedule.end()) return;
    while(predicate())
    {
        for(auto const& p : entry_it->producers)
            p->produce();
        for(auto const& c : entry_it->consumers)
            c->consume();
        entry_it++;
        if (entry_it == schedule.end()) entry_it = schedule.begin();
    }
}

size_t unique_ids_in(std::vector<BufferEntry> log)
{
    std::sort(log.begin(), log.end(),
        [](BufferEntry const& a, BufferEntry const& b) { return a.id < b.id; });
    auto it = std::unique(log.begin(), log.end(),
        [](BufferEntry const& a, BufferEntry const& b) { return a.id == b.id; } );
    return std::distance(log.begin(), it);
}

//test infrastructure
struct BufferScheduling : public Test, ::testing::WithParamInterface<std::tuple<int, TestType>>
{
    BufferScheduling()
    {
        if (std::get<1>(GetParam()) == TestType::ExchangeSemantics)
        {
            auto exchange_stream = std::make_shared<mc::BufferStreamSurfaces>(mt::fake_shared(queue));
            producer = std::make_unique<BufferQueueProducer>(*exchange_stream);
            consumer = std::make_unique<BufferQueueConsumer>(*exchange_stream);
            second_consumer = std::make_unique<BufferQueueConsumer>(*exchange_stream);
            third_consumer = std::make_unique<BufferQueueConsumer>(*exchange_stream);
            stream = exchange_stream;
        }
        else
        {
            ipc = std::make_shared<StubIpcSystem>();
            auto submit_stream = std::make_shared<mc::Stream>(
                drop_policy,
                std::make_unique<mc::BufferMap>(
                    mf::BufferStreamId{2},
                    std::make_shared<StubEventSink>(ipc),
                    std::make_shared<mtd::StubBufferAllocator>()),
                geom::Size{100,100},
                mir_pixel_format_abgr_8888);
            auto weak_stream = std::weak_ptr<mc::Stream>(submit_stream);
            ipc->on_server_bound_transfer(
                [weak_stream](mp::Buffer& buffer)
                {
                    auto submit_stream = weak_stream.lock();
                    if (!submit_stream)
                        return;
                    mtd::StubBuffer b(mg::BufferID{static_cast<unsigned int>(buffer.buffer_id())});
                    submit_stream->swap_buffers(&b, [](mg::Buffer*){});
                });
            ipc->on_allocate(
                [weak_stream](geom::Size sz)
                {
                    auto submit_stream = weak_stream.lock();
                    if (!submit_stream)
                        return;
                    submit_stream->allocate_buffer(
                        mg::BufferProperties{sz, mir_pixel_format_abgr_8888, mg::BufferUsage::hardware});
                });

            consumer = std::make_unique<ScheduledConsumer>(submit_stream);
            second_consumer = std::make_unique<ScheduledConsumer>(submit_stream);
            third_consumer = std::make_unique<ScheduledConsumer>(submit_stream);
            producer = std::make_unique<ScheduledProducer>(ipc, std::get<0>(GetParam()));

            stream = submit_stream;
        }
    }


    void resize(geom::Size sz)
    {
        if (std::get<1>(GetParam()) == TestType::ExchangeSemantics)
        {
            stream->resize(sz);
        }
        else
        {
            producer->produce();
            ipc->resize_event(sz);
            consumer->consume();
        }
    }


    void set_scaling_delay(int delay)
    {
        if (std::get<1>(GetParam()) == TestType::ExchangeSemantics)
            queue.set_scaling_delay(delay);
    }

    void allow_framedropping()
    {
        consumer->set_framedropping(true);
    }

    void disallow_framedropping()
    {
        consumer->set_framedropping(false);
    }

    mtd::MockFrameDroppingPolicyFactory drop_policy;
    mtd::MockClientBufferFactory client_buffer_factory;
    mtd::StubBufferAllocator server_buffer_factory;
    mg::BufferProperties properties{geom::Size{3,3}, mir_pixel_format_abgr_8888, mg::BufferUsage::hardware};
    int nbuffers = std::get<0>(GetParam());

    mcl::ClientBufferDepository depository{mt::fake_shared(client_buffer_factory), nbuffers};
    mc::BufferQueue queue{nbuffers, mt::fake_shared(server_buffer_factory), properties, drop_policy};
    std::shared_ptr<mc::BufferStream> stream;
    std::shared_ptr<StubIpcSystem> ipc;
    std::unique_ptr<ProducerSystem> producer;
    std::unique_ptr<ConsumerSystem> consumer;
    std::unique_ptr<ConsumerSystem> second_consumer;
    std::unique_ptr<ConsumerSystem> third_consumer;
};

struct WithAnyNumberOfBuffers : BufferScheduling {};
struct WithTwoOrMoreBuffers   : BufferScheduling {};
struct WithThreeOrMoreBuffers : BufferScheduling {};
struct WithOneBuffer : BufferScheduling {};
struct WithTwoBuffers : BufferScheduling {};
struct WithThreeBuffers : BufferScheduling {};
}

/* Regression test for LP#1270964 */
TEST_P(WithAnyNumberOfBuffers, all_buffers_consumed_in_interleaving_pattern)
{
    std::vector<ScheduleEntry> schedule = {
        {1_t,   {producer.get()}, {}},
        {60_t,           {}, {consumer.get()}},
        {61_t,  {producer.get()}, {}},
        {120_t,          {}, {consumer.get()}},
        {121_t, {producer.get()}, {}},
        {180_t,          {}, {consumer.get()}},
    };
    run_system(schedule);

    auto production_log = producer->production_log();
    auto consumption_log = consumer->consumption_log();
    EXPECT_THAT(production_log, Not(IsEmpty()));
    EXPECT_THAT(consumption_log, Not(IsEmpty()));
    EXPECT_THAT(consumption_log, ContainerEq(production_log));
}

TEST_P(WithTwoOrMoreBuffers, framedropping_producers_dont_block)
{
    allow_framedropping();
    std::vector<ScheduleEntry> schedule = {
        {0_t,  {producer.get()}, {}},
        {61_t, {producer.get()}, {}},
        {62_t, {producer.get()}, {}},
        {63_t, {producer.get()}, {}},
        {64_t, {producer.get()}, {}},
        {90_t,          {}, {consumer.get()}},
        {91_t, {producer.get()}, {}},
        {92_t, {producer.get()}, {}},
        {93_t, {producer.get()}, {}},
        {94_t, {producer.get()}, {}},
        {120_t,         {}, {consumer.get()}},
    };
    run_system(schedule);
    auto production_log = producer->production_log();
    auto consumption_log = consumer->consumption_log();
    ASSERT_THAT(production_log, SizeIs(9));
    EXPECT_THAT(consumption_log, SizeIs(2));
}

TEST_P(WithThreeOrMoreBuffers, synchronous_overproducing_producers_has_all_buffers_consumed)
{
    std::vector<ScheduleEntry> schedule = {
        {1_t,   {producer.get()}, {}},
        {60_t,           {}, {consumer.get()}},
        {61_t,  {producer.get()}, {}},
        {62_t,  {producer.get()}, {}},
        {120_t,          {}, {consumer.get()}},
        {180_t,          {}, {consumer.get()}},
    };
    run_system(schedule);

    auto production_log = producer->production_log();
    auto consumption_log = consumer->consumption_log();
    EXPECT_THAT(production_log, Not(IsEmpty()));
    EXPECT_THAT(consumption_log, Not(IsEmpty()));
    EXPECT_THAT(consumption_log, ContainerEq(production_log));
}

/* Regression test for LP: #1210042 */
TEST_P(WithThreeOrMoreBuffers, consumers_dont_recycle_startup_buffer )
{
    std::vector<ScheduleEntry> schedule = {
        {1_t, {producer.get()}, {}},
        {2_t, {producer.get()}, {}},
        {3_t,          {}, {consumer.get()}},
    };
    run_system(schedule);

    auto production_log = producer->production_log();
    auto consumption_log = consumer->consumption_log();
    ASSERT_THAT(production_log, SizeIs(2)); 
    ASSERT_THAT(consumption_log, SizeIs(1));
    EXPECT_THAT(consumption_log[0], Eq(production_log[0])); 
}

TEST_P(WithTwoOrMoreBuffers, consumer_cycles_through_all_available_buffers)
{
    auto tick = 0_t;
    std::vector<ScheduleEntry> schedule;
    for(auto i = 0; i < nbuffers - 1; i++)
        schedule.emplace_back(ScheduleEntry{tick++, {producer.get()}, {}});
    run_system(schedule);
 
    for(auto i = 0; i < nbuffers; i++)
        schedule.emplace_back(ScheduleEntry{tick++, {producer.get()}, {consumer.get()}});
    run_system(schedule);

    auto consumption_log = consumer->consumption_log();
    std::sort(consumption_log.begin(), consumption_log.end(),
        [](BufferEntry const& a, BufferEntry const& b) { return a.id.as_value() > b.id.as_value(); });
    auto it = std::unique(consumption_log.begin(), consumption_log.end());
    consumption_log.erase(it, consumption_log.end());
    EXPECT_THAT(consumption_log, SizeIs(nbuffers));
}

TEST_P(WithAnyNumberOfBuffers, compositor_can_always_get_a_buffer)
{
    std::vector<ScheduleEntry> schedule = {
        {0_t, {producer.get()}, {}},
        {1_t, {},          {consumer.get()}},
        {2_t, {},          {consumer.get()}},
        {3_t, {},          {consumer.get()}},
        {5_t, {},          {consumer.get()}},
        {6_t, {},          {consumer.get()}},
    };
    run_system(schedule);

    auto consumption_log = consumer->consumption_log();
    ASSERT_THAT(consumption_log, SizeIs(5));
}

TEST_P(WithTwoOrMoreBuffers, compositor_doesnt_starve_from_slow_client)
{
    std::vector<ScheduleEntry> schedule = {
        {0_t,   {producer.get()}, {}},
        {1_t,   {},          {consumer.get()}},
        {60_t,  {},          {consumer.get()}},
        {120_t, {},          {consumer.get()}},
        {150_t, {producer.get()}, {}},
        {180_t, {},          {consumer.get()}},
        {240_t, {},          {consumer.get()}},
        {270_t, {producer.get()}, {}},
        {300_t, {},          {consumer.get()}},
        {360_t, {},          {consumer.get()}},
    };
    run_system(schedule);

    auto consumption_log = consumer->consumption_log();
    ASSERT_THAT(consumption_log, SizeIs(7));
    EXPECT_THAT(consumption_log[1], Eq(consumption_log[0]));
    EXPECT_THAT(consumption_log[2], Eq(consumption_log[0]));
    EXPECT_THAT(consumption_log[4], Eq(consumption_log[3]));
    EXPECT_THAT(consumption_log[6], Eq(consumption_log[5]));
}

TEST_P(WithTwoOrMoreBuffers, multiple_consumers_are_in_sync)
{
    std::vector<ScheduleEntry> schedule = {
        {0_t,     {producer.get()}, {}},
        {1_t,     {},          {consumer.get()}},
        {60_t,    {},          {consumer.get(), second_consumer.get()}},
        {119_t,   {},          {consumer.get()}},
        {120_t,   {},          {second_consumer.get()}},
        {130_t,   {producer.get()}, {}},
        {178_t,   {},          {consumer.get()}},
        {180_t,   {},          {second_consumer.get()}},
        {237_t,   {},          {consumer.get()}},
        {240_t,   {},          {second_consumer.get()}},
    };
    run_system(schedule);

    auto production_log = producer->production_log();
    auto consumption_log_1 = consumer->consumption_log();
    auto consumption_log_2 = second_consumer->consumption_log();
    ASSERT_THAT(consumption_log_1, SizeIs(5));
    ASSERT_THAT(consumption_log_2, SizeIs(4));
    ASSERT_THAT(production_log, SizeIs(2));

    std::for_each(consumption_log_1.begin(), consumption_log_1.begin() + 3,
        [&](BufferEntry const& entry){ EXPECT_THAT(entry, Eq(production_log[0])); });
    std::for_each(consumption_log_1.begin() + 3, consumption_log_1.end(),
        [&](BufferEntry const& entry){ EXPECT_THAT(entry, Eq(production_log[1])); });
    std::for_each(consumption_log_2.begin(), consumption_log_2.begin() + 2,
        [&](BufferEntry const& entry){ EXPECT_THAT(entry, Eq(production_log[0])); });
    std::for_each(consumption_log_2.begin() + 2, consumption_log_2.end(),
        [&](BufferEntry const& entry){ EXPECT_THAT(entry, Eq(production_log[1])); });
}

TEST_P(WithThreeOrMoreBuffers, multiple_fast_compositors_are_in_sync)
{ 
    std::vector<ScheduleEntry> schedule = {
        {0_t,     {producer.get()}, {}},
        {1_t,     {producer.get()}, {}},
        {60_t,    {},          {consumer.get(), second_consumer.get()}},
        {61_t,    {},          {consumer.get(), second_consumer.get()}},
    };
    run_system(schedule);

    auto production_log = producer->production_log();
    auto consumption_log_1 = consumer->consumption_log();
    auto consumption_log_2 = second_consumer->consumption_log();
    EXPECT_THAT(consumption_log_1, Eq(production_log));
    EXPECT_THAT(consumption_log_2, Eq(production_log));
}

TEST_P(WithTwoOrMoreBuffers, framedropping_clients_dont_block)
{
    allow_framedropping();
    std::vector<ScheduleEntry> schedule;
    for (auto i = 0; i < nbuffers * 3; i++)
        schedule.emplace_back(ScheduleEntry{1_t, {producer.get()}, {}});
    run_system(schedule);

    auto production_log = producer->production_log();
    auto block_count = std::count_if(production_log.begin(), production_log.end(),
        [](BufferEntry const& e) { return e.blockage == Access::blocked; });
    EXPECT_THAT(block_count, Eq(0));
}

TEST_P(WithTwoOrMoreBuffers, nonframedropping_client_throttles_to_compositor_rate)
{
    unsigned int reps = 50;
    auto const expected_blocks = reps - nbuffers;
    std::vector<ScheduleEntry> schedule = {
        {1_t,  {producer.get(), producer.get()}, {consumer.get()}},
    };
    repeat_system_until(schedule, [&reps]{ return --reps != 0; });

    auto log = producer->production_log();
    auto block_count = std::count_if(log.begin(), log.end(),
        [](BufferEntry const& e) { return e.blockage == Access::blocked; });
    EXPECT_THAT(block_count, Ge(expected_blocks));
}

TEST_P(WithAnyNumberOfBuffers, resize_affects_client_acquires_immediately)
{
    unsigned int const sizes_to_test{4};
    geom::Size new_size = properties.size;
    producer->produce();
    consumer->consume();
    for(auto i = 0u; i < sizes_to_test; i++)
    {
        new_size = new_size * 2;
        resize(new_size);
        std::vector<ScheduleEntry> schedule = {{1_t,  {producer.get()}, {consumer.get()}}};
        run_system(schedule);
        EXPECT_THAT(producer->last_size(), Eq(new_size));
    }
}

TEST_P(WithAnyNumberOfBuffers, compositor_acquires_resized_frames)
{
    unsigned int const sizes_to_test{4};
    int const attempt_limit{100};
    geom::Size new_size = properties.size;
    producer->produce();
    for(auto i = 0u; i < sizes_to_test; i++)
    {
        new_size = new_size * 2;
        consumer->consume();
        resize(new_size);

        std::vector<ScheduleEntry> schedule = {
            {1_t,  {producer.get()}, {}},
            {2_t,  {}, {consumer.get()}},
            {3_t,  {producer.get()}, {}},
        };
        run_system(schedule);

        int attempt_count = 0;
        schedule = {{2_t,  {}, {consumer.get()}}};
        repeat_system_until(schedule, [&] {
            return (consumer->last_size() != new_size) && (attempt_count++ < attempt_limit); });

        ASSERT_THAT(attempt_count, Lt(attempt_limit)) << "consumer never got the new size";
    }
}

// Regression test for LP: #1396006
TEST_P(WithTwoOrMoreBuffers, framedropping_policy_never_drops_newest_frame)
{
    for(auto i = 0; i < nbuffers; i++)
        producer->produce();
    drop_policy.trigger_policies();
    producer->produce();

    auto production_log = producer->production_log();
    ASSERT_THAT(production_log, SizeIs(nbuffers + 1));
    EXPECT_THAT(production_log[nbuffers], Not(Eq(production_log[nbuffers - 1]))); 
}

//TODO: (kdub) switch this test back to 2 buffers when we have timeout framedropping for NBS and nbuffers == 2 
TEST_P(WithThreeOrMoreBuffers, client_is_unblocked_after_policy_is_triggered)
{
    producer->produce();
    consumer->consume();

    for(auto i = 0; i < nbuffers; i++)
        producer->produce();
    drop_policy.trigger_policies();
    producer->produce();

    auto production_log = producer->production_log();
    ASSERT_THAT(production_log, SizeIs(nbuffers + 2));
    EXPECT_THAT(production_log[nbuffers].blockage, Eq(Access::blocked));
    EXPECT_THAT(production_log[nbuffers + 1].blockage, Eq(Access::unblocked));
}

// Regression test for LP: #1319765
TEST_P(WithTwoBuffers, client_is_not_blocked_prematurely)
{
    producer->produce();
    auto a = stream->lock_compositor_buffer(this);
    producer->produce();
    auto b = stream->lock_compositor_buffer(this);

    ASSERT_NE(a.get(), b.get());

    a.reset();
    producer->produce();
    b.reset();

    /*
     * Update to the original test case; This additional compositor acquire
     * represents the fixing of LP: #1395581 in the compositor logic.
     */
    if (stream->buffers_ready_for_compositor(this))
        stream->lock_compositor_buffer(this);

    // With the fix, a buffer will be available instantaneously:
    EXPECT_TRUE(producer->can_produce());
}

// Extended regression test for LP: #1319765
TEST_P(WithTwoBuffers, composite_on_demand_never_deadlocks)
{
    for (int i = 0; i < 100; ++i)
    {
        producer->produce();
        auto a = stream->lock_compositor_buffer(this);
        producer->produce();
        auto b = stream->lock_compositor_buffer(this);
    
        ASSERT_NE(a, b);

        a.reset(); 
        producer->produce();
        b.reset(); 

        /*
         * Update to the original test case; This additional compositor acquire
         * represents the fixing of LP: #1395581 in the compositor logic.
         */
        if (stream->buffers_ready_for_compositor(this))
            stream->lock_compositor_buffer(this);

        EXPECT_TRUE(producer->can_produce());

        consumer->consume();
        consumer->consume();
    }
}

// Regression test for LP: #1395581
TEST_P(WithTwoOrMoreBuffers, buffers_ready_is_not_underestimated)
{
    // Produce frame 1
    producer->produce();
    // Acquire frame 1
    auto a = stream->lock_compositor_buffer(this);

    // Produce frame 2
    producer->produce();
    // Acquire frame 2
    auto b = stream->lock_compositor_buffer(this);
    // Release frame 1
    a.reset();
    // Produce frame 3
    producer->produce();
    // Release frame 2
    b.reset();

    // Verify frame 3 is ready for the first compositor
    EXPECT_THAT(stream->buffers_ready_for_compositor(this), Ge(1));
    auto c = stream->lock_compositor_buffer(this);

    // Verify frame 3 is ready for a second compositor
    int const other_compositor_id = 0;
    ASSERT_THAT(stream->buffers_ready_for_compositor(&other_compositor_id), Ge(1));

    c.reset();
}

TEST_P(WithTwoOrMoreBuffers, buffers_ready_eventually_reaches_zero)
{
    const int nmonitors = 3;
    std::array<ConsumerSystem*, nmonitors> consumers { {
        consumer.get(),
        second_consumer.get(),
        third_consumer.get()
    } };

    for (auto const& consumer : consumers)
        EXPECT_EQ(0, stream->buffers_ready_for_compositor(consumer));

    producer->produce();
    for (auto consumer : consumers)
    {
        ASSERT_NE(0, stream->buffers_ready_for_compositor(consumer));

        // Multi-consume to account for the extra that
        // buffers_ready_for_compositor adds to do dynamic performance
        // detection.
        int const max_extra_scheduling = 50;
        for (int c = 0; c < max_extra_scheduling; ++c)
            consumer->consume();

        ASSERT_EQ(0, stream->buffers_ready_for_compositor(consumer));
    }
}

TEST_P(WithTwoOrMoreBuffers, clients_get_new_buffers_on_compositor_release)
{   // Regression test for LP: #1480164
    mtd::MockFrameDroppingPolicyFactory policy_factory;
    mc::BufferQueue queue{nbuffers, mt::fake_shared(server_buffer_factory),
                          properties, policy_factory};
    queue.allow_framedropping(false);

    mg::Buffer* client_buffer = nullptr;
    auto callback = [&](mg::Buffer* buffer)
    {
        client_buffer = buffer;
    };

    auto client_try_acquire = [&]() -> bool
    {
        queue.client_acquire(callback);
        return client_buffer != nullptr;
    };

    auto client_release = [&]()
    {
        EXPECT_TRUE(client_buffer);
        queue.client_release(client_buffer);
        client_buffer = nullptr;
    };

    // Skip over the first frame. The early release optimization is too
    // conservative to allow it to happen right at the start (so as to
    // maintain correct multimonitor frame rates if required).
    ASSERT_TRUE(client_try_acquire());
    client_release();
    queue.compositor_release(queue.compositor_acquire(this));

    auto onscreen = queue.compositor_acquire(this);

    bool blocking;
    do
    {
        blocking = !client_try_acquire();
        if (!blocking)
            client_release();
    } while (!blocking);

    int throttled_count = 0;

    for (int f = 0; f < 100; ++f)
    {
        ASSERT_FALSE(client_buffer);
        queue.compositor_release(onscreen);
        if (client_buffer)
        { // This should always happen if dynamic queue scaling is disabled...
            client_release();
            onscreen = queue.compositor_acquire(this);
            client_try_acquire();
            throttled_count = 0;
        }
        else
        {
            ASSERT_THAT(queue.scaling_delay(), Ge(0));
            ++throttled_count;
            ASSERT_THAT(throttled_count, Le(nbuffers));
            onscreen = queue.compositor_acquire(this);
        }
    }
}

TEST_P(WithTwoOrMoreBuffers, short_buffer_holds_dont_overclock_multimonitor)
{   // Regression test related to LP: #1480164
    mtd::MockFrameDroppingPolicyFactory policy_factory;
    mc::BufferQueue queue{nbuffers, mt::fake_shared(server_buffer_factory),
                          properties, policy_factory};
    queue.allow_framedropping(false);

    const void* const leftid = "left";
    const void* const rightid = "right";

    mg::Buffer* client_buffer = nullptr;
    auto callback = [&](mg::Buffer* buffer)
    {
        client_buffer = buffer;
    };

    auto client_try_acquire = [&]() -> bool
    {
        queue.client_acquire(callback);
        return client_buffer != nullptr;
    };

    auto client_release = [&]()
    {
        EXPECT_TRUE(client_buffer);
        queue.client_release(client_buffer);
        client_buffer = nullptr;
    };

    // Skip over the first frame. The early release optimization is too
    // conservative to allow it to happen right at the start (so as to
    // maintain correct multimonitor frame rates if required).
    ASSERT_TRUE(client_try_acquire());
    client_release();
    queue.compositor_release(queue.compositor_acquire(leftid));

    auto left = queue.compositor_acquire(leftid);
    auto right = queue.compositor_acquire(rightid);

    bool blocking;
    do
    {
        blocking = !client_try_acquire();
        if (!blocking)
            client_release();
    } while (!blocking);

    for (int f = 0; f < 100; ++f)
    {
        // These two assertions are the important ones
        ASSERT_FALSE(client_buffer);
        queue.compositor_release(left);
        queue.compositor_release(right);
        ASSERT_FALSE(client_buffer);
        left = queue.compositor_acquire(leftid);
        right = queue.compositor_acquire(rightid);
        // Note: This is only reliably true when queue scaling is disabled:
        if (client_buffer)
        {
            client_release();
            client_try_acquire();
        } // else dynamic queue scaling is throttling us.
    }
}

TEST_P(WithThreeBuffers, gives_compositor_a_valid_buffer_after_dropping_old_buffers_without_clients)
{
    producer->produce();
    stream->drop_old_buffers();
    consumer->consume();
    EXPECT_THAT(consumer->consumption_log(), SizeIs(1));
}

TEST_P(WithThreeBuffers, gives_new_compositor_the_newest_buffer_after_dropping_old_buffers)
{
    producer->produce();
    consumer->consume();
    producer->produce();
    stream->drop_old_buffers();

    second_consumer->consume();

    auto production_log = producer->production_log();
    auto consumption_log = consumer->consumption_log();
    auto second_consumption_log = second_consumer->consumption_log();
    ASSERT_THAT(production_log, SizeIs(2));
    ASSERT_THAT(consumption_log, SizeIs(1));
    ASSERT_THAT(second_consumption_log, SizeIs(1));

    EXPECT_THAT(production_log[0], Eq(consumption_log[0]));
    EXPECT_THAT(production_log[1], Eq(second_consumption_log[0]));
}

TEST_P(WithTwoOrMoreBuffers, overlapping_compositors_get_different_frames)
{
    // This test simulates bypass behaviour
    // overlay/bypass code will need to acquire two buffers at once, as there's a brief period of time where a buffer 
    // is onscreen, and the compositor has to arrange for the next buffer to swap in.
    auto const num_simultaneous_consumptions = 2u;
    auto num_iterations = 20u;
    std::array<std::shared_ptr<mg::Buffer>, num_simultaneous_consumptions> compositor_resources;
    for (auto i = 0u; i < num_iterations; i++)
    {
        // One of the compositors (the oldest one) gets a new buffer...
        int oldest = i & 1;
        compositor_resources[oldest].reset();
        producer->produce();
        compositor_resources[oldest] = consumer->consume_resource();
    }

    // Two compositors acquired, and they're always different...
    auto log = consumer->consumption_log();
    for(auto i = 0u; i < log.size() - 1; i++)
        EXPECT_THAT(log[i].id, Ne(log[i+1].id));
}

// Regression test LP: #1241369 / LP: #1241371
// Test that a triple buffer or higher client can always provide a relatively up-to-date frame
// when its producing the buffer around the frame deadline
TEST_P(WithThreeOrMoreBuffers, slow_client_framerate_matches_compositor)
{
    // BufferQueue can only satify this for nbuffers >= 3
    // since a client can only own up to nbuffers - 1 at any one time
    auto const iterations = 10u;
    disallow_framedropping();

    //fill up queue at first
    for(auto i = 0; i < nbuffers - 1; i++)
        producer->produce();

    //a schedule that would block once per iteration for double buffering, but only once for >3 buffers
    std::vector<ScheduleEntry> schedule = {
        {0_t,  {}, {consumer.get()}},
        {59_t,  {producer.get()}, {}},
        {60_t,  {}, {consumer.get()}},
        {120_t,  {}, {consumer.get()}},
        {121_t,  {producer.get()}, {}},
        {179_t,  {producer.get()}, {}},
        {180_t,  {}, {consumer.get()}},
        {240_t,  {}, {consumer.get()}},
        {241_t,  {producer.get()}, {}},
        {300_t,  {}, {consumer.get()}},
    };

    auto count = 0u;
    repeat_system_until(schedule, [&]{ return count++ < schedule.size() * iterations; });

    auto log = producer->production_log();
    auto blockages = std::count_if(log.begin(), log.end(),
        [](BufferEntry const& e){ return e.blockage == Access::blocked; });
    EXPECT_THAT(blockages, Le(1));
}

//regression test for LP: #1396006, LP: #1379685
TEST_P(WithTwoOrMoreBuffers, framedropping_surface_never_drops_newest_frame)
{
    allow_framedropping();

    for (int f = 0; f < nbuffers; ++f)
        producer->produce();

    for (int n = 0; n < nbuffers - 1; ++n)
        consumer->consume();

    // Ensure it's not the newest frame that gets dropped to satisfy the
    // client.
    producer->produce();
    consumer->consume();

    // The queue could solve this problem a few ways. It might choose to
    // defer framedropping till it's safe, or even allocate additional
    // buffers. We don't care which, just verify it's not losing the
    // latest frame. Because the screen could be indefinitely out of date
    // if that happens...
    auto producer_log = producer->production_log();
    auto consumer_log = consumer->consumption_log();
    EXPECT_TRUE(!producer->can_produce() || 
        (!producer_log.empty() && !consumer_log.empty() && producer_log.back() == consumer_log.back()));
}

/* Regression test for LP: #1306464 */
TEST_P(WithThreeBuffers, framedropping_client_acquire_does_not_block_when_no_available_buffers)
{
    allow_framedropping();
    producer->produce();

    /* The client can never own this acquired buffer */
    auto comp_buffer = consumer->consume_resource();

    /* Let client release all possible buffers so they go into
     * the ready queue
     */
    for (int i = 0; i < nbuffers; ++i)
    {
        producer->produce();
        EXPECT_THAT(comp_buffer->id(), Ne(producer->current_id()));
    }

    /* Let the compositor acquire all ready buffers */
    for (int i = 0; i < nbuffers; ++i)
        consumer->consume();

    /* At this point the queue has 0 free buffers and 0 ready buffers
     * so the next client request should not be satisfied until
     * a compositor releases its buffers */
    /* ... unless the BufferQueue is overallocating. In that case it will
     * have succeeding in acquiring immediately.
     */
    EXPECT_TRUE(producer->can_produce());
}

TEST_P(WithTwoOrMoreBuffers, client_never_owns_compositor_buffers_and_vice_versa)
{
    producer->produce();
    for (int i = 0; i < 100; ++i)
    {
        auto buffer = consumer->consume_resource();
        producer->produce();
        EXPECT_THAT(buffer->id(), Ne(producer->current_id()));
    }
}

/* Regression test for an issue brought up at:
 * http://code.launchpad.net/~albaguirre/mir/
 * alternative-switching-bundle-implementation/+merge/216606/comments/517048
 */
TEST_P(WithThreeOrMoreBuffers, buffers_are_not_lost)
{
    // This test is technically not valid with dynamic queue scaling on
    // BufferQueue specific setup
    set_scaling_delay(-1);

    const int nmonitors = 2;
    std::array<ConsumerSystem*, nmonitors> consumers { {
        consumer.get(),
        second_consumer.get(),
    } };
    producer->produce();

    /* Hold a reference to current compositor buffer*/
    auto comp_buffer1 = consumers[0]->consume_resource();

    while (producer->can_produce())
        producer->produce();

    /* Have a second compositor advance the current compositor buffer at least twice */
    for (int acquires = 0; acquires < nbuffers; ++acquires)
        consumers[1]->consume();

    comp_buffer1.reset();

    /* An async client should still be able to cycle through all the available
     * buffers. "async" means any pattern other than "produce,consume,..."
     */
    int const max_ownable_buffers = nbuffers - 1;
    producer->reset_log();
    for (int frame = 0; frame < max_ownable_buffers * 2; frame++)
    {
        for (int drain = 0; drain < nbuffers; ++drain)
            consumers[0]->consume();
        while (producer->can_produce())
            producer->produce();
    }

    EXPECT_THAT(unique_ids_in(producer->production_log()), Eq(nbuffers));
}

// Test that dynamic queue scaling/throttling actually works
TEST_P(WithThreeOrMoreBuffers, queue_size_scales_with_client_performance)
{
    //BufferQueue specific for now
    int const discard = 3;
    queue.set_scaling_delay(discard);

    for (int frame = 0; frame < 20; frame++)
    {
        producer->produce();
        consumer->consume();
    }
    // Expect double-buffers as the steady state for fast clients
    auto log = producer->production_log();
    ASSERT_THAT(log.size(), Gt(discard));  // avoid the below erase crashing
    log.erase(log.begin(), log.begin() + discard);
    EXPECT_THAT(unique_ids_in(log), Eq(2));
    producer->reset_log();

    //put server-side pressure on the buffer count
    std::shared_ptr<mg::Buffer> a;
    std::shared_ptr<mg::Buffer> b;
    producer->produce();
    producer->produce();
    for (int frame = 0; frame < 20; frame++)
    {
        producer->produce();
        a = consumer->consume_resource();
        b = consumer->consume_resource();
        EXPECT_THAT(a, Ne(b));
    }
    a.reset();
    b.reset();

    log = producer->production_log();
    EXPECT_THAT(unique_ids_in(log), Ge(3));
    producer->reset_log();

    // And what happens if the client becomes fast again?...
    for (int frame = 0; frame < 20; frame++)
    {
        producer->produce();
        consumer->consume();
    }
    // Expect double-buffers as the steady state for fast clients
    log = producer->production_log();
    log.erase(log.begin(), log.begin() + discard);
    EXPECT_THAT(unique_ids_in(log), Eq(2));
}

//NOTE: compositors need 2 buffers in overlay/bypass cases, as they 
//briefly need to arrange the next buffer while the previous one is still held onscreen
TEST_P(WithThreeOrMoreBuffers, greedy_compositors_scale_to_triple_buffers)
{
    /*
     * "Greedy" compositors means those that can hold multiple buffers from
     * the same client simultaneously or a single buffer for a long time.
     * This usually means bypass/overlays, but can also mean multi-monitor.
     */

    std::shared_ptr<mg::Buffer> first;
    std::shared_ptr<mg::Buffer> second;
    producer->produce();
    producer->produce();
    for (auto i = 0u; i < 100u; i++)
    {
        first = consumer->consume_resource();
        second = consumer->consume_resource();
        EXPECT_THAT(first, Ne(second)); 
        producer->produce();
    }

    EXPECT_THAT(unique_ids_in(producer->production_log()), Ge(3));
}

TEST_P(WithAnyNumberOfBuffers, can_snapshot_repeatedly_without_blocking)
{
    producer->produce();
    consumer->consume();
    auto const num_snapshots = nbuffers * 2u;
    std::vector<mg::BufferID> snaps(num_snapshots);
    for(auto i = 0u; i < num_snapshots; i++)
    {
        stream->with_most_recent_buffer_do([i, &snaps](mg::Buffer& buffer)
        {
            snaps[i] = buffer.id();
        });
    }

    auto production_log = producer->production_log();
    ASSERT_THAT(production_log, SizeIs(1));
    EXPECT_THAT(snaps, Each(production_log.back().id));
}

int const max_buffers_to_test{5};
INSTANTIATE_TEST_CASE_P(
    BufferScheduling,
    WithAnyNumberOfBuffers,
    Combine(Range(2, max_buffers_to_test), Values(TestType::ExchangeSemantics, TestType::SubmitSemantics)));
INSTANTIATE_TEST_CASE_P(
    BufferScheduling,
    WithTwoOrMoreBuffers,
    Combine(Range(2, max_buffers_to_test), Values(TestType::ExchangeSemantics, TestType::SubmitSemantics)));
INSTANTIATE_TEST_CASE_P(
    BufferScheduling,
    WithThreeOrMoreBuffers,
    Combine(Range(3, max_buffers_to_test), Values(TestType::ExchangeSemantics, TestType::SubmitSemantics)));
INSTANTIATE_TEST_CASE_P(
    BufferScheduling,
    WithTwoBuffers,
    Combine(Values(2), Values(TestType::ExchangeSemantics, TestType::SubmitSemantics)));
INSTANTIATE_TEST_CASE_P(
    BufferScheduling,
    WithThreeBuffers,
    Combine(Values(3), Values(TestType::ExchangeSemantics, TestType::SubmitSemantics)));<|MERGE_RESOLUTION|>--- conflicted
+++ resolved
@@ -22,11 +22,8 @@
 #include "src/client/buffer_vault.h"
 #include "src/client/buffer_factory.h"
 #include "src/client/client_buffer_depository.h"
-<<<<<<< HEAD
 #include "src/client/buffer_factory.h"
 #include "src/client/protobuf_to_native_buffer.h"
-=======
->>>>>>> 147f2514
 #include "src/client/connection_surface_map.h"
 #include "src/server/compositor/buffer_queue.h"
 #include "src/server/compositor/stream.h"
@@ -381,11 +378,7 @@
             std::make_shared<mtd::StubClientBufferFactory>(),
             std::make_shared<mcl::BufferFactory>(),
             std::make_shared<ServerRequests>(ipc),
-<<<<<<< HEAD
-            map, factory,
-=======
             std::make_shared<mcl::ConnectionSurfaceMap>(),
->>>>>>> 147f2514
             geom::Size(100,100), mir_pixel_format_abgr_8888, 0, nbuffers)
     {
         ipc->on_client_bound_transfer([this](mp::Buffer& ipc_buffer){
