/*
 * Copyright © 2015 Canonical Ltd.
 *
 * This program is free software: you can redistribute it and/or modify
 * it under the terms of the GNU General Public License version 3 as
 * published by the Free Software Foundation.
 *
 * This program is distributed in the hope that it will be useful,
 * but WITHOUT ANY WARRANTY; without even the implied warranty of
 * MERCHANTABILITY or FITNESS FOR A PARTICULAR PURPOSE.  See the
 * GNU General Public License for more details.
 *
 * You should have received a copy of the GNU General Public License
 * along with this program.  If not, see <http://www.gnu.org/licenses/>.
 *
 * Authored by: Kevin DuBois <kevin.dubois@canonical.com>
 */

#include "mir/frontend/client_buffers.h"
#include "mir/frontend/event_sink.h"
#include "mir/frontend/buffer_sink.h"
#include "src/client/buffer_vault.h"
#include "src/client/buffer_factory.h"
#include "src/client/client_buffer_depository.h"
#include "src/client/buffer_factory.h"
#include "src/client/protobuf_to_native_buffer.h"
#include "src/client/connection_surface_map.h"
#include "src/server/compositor/buffer_queue.h"
#include "src/server/compositor/stream.h"
#include "src/server/compositor/buffer_map.h"
#include "src/server/compositor/buffer_stream_surfaces.h"
#include "mir/test/doubles/stub_client_buffer_factory.h"
#include "mir/test/doubles/mock_client_buffer_factory.h"
#include "mir/test/doubles/stub_buffer_allocator.h"
#include "mir/test/doubles/mock_frame_dropping_policy_factory.h"
#include "mir/test/fake_shared.h"
#include "mir_protobuf.pb.h"
#include <gtest/gtest.h>

namespace mt  = mir::test;
namespace mtd = mir::test::doubles;
namespace mcl = mir::client;
namespace mc = mir::compositor;
namespace mg = mir::graphics;
namespace geom = mir::geometry;
namespace mf = mir::frontend;
namespace mp = mir::protobuf;
using namespace testing;

namespace
{

enum class TestType
{
    ExchangeSemantics,
    SubmitSemantics
};

enum class Access
{
    blocked,
    unblocked
};

struct BufferEntry
{
    mg::BufferID id;
    unsigned int age;
    Access blockage;
    bool operator==(BufferEntry const& b) const
    {
        return ((blockage == b.blockage) && (id == b.id) && (age == b.age));
    }
};

struct ProducerSystem
{
    virtual bool can_produce() = 0;
    virtual void produce() = 0;
    virtual std::vector<BufferEntry> production_log() = 0;
    virtual void reset_log() = 0;
    virtual geom::Size last_size()  = 0;
    virtual mg::BufferID current_id() = 0;
    virtual ~ProducerSystem() = default;
    ProducerSystem() = default;
    ProducerSystem(ProducerSystem const&) = delete;
    ProducerSystem& operator=(ProducerSystem const&) = delete;
};

struct ConsumerSystem
{
    virtual void consume() { consume_resource(); }
    virtual std::shared_ptr<mg::Buffer> consume_resource() = 0;
    virtual geom::Size last_size()  = 0;

    virtual void set_framedropping(bool) = 0;

    virtual std::vector<BufferEntry> consumption_log() = 0;
    ConsumerSystem() = default;
    virtual ~ConsumerSystem() = default;
    ConsumerSystem(ConsumerSystem const&) = delete;
    ConsumerSystem& operator=(ConsumerSystem const&) = delete;
};

//buffer queue testing
struct BufferQueueProducer : ProducerSystem
{
    BufferQueueProducer(mc::BufferStream& stream) :
        stream(stream)
    {
        stream.swap_buffers(buffer,
            std::bind(&BufferQueueProducer::buffer_ready, this, std::placeholders::_1));
    }

    bool can_produce()
    {
        std::unique_lock<decltype(mutex)> lk(mutex);
        return buffer;
    }

    mg::BufferID current_id()
    {
        if (buffer)
            return buffer->id();
        else
            return mg::BufferID{INT_MAX};
    }

    void produce()
    {
        mg::Buffer* b = nullptr;
        if (can_produce())
        {
            {
                std::unique_lock<decltype(mutex)> lk(mutex);
                b = buffer;
                buffer = nullptr;
                age++;
                entries.emplace_back(BufferEntry{b->id(), age, Access::unblocked});
                b->write(reinterpret_cast<unsigned char const*>(&age), sizeof(age));
            }
            stream.swap_buffers(b,
                std::bind(&BufferQueueProducer::buffer_ready, this, std::placeholders::_1));
        }
        else
        {
            entries.emplace_back(BufferEntry{mg::BufferID{2}, 0u, Access::blocked});
        }
    }

    std::vector<BufferEntry> production_log()
    {
        std::unique_lock<decltype(mutex)> lk(mutex);
        return entries;
    }

    geom::Size last_size()
    {
        if (buffer)
            return buffer->size();
        return geom::Size{};
    }

    void reset_log()
    {
        std::unique_lock<decltype(mutex)> lk(mutex);
        return entries.clear();
    }
private:
    mc::BufferStream& stream;
    void buffer_ready(mg::Buffer* b)
    {
        std::unique_lock<decltype(mutex)> lk(mutex);
        buffer = b;
    }
    std::mutex mutex;
    unsigned int age {0};
    std::vector<BufferEntry> entries;
    mg::Buffer* buffer {nullptr};
};

struct BufferQueueConsumer : ConsumerSystem
{
    BufferQueueConsumer(mc::BufferStream& stream) :
        stream(stream)
    {
    }

    std::shared_ptr<mg::Buffer> consume_resource() override
    {
        auto b = stream.lock_compositor_buffer(this);
        last_size_ = b->size();
        b->read([this, b](unsigned char const* p) {
            entries.emplace_back(BufferEntry{b->id(), *reinterpret_cast<unsigned int const*>(p), Access::unblocked});
        });
        return b;
    }

    std::vector<BufferEntry> consumption_log()
    {
        return entries;
    }

    geom::Size last_size()
    {
        return last_size_;
    }
    
    void set_framedropping(bool allow) override
    {
        stream.allow_framedropping(allow);
    }

    mc::BufferStream& stream;
    std::vector<BufferEntry> entries;
    geom::Size last_size_;
};


struct StubIpcSystem
{
    void on_server_bound_transfer(std::function<void(mp::Buffer&)> fn)
    {
        server_bound_fn = fn;
    }

    void on_client_bound_transfer(std::function<void(mp::Buffer&)> fn)
    {
        client_bound_fn = fn;
        for(auto& b : buffers)
            client_bound_fn(b);
        buffers.clear();
    }

    void on_allocate(std::function<void(geom::Size)> fn)
    {
        allocate_fn = fn;
    }

    void on_resize_event(std::function<void(geom::Size)> fn)
    {
        resize_fn = fn;
    }

    void resize_event(geom::Size sz)
    {
        if (resize_fn)
            resize_fn(sz);
    }
    void server_bound_transfer(mp::Buffer& buffer)
    {
        if (server_bound_fn)
            server_bound_fn(buffer);
        last_submit = buffer.buffer_id();
    }

    int last_transferred_to_server()
    {
        return last_submit;
    }

    void client_bound_transfer(mp::Buffer& buffer)
    {
        if (client_bound_fn)
            client_bound_fn(buffer);
        else
            buffers.push_back(buffer);
    }

    void allocate(geom::Size sz)
    {
        if (allocate_fn)
            allocate_fn(sz);
    }

    std::function<void(geom::Size)> allocate_fn;
    std::function<void(geom::Size)> resize_fn;
    std::function<void(mp::Buffer&)> client_bound_fn;
    std::function<void(mp::Buffer&)> server_bound_fn;

    std::vector<mp::Buffer> buffers;
    int last_submit{0};
};

struct StubEventSink : public mf::EventSink
{
    StubEventSink(std::shared_ptr<StubIpcSystem> const& ipc) :
        ipc(ipc)
    {
    }

    void send_buffer(mf::BufferStreamId, mg::Buffer& buffer, mg::BufferIpcMsgType)
    {
        mp::Buffer protobuffer;
        protobuffer.set_buffer_id(buffer.id().as_value());
        protobuffer.set_width(buffer.size().width.as_int());
        protobuffer.set_height(buffer.size().height.as_int());
        ipc->client_bound_transfer(protobuffer);
    }
    void add_buffer(mg::Buffer& buffer)
    {
        send_buffer(mf::BufferStreamId{-1}, buffer, mg::BufferIpcMsgType::full_msg);
    }
    void remove_buffer(mg::Buffer& buffer)
    {
        send_buffer(mf::BufferStreamId{-1}, buffer, mg::BufferIpcMsgType::update_msg);
    }
    void update_buffer(mg::Buffer& buffer)
    {
        send_buffer(mf::BufferStreamId{-1}, buffer, mg::BufferIpcMsgType::update_msg);
    }
    void handle_event(MirEvent const&) {}
    void handle_lifecycle_event(MirLifecycleState) {}
    void handle_display_config_change(mg::DisplayConfiguration const&) {}
    void handle_input_device_change(std::vector<std::shared_ptr<mir::input::Device>> const&) {}
    void send_ping(int32_t) {}

    std::shared_ptr<StubIpcSystem> ipc;
};

//async semantics
struct ScheduledConsumer : ConsumerSystem
{
    ScheduledConsumer(std::shared_ptr<mc::Stream> stream) :
        stream(stream)
    {
    }

    std::shared_ptr<mg::Buffer> consume_resource() override
    {
        auto b = stream->lock_compositor_buffer(this);
        unsigned int age = 0;
        last_size_ = b->size();
        entries.emplace_back(BufferEntry{b->id(), age, Access::unblocked});
        return b;
    }

    std::vector<BufferEntry> consumption_log() override
    {
        return entries;
    }

    geom::Size last_size() override
    {
        return last_size_;
    }
    
    void set_framedropping(bool allow) override
    {
        stream->allow_framedropping(allow);
    }

    std::shared_ptr<mc::Stream> stream;
    std::vector<BufferEntry> entries;
    geom::Size last_size_;
};

struct ServerRequests : mcl::ServerBufferRequests
{
    ServerRequests(std::shared_ptr<StubIpcSystem> const stub_ipc) :
        ipc(stub_ipc)
    {
    }

    void allocate_buffer(geom::Size sz, MirPixelFormat, int)
    {
        ipc->allocate(sz);
    }

    void free_buffer(int)
    {
    }

    void submit_buffer(mcl::Buffer& buffer)
    {
        mp::Buffer buffer_req;
        buffer_req.set_buffer_id(buffer.rpc_id());
        ipc->server_bound_transfer(buffer_req);
    }
    std::shared_ptr<StubIpcSystem> ipc;
};

struct ScheduledProducer : ProducerSystem
{
    ScheduledProducer(std::shared_ptr<StubIpcSystem> const& ipc_stub, int nbuffers) :
        ipc(ipc_stub),
        map(std::make_shared<mcl::ConnectionSurfaceMap>()),
        factory(std::make_shared<mcl::BufferFactory>()),
        vault(
            std::make_shared<mtd::StubClientBufferFactory>(), factory,
            std::make_shared<ServerRequests>(ipc), map,
            geom::Size(100,100), mir_pixel_format_abgr_8888, 0, nbuffers)
    {
        ipc->on_client_bound_transfer([this](mp::Buffer& ipc_buffer){
            available++;
            auto buffer = map->buffer(ipc_buffer.buffer_id());
            if (!buffer)
            {
                buffer = factory->generate_buffer(ipc_buffer);
                map->insert(ipc_buffer.buffer_id(), buffer); 
                buffer->received();
            }
            else
            {
                buffer->received(*mcl::protobuf_to_native_buffer(ipc_buffer));
            }
        });
        ipc->on_resize_event([this](geom::Size sz)
        {
            vault.set_size(sz);
        });
    }

    bool can_produce()
    {
        return available > 0;
    }

    mg::BufferID current_id()
    {
        return current_id_;
    }

    void produce()
    {
        if (can_produce())
        {
            auto buffer = vault.withdraw().get();
            vault.deposit(buffer);
            vault.wire_transfer_outbound(buffer);
            last_size_ = buffer->size();
            entries.emplace_back(BufferEntry{mg::BufferID{(unsigned int)ipc->last_transferred_to_server()}, age, Access::unblocked});
            available--;
        }
        else
        {
            entries.emplace_back(BufferEntry{mg::BufferID{2}, 0u, Access::blocked});
        }
    }

    std::vector<BufferEntry> production_log()
    {
        return entries;
    }

    geom::Size last_size()
    {
        return last_size_;
    }

    void reset_log()
    {
        entries.clear();
    }

    geom::Size last_size_;
    std::vector<BufferEntry> entries;
    std::shared_ptr<StubIpcSystem> ipc;
<<<<<<< HEAD
    std::shared_ptr<mcl::SurfaceMap> map;
    std::shared_ptr<mcl::BufferFactory> factory;
=======
    std::shared_ptr<mcl::SurfaceMap> const map;
>>>>>>> 3f825cfa
    mcl::BufferVault vault;
    int max, cur;
    int available{0};
    unsigned int age{0};
    mg::BufferID current_id_;
};

//schedule helpers
using tick = std::chrono::duration<int, std::ratio<27182818, 31415926>>;
constexpr tick operator ""_t(unsigned long long t)
{
    return tick(t);
}
struct ScheduleEntry
{
    tick timestamp;
    std::vector<ProducerSystem*> producers;
    std::vector<ConsumerSystem*> consumers;
};

void run_system(std::vector<ScheduleEntry>& schedule)
{
    std::sort(schedule.begin(), schedule.end(),
        [](ScheduleEntry& a, ScheduleEntry& b)
        {
            return a.timestamp < b.timestamp;
        });

    for(auto const& entry : schedule)
    {
        for(auto const& p : entry.producers)
            p->produce();
        for(auto const& c : entry.consumers)
            c->consume();
    }
}

void repeat_system_until(
    std::vector<ScheduleEntry>& schedule,
    std::function<bool()> const& predicate)
{
    std::sort(schedule.begin(), schedule.end(),
        [](ScheduleEntry& a, ScheduleEntry& b)
        {
            return a.timestamp < b.timestamp;
        });

    auto entry_it = schedule.begin();
    if (entry_it == schedule.end()) return;
    while(predicate())
    {
        for(auto const& p : entry_it->producers)
            p->produce();
        for(auto const& c : entry_it->consumers)
            c->consume();
        entry_it++;
        if (entry_it == schedule.end()) entry_it = schedule.begin();
    }
}

size_t unique_ids_in(std::vector<BufferEntry> log)
{
    std::sort(log.begin(), log.end(),
        [](BufferEntry const& a, BufferEntry const& b) { return a.id < b.id; });
    auto it = std::unique(log.begin(), log.end(),
        [](BufferEntry const& a, BufferEntry const& b) { return a.id == b.id; } );
    return std::distance(log.begin(), it);
}

//test infrastructure
struct BufferScheduling : public Test, ::testing::WithParamInterface<std::tuple<int, TestType>>
{
    BufferScheduling()
    {
        if (std::get<1>(GetParam()) == TestType::ExchangeSemantics)
        {
            auto exchange_stream = std::make_shared<mc::BufferStreamSurfaces>(mt::fake_shared(queue));
            producer = std::make_unique<BufferQueueProducer>(*exchange_stream);
            consumer = std::make_unique<BufferQueueConsumer>(*exchange_stream);
            second_consumer = std::make_unique<BufferQueueConsumer>(*exchange_stream);
            third_consumer = std::make_unique<BufferQueueConsumer>(*exchange_stream);
            stream = exchange_stream;
        }
        else
        {
            ipc = std::make_shared<StubIpcSystem>();
            auto submit_stream = std::make_shared<mc::Stream>(
                drop_policy,
                std::make_unique<mc::BufferMap>(
                    mf::BufferStreamId{2},
                    std::make_shared<StubEventSink>(ipc),
                    std::make_shared<mtd::StubBufferAllocator>()),
                geom::Size{100,100},
                mir_pixel_format_abgr_8888);
            auto weak_stream = std::weak_ptr<mc::Stream>(submit_stream);
            ipc->on_server_bound_transfer(
                [weak_stream](mp::Buffer& buffer)
                {
                    auto submit_stream = weak_stream.lock();
                    if (!submit_stream)
                        return;
                    mtd::StubBuffer b(mg::BufferID{static_cast<unsigned int>(buffer.buffer_id())});
                    submit_stream->swap_buffers(&b, [](mg::Buffer*){});
                });
            ipc->on_allocate(
                [weak_stream](geom::Size sz)
                {
                    auto submit_stream = weak_stream.lock();
                    if (!submit_stream)
                        return;
                    submit_stream->allocate_buffer(
                        mg::BufferProperties{sz, mir_pixel_format_abgr_8888, mg::BufferUsage::hardware});
                });

            consumer = std::make_unique<ScheduledConsumer>(submit_stream);
            second_consumer = std::make_unique<ScheduledConsumer>(submit_stream);
            third_consumer = std::make_unique<ScheduledConsumer>(submit_stream);
            producer = std::make_unique<ScheduledProducer>(ipc, std::get<0>(GetParam()));

            stream = submit_stream;
        }
    }


    void resize(geom::Size sz)
    {
        if (std::get<1>(GetParam()) == TestType::ExchangeSemantics)
        {
            stream->resize(sz);
        }
        else
        {
            producer->produce();
            ipc->resize_event(sz);
            consumer->consume();
        }
    }


    void set_scaling_delay(int delay)
    {
        if (std::get<1>(GetParam()) == TestType::ExchangeSemantics)
            queue.set_scaling_delay(delay);
    }

    void allow_framedropping()
    {
        consumer->set_framedropping(true);
    }

    void disallow_framedropping()
    {
        consumer->set_framedropping(false);
    }

    mtd::MockFrameDroppingPolicyFactory drop_policy;
    mtd::MockClientBufferFactory client_buffer_factory;
    mtd::StubBufferAllocator server_buffer_factory;
    mg::BufferProperties properties{geom::Size{3,3}, mir_pixel_format_abgr_8888, mg::BufferUsage::hardware};
    int nbuffers = std::get<0>(GetParam());

    mcl::ClientBufferDepository depository{mt::fake_shared(client_buffer_factory), nbuffers};
    mc::BufferQueue queue{nbuffers, mt::fake_shared(server_buffer_factory), properties, drop_policy};
    std::shared_ptr<mc::BufferStream> stream;
    std::shared_ptr<StubIpcSystem> ipc;
    std::unique_ptr<ProducerSystem> producer;
    std::unique_ptr<ConsumerSystem> consumer;
    std::unique_ptr<ConsumerSystem> second_consumer;
    std::unique_ptr<ConsumerSystem> third_consumer;
};

struct WithAnyNumberOfBuffers : BufferScheduling {};
struct WithTwoOrMoreBuffers   : BufferScheduling {};
struct WithThreeOrMoreBuffers : BufferScheduling {};
struct WithOneBuffer : BufferScheduling {};
struct WithTwoBuffers : BufferScheduling {};
struct WithThreeBuffers : BufferScheduling {};
}

/* Regression test for LP#1270964 */
TEST_P(WithAnyNumberOfBuffers, all_buffers_consumed_in_interleaving_pattern)
{
    std::vector<ScheduleEntry> schedule = {
        {1_t,   {producer.get()}, {}},
        {60_t,           {}, {consumer.get()}},
        {61_t,  {producer.get()}, {}},
        {120_t,          {}, {consumer.get()}},
        {121_t, {producer.get()}, {}},
        {180_t,          {}, {consumer.get()}},
    };
    run_system(schedule);

    auto production_log = producer->production_log();
    auto consumption_log = consumer->consumption_log();
    EXPECT_THAT(production_log, Not(IsEmpty()));
    EXPECT_THAT(consumption_log, Not(IsEmpty()));
    EXPECT_THAT(consumption_log, ContainerEq(production_log));
}

TEST_P(WithTwoOrMoreBuffers, framedropping_producers_dont_block)
{
    allow_framedropping();
    std::vector<ScheduleEntry> schedule = {
        {0_t,  {producer.get()}, {}},
        {61_t, {producer.get()}, {}},
        {62_t, {producer.get()}, {}},
        {63_t, {producer.get()}, {}},
        {64_t, {producer.get()}, {}},
        {90_t,          {}, {consumer.get()}},
        {91_t, {producer.get()}, {}},
        {92_t, {producer.get()}, {}},
        {93_t, {producer.get()}, {}},
        {94_t, {producer.get()}, {}},
        {120_t,         {}, {consumer.get()}},
    };
    run_system(schedule);
    auto production_log = producer->production_log();
    auto consumption_log = consumer->consumption_log();
    ASSERT_THAT(production_log, SizeIs(9));
    EXPECT_THAT(consumption_log, SizeIs(2));
}

TEST_P(WithThreeOrMoreBuffers, synchronous_overproducing_producers_has_all_buffers_consumed)
{
    std::vector<ScheduleEntry> schedule = {
        {1_t,   {producer.get()}, {}},
        {60_t,           {}, {consumer.get()}},
        {61_t,  {producer.get()}, {}},
        {62_t,  {producer.get()}, {}},
        {120_t,          {}, {consumer.get()}},
        {180_t,          {}, {consumer.get()}},
    };
    run_system(schedule);

    auto production_log = producer->production_log();
    auto consumption_log = consumer->consumption_log();
    EXPECT_THAT(production_log, Not(IsEmpty()));
    EXPECT_THAT(consumption_log, Not(IsEmpty()));
    EXPECT_THAT(consumption_log, ContainerEq(production_log));
}

/* Regression test for LP: #1210042 */
TEST_P(WithThreeOrMoreBuffers, consumers_dont_recycle_startup_buffer )
{
    std::vector<ScheduleEntry> schedule = {
        {1_t, {producer.get()}, {}},
        {2_t, {producer.get()}, {}},
        {3_t,          {}, {consumer.get()}},
    };
    run_system(schedule);

    auto production_log = producer->production_log();
    auto consumption_log = consumer->consumption_log();
    ASSERT_THAT(production_log, SizeIs(2)); 
    ASSERT_THAT(consumption_log, SizeIs(1));
    EXPECT_THAT(consumption_log[0], Eq(production_log[0])); 
}

TEST_P(WithTwoOrMoreBuffers, consumer_cycles_through_all_available_buffers)
{
    auto tick = 0_t;
    std::vector<ScheduleEntry> schedule;
    for(auto i = 0; i < nbuffers - 1; i++)
        schedule.emplace_back(ScheduleEntry{tick++, {producer.get()}, {}});
    run_system(schedule);
 
    for(auto i = 0; i < nbuffers; i++)
        schedule.emplace_back(ScheduleEntry{tick++, {producer.get()}, {consumer.get()}});
    run_system(schedule);

    auto consumption_log = consumer->consumption_log();
    std::sort(consumption_log.begin(), consumption_log.end(),
        [](BufferEntry const& a, BufferEntry const& b) { return a.id.as_value() > b.id.as_value(); });
    auto it = std::unique(consumption_log.begin(), consumption_log.end());
    consumption_log.erase(it, consumption_log.end());
    EXPECT_THAT(consumption_log, SizeIs(nbuffers));
}

TEST_P(WithAnyNumberOfBuffers, compositor_can_always_get_a_buffer)
{
    std::vector<ScheduleEntry> schedule = {
        {0_t, {producer.get()}, {}},
        {1_t, {},          {consumer.get()}},
        {2_t, {},          {consumer.get()}},
        {3_t, {},          {consumer.get()}},
        {5_t, {},          {consumer.get()}},
        {6_t, {},          {consumer.get()}},
    };
    run_system(schedule);

    auto consumption_log = consumer->consumption_log();
    ASSERT_THAT(consumption_log, SizeIs(5));
}

TEST_P(WithTwoOrMoreBuffers, compositor_doesnt_starve_from_slow_client)
{
    std::vector<ScheduleEntry> schedule = {
        {0_t,   {producer.get()}, {}},
        {1_t,   {},          {consumer.get()}},
        {60_t,  {},          {consumer.get()}},
        {120_t, {},          {consumer.get()}},
        {150_t, {producer.get()}, {}},
        {180_t, {},          {consumer.get()}},
        {240_t, {},          {consumer.get()}},
        {270_t, {producer.get()}, {}},
        {300_t, {},          {consumer.get()}},
        {360_t, {},          {consumer.get()}},
    };
    run_system(schedule);

    auto consumption_log = consumer->consumption_log();
    ASSERT_THAT(consumption_log, SizeIs(7));
    EXPECT_THAT(consumption_log[1], Eq(consumption_log[0]));
    EXPECT_THAT(consumption_log[2], Eq(consumption_log[0]));
    EXPECT_THAT(consumption_log[4], Eq(consumption_log[3]));
    EXPECT_THAT(consumption_log[6], Eq(consumption_log[5]));
}

TEST_P(WithTwoOrMoreBuffers, multiple_consumers_are_in_sync)
{
    std::vector<ScheduleEntry> schedule = {
        {0_t,     {producer.get()}, {}},
        {1_t,     {},          {consumer.get()}},
        {60_t,    {},          {consumer.get(), second_consumer.get()}},
        {119_t,   {},          {consumer.get()}},
        {120_t,   {},          {second_consumer.get()}},
        {130_t,   {producer.get()}, {}},
        {178_t,   {},          {consumer.get()}},
        {180_t,   {},          {second_consumer.get()}},
        {237_t,   {},          {consumer.get()}},
        {240_t,   {},          {second_consumer.get()}},
    };
    run_system(schedule);

    auto production_log = producer->production_log();
    auto consumption_log_1 = consumer->consumption_log();
    auto consumption_log_2 = second_consumer->consumption_log();
    ASSERT_THAT(consumption_log_1, SizeIs(5));
    ASSERT_THAT(consumption_log_2, SizeIs(4));
    ASSERT_THAT(production_log, SizeIs(2));

    std::for_each(consumption_log_1.begin(), consumption_log_1.begin() + 3,
        [&](BufferEntry const& entry){ EXPECT_THAT(entry, Eq(production_log[0])); });
    std::for_each(consumption_log_1.begin() + 3, consumption_log_1.end(),
        [&](BufferEntry const& entry){ EXPECT_THAT(entry, Eq(production_log[1])); });
    std::for_each(consumption_log_2.begin(), consumption_log_2.begin() + 2,
        [&](BufferEntry const& entry){ EXPECT_THAT(entry, Eq(production_log[0])); });
    std::for_each(consumption_log_2.begin() + 2, consumption_log_2.end(),
        [&](BufferEntry const& entry){ EXPECT_THAT(entry, Eq(production_log[1])); });
}

TEST_P(WithThreeOrMoreBuffers, multiple_fast_compositors_are_in_sync)
{ 
    std::vector<ScheduleEntry> schedule = {
        {0_t,     {producer.get()}, {}},
        {1_t,     {producer.get()}, {}},
        {60_t,    {},          {consumer.get(), second_consumer.get()}},
        {61_t,    {},          {consumer.get(), second_consumer.get()}},
    };
    run_system(schedule);

    auto production_log = producer->production_log();
    auto consumption_log_1 = consumer->consumption_log();
    auto consumption_log_2 = second_consumer->consumption_log();
    EXPECT_THAT(consumption_log_1, Eq(production_log));
    EXPECT_THAT(consumption_log_2, Eq(production_log));
}

TEST_P(WithTwoOrMoreBuffers, framedropping_clients_dont_block)
{
    allow_framedropping();
    std::vector<ScheduleEntry> schedule;
    for (auto i = 0; i < nbuffers * 3; i++)
        schedule.emplace_back(ScheduleEntry{1_t, {producer.get()}, {}});
    run_system(schedule);

    auto production_log = producer->production_log();
    auto block_count = std::count_if(production_log.begin(), production_log.end(),
        [](BufferEntry const& e) { return e.blockage == Access::blocked; });
    EXPECT_THAT(block_count, Eq(0));
}

TEST_P(WithTwoOrMoreBuffers, nonframedropping_client_throttles_to_compositor_rate)
{
    unsigned int reps = 50;
    auto const expected_blocks = reps - nbuffers;
    std::vector<ScheduleEntry> schedule = {
        {1_t,  {producer.get(), producer.get()}, {consumer.get()}},
    };
    repeat_system_until(schedule, [&reps]{ return --reps != 0; });

    auto log = producer->production_log();
    auto block_count = std::count_if(log.begin(), log.end(),
        [](BufferEntry const& e) { return e.blockage == Access::blocked; });
    EXPECT_THAT(block_count, Ge(expected_blocks));
}

TEST_P(WithAnyNumberOfBuffers, resize_affects_client_acquires_immediately)
{
    unsigned int const sizes_to_test{4};
    geom::Size new_size = properties.size;
    producer->produce();
    consumer->consume();
    for(auto i = 0u; i < sizes_to_test; i++)
    {
        new_size = new_size * 2;
        resize(new_size);
        std::vector<ScheduleEntry> schedule = {{1_t,  {producer.get()}, {consumer.get()}}};
        run_system(schedule);
        EXPECT_THAT(producer->last_size(), Eq(new_size));
    }
}

TEST_P(WithAnyNumberOfBuffers, compositor_acquires_resized_frames)
{
    unsigned int const sizes_to_test{4};
    int const attempt_limit{100};
    geom::Size new_size = properties.size;
    producer->produce();
    for(auto i = 0u; i < sizes_to_test; i++)
    {
        new_size = new_size * 2;
        consumer->consume();
        resize(new_size);

        std::vector<ScheduleEntry> schedule = {
            {1_t,  {producer.get()}, {}},
            {2_t,  {}, {consumer.get()}},
            {3_t,  {producer.get()}, {}},
        };
        run_system(schedule);

        int attempt_count = 0;
        schedule = {{2_t,  {}, {consumer.get()}}};
        repeat_system_until(schedule, [&] {
            return (consumer->last_size() != new_size) && (attempt_count++ < attempt_limit); });

        ASSERT_THAT(attempt_count, Lt(attempt_limit)) << "consumer never got the new size";
    }
}

// Regression test for LP: #1396006
TEST_P(WithTwoOrMoreBuffers, framedropping_policy_never_drops_newest_frame)
{
    for(auto i = 0; i < nbuffers; i++)
        producer->produce();
    drop_policy.trigger_policies();
    producer->produce();

    auto production_log = producer->production_log();
    ASSERT_THAT(production_log, SizeIs(nbuffers + 1));
    EXPECT_THAT(production_log[nbuffers], Not(Eq(production_log[nbuffers - 1]))); 
}

//TODO: (kdub) switch this test back to 2 buffers when we have timeout framedropping for NBS and nbuffers == 2 
TEST_P(WithThreeOrMoreBuffers, client_is_unblocked_after_policy_is_triggered)
{
    producer->produce();
    consumer->consume();

    for(auto i = 0; i < nbuffers; i++)
        producer->produce();
    drop_policy.trigger_policies();
    producer->produce();

    auto production_log = producer->production_log();
    ASSERT_THAT(production_log, SizeIs(nbuffers + 2));
    EXPECT_THAT(production_log[nbuffers].blockage, Eq(Access::blocked));
    EXPECT_THAT(production_log[nbuffers + 1].blockage, Eq(Access::unblocked));
}

// Regression test for LP: #1319765
TEST_P(WithTwoBuffers, client_is_not_blocked_prematurely)
{
    producer->produce();
    auto a = stream->lock_compositor_buffer(this);
    producer->produce();
    auto b = stream->lock_compositor_buffer(this);

    ASSERT_NE(a.get(), b.get());

    a.reset();
    producer->produce();
    b.reset();

    /*
     * Update to the original test case; This additional compositor acquire
     * represents the fixing of LP: #1395581 in the compositor logic.
     */
    if (stream->buffers_ready_for_compositor(this))
        stream->lock_compositor_buffer(this);

    // With the fix, a buffer will be available instantaneously:
    EXPECT_TRUE(producer->can_produce());
}

// Extended regression test for LP: #1319765
TEST_P(WithTwoBuffers, composite_on_demand_never_deadlocks)
{
    for (int i = 0; i < 100; ++i)
    {
        producer->produce();
        auto a = stream->lock_compositor_buffer(this);
        producer->produce();
        auto b = stream->lock_compositor_buffer(this);
    
        ASSERT_NE(a, b);

        a.reset(); 
        producer->produce();
        b.reset(); 

        /*
         * Update to the original test case; This additional compositor acquire
         * represents the fixing of LP: #1395581 in the compositor logic.
         */
        if (stream->buffers_ready_for_compositor(this))
            stream->lock_compositor_buffer(this);

        EXPECT_TRUE(producer->can_produce());

        consumer->consume();
        consumer->consume();
    }
}

// Regression test for LP: #1395581
TEST_P(WithTwoOrMoreBuffers, buffers_ready_is_not_underestimated)
{
    // Produce frame 1
    producer->produce();
    // Acquire frame 1
    auto a = stream->lock_compositor_buffer(this);

    // Produce frame 2
    producer->produce();
    // Acquire frame 2
    auto b = stream->lock_compositor_buffer(this);
    // Release frame 1
    a.reset();
    // Produce frame 3
    producer->produce();
    // Release frame 2
    b.reset();

    // Verify frame 3 is ready for the first compositor
    EXPECT_THAT(stream->buffers_ready_for_compositor(this), Ge(1));
    auto c = stream->lock_compositor_buffer(this);

    // Verify frame 3 is ready for a second compositor
    int const other_compositor_id = 0;
    ASSERT_THAT(stream->buffers_ready_for_compositor(&other_compositor_id), Ge(1));

    c.reset();
}

TEST_P(WithTwoOrMoreBuffers, buffers_ready_eventually_reaches_zero)
{
    const int nmonitors = 3;
    std::array<ConsumerSystem*, nmonitors> consumers { {
        consumer.get(),
        second_consumer.get(),
        third_consumer.get()
    } };

    for (auto const& consumer : consumers)
        EXPECT_EQ(0, stream->buffers_ready_for_compositor(consumer));

    producer->produce();
    for (auto consumer : consumers)
    {
        ASSERT_NE(0, stream->buffers_ready_for_compositor(consumer));

        // Multi-consume to account for the extra that
        // buffers_ready_for_compositor adds to do dynamic performance
        // detection.
        int const max_extra_scheduling = 50;
        for (int c = 0; c < max_extra_scheduling; ++c)
            consumer->consume();

        ASSERT_EQ(0, stream->buffers_ready_for_compositor(consumer));
    }
}

TEST_P(WithTwoOrMoreBuffers, clients_get_new_buffers_on_compositor_release)
{   // Regression test for LP: #1480164
    mtd::MockFrameDroppingPolicyFactory policy_factory;
    mc::BufferQueue queue{nbuffers, mt::fake_shared(server_buffer_factory),
                          properties, policy_factory};
    queue.allow_framedropping(false);

    mg::Buffer* client_buffer = nullptr;
    auto callback = [&](mg::Buffer* buffer)
    {
        client_buffer = buffer;
    };

    auto client_try_acquire = [&]() -> bool
    {
        queue.client_acquire(callback);
        return client_buffer != nullptr;
    };

    auto client_release = [&]()
    {
        EXPECT_TRUE(client_buffer);
        queue.client_release(client_buffer);
        client_buffer = nullptr;
    };

    // Skip over the first frame. The early release optimization is too
    // conservative to allow it to happen right at the start (so as to
    // maintain correct multimonitor frame rates if required).
    ASSERT_TRUE(client_try_acquire());
    client_release();
    queue.compositor_release(queue.compositor_acquire(this));

    auto onscreen = queue.compositor_acquire(this);

    bool blocking;
    do
    {
        blocking = !client_try_acquire();
        if (!blocking)
            client_release();
    } while (!blocking);

    int throttled_count = 0;

    for (int f = 0; f < 100; ++f)
    {
        ASSERT_FALSE(client_buffer);
        queue.compositor_release(onscreen);
        if (client_buffer)
        { // This should always happen if dynamic queue scaling is disabled...
            client_release();
            onscreen = queue.compositor_acquire(this);
            client_try_acquire();
            throttled_count = 0;
        }
        else
        {
            ASSERT_THAT(queue.scaling_delay(), Ge(0));
            ++throttled_count;
            ASSERT_THAT(throttled_count, Le(nbuffers));
            onscreen = queue.compositor_acquire(this);
        }
    }
}

TEST_P(WithTwoOrMoreBuffers, short_buffer_holds_dont_overclock_multimonitor)
{   // Regression test related to LP: #1480164
    mtd::MockFrameDroppingPolicyFactory policy_factory;
    mc::BufferQueue queue{nbuffers, mt::fake_shared(server_buffer_factory),
                          properties, policy_factory};
    queue.allow_framedropping(false);

    const void* const leftid = "left";
    const void* const rightid = "right";

    mg::Buffer* client_buffer = nullptr;
    auto callback = [&](mg::Buffer* buffer)
    {
        client_buffer = buffer;
    };

    auto client_try_acquire = [&]() -> bool
    {
        queue.client_acquire(callback);
        return client_buffer != nullptr;
    };

    auto client_release = [&]()
    {
        EXPECT_TRUE(client_buffer);
        queue.client_release(client_buffer);
        client_buffer = nullptr;
    };

    // Skip over the first frame. The early release optimization is too
    // conservative to allow it to happen right at the start (so as to
    // maintain correct multimonitor frame rates if required).
    ASSERT_TRUE(client_try_acquire());
    client_release();
    queue.compositor_release(queue.compositor_acquire(leftid));

    auto left = queue.compositor_acquire(leftid);
    auto right = queue.compositor_acquire(rightid);

    bool blocking;
    do
    {
        blocking = !client_try_acquire();
        if (!blocking)
            client_release();
    } while (!blocking);

    for (int f = 0; f < 100; ++f)
    {
        // These two assertions are the important ones
        ASSERT_FALSE(client_buffer);
        queue.compositor_release(left);
        queue.compositor_release(right);
        ASSERT_FALSE(client_buffer);
        left = queue.compositor_acquire(leftid);
        right = queue.compositor_acquire(rightid);
        // Note: This is only reliably true when queue scaling is disabled:
        if (client_buffer)
        {
            client_release();
            client_try_acquire();
        } // else dynamic queue scaling is throttling us.
    }
}

TEST_P(WithThreeBuffers, gives_compositor_a_valid_buffer_after_dropping_old_buffers_without_clients)
{
    producer->produce();
    stream->drop_old_buffers();
    consumer->consume();
    EXPECT_THAT(consumer->consumption_log(), SizeIs(1));
}

TEST_P(WithThreeBuffers, gives_new_compositor_the_newest_buffer_after_dropping_old_buffers)
{
    producer->produce();
    consumer->consume();
    producer->produce();
    stream->drop_old_buffers();

    second_consumer->consume();

    auto production_log = producer->production_log();
    auto consumption_log = consumer->consumption_log();
    auto second_consumption_log = second_consumer->consumption_log();
    ASSERT_THAT(production_log, SizeIs(2));
    ASSERT_THAT(consumption_log, SizeIs(1));
    ASSERT_THAT(second_consumption_log, SizeIs(1));

    EXPECT_THAT(production_log[0], Eq(consumption_log[0]));
    EXPECT_THAT(production_log[1], Eq(second_consumption_log[0]));
}

TEST_P(WithTwoOrMoreBuffers, overlapping_compositors_get_different_frames)
{
    // This test simulates bypass behaviour
    // overlay/bypass code will need to acquire two buffers at once, as there's a brief period of time where a buffer 
    // is onscreen, and the compositor has to arrange for the next buffer to swap in.
    auto const num_simultaneous_consumptions = 2u;
    auto num_iterations = 20u;
    std::array<std::shared_ptr<mg::Buffer>, num_simultaneous_consumptions> compositor_resources;
    for (auto i = 0u; i < num_iterations; i++)
    {
        // One of the compositors (the oldest one) gets a new buffer...
        int oldest = i & 1;
        compositor_resources[oldest].reset();
        producer->produce();
        compositor_resources[oldest] = consumer->consume_resource();
    }

    // Two compositors acquired, and they're always different...
    auto log = consumer->consumption_log();
    for(auto i = 0u; i < log.size() - 1; i++)
        EXPECT_THAT(log[i].id, Ne(log[i+1].id));
}

// Regression test LP: #1241369 / LP: #1241371
// Test that a triple buffer or higher client can always provide a relatively up-to-date frame
// when its producing the buffer around the frame deadline
TEST_P(WithThreeOrMoreBuffers, slow_client_framerate_matches_compositor)
{
    // BufferQueue can only satify this for nbuffers >= 3
    // since a client can only own up to nbuffers - 1 at any one time
    auto const iterations = 10u;
    disallow_framedropping();

    //fill up queue at first
    for(auto i = 0; i < nbuffers - 1; i++)
        producer->produce();

    //a schedule that would block once per iteration for double buffering, but only once for >3 buffers
    std::vector<ScheduleEntry> schedule = {
        {0_t,  {}, {consumer.get()}},
        {59_t,  {producer.get()}, {}},
        {60_t,  {}, {consumer.get()}},
        {120_t,  {}, {consumer.get()}},
        {121_t,  {producer.get()}, {}},
        {179_t,  {producer.get()}, {}},
        {180_t,  {}, {consumer.get()}},
        {240_t,  {}, {consumer.get()}},
        {241_t,  {producer.get()}, {}},
        {300_t,  {}, {consumer.get()}},
    };

    auto count = 0u;
    repeat_system_until(schedule, [&]{ return count++ < schedule.size() * iterations; });

    auto log = producer->production_log();
    auto blockages = std::count_if(log.begin(), log.end(),
        [](BufferEntry const& e){ return e.blockage == Access::blocked; });
    EXPECT_THAT(blockages, Le(1));
}

//regression test for LP: #1396006, LP: #1379685
TEST_P(WithTwoOrMoreBuffers, framedropping_surface_never_drops_newest_frame)
{
    allow_framedropping();

    for (int f = 0; f < nbuffers; ++f)
        producer->produce();

    for (int n = 0; n < nbuffers - 1; ++n)
        consumer->consume();

    // Ensure it's not the newest frame that gets dropped to satisfy the
    // client.
    producer->produce();
    consumer->consume();

    // The queue could solve this problem a few ways. It might choose to
    // defer framedropping till it's safe, or even allocate additional
    // buffers. We don't care which, just verify it's not losing the
    // latest frame. Because the screen could be indefinitely out of date
    // if that happens...
    auto producer_log = producer->production_log();
    auto consumer_log = consumer->consumption_log();
    EXPECT_TRUE(!producer->can_produce() || 
        (!producer_log.empty() && !consumer_log.empty() && producer_log.back() == consumer_log.back()));
}

/* Regression test for LP: #1306464 */
TEST_P(WithThreeBuffers, framedropping_client_acquire_does_not_block_when_no_available_buffers)
{
    allow_framedropping();
    producer->produce();

    /* The client can never own this acquired buffer */
    auto comp_buffer = consumer->consume_resource();

    /* Let client release all possible buffers so they go into
     * the ready queue
     */
    for (int i = 0; i < nbuffers; ++i)
    {
        producer->produce();
        EXPECT_THAT(comp_buffer->id(), Ne(producer->current_id()));
    }

    /* Let the compositor acquire all ready buffers */
    for (int i = 0; i < nbuffers; ++i)
        consumer->consume();

    /* At this point the queue has 0 free buffers and 0 ready buffers
     * so the next client request should not be satisfied until
     * a compositor releases its buffers */
    /* ... unless the BufferQueue is overallocating. In that case it will
     * have succeeding in acquiring immediately.
     */
    EXPECT_TRUE(producer->can_produce());
}

TEST_P(WithTwoOrMoreBuffers, client_never_owns_compositor_buffers_and_vice_versa)
{
    producer->produce();
    for (int i = 0; i < 100; ++i)
    {
        auto buffer = consumer->consume_resource();
        producer->produce();
        EXPECT_THAT(buffer->id(), Ne(producer->current_id()));
    }
}

/* Regression test for an issue brought up at:
 * http://code.launchpad.net/~albaguirre/mir/
 * alternative-switching-bundle-implementation/+merge/216606/comments/517048
 */
TEST_P(WithThreeOrMoreBuffers, buffers_are_not_lost)
{
    // This test is technically not valid with dynamic queue scaling on
    // BufferQueue specific setup
    set_scaling_delay(-1);

    const int nmonitors = 2;
    std::array<ConsumerSystem*, nmonitors> consumers { {
        consumer.get(),
        second_consumer.get(),
    } };
    producer->produce();

    /* Hold a reference to current compositor buffer*/
    auto comp_buffer1 = consumers[0]->consume_resource();

    while (producer->can_produce())
        producer->produce();

    /* Have a second compositor advance the current compositor buffer at least twice */
    for (int acquires = 0; acquires < nbuffers; ++acquires)
        consumers[1]->consume();

    comp_buffer1.reset();

    /* An async client should still be able to cycle through all the available
     * buffers. "async" means any pattern other than "produce,consume,..."
     */
    int const max_ownable_buffers = nbuffers - 1;
    producer->reset_log();
    for (int frame = 0; frame < max_ownable_buffers * 2; frame++)
    {
        for (int drain = 0; drain < nbuffers; ++drain)
            consumers[0]->consume();
        while (producer->can_produce())
            producer->produce();
    }

    EXPECT_THAT(unique_ids_in(producer->production_log()), Eq(nbuffers));
}

// Test that dynamic queue scaling/throttling actually works
TEST_P(WithThreeOrMoreBuffers, queue_size_scales_with_client_performance)
{
    //BufferQueue specific for now
    int const discard = 3;
    queue.set_scaling_delay(discard);

    for (int frame = 0; frame < 20; frame++)
    {
        producer->produce();
        consumer->consume();
    }
    // Expect double-buffers as the steady state for fast clients
    auto log = producer->production_log();
    ASSERT_THAT(log.size(), Gt(discard));  // avoid the below erase crashing
    log.erase(log.begin(), log.begin() + discard);
    EXPECT_THAT(unique_ids_in(log), Eq(2));
    producer->reset_log();

    //put server-side pressure on the buffer count
    std::shared_ptr<mg::Buffer> a;
    std::shared_ptr<mg::Buffer> b;
    producer->produce();
    producer->produce();
    for (int frame = 0; frame < 20; frame++)
    {
        producer->produce();
        a = consumer->consume_resource();
        b = consumer->consume_resource();
        EXPECT_THAT(a, Ne(b));
    }
    a.reset();
    b.reset();

    log = producer->production_log();
    EXPECT_THAT(unique_ids_in(log), Ge(3));
    producer->reset_log();

    // And what happens if the client becomes fast again?...
    for (int frame = 0; frame < 20; frame++)
    {
        producer->produce();
        consumer->consume();
    }
    // Expect double-buffers as the steady state for fast clients
    log = producer->production_log();
    log.erase(log.begin(), log.begin() + discard);
    EXPECT_THAT(unique_ids_in(log), Eq(2));
}

//NOTE: compositors need 2 buffers in overlay/bypass cases, as they 
//briefly need to arrange the next buffer while the previous one is still held onscreen
TEST_P(WithThreeOrMoreBuffers, greedy_compositors_scale_to_triple_buffers)
{
    /*
     * "Greedy" compositors means those that can hold multiple buffers from
     * the same client simultaneously or a single buffer for a long time.
     * This usually means bypass/overlays, but can also mean multi-monitor.
     */

    std::shared_ptr<mg::Buffer> first;
    std::shared_ptr<mg::Buffer> second;
    producer->produce();
    producer->produce();
    for (auto i = 0u; i < 100u; i++)
    {
        first = consumer->consume_resource();
        second = consumer->consume_resource();
        EXPECT_THAT(first, Ne(second)); 
        producer->produce();
    }

    EXPECT_THAT(unique_ids_in(producer->production_log()), Ge(3));
}

TEST_P(WithAnyNumberOfBuffers, can_snapshot_repeatedly_without_blocking)
{
    producer->produce();
    consumer->consume();
    auto const num_snapshots = nbuffers * 2u;
    std::vector<mg::BufferID> snaps(num_snapshots);
    for(auto i = 0u; i < num_snapshots; i++)
    {
        stream->with_most_recent_buffer_do([i, &snaps](mg::Buffer& buffer)
        {
            snaps[i] = buffer.id();
        });
    }

    auto production_log = producer->production_log();
    ASSERT_THAT(production_log, SizeIs(1));
    EXPECT_THAT(snaps, Each(production_log.back().id));
}

int const max_buffers_to_test{5};
INSTANTIATE_TEST_CASE_P(
    BufferScheduling,
    WithAnyNumberOfBuffers,
    Combine(Range(2, max_buffers_to_test), Values(TestType::ExchangeSemantics, TestType::SubmitSemantics)));
INSTANTIATE_TEST_CASE_P(
    BufferScheduling,
    WithTwoOrMoreBuffers,
    Combine(Range(2, max_buffers_to_test), Values(TestType::ExchangeSemantics, TestType::SubmitSemantics)));
INSTANTIATE_TEST_CASE_P(
    BufferScheduling,
    WithThreeOrMoreBuffers,
    Combine(Range(3, max_buffers_to_test), Values(TestType::ExchangeSemantics, TestType::SubmitSemantics)));
INSTANTIATE_TEST_CASE_P(
    BufferScheduling,
    WithTwoBuffers,
    Combine(Values(2), Values(TestType::ExchangeSemantics, TestType::SubmitSemantics)));
INSTANTIATE_TEST_CASE_P(
    BufferScheduling,
    WithThreeBuffers,
    Combine(Values(3), Values(TestType::ExchangeSemantics, TestType::SubmitSemantics)));<|MERGE_RESOLUTION|>--- conflicted
+++ resolved
@@ -456,12 +456,8 @@
     geom::Size last_size_;
     std::vector<BufferEntry> entries;
     std::shared_ptr<StubIpcSystem> ipc;
-<<<<<<< HEAD
-    std::shared_ptr<mcl::SurfaceMap> map;
+    std::shared_ptr<mcl::SurfaceMap> const map;
     std::shared_ptr<mcl::BufferFactory> factory;
-=======
-    std::shared_ptr<mcl::SurfaceMap> const map;
->>>>>>> 3f825cfa
     mcl::BufferVault vault;
     int max, cur;
     int available{0};
