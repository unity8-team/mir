--- conflicted
+++ resolved
@@ -28,13 +28,6 @@
 #include <gtest/gtest.h>
 
 #include <thread>
-<<<<<<< HEAD
-#include <mutex>
-#include <condition_variable>
-#include <boost/throw_exception.hpp>
-#include <boost/exception/errinfo_errno.hpp>
-=======
->>>>>>> e37dfcca
 
 namespace mcl = mir::client;
 namespace mt = mir::test;
@@ -81,8 +74,7 @@
         if (write(conf.the_socket_fd(), "60019143-2648-4904-9719-7817f0b9fb13", 36) != 36)
         {
             BOOST_THROW_EXCEPTION(
-                boost::enable_error_info(
-                    std::runtime_error("Failed to send client protocol string"))<<boost::errinfo_errno(errno));
+                std::system_error(errno, std::system_category(), "Failed to send client protocol string"));
         }
 
         rpc_channel = conf.the_rpc_channel();
