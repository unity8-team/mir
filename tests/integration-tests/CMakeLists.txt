--- conflicted
+++ resolved
@@ -45,19 +45,10 @@
 add_executable(
   mir_integration_tests
   ${INTEGRATION_TESTS_SRCS}
-<<<<<<< HEAD
-)
-
-=======
-  ${MIR_SERVER_OBJECTS}
-  $<TARGET_OBJECTS:mirclientobjects>
-  ${MIR_PLATFORM_OBJECTS}
-  ${MIR_COMMON_OBJECTS}
 )
 
 add_dependencies(mir_integration_tests GMock)
 
->>>>>>> 8cca77b1
 uses_android_input(mir_integration_tests)
 
 target_link_libraries(
@@ -67,30 +58,15 @@
   mir-test-framework
   mir-test-doubles
 
-<<<<<<< HEAD
   miromnibus
-=======
-  mirdraw
-  mirtestdraw
-  mirclientrpc
-  mirclientlttngstatic
->>>>>>> 8cca77b1
 
   ${Boost_LIBRARIES}
   ${GTEST_BOTH_LIBRARIES}
   ${GMOCK_LIBRARY}
   ${GMOCK_MAIN_LIBRARY}
   ${CMAKE_THREAD_LIBS_INIT} # Link in pthread.
-<<<<<<< HEAD
   ${DRM_LDFLAGS}
   ${GBM_LDFLAGS}
-=======
-  ${DRM_LDFLAGS} ${DRM_LIBRARIES}
-  ${GBM_LDFLAGS} ${GBM_LIBRARIES}
-  ${MIR_PLATFORM_REFERENCES}
-  ${MIR_COMMON_REFERENCES}
-  ${MIR_SERVER_REFERENCES}
->>>>>>> 8cca77b1
 )
 
 CMAKE_DEPENDENT_OPTION(
