/*
 * Copyright © 2012 Canonical Ltd.
 *
 * This program is free software: you can redistribute it and/or modify
 * it under the terms of the GNU General Public License version 3 as
 * published by the Free Software Foundation.
 *
 * This program is distributed in the hope that it will be useful,
 * but WITHOUT ANY WARRANTY; without even the implied warranty of
 * MERCHANTABILITY or FITNESS FOR A PARTICULAR PURPOSE.  See the
 * GNU General Public License for more details.
 *
 * You should have received a copy of the GNU General Public License
 * along with this program.  If not, see <http://www.gnu.org/licenses/>.
 *
 * Authored by: Thomas Voss <thomas.voss@canonical.com>
 */

#include "mir/shell/session_manager.h"
#include "mir/shell/session.h"
#include "mir/shell/focus_sequence.h"
#include "mir/shell/focus_setter.h"
#include "mir/shell/registration_order_focus_sequence.h"
#include "mir/shell/default_session_container.h"
#include "mir/surfaces/buffer_bundle.h"
#include "mir/surfaces/surface.h"
#include "mir/compositor/buffer_swapper.h"
#include "mir/frontend/surface_creation_parameters.h"

#include <gmock/gmock.h>
#include <gtest/gtest.h>
#include "mir_test/gmock_fixes.h"
#include "mir_test/fake_shared.h"
#include "mir_test_doubles/mock_surface_factory.h"
#include "mir_test_doubles/mock_focus_setter.h"
#include "mir_test_doubles/stub_input_target_listener.h"

namespace mc = mir::compositor;
namespace mf = mir::frontend;
namespace msh = mir::shell;
namespace ms = mir::surfaces;
namespace mt = mir::test;
namespace mtd = mir::test::doubles;

TEST(TestSessionManagerAndFocusSelectionStrategy, cycle_focus)
{
    using namespace ::testing;

    mtd::MockSurfaceFactory surface_factory;
    std::shared_ptr<msh::DefaultSessionContainer> container(new msh::DefaultSessionContainer());
    msh::RegistrationOrderFocusSequence sequence(container);
    mtd::MockFocusSetter focus_setter;
    std::shared_ptr<mf::Session> new_session;
    mtd::StubInputTargetListener input_target_listener;

    msh::SessionManager session_manager(
            mt::fake_shared(surface_factory),
            container,
            mt::fake_shared(sequence),
            mt::fake_shared(focus_setter),
            mt::fake_shared(input_target_listener));
    
    EXPECT_CALL(focus_setter, set_focus_to(_)).Times(3);

    auto session1 = session_manager.open_session("Visual Basic Studio");
    auto session2 = session_manager.open_session("Microsoft Access");
    auto session3 = session_manager.open_session("WordPerfect");

    {
      InSequence seq;
      EXPECT_CALL(focus_setter, set_focus_to(Eq(session1))).Times(1);
      EXPECT_CALL(focus_setter, set_focus_to(Eq(session2))).Times(1);
      EXPECT_CALL(focus_setter, set_focus_to(Eq(session3))).Times(1);
    }

    session_manager.focus_next();
    session_manager.focus_next();
    session_manager.focus_next();
}

TEST(TestSessionManagerAndFocusSelectionStrategy, closing_applications_transfers_focus)
{
    using namespace ::testing;

    mtd::MockSurfaceFactory surface_factory;
<<<<<<< HEAD
    std::shared_ptr<msh::SessionContainer> container(new msh::SessionContainer());
    msh::RegistrationOrderFocusSequence sequence(container);
    mtd::MockFocusSetter focus_setter;
=======
    std::shared_ptr<msh::DefaultSessionContainer> model(new msh::DefaultSessionContainer());
    msh::RegistrationOrderFocusSequence sequence(model);
    mtd::MockFocusSetter focus_changer;
>>>>>>> 9c1ef28a
    std::shared_ptr<mf::Session> new_session;
    mtd::StubInputTargetListener input_target_listener;

    msh::SessionManager session_manager(
            mt::fake_shared(surface_factory),
            container,
            mt::fake_shared(sequence),
            mt::fake_shared(focus_setter),
            mt::fake_shared(input_target_listener));

    EXPECT_CALL(focus_setter, set_focus_to(_)).Times(3);

    auto session1 = session_manager.open_session("Visual Basic Studio");
    auto session2 = session_manager.open_session("Microsoft Access");
    auto session3 = session_manager.open_session("WordPerfect");

    {
      InSequence seq;
      EXPECT_CALL(focus_setter, set_focus_to(Eq(session2))).Times(1);
      EXPECT_CALL(focus_setter, set_focus_to(Eq(session1))).Times(1);
    }

    session_manager.close_session(session3);
    session_manager.close_session(session2);
}<|MERGE_RESOLUTION|>--- conflicted
+++ resolved
@@ -83,21 +83,15 @@
     using namespace ::testing;
 
     mtd::MockSurfaceFactory surface_factory;
-<<<<<<< HEAD
-    std::shared_ptr<msh::SessionContainer> container(new msh::SessionContainer());
-    msh::RegistrationOrderFocusSequence sequence(container);
-    mtd::MockFocusSetter focus_setter;
-=======
     std::shared_ptr<msh::DefaultSessionContainer> model(new msh::DefaultSessionContainer());
     msh::RegistrationOrderFocusSequence sequence(model);
-    mtd::MockFocusSetter focus_changer;
->>>>>>> 9c1ef28a
+    mtd::MockFocusSetter focus_setter;
     std::shared_ptr<mf::Session> new_session;
     mtd::StubInputTargetListener input_target_listener;
 
     msh::SessionManager session_manager(
             mt::fake_shared(surface_factory),
-            container,
+            model,
             mt::fake_shared(sequence),
             mt::fake_shared(focus_setter),
             mt::fake_shared(input_target_listener));
