--- conflicted
+++ resolved
@@ -83,24 +83,15 @@
     using namespace ::testing;
 
     mtd::MockSurfaceFactory surface_factory;
-<<<<<<< HEAD
-    std::shared_ptr<msh::DefaultSessionContainer> model(new msh::DefaultSessionContainer());
-    msh::RegistrationOrderFocusSequence sequence(model);
-=======
     std::shared_ptr<msh::DefaultSessionContainer> container(new msh::DefaultSessionContainer());
     msh::RegistrationOrderFocusSequence sequence(container);
->>>>>>> 6178633c
     mtd::MockFocusSetter focus_setter;
     std::shared_ptr<mf::Session> new_session;
     mtd::StubInputTargetListener input_target_listener;
 
     msh::SessionManager session_manager(
             mt::fake_shared(surface_factory),
-<<<<<<< HEAD
-            model,
-=======
             container,
->>>>>>> 6178633c
             mt::fake_shared(sequence),
             mt::fake_shared(focus_setter),
             mt::fake_shared(input_target_listener));
