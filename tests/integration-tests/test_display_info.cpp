/*
 * Copyright © 2012 Canonical Ltd.
 *
 * This program is free software: you can redistribute it and/or modify
 * it under the terms of the GNU General Public License version 3 as
 * published by the Free Software Foundation.
 *
 * This program is distributed in the hope that it will be useful,
 * but WITHOUT ANY WARRANTY; without even the implied warranty of
 * MERCHANTABILITY or FITNESS FOR A PARTICULAR PURPOSE.  See the
 * GNU General Public License for more details.
 *
 * You should have received a copy of the GNU General Public License
 * along with this program.  If not, see <http://www.gnu.org/licenses/>.
 *
 * Authored by: Alexandros Frantzis <alexandros.frantzis@canonical.com>
 */

#include "mir/graphics/display.h"
#include "mir/graphics/buffer.h"
#include "mir/compositor/graphic_buffer_allocator.h"

#include "mir_test_framework/display_server_test_fixture.h"
#include "mir_test_doubles/stub_buffer.h"
#include "mir_test_doubles/null_display.h"
#include "mir_test_doubles/stub_display_buffer.h"
#include "mir_test_doubles/null_platform.h"

#include "mir_toolkit/mir_client_library.h"

#include <gtest/gtest.h>

namespace mg = mir::graphics;
namespace mc = mir::compositor;
namespace geom = mir::geometry;
namespace mf = mir::frontend;
namespace mtf = mir_test_framework;
namespace mtd = mir::test::doubles;

namespace
{

class StubDisplay : public mtd::NullDisplay
{
public:
<<<<<<< HEAD
    geom::Rectangle view_area() const
    {
        return rectangle;
    }

    static geom::Rectangle const rectangle;
    static geom::Size const expected_dimensions_mm;
};

geom::Rectangle const StubDisplay::rectangle {geom::Point{3,6}, geom::Size{1,7}};
geom::Size const StubDisplay::expected_dimensions_mm{0,0};
=======
    StubDisplay()
        : display_buffer{rectangle}
    {
    }

    void for_each_display_buffer(std::function<void(mg::DisplayBuffer&)> const& f) override
    {
        f(display_buffer);
    }

    static geom::Rectangle rectangle;

private:
    mtd::StubDisplayBuffer display_buffer;
};

geom::Rectangle StubDisplay::rectangle{geom::Point{25,36}, geom::Size{49,64}};

}
}

using mir::StubDisplay;

namespace
{
>>>>>>> d8c7b4e7

char const* const mir_test_socket = mtf::test_socket_file().c_str();

class StubGraphicBufferAllocator : public mc::GraphicBufferAllocator
{
public:
    std::shared_ptr<mg::Buffer> alloc_buffer(mc::BufferProperties const&)
    {
        return std::shared_ptr<mg::Buffer>(new mtd::StubBuffer());
    }

    std::vector<geom::PixelFormat> supported_pixel_formats()
    {
        return pixel_formats;
    }

    static std::vector<geom::PixelFormat> const pixel_formats;
};

std::vector<geom::PixelFormat> const StubGraphicBufferAllocator::pixel_formats{
    geom::PixelFormat::bgr_888,
    geom::PixelFormat::abgr_8888,
    geom::PixelFormat::xbgr_8888
};

class StubPlatform : public mtd::NullPlatform
{
public:
    std::shared_ptr<mc::GraphicBufferAllocator> create_buffer_allocator(
            std::shared_ptr<mg::BufferInitializer> const& /*buffer_initializer*/) override
    {
        return std::make_shared<StubGraphicBufferAllocator>();
    }

    std::shared_ptr<mg::Display> create_display(
        std::shared_ptr<mg::DisplayConfigurationPolicy> const&) override
    {
        return std::make_shared<StubDisplay>();
    }
};

void connection_callback(MirConnection* connection, void* context)
{
    auto connection_ptr = static_cast<MirConnection**>(context);
    *connection_ptr = connection;
}

}

TEST_F(BespokeDisplayServerTestFixture, display_info_reaches_client)
{
    struct ServerConfig : TestingServerConfiguration
    {
        std::shared_ptr<mg::Platform> the_graphics_platform()
        {
            using namespace testing;

            if (!platform)
                platform = std::make_shared<StubPlatform>();

            return platform;
        }

        std::shared_ptr<StubPlatform> platform;
    } server_config;

    launch_server_process(server_config);

    struct Client : TestingClientConfiguration
    {
        void exec()
        {
            MirConnection* connection{nullptr};
            mir_wait_for(mir_connect(mir_test_socket, __PRETTY_FUNCTION__,
                                     connection_callback, &connection));


            auto configuration = mir_connection_create_display_config(connection);

            /* TODO: expand test to test multimonitor situations */
            ASSERT_EQ(1u, configuration->num_displays);
            auto const& info = configuration->displays[0];
            geom::Rectangle const& expected_rect = StubDisplay::rectangle;

            //state
            EXPECT_EQ(1u, info.connected);
            EXPECT_EQ(1u, info.used);

            //id's
            EXPECT_EQ(0u, info.output_id);
            EXPECT_EQ(0u, info.card_id);

            //sizing
            EXPECT_EQ(StubDisplay::expected_dimensions_mm.width.as_uint32_t(), info.physical_width_mm);
            EXPECT_EQ(StubDisplay::expected_dimensions_mm.height.as_uint32_t(), info.physical_height_mm);

            //position
            EXPECT_EQ(static_cast<int>(expected_rect.top_left.x.as_uint32_t()), info.position_x); 
            EXPECT_EQ(static_cast<int>(expected_rect.top_left.y.as_uint32_t()), info.position_y); 

            //mode selection
            EXPECT_EQ(1u, info.num_modes);
            ASSERT_EQ(0u, info.current_mode);
            auto const& mode = info.modes[info.current_mode];

            //current mode 
            EXPECT_EQ(expected_rect.size.width.as_uint32_t(), mode.horizontal_resolution);
            EXPECT_EQ(expected_rect.size.height.as_uint32_t(), mode.vertical_resolution);
            EXPECT_FLOAT_EQ(60.0f, mode.refresh_rate);

            //pixel formats
            ASSERT_EQ(StubGraphicBufferAllocator::pixel_formats.size(),
                      static_cast<uint32_t>(info.num_output_formats));
            for (auto i=0u; i < info.num_output_formats; ++i)
            {
                EXPECT_EQ(StubGraphicBufferAllocator::pixel_formats[i],
                          static_cast<geom::PixelFormat>(info.output_formats[i]));
            }
            EXPECT_EQ(0u, info.current_output_format);

            mir_destroy_display_config(configuration);
            mir_connection_release(connection);
        }
    } client_config;

    launch_client_process(client_config);
}<|MERGE_RESOLUTION|>--- conflicted
+++ resolved
@@ -43,19 +43,6 @@
 class StubDisplay : public mtd::NullDisplay
 {
 public:
-<<<<<<< HEAD
-    geom::Rectangle view_area() const
-    {
-        return rectangle;
-    }
-
-    static geom::Rectangle const rectangle;
-    static geom::Size const expected_dimensions_mm;
-};
-
-geom::Rectangle const StubDisplay::rectangle {geom::Point{3,6}, geom::Size{1,7}};
-geom::Size const StubDisplay::expected_dimensions_mm{0,0};
-=======
     StubDisplay()
         : display_buffer{rectangle}
     {
@@ -67,21 +54,14 @@
     }
 
     static geom::Rectangle rectangle;
+    static geom::Size const expected_dimensions_mm;
 
 private:
     mtd::StubDisplayBuffer display_buffer;
 };
 
+geom::Size const StubDisplay::expected_dimensions_mm{0,0};
 geom::Rectangle StubDisplay::rectangle{geom::Point{25,36}, geom::Size{49,64}};
-
-}
-}
-
-using mir::StubDisplay;
-
-namespace
-{
->>>>>>> d8c7b4e7
 
 char const* const mir_test_socket = mtf::test_socket_file().c_str();
 
