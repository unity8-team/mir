/*
 * Copyright © 2012 Canonical Ltd.
 *
 * This program is free software: you can redistribute it and/or modify
 * it under the terms of the GNU General Public License version 3 as
 * published by the Free Software Foundation.
 *
 * This program is distributed in the hope that it will be useful,
 * but WITHOUT ANY WARRANTY; without even the implied warranty of
 * MERCHANTABILITY or FITNESS FOR A PARTICULAR PURPOSE.  See the
 * GNU General Public License for more details.
 *
 * You should have received a copy of the GNU General Public License
 * along with this program.  If not, see <http://www.gnu.org/licenses/>.
 *
 * Authored by: Alexandros Frantzis <alexandros.frantzis@canonical.com>
 */

#include "mir/graphics/display.h"
#include "mir/graphics/buffer.h"
#include "mir/frontend/session_authorizer.h"
#include "mir/graphics/graphic_buffer_allocator.h"
#include "mir/frontend/protobuf_ipc_factory.h"
#include "mir/frontend/resource_cache.h"
#include "mir/frontend/session_mediator.h"
#include "mir/frontend/global_event_sender.h"

#include "mir_test_framework/display_server_test_fixture.h"
#include "mir_test_framework/cross_process_sync.h"
#include "mir_test_doubles/stub_buffer.h"
#include "mir_test_doubles/null_display.h"
#include "mir_test_doubles/null_event_sink.h"
#include "mir_test_doubles/null_display_config.h"
#include "mir_test_doubles/null_display_changer.h"
#include "mir_test_doubles/stub_display_buffer.h"
#include "mir_test_doubles/null_platform.h"
#include "mir_test/display_config_matchers.h"
#include "mir_test_doubles/stub_display_configuration.h"
#include "mir_test/fake_shared.h"

#include "mir_toolkit/mir_client_library.h"

#include <condition_variable>
#include <thread>
#include <gmock/gmock.h>
#include <gtest/gtest.h>

namespace msh = mir::shell;
namespace mg = mir::graphics;
namespace mc = mir::compositor;
namespace geom = mir::geometry;
namespace mf = mir::frontend;
namespace mtf = mir_test_framework;
namespace mtd = mir::test::doubles;
namespace mt = mir::test;

namespace
{

class StubDisplay : public mtd::NullDisplay
{
public:
    StubDisplay()
    {
    }

    void for_each_display_buffer(std::function<void(mg::DisplayBuffer&)> const& f) override
    {
        f(display_buffer);
    }

private:
    mtd::NullDisplayBuffer display_buffer;
};

class StubChanger : public mtd::NullDisplayChanger
{
public:
    std::shared_ptr<mg::DisplayConfiguration> active_configuration() override
    {
        return mt::fake_shared(stub_display_config);
    }

    static mtd::StubDisplayConfig stub_display_config;
private:
    mtd::NullDisplayBuffer display_buffer;
};

mtd::StubDisplayConfig StubChanger::stub_display_config;

char const* const mir_test_socket = mtf::test_socket_file().c_str();

class StubGraphicBufferAllocator : public mg::GraphicBufferAllocator
{
public:
    std::shared_ptr<mg::Buffer> alloc_buffer(mg::BufferProperties const&)
    {
        return std::shared_ptr<mg::Buffer>(new mtd::StubBuffer());
    }

    std::vector<geom::PixelFormat> supported_pixel_formats()
    {
        return pixel_formats;
    }

    static std::vector<geom::PixelFormat> const pixel_formats;
};

std::vector<geom::PixelFormat> const StubGraphicBufferAllocator::pixel_formats{
    geom::PixelFormat::bgr_888,
    geom::PixelFormat::abgr_8888,
    geom::PixelFormat::xbgr_8888
};

class StubPlatform : public mtd::NullPlatform
{
public:
    std::shared_ptr<mg::GraphicBufferAllocator> create_buffer_allocator(
            std::shared_ptr<mg::BufferInitializer> const& /*buffer_initializer*/) override
    {
        return std::make_shared<StubGraphicBufferAllocator>();
    }

    std::shared_ptr<mg::Display> create_display(
        std::shared_ptr<mg::DisplayConfigurationPolicy> const&) override
    {
        if (!display)
            display = std::make_shared<StubDisplay>();
        return display;
    }

    std::shared_ptr<StubDisplay> display;
};

class StubAuthorizer : public mf::SessionAuthorizer
{
    bool connection_is_allowed(pid_t)
    {
        return true;
    }

    bool configure_display_is_allowed(pid_t)
    {
        return false;
    }
};

}

TEST_F(BespokeDisplayServerTestFixture, display_info_reaches_client)
{
    struct ServerConfig : TestingServerConfiguration
    {
        std::shared_ptr<mg::Platform> the_graphics_platform()
        {
            if (!platform)
                platform = std::make_shared<StubPlatform>();

            return platform;
        }

        std::shared_ptr<msh::DisplayChanger> the_shell_display_changer()
        {
            if (!changer)
                changer = std::make_shared<StubChanger>();
            return changer; 
        }

        std::shared_ptr<StubChanger> changer;
        std::shared_ptr<StubPlatform> platform;
    } server_config;

    launch_server_process(server_config);

    struct Client : TestingClientConfiguration
    {
        void exec()
        {
            auto connection = mir_connect_sync(mir_test_socket, __PRETTY_FUNCTION__);
            auto configuration = mir_connection_create_display_config(connection);

            EXPECT_THAT(*configuration, mt::DisplayConfigMatches(std::cref(StubChanger::stub_display_config)));

            mir_display_config_destroy(configuration);
            mir_connection_release(connection);
        }
    } client_config;

    launch_client_process(client_config);
}

TEST_F(BespokeDisplayServerTestFixture, display_change_request_for_unauthorized_client)
{
    struct ServerConfig : TestingServerConfiguration
    {
        std::shared_ptr<mg::Platform> the_graphics_platform()
        {
            if (!platform)
                platform = std::make_shared<StubPlatform>();
            return platform;
        }

        std::shared_ptr<mf::SessionAuthorizer> the_session_authorizer()
        {
            if (!authorizer)
            {
                authorizer = std::make_shared<StubAuthorizer>();
            }
            return authorizer;
        }

        std::shared_ptr<msh::DisplayChanger> the_shell_display_changer()
        {
            if (!changer)
                changer = std::make_shared<StubChanger>();
            return changer; 
        }

        std::shared_ptr<StubChanger> changer;
        std::shared_ptr<StubAuthorizer> authorizer;
        std::shared_ptr<StubPlatform> platform;
    } server_config;

    launch_server_process(server_config);
    
    struct Client : TestingClientConfiguration
    {
        void exec()
        {
            auto connection = mir_connect_sync(mir_test_socket, __PRETTY_FUNCTION__);
            auto configuration = mir_connection_create_display_config(connection);

            mir_wait_for(mir_connection_apply_display_config(connection, configuration));
            EXPECT_THAT(mir_connection_get_error_message(connection),
                        testing::HasSubstr("not authorized to apply display configurations"));
 
            mir_display_config_destroy(configuration);
            mir_connection_release(connection);
        }
    } client_config;

    launch_client_process(client_config);
}

/* TODO: this test currently checks the same format list against both the surface formats
         and display formats. Improve test to return different format lists for both concepts */ 
TEST_F(BespokeDisplayServerTestFixture, display_surface_pfs_reaches_client)
{
    struct ServerConfig : TestingServerConfiguration
    {
        std::shared_ptr<mg::Platform> the_graphics_platform()
        {
            using namespace testing;

            if (!platform)
                platform = std::make_shared<StubPlatform>();

            return platform;
        }

        std::shared_ptr<msh::DisplayChanger> the_shell_display_changer()
        {
            if (!changer)
                changer = std::make_shared<StubChanger>();
            return changer; 
        }

        std::shared_ptr<StubChanger> changer;
        std::shared_ptr<StubPlatform> platform;
    } server_config;

    launch_server_process(server_config);

    struct Client : TestingClientConfiguration
    {
        void exec()
        {
            MirConnection* connection = mir_connect_sync(mir_test_socket, __PRETTY_FUNCTION__);

            unsigned int const format_storage_size = 4;
            MirPixelFormat formats[format_storage_size]; 
            unsigned int returned_format_size = 0;
            mir_connection_get_available_surface_formats(connection,
                formats, format_storage_size, &returned_format_size);

            ASSERT_EQ(returned_format_size, StubGraphicBufferAllocator::pixel_formats.size());
            for (auto i=0u; i < returned_format_size; ++i)
            {
                EXPECT_EQ(StubGraphicBufferAllocator::pixel_formats[i],
                          static_cast<geom::PixelFormat>(formats[i]));
            }

            mir_connection_release(connection);
        }
    } client_config;

    launch_client_process(client_config);
}


namespace
{
class EventSinkSkimmingIpcFactory : public mf::ProtobufIpcFactory
{
public:
    EventSinkSkimmingIpcFactory(
        std::shared_ptr<mf::Shell> const& shell,
        std::shared_ptr<mf::SessionMediatorReport> const& sm_report,
        std::shared_ptr<mf::MessageProcessorReport> const& mr_report,
        std::shared_ptr<mg::Platform> const& graphics_platform,
        std::shared_ptr<msh::DisplayChanger> const& graphics_changer,
        std::shared_ptr<mg::GraphicBufferAllocator> const& buffer_allocator)
        : shell(shell),
          sm_report(sm_report),
          mp_report(mr_report),
          cache(std::make_shared<mf::ResourceCache>()),
          graphics_platform(graphics_platform),
          graphics_changer(graphics_changer),
          buffer_allocator(buffer_allocator),
          last_event_sink(std::make_shared<mtd::NullEventSink>())
    {
    }

    std::shared_ptr<mf::EventSink> last_clients_event_sink()
    {
        return std::move(last_event_sink);
    }

private:
    std::shared_ptr<mf::Shell> shell;
    std::shared_ptr<mf::SessionMediatorReport> const sm_report;
    std::shared_ptr<mf::MessageProcessorReport> const mp_report;
    std::shared_ptr<mf::ResourceCache> const cache;
    std::shared_ptr<mg::Platform> const graphics_platform;
    std::shared_ptr<msh::DisplayChanger> const graphics_changer;
    std::shared_ptr<mg::GraphicBufferAllocator> const buffer_allocator;
    std::shared_ptr<mf::EventSink> last_event_sink;

    virtual std::shared_ptr<mir::protobuf::DisplayServer> make_ipc_server(
        std::shared_ptr<mf::EventSink> const& sink, bool)
    {
        last_event_sink = sink;
        return std::make_shared<mf::SessionMediator>(
            shell,
            graphics_platform,
            graphics_changer,
            buffer_allocator,
            sm_report,
            sink,
            resource_cache());
    }

    virtual std::shared_ptr<mf::ResourceCache> resource_cache()
    {
        return cache;
    }

    virtual std::shared_ptr<mf::MessageProcessorReport> report()
    {
        return mp_report;
    }

};

mtd::StubDisplayConfig changed_stub_display_config{1};
}

TEST_F(BespokeDisplayServerTestFixture, display_change_notification_reaches_all_clients)
{
    mtf::CrossProcessSync client_ready_fence;
    mtf::CrossProcessSync unsubscribed_client_ready_fence;
    mtf::CrossProcessSync unsubscribed_check_fence;
    mtf::CrossProcessSync send_event_fence;
    mtf::CrossProcessSync events_all_sent;

    struct ServerConfig : TestingServerConfiguration
    {
        ServerConfig(mtf::CrossProcessSync const& send_event_fence,
                     mtf::CrossProcessSync const& events_sent)
            : send_event_fence(send_event_fence),
              events_sent(events_sent)
        {
        }

        std::shared_ptr<mg::Platform> the_graphics_platform() override
        {
            if (!platform)
                platform = std::make_shared<StubPlatform>();
            return platform;
        }

        void exec() override
        {
            change_thread = std::move(std::thread([this](){
                auto global_sender = the_global_event_sink();

                send_event_fence.wait_for_signal_ready_for(std::chrono::milliseconds(1000));
                global_sender->handle_display_config_change(changed_stub_display_config);
                events_sent.try_signal_ready_for(std::chrono::milliseconds(1000));
            })); 
        }

        void on_exit() override
        {
            change_thread.join();
        }

        mtf::CrossProcessSync send_event_fence;
        mtf::CrossProcessSync events_sent;
        std::shared_ptr<StubPlatform> platform;
        std::thread change_thread;
    } server_config(send_event_fence, events_all_sent);

    struct SubscribedClient : TestingClientConfiguration
    {
        SubscribedClient(mtf::CrossProcessSync const& client_ready_fence)
         : client_ready_fence(client_ready_fence)
        {
        }

        static void change_handler(MirConnection* connection, void* context)
        {
            auto configuration = mir_connection_create_display_config(connection);

<<<<<<< HEAD
            EXPECT_THAT(*configuration, mt::DisplayConfigMatches(std::cref(StubChanger::stub_display_config)));
=======
            EXPECT_THAT(configuration, mt::ClientTypeConfigMatches(changed_stub_display_config.outputs));
>>>>>>> 14eef3e8
            mir_display_config_destroy(configuration);

            auto client_config = static_cast<SubscribedClient*>(context); 
            client_config->notify_callback();
        }

        void notify_callback()
        {
            callback_called = true;
            callback_wait.notify_all();
        }

        void exec()
        {
            std::unique_lock<std::mutex> lk(mut);
            MirConnection* connection = mir_connect_sync(mir_test_socket, "notifier");
            callback_called = false;
        
            mir_connection_set_display_config_change_callback(connection, &change_handler, this);

            client_ready_fence.try_signal_ready_for(std::chrono::milliseconds(1000));

            while(!callback_called)
            {
                callback_wait.wait(lk);
            } 

            mir_connection_release(connection);
        }

        mtf::CrossProcessSync client_ready_fence;

        std::mutex mut;
        std::condition_variable callback_wait;
        bool callback_called;
    } client_config(client_ready_fence);

    struct UnsubscribedClient : TestingClientConfiguration
    {
        UnsubscribedClient(mtf::CrossProcessSync const& client_ready_fence,
                           mtf::CrossProcessSync const& client_check_fence)
         : client_ready_fence(client_ready_fence),
           client_check_fence(client_check_fence)
        {
        }

        void exec()
        {
            MirConnection* connection = mir_connect_sync(mir_test_socket, "notifier");
        
            client_ready_fence.try_signal_ready_for(std::chrono::milliseconds(1000));

            //wait for display change signal sent
            client_check_fence.wait_for_signal_ready_for(std::chrono::milliseconds(1000));

            //at this point, the message has gone out on the wire. since we're emulating a client
            //that is passively subscribed, we will just wait for the display configuration to change
            //and then will check the new config. 
            int const fail_limit = 100;
            int fail_count = 0;
            auto configuration = mir_connection_create_display_config(connection);
            while( (configuration->num_displays != changed_stub_display_config.outputs.size()) 
                    && (fail_count < fail_limit))
            {
                fail_count++;
                mir_display_config_destroy(configuration);
                std::this_thread::sleep_for(std::chrono::microseconds(500));
                configuration = mir_connection_create_display_config(connection);
            }

            EXPECT_LT(fail_count, fail_limit);
            EXPECT_THAT(configuration, mt::ClientTypeConfigMatches(changed_stub_display_config.outputs));
            mir_display_config_destroy(configuration);

            mir_connection_release(connection);
        }

        mtf::CrossProcessSync client_ready_fence;
        mtf::CrossProcessSync client_check_fence;
    } unsubscribed_client_config(unsubscribed_client_ready_fence, unsubscribed_check_fence);

    launch_server_process(server_config);
    launch_client_process(client_config);
    launch_client_process(unsubscribed_client_config);

    run_in_test_process([&]
    {
        client_ready_fence.wait_for_signal_ready_for(std::chrono::milliseconds(1000));
        unsubscribed_client_ready_fence.wait_for_signal_ready_for(std::chrono::milliseconds(1000));

        send_event_fence.try_signal_ready_for(std::chrono::milliseconds(1000));
        events_all_sent.wait_for_signal_ready_for(std::chrono::milliseconds(1000));

        unsubscribed_check_fence.try_signal_ready_for(std::chrono::milliseconds(1000));
    });
}<|MERGE_RESOLUTION|>--- conflicted
+++ resolved
@@ -422,11 +422,8 @@
         {
             auto configuration = mir_connection_create_display_config(connection);
 
-<<<<<<< HEAD
-            EXPECT_THAT(*configuration, mt::DisplayConfigMatches(std::cref(StubChanger::stub_display_config)));
-=======
-            EXPECT_THAT(configuration, mt::ClientTypeConfigMatches(changed_stub_display_config.outputs));
->>>>>>> 14eef3e8
+            EXPECT_THAT(*configuration,
+                        mt::DisplayConfigMatches(std::cref(changed_stub_display_config)));
             mir_display_config_destroy(configuration);
 
             auto client_config = static_cast<SubscribedClient*>(context); 
@@ -498,7 +495,8 @@
             }
 
             EXPECT_LT(fail_count, fail_limit);
-            EXPECT_THAT(configuration, mt::ClientTypeConfigMatches(changed_stub_display_config.outputs));
+            EXPECT_THAT(*configuration,
+                        mt::DisplayConfigMatches(std::cref(changed_stub_display_config)));
             mir_display_config_destroy(configuration);
 
             mir_connection_release(connection);
