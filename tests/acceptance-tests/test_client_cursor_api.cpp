/*
 * Copyright © 2013-2014 Canonical Ltd.
 *
 * This program is free software: you can redistribute it and/or modify
 * it under the terms of the GNU General Public License version 3 as
 * published by the Free Software Foundation.
 *
 * This program is distributed in the hope that it will be useful,
 * but WITHOUT ANY WARRANTY; without even the implied warranty of
 * MERCHANTABILITY or FITNESS FOR A PARTICULAR PURPOSE.  See the
 * GNU General Public License for more details.
 *
 * You should have received a copy of the GNU General Public License
 * along with this program.  If not, see <http://www.gnu.org/licenses/>.
 *
 * Authored by: Robert Carr <robert.carr@canonical.com>
 *              Alexandros Frantzis <alexandros.frantzis@canonical.com>
 */

#include "mir/graphics/cursor.h"
#include "mir/graphics/cursor_image.h"
#include "mir/input/cursor_images.h"

#include "mir_test_framework/in_process_server.h"
#include "mir_test_framework/fake_event_hub_server_configuration.h"
#include "mir_test_framework/declarative_placement_strategy.h"
#include "mir_test_framework/using_stub_client_platform.h"

#include "mir_test/fake_shared.h"
#include "mir_test/spin_wait.h"
#include "mir_test/wait_condition.h"
<<<<<<< HEAD
#include "mir_test_framework/input_testing_server_configuration.h"
#include "mir_test_framework/testing_client_configuration.h"
#include "mir_test_framework/declarative_placement_strategy.h"
#include "mir_test_framework/deferred_in_process_server.h"
=======
#include "mir_test/fake_event_hub.h"

#include "mir_toolkit/mir_client_library.h"
>>>>>>> 3e78e74e

#include <gtest/gtest.h>
#include <gmock/gmock.h>

namespace mt = mir::test;
namespace mtf = mir_test_framework;
namespace geom = mir::geometry;
namespace mg = mir::graphics;
namespace mi = mir::input;
namespace mis = mir::input::synthesis;

namespace
{

struct MockCursor : public mg::Cursor
{
    MOCK_METHOD1(show, void(mg::CursorImage const&));
    MOCK_METHOD0(hide, void());

    // We are not interested in mocking the motion in these tests as we
    // generate it ourself.
    void move_to(geom::Point) override {}
};

struct NamedCursorImage : public mg::CursorImage
{
    NamedCursorImage(std::string const& name)
        : cursor_name(name)
    {
    }

    void const* as_argb_8888() const override { return nullptr; }
    geom::Size size() const override { return geom::Size{}; }
    geom::Displacement hotspot() const override { return geom::Displacement{0, 0}; }

    std::string const cursor_name;
};

struct NamedCursorImages : public mi::CursorImages
{
   std::shared_ptr<mg::CursorImage>
       image(std::string const& name, geom::Size const& /* size */) override
   {
       return std::make_shared<NamedCursorImage>(name);
   }
};

bool cursor_is_named(mg::CursorImage const& i, std::string const& name)
{
    auto image = dynamic_cast<NamedCursorImage const*>(&i);
    assert(image);

    return image->cursor_name == name;
}

MATCHER(DefaultCursorImage, "")
{
    return cursor_is_named(arg, "default");
}

MATCHER_P(CursorNamed, name, "")
{
    return cursor_is_named(arg, name);
}

struct CursorClient
{
    CursorClient(std::string const& connect_string, std::string const& client_name)
        : connect_string{connect_string}, client_name{client_name}
    {
    }

    virtual ~CursorClient()
    {
        teardown.wake_up_everyone();
        if (client_thread.joinable())
            client_thread.join();
    }

    void run()
    {
        mir::test::WaitCondition setup_done;

        client_thread = std::thread{
            [this,&setup_done]
            {
                auto const connection =
                    mir_connect_sync(connect_string.c_str(), client_name.c_str());

                MirSurfaceParameters const request_params =
                {
                    client_name.c_str(),
                    // For this fixture, we force geometry on server side
                    0, 0,
                    mir_pixel_format_abgr_8888,
                    mir_buffer_usage_hardware,
                    mir_display_output_id_invalid
                };
                auto const surface =
                    mir_connection_create_surface_sync(connection, &request_params);

                mir_surface_swap_buffers_sync(surface);

                wait_for_surface_to_become_focused_and_exposed(surface);

                setup_cursor(surface);

                setup_done.wake_up_everyone();

                teardown.wait_for_at_most_seconds(10);
                mir_surface_release_sync(surface);
                mir_connection_release(connection);
            }};

        setup_done.wait_for_at_most_seconds(5);
    }

    virtual void setup_cursor(MirSurface*)
    {
    }

    void wait_for_surface_to_become_focused_and_exposed(MirSurface* surface)
    {
        bool success = mt::spin_wait_for_condition_or_timeout(
            [surface]
            {
                return mir_surface_get_visibility(surface) == mir_surface_visibility_exposed &&
                       mir_surface_get_focus(surface) == mir_surface_focused;
            },
            std::chrono::seconds{5});

        if (!success)
            throw std::runtime_error("Timeout waiting for surface to become focused and exposed");
    }

    std::string const connect_string;
    std::string const client_name;

    std::thread client_thread;
    mir::test::WaitCondition teardown;
};

struct DisabledCursorClient : CursorClient
{
    using CursorClient::CursorClient;

    void setup_cursor(MirSurface* surface) override
    {
        auto conf = mir_cursor_configuration_from_name(mir_disabled_cursor_name);
        mir_wait_for(mir_surface_configure_cursor(surface, conf));
        mir_cursor_configuration_destroy(conf);
    }
};

struct NamedCursorClient : CursorClient
{
    NamedCursorClient(
        std::string const& connect_string,
        std::string const& client_name,
        std::string const& cursor_name)
        : CursorClient{connect_string, client_name},
          cursor_name{cursor_name}
    {
    }

    void setup_cursor(MirSurface* surface) override
    {
        auto conf = mir_cursor_configuration_from_name(cursor_name.c_str());
        mir_wait_for(mir_surface_configure_cursor(surface, conf));
        mir_cursor_configuration_destroy(conf);
    }

    std::string const cursor_name;
};

struct TestServerConfiguration : mtf::FakeEventHubServerConfiguration
{
    std::shared_ptr<mir::scene::PlacementStrategy> the_placement_strategy() override
    {
        return std::make_shared<mtf::DeclarativePlacementStrategy>(
            FakeEventHubServerConfiguration::the_placement_strategy(),
            client_geometries, client_depths);
    }

    std::shared_ptr<mg::Cursor> the_cursor() override
    {
        return mt::fake_shared(cursor);
    }

    std::shared_ptr<mi::CursorImages> the_cursor_images() override
    {
        return std::make_shared<NamedCursorImages>();
    }

    MockCursor cursor;
    mtf::SurfaceGeometries client_geometries;
    mtf::SurfaceDepths client_depths;
};

struct TestClientCursorAPI : mtf::InProcessServer
{
<<<<<<< HEAD
    std::string const client_name_1 = "1";
    std::string const client_name_2 = "2";
    std::string const client_cursor_1 = "cursor-1";
    std::string const client_cursor_2 = "cursor-2";
    
    // Reset to higher values for more clients.
    mt::Barrier cursor_configured_fence{2};
    mt::Barrier client_may_exit_fence{2};
    
    ServerConfiguration server_configuration{cursor_configured_fence, client_may_exit_fence};
    mir::DefaultServerConfiguration& server_config() override { return server_configuration; }
    
    ClientConfig client_config_1{client_name_1, cursor_configured_fence, client_may_exit_fence};
    ClientConfig client_config_2{client_name_2, cursor_configured_fence, client_may_exit_fence};

    // Default number allows one client.
    void set_client_count(unsigned count)
=======
    mir::DefaultServerConfiguration& server_config() override
>>>>>>> 3e78e74e
    {
        return server_configuration_;
    }

    TestServerConfiguration& test_server_config()
    {
        return server_configuration_;
    }

    mir::input::android::FakeEventHub* fake_event_hub()
    {
        return server_configuration_.fake_event_hub;
    }

    void client_shutdown_expectations()
    {
        using namespace testing;
        Mock::VerifyAndClearExpectations(&test_server_config().cursor);

        // Client shutdown
        EXPECT_CALL(test_server_config().cursor, show(_)).Times(AnyNumber());
        EXPECT_CALL(test_server_config().cursor, hide()).Times(AnyNumber());
    }

    std::string const client_name_1{"client-1"};
    std::string const client_name_2{"client-2"};
    std::string const client_cursor_1{"cursor-1"};
    std::string const client_cursor_2{"cursor-2"};
    TestServerConfiguration server_configuration_;
    mir::test::WaitCondition expectations_satisfied;
    mtf::UsingStubClientPlatform using_stub_client_platform;
};

}

// In this set we create a 1x1 client surface at the point (1,0). The client requests to disable the cursor
// over this surface. Since the cursor starts at (0,0) we when we move the cursor by (1,0) thus causing it
// to enter the bounds of the first surface, we should observe it being disabled.
TEST_F(TestClientCursorAPI, client_may_disable_cursor_over_surface)
{
    using namespace ::testing;

    test_server_config().client_geometries[client_name_1] =
        geom::Rectangle{{1, 0}, {1, 1}};

    DisabledCursorClient client{new_connection(), client_name_1};
    client.run();

    EXPECT_CALL(test_server_config().cursor, hide())
        .WillOnce(mt::WakeUp(&expectations_satisfied));

    fake_event_hub()->synthesize_event(mis::a_motion_event().with_movement(1, 0));

    expectations_satisfied.wait_for_at_most_seconds(5);

    client_shutdown_expectations();
}

TEST_F(TestClientCursorAPI, cursor_restored_when_leaving_surface)
{
    using namespace ::testing;

    test_server_config().client_geometries[client_name_1] =
        geom::Rectangle{{1, 0}, {1, 1}};

    DisabledCursorClient client{new_connection(), client_name_1};
    client.run();

    InSequence seq;
    EXPECT_CALL(test_server_config().cursor, hide());
    EXPECT_CALL(test_server_config().cursor, show(DefaultCursorImage()))
        .WillOnce(mt::WakeUp(&expectations_satisfied));

    fake_event_hub()->synthesize_event(mis::a_motion_event().with_movement(1, 0));
    fake_event_hub()->synthesize_event(mis::a_motion_event().with_movement(2, 0));

    expectations_satisfied.wait_for_at_most_seconds(5);

    client_shutdown_expectations();
}

TEST_F(TestClientCursorAPI, cursor_changed_when_crossing_surface_boundaries)
{
    using namespace ::testing;

    test_server_config().client_geometries[client_name_1] =
        geom::Rectangle{{1, 0}, {1, 1}};
    test_server_config().client_geometries[client_name_2] =
        geom::Rectangle{{2, 0}, {1, 1}};

    NamedCursorClient client_1{new_connection(), client_name_1, client_cursor_1};
    NamedCursorClient client_2{new_connection(), client_name_2, client_cursor_2};
    client_1.run();
    client_2.run();

    InSequence seq;
    EXPECT_CALL(test_server_config().cursor, show(CursorNamed(client_cursor_1)));
    EXPECT_CALL(test_server_config().cursor, show(CursorNamed(client_cursor_2)))
        .WillOnce(mt::WakeUp(&expectations_satisfied));

    fake_event_hub()->synthesize_event(mis::a_motion_event().with_movement(1, 0));
    fake_event_hub()->synthesize_event(mis::a_motion_event().with_movement(1, 0));

    expectations_satisfied.wait_for_at_most_seconds(5);

    client_shutdown_expectations();
}

TEST_F(TestClientCursorAPI, cursor_request_taken_from_top_surface)
{
    using namespace ::testing;

    test_server_config().client_geometries[client_name_1] =
        geom::Rectangle{{1, 0}, {1, 1}};
    test_server_config().client_geometries[client_name_2] =
        geom::Rectangle{{1, 0}, {1, 1}};

    NamedCursorClient client_1{new_connection(), client_name_1, client_cursor_1};
    NamedCursorClient client_2{new_connection(), client_name_2, client_cursor_2};
    client_1.run();
    client_2.run();

    EXPECT_CALL(test_server_config().cursor, show(CursorNamed(client_cursor_2)))
        .WillOnce(mt::WakeUp(&expectations_satisfied));

    fake_event_hub()->synthesize_event(mis::a_motion_event().with_movement(1, 0));

    expectations_satisfied.wait_for_at_most_seconds(5);

    client_shutdown_expectations();
}

TEST_F(TestClientCursorAPI, cursor_request_applied_without_cursor_motion)
{
    using namespace ::testing;

    struct ChangingCursorClient : NamedCursorClient
    {
        using NamedCursorClient::NamedCursorClient;

        void setup_cursor(MirSurface* surface) override
        {
            auto conf1 = mir_cursor_configuration_from_name(cursor_name.c_str());
            auto conf2 = mir_cursor_configuration_from_name(mir_disabled_cursor_name);

            mir_wait_for(mir_surface_configure_cursor(surface, conf1));
            mir_wait_for(mir_surface_configure_cursor(surface, conf2));

            mir_cursor_configuration_destroy(conf1);
            mir_cursor_configuration_destroy(conf2);
        }
    };

    test_server_config().client_geometries[client_name_1] =
        geom::Rectangle{{0, 0}, {1, 1}};

    ChangingCursorClient client{new_connection(), client_name_1, client_cursor_1};

    InSequence seq;
    EXPECT_CALL(test_server_config().cursor, show(CursorNamed(client_cursor_1)));
    EXPECT_CALL(test_server_config().cursor, hide())
        .WillOnce(mt::WakeUp(&expectations_satisfied));

    client.run();

    expectations_satisfied.wait_for_at_most_seconds(5);

    client_shutdown_expectations();
}<|MERGE_RESOLUTION|>--- conflicted
+++ resolved
@@ -24,21 +24,13 @@
 #include "mir_test_framework/in_process_server.h"
 #include "mir_test_framework/fake_event_hub_server_configuration.h"
 #include "mir_test_framework/declarative_placement_strategy.h"
-#include "mir_test_framework/using_stub_client_platform.h"
 
 #include "mir_test/fake_shared.h"
 #include "mir_test/spin_wait.h"
 #include "mir_test/wait_condition.h"
-<<<<<<< HEAD
-#include "mir_test_framework/input_testing_server_configuration.h"
-#include "mir_test_framework/testing_client_configuration.h"
-#include "mir_test_framework/declarative_placement_strategy.h"
-#include "mir_test_framework/deferred_in_process_server.h"
-=======
 #include "mir_test/fake_event_hub.h"
 
 #include "mir_toolkit/mir_client_library.h"
->>>>>>> 3e78e74e
 
 #include <gtest/gtest.h>
 #include <gmock/gmock.h>
@@ -240,27 +232,7 @@
 
 struct TestClientCursorAPI : mtf::InProcessServer
 {
-<<<<<<< HEAD
-    std::string const client_name_1 = "1";
-    std::string const client_name_2 = "2";
-    std::string const client_cursor_1 = "cursor-1";
-    std::string const client_cursor_2 = "cursor-2";
-    
-    // Reset to higher values for more clients.
-    mt::Barrier cursor_configured_fence{2};
-    mt::Barrier client_may_exit_fence{2};
-    
-    ServerConfiguration server_configuration{cursor_configured_fence, client_may_exit_fence};
-    mir::DefaultServerConfiguration& server_config() override { return server_configuration; }
-    
-    ClientConfig client_config_1{client_name_1, cursor_configured_fence, client_may_exit_fence};
-    ClientConfig client_config_2{client_name_2, cursor_configured_fence, client_may_exit_fence};
-
-    // Default number allows one client.
-    void set_client_count(unsigned count)
-=======
     mir::DefaultServerConfiguration& server_config() override
->>>>>>> 3e78e74e
     {
         return server_configuration_;
     }
@@ -291,7 +263,6 @@
     std::string const client_cursor_2{"cursor-2"};
     TestServerConfiguration server_configuration_;
     mir::test::WaitCondition expectations_satisfied;
-    mtf::UsingStubClientPlatform using_stub_client_platform;
 };
 
 }
