/*
 * Copyright © 2014 Canonical Ltd.
 *
 * This program is free software: you can redistribute it and/or modify it
 * under the terms of the GNU General Public License version 3,
 * as published by the Free Software Foundation.
 *
 * This program is distributed in the hope that it will be useful,
 * but WITHOUT ANY WARRANTY; without even the implied warranty of
 * MERCHANTABILITY or FITNESS FOR A PARTICULAR PURPOSE.  See the
 * GNU General Public License for more details.
 *
 * You should have received a copy of the GNU General Public License
 * along with this program.  If not, see <http://www.gnu.org/licenses/>.
 *
 * Authored By: Alan Griffiths <alan@octopull.co.uk>
 */

#include "mir/shell/session_coordinator_wrapper.h"
#include "mir/shell/surface_coordinator_wrapper.h"

#include "mir_test_framework/headless_test.h"

#include "mir_test_framework/platform_loader_helpers.h"

#include <gtest/gtest.h>
#include <gmock/gmock.h>

namespace ms = mir::scene;
namespace msh = mir::shell;
namespace mtf = mir_test_framework;

using namespace testing;

namespace
{
struct MySurfaceCoordinator : msh::SurfaceCoordinatorWrapper
{
    using msh::SurfaceCoordinatorWrapper::SurfaceCoordinatorWrapper;
    MOCK_METHOD1(raise, void(std::weak_ptr<ms::Surface> const&));
};

struct MySessionCoordinator : msh::SessionCoordinatorWrapper
{
    using msh::SessionCoordinatorWrapper::SessionCoordinatorWrapper;

    MOCK_METHOD0(focus_next, void());
};

struct ServerConfigurationWrapping : mir_test_framework::HeadlessTest
{
<<<<<<< HEAD
public:
    TemporaryEnvironmentValue(char const* name, char const* value)
        : name{name},
          has_old_value{getenv(name) != nullptr},
          old_value{has_old_value ? getenv(name) : ""}
    {
        if (value)
            setenv(name, value, overwrite);
        else
            unsetenv(name);
    }

    ~TemporaryEnvironmentValue()
    {
        if (has_old_value)
            setenv(name.c_str(), old_value.c_str(), overwrite);
        else
            unsetenv(name.c_str());
    }

private:
    static int const overwrite = 1;
    std::string const name;
    bool const has_old_value;
    std::string const old_value;
};

struct AcceptanceTest : Test
{
    AcceptanceTest() : platform("MIR_SERVER_PLATFORM_GRAPHICS_LIB", mtf::server_platform_stub_path().c_str()) {}

    TemporaryEnvironmentValue platform;
};

struct ServerConfigurationWrapping : AcceptanceTest
{
    mir::Server server;

=======
>>>>>>> 2b2d3dde
    void SetUp() override
    {
        server.wrap_surface_coordinator([]
            (std::shared_ptr<ms::SurfaceCoordinator> const& wrapped)
            {
                return std::make_shared<MySurfaceCoordinator>(wrapped);
            });

        server.wrap_session_coordinator([]
            (std::shared_ptr<ms::SessionCoordinator> const& wrapped)
            {
                return std::make_shared<MySessionCoordinator>(wrapped);
            });

        surface_coordinator = server.the_surface_coordinator();
        session_coordinator = server.the_session_coordinator();
    }

    std::shared_ptr<ms::SurfaceCoordinator> surface_coordinator;
    std::shared_ptr<ms::SessionCoordinator> session_coordinator;
};
}

TEST_F(ServerConfigurationWrapping, surface_coordinator_is_of_wrapper_type)
{
    auto const my_surface_coordinator = std::dynamic_pointer_cast<MySurfaceCoordinator>(surface_coordinator);

    EXPECT_THAT(my_surface_coordinator, Ne(nullptr));
}

TEST_F(ServerConfigurationWrapping, can_override_surface_coordinator_methods)
{
    auto const my_surface_coordinator = std::dynamic_pointer_cast<MySurfaceCoordinator>(surface_coordinator);

    EXPECT_CALL(*my_surface_coordinator, raise(_)).Times(1);
    surface_coordinator->raise({});
}

TEST_F(ServerConfigurationWrapping, returns_same_surface_coordinator_from_cache)
{
    ASSERT_THAT(server.the_surface_coordinator(), Eq(surface_coordinator));
}

TEST_F(ServerConfigurationWrapping, session_coordinator_is_of_wrapper_type)
{
    auto const my_session_coordinator = std::dynamic_pointer_cast<MySessionCoordinator>(session_coordinator);

    EXPECT_THAT(my_session_coordinator, Ne(nullptr));
}

TEST_F(ServerConfigurationWrapping, can_override_session_coordinator_methods)
{
    auto const my_session_coordinator = std::dynamic_pointer_cast<MySessionCoordinator>(session_coordinator);

    EXPECT_CALL(*my_session_coordinator, focus_next()).Times(1);
    session_coordinator->focus_next();
}

TEST_F(ServerConfigurationWrapping, returns_same_session_coordinator_from_cache)
{
    ASSERT_THAT(server.the_session_coordinator(), Eq(session_coordinator));
}<|MERGE_RESOLUTION|>--- conflicted
+++ resolved
@@ -49,47 +49,6 @@
 
 struct ServerConfigurationWrapping : mir_test_framework::HeadlessTest
 {
-<<<<<<< HEAD
-public:
-    TemporaryEnvironmentValue(char const* name, char const* value)
-        : name{name},
-          has_old_value{getenv(name) != nullptr},
-          old_value{has_old_value ? getenv(name) : ""}
-    {
-        if (value)
-            setenv(name, value, overwrite);
-        else
-            unsetenv(name);
-    }
-
-    ~TemporaryEnvironmentValue()
-    {
-        if (has_old_value)
-            setenv(name.c_str(), old_value.c_str(), overwrite);
-        else
-            unsetenv(name.c_str());
-    }
-
-private:
-    static int const overwrite = 1;
-    std::string const name;
-    bool const has_old_value;
-    std::string const old_value;
-};
-
-struct AcceptanceTest : Test
-{
-    AcceptanceTest() : platform("MIR_SERVER_PLATFORM_GRAPHICS_LIB", mtf::server_platform_stub_path().c_str()) {}
-
-    TemporaryEnvironmentValue platform;
-};
-
-struct ServerConfigurationWrapping : AcceptanceTest
-{
-    mir::Server server;
-
-=======
->>>>>>> 2b2d3dde
     void SetUp() override
     {
         server.wrap_surface_coordinator([]
