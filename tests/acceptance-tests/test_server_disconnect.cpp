--- conflicted
+++ resolved
@@ -226,11 +226,7 @@
         ASSERT_EQ(1, client_results.size());
         EXPECT_EQ(mtf::TerminationReason::child_terminated_by_signal,
                   client_results[0].reason);
-<<<<<<< HEAD
-        EXPECT_EQ(SIGPIPE, client_results[0].signal);
-=======
         int sig = client_results[0].signal;
-        EXPECT_TRUE(sig == SIGHUP || sig == SIGKILL /* (Valgrind) */);
->>>>>>> 04323f06
+        EXPECT_TRUE(sig == SIGPIPE || sig == SIGKILL /* (Valgrind) */);
     });
 }