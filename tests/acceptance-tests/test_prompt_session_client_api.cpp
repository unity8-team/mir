--- conflicted
+++ resolved
@@ -88,12 +88,7 @@
 
 struct PromptSessionClientAPI : BasicClientServerFixture
 {
-<<<<<<< HEAD
-    static constexpr int arbitrary_application_pid = __LINE__;
     static constexpr mir_prompt_session_state_change_callback null_state_change_callback = nullptr;
-=======
-    static constexpr mir_prompt_session_event_callback null_event_callback = nullptr;
->>>>>>> ee66e4f9
 
     static constexpr pid_t application_session_pid = __LINE__;
     std::shared_ptr<mf::Session> application_session;
@@ -141,7 +136,7 @@
         return server_configuration.the_mock_prompt_session_listener().get();
     }
 
-    MOCK_METHOD2(prompt_session_event, void(MirPromptSession* prompt_provider, MirPromptSessionState state));
+    MOCK_METHOD2(prompt_session_state_change, void(MirPromptSession* prompt_provider, MirPromptSessionState state));
 
     static std::size_t const arbritary_fd_request_count = 3;
     std::mutex mutex;
@@ -180,10 +175,10 @@
     }
 };
 
-extern "C" void prompt_session_event_callback(MirPromptSession* prompt_provider, MirPromptSessionState state, void* context)
+extern "C" void prompt_session_state_change_callback(MirPromptSession* prompt_provider, MirPromptSessionState state, void* context)
 {
     PromptSessionClientAPI* self = static_cast<PromptSessionClientAPI*>(context);
-    self->prompt_session_event(prompt_provider, state);
+    self->prompt_session_state_change(prompt_provider, state);
 }
 
 void client_fd_callback(MirPromptSession*, size_t count, int const* fds, void* context)
@@ -213,11 +208,7 @@
     }
 
     MirPromptSession* prompt_session = mir_connection_create_prompt_session_sync(
-<<<<<<< HEAD
-        connection, arbitrary_application_pid, null_state_change_callback, this);
-=======
-        connection, application_session_pid, null_event_callback, this);
->>>>>>> ee66e4f9
+        connection, application_session_pid, null_state_change_callback, this);
     ASSERT_THAT(prompt_session, Ne(nullptr));
 
     mir_prompt_session_release_sync(prompt_session);
@@ -226,15 +217,11 @@
 TEST_F(PromptSessionClientAPI, notifies_start_and_stop)
 {
     InSequence seq;
-    EXPECT_CALL(*this, prompt_session_event(_, mir_prompt_session_state_started));
-    EXPECT_CALL(*this, prompt_session_event(_, mir_prompt_session_state_stopped));
-
-    MirPromptSession* prompt_session = mir_connection_create_prompt_session_sync(
-<<<<<<< HEAD
-        connection, arbitrary_application_pid, prompt_session_event_callback, this);
-=======
-        connection, application_session_pid, prompt_session_event_callback, this);
->>>>>>> ee66e4f9
+    EXPECT_CALL(*this, prompt_session_state_change(_, mir_prompt_session_state_started));
+    EXPECT_CALL(*this, prompt_session_state_change(_, mir_prompt_session_state_stopped));
+
+    MirPromptSession* prompt_session = mir_connection_create_prompt_session_sync(
+        connection, application_session_pid, prompt_session_state_change_callback, this);
 
     mir_prompt_session_release_sync(prompt_session);
 }
@@ -249,11 +236,7 @@
     }
 
     MirPromptSession* prompt_session = mir_connection_create_prompt_session_sync(
-<<<<<<< HEAD
-        connection, arbitrary_application_pid, null_state_change_callback, this);
-=======
-        connection, application_session_pid, null_event_callback, this);
->>>>>>> ee66e4f9
+        connection, application_session_pid, null_state_change_callback, this);
 
     EXPECT_TRUE(mir_prompt_session_add_prompt_provider_sync(prompt_session, existing_prompt_provider_pid));
 
@@ -263,11 +246,7 @@
 TEST_F(PromptSessionClientAPI, can_get_fds_for_prompt_providers)
 {
     MirPromptSession* prompt_session = mir_connection_create_prompt_session_sync(
-<<<<<<< HEAD
-        connection, arbitrary_application_pid, null_state_change_callback, this);
-=======
-        connection, application_session_pid, null_event_callback, this);
->>>>>>> ee66e4f9
+        connection, application_session_pid, null_state_change_callback, this);
 
     mir_prompt_session_new_fds_for_prompt_providers(prompt_session, arbritary_fd_request_count, &client_fd_callback, this);
     EXPECT_TRUE(wait_for_callback(std::chrono::milliseconds(500)));
@@ -280,11 +259,7 @@
 TEST_F(PromptSessionClientAPI, when_prompt_provider_connects_over_fd_prompt_provider_added_with_right_pid)
 {
     MirPromptSession* prompt_session = mir_connection_create_prompt_session_sync(
-<<<<<<< HEAD
-        connection, arbitrary_application_pid, null_state_change_callback, this);
-=======
-        connection, application_session_pid, null_event_callback, this);
->>>>>>> ee66e4f9
+        connection, application_session_pid, null_state_change_callback, this);
 
     mir_prompt_session_new_fds_for_prompt_providers(prompt_session, 1, &client_fd_callback, this);
     ASSERT_TRUE(wait_for_callback(std::chrono::milliseconds(500)));
@@ -306,11 +281,7 @@
     auto const server_pid = getpid();
 
     MirPromptSession* prompt_session = mir_connection_create_prompt_session_sync(
-<<<<<<< HEAD
-        connection, arbitrary_application_pid, null_state_change_callback, this);
-=======
-        connection, application_session_pid, null_event_callback, this);
->>>>>>> ee66e4f9
+        connection, application_session_pid, null_state_change_callback, this);
 
     mir_prompt_session_new_fds_for_prompt_providers(prompt_session, 1, &client_fd_callback, this);
     wait_for_callback(std::chrono::milliseconds(500));
@@ -334,18 +305,14 @@
 
 TEST_F(PromptSessionClientAPI, notifies_when_server_closes_prompt_session)
 {
-    EXPECT_CALL(*this, prompt_session_event(_, mir_prompt_session_state_started));
-
-    capture_server_prompt_session();
-
-    MirPromptSession* prompt_session = mir_connection_create_prompt_session_sync(
-<<<<<<< HEAD
-        connection, arbitrary_application_pid, prompt_session_event_callback, this);
-=======
-        connection, application_session_pid, prompt_session_event_callback, this);
->>>>>>> ee66e4f9
-
-    EXPECT_CALL(*this, prompt_session_event(_, mir_prompt_session_state_stopped));
+    EXPECT_CALL(*this, prompt_session_state_change(_, mir_prompt_session_state_started));
+
+    capture_server_prompt_session();
+
+    MirPromptSession* prompt_session = mir_connection_create_prompt_session_sync(
+        connection, application_session_pid, prompt_session_state_change_callback, this);
+
+    EXPECT_CALL(*this, prompt_session_state_change(_, mir_prompt_session_state_stopped));
 
     server_configuration.the_prompt_session_manager()->stop_prompt_session(server_prompt_session);
 
@@ -360,11 +327,7 @@
     capture_server_prompt_session();
 
     MirPromptSession* prompt_session = mir_connection_create_prompt_session_sync(
-<<<<<<< HEAD
-        connection, arbitrary_application_pid, null_state_change_callback, this);
-=======
-        connection, application_session_pid, null_event_callback, this);
->>>>>>> ee66e4f9
+        connection, application_session_pid, null_state_change_callback, this);
 
     server_configuration.the_prompt_session_manager()->stop_prompt_session(server_prompt_session);
 
@@ -375,20 +338,10 @@
 
 TEST_F(PromptSessionClientAPI, server_retrieves_application_session)
 {
-<<<<<<< HEAD
-    auto const application_session = server_config().the_frontend_shell()->open_session(arbitrary_application_pid, __PRETTY_FUNCTION__,  std::shared_ptr<mf::EventSink>());
-    std::shared_ptr<ms::PromptSession> server_prompt_session;
-
-    EXPECT_CALL(*the_mock_prompt_session_listener(), starting(_)).
-        WillOnce(DoAll(
-            Invoke(the_mock_prompt_session_listener()->wrapped.get(), &ms::PromptSessionListener::starting),
-            SaveArg<0>(&server_prompt_session)));
-=======
-    capture_server_prompt_session();
->>>>>>> ee66e4f9
-
-    MirPromptSession* prompt_session = mir_connection_create_prompt_session_sync(
-        connection, arbitrary_application_pid, null_state_change_callback, this);
+    capture_server_prompt_session();
+
+    MirPromptSession* prompt_session = mir_connection_create_prompt_session_sync(
+        connection, application_session_pid, null_state_change_callback, this);
 
     EXPECT_THAT(server_configuration.the_prompt_session_manager()->application_for(server_prompt_session), Eq(application_session));
 
@@ -400,11 +353,7 @@
     capture_server_prompt_session();
 
     MirPromptSession* prompt_session = mir_connection_create_prompt_session_sync(
-<<<<<<< HEAD
-        connection, arbitrary_application_pid, null_state_change_callback, this);
-=======
-        connection, application_session_pid, null_event_callback, this);
->>>>>>> ee66e4f9
+        connection, application_session_pid, null_state_change_callback, this);
 
     // can get the helper session. but it will be the current pid.
     EXPECT_THAT(server_configuration.the_prompt_session_manager()->helper_for(server_prompt_session), SessionWithPid(getpid()));
@@ -417,11 +366,7 @@
     capture_server_prompt_session();
 
     MirPromptSession* prompt_session = mir_connection_create_prompt_session_sync(
-<<<<<<< HEAD
-        connection, arbitrary_application_pid, null_state_change_callback, this);
-=======
-        connection, application_session_pid, null_event_callback, this);
->>>>>>> ee66e4f9
+        connection, application_session_pid, null_state_change_callback, this);
 
     mir_prompt_session_add_prompt_provider_sync(prompt_session, existing_prompt_provider_pid);
     mir_prompt_session_add_prompt_provider_sync(prompt_session, another_prompt_provider_pid);
