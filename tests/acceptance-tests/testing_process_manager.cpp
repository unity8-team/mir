/*
 * Copyright © 2012 Canonical Ltd.
 *
 * This program is free software: you can redistribute it and/or modify
 * it under the terms of the GNU General Public License version 3 as
 * published by the Free Software Foundation.
 *
 * This program is distributed in the hope that it will be useful,
 * but WITHOUT ANY WARRANTY; without even the implied warranty of
 * MERCHANTABILITY or FITNESS FOR A PARTICULAR PURPOSE.  See the
 * GNU General Public License for more details.
 *
 * You should have received a copy of the GNU General Public License
 * along with this program.  If not, see <http://www.gnu.org/licenses/>.
 *
 * Authored by: Alan Griffiths <alan@octopull.co.uk>
 */

#include "testing_process_manager.h"

#include "mir/display_server.h"

#include "mir/chrono/chrono.h"
#include "mir/thread/all.h"

#include <boost/asio.hpp>

#include <gmock/gmock.h>

#include <stdexcept>

namespace mc = mir::compositor;
namespace mp = mir::process;

namespace mir
{
::testing::AssertionResult WasStarted(
    std::shared_ptr<mir::process::Process> const& server_process)
{
    if (server_process)
        return ::testing::AssertionSuccess() << "server started";
    else
        return ::testing::AssertionFailure() << "server NOT started";
}

void startup_pause()
{
<<<<<<< HEAD
    if (!mir::detect_server(mir::test_socket_file(), std::chrono::milliseconds(1000)))
=======
    if (!mir::detect_server(mir::test_socket_file(), std::chrono::milliseconds(200)))
>>>>>>> a9a1354f
        throw std::runtime_error("Failed to find server");
}


TestingProcessManager::TestingProcessManager() :
    is_test_process(true)
{
}

TestingProcessManager::~TestingProcessManager()
{
}

namespace
{
std::mutex guard;
mir::DisplayServer* signal_display_server;
}

extern "C"
{
void (*signal_prev_fn)(int);
void signal_terminate (int )
{
    while (true)
    {
	{
	    std::lock_guard<std::mutex> lg(guard);
	    if(signal_display_server)
		break;
	}
	std::this_thread::sleep_for(std::chrono::milliseconds(1));
    }
    
    signal_display_server->stop();
 
    // ^^^^^^^^^^^^^^^^^^^^^^^^^^^^^^^^^^^^^^^^^^^^^^^^^^^^^^^^^^
    // TODO: Investigate into C99 atomic-support to get rid
    // of the ugly mutex-based synchronization approach.
    //auto sds = mir::signal_display_server.load();
        
    /* could spin briefly during startup */;
    /*for (; !sds; sds = mir::signal_display_server.load())
	std::this_thread::sleep_for(std::chrono::milliseconds(1));

	sds->stop();*/
}
}

void TestingProcessManager::launch_server_process(TestingServerConfiguration& config)
{
    pid_t pid = fork();

    if (pid < 0)
    {
        throw std::runtime_error("Failed to fork process");
    }

    if (pid == 0)
    {
        using namespace mir;
        is_test_process = false;

        // We're in the server process, so create a display server
        SCOPED_TRACE("Server");

        signal_prev_fn = signal(SIGTERM, signal_terminate);

        auto buffer_allocation_strategy =
            config.make_buffer_allocation_strategy();

        mir::DisplayServer server(
                config.make_communicator(config.make_ipc_factory(buffer_allocation_strategy)),
                buffer_allocation_strategy,
                config.make_renderer());

        //std::atomic_store(&signal_display_server, &server);
	//^^^^^^^^^^^^^^^^^^^^^^^^^^^^^^^^^^^^^^^^^^^^^^^^^^^
	// TODO: Re-enable once we have proper support for atomics.
	{
	    std::lock_guard<std::mutex> lg(guard);
	    signal_display_server = &server;
	}

        {
            struct ScopedFuture
            {
                std::future<void> future;
                ~ScopedFuture() { future.wait(); }
            } scoped;

            scoped.future = std::async(std::launch::async, std::bind(&mir::DisplayServer::start, &server));

            config.exec(&server);
        }

        config.on_exit(&server);
    }
    else
    {
        server_process = std::shared_ptr<mp::Process>(new mp::Process(pid));
        startup_pause();
    }
}

void TestingProcessManager::launch_client_process(TestingClientConfiguration& config)
{
    if (!is_test_process)
    {
        return; // We're not in the test process, so just return gracefully
    }

    // We're in the test process, so make sure we started a service
    ASSERT_TRUE(WasStarted(server_process));

    pid_t pid = fork();

    if (pid < 0)
    {
        throw std::runtime_error("Failed to fork process");
    }

    if (pid == 0)
    {
        is_test_process = false;

        // Need to avoid terminating server or other clients
        server_process->detach();
        for(auto client = clients.begin(); client != clients.end(); ++client)
        {
            (*client)->detach();
        }

        clients.clear();
        server_process.reset();

        SCOPED_TRACE("Client");
        config.exec();
        exit(::testing::Test::HasFailure() ? EXIT_FAILURE : EXIT_SUCCESS);
    }
    else
    {
        clients.push_back(std::shared_ptr<mp::Process>(new mp::Process(pid)));
    }
}

void TestingProcessManager::tear_down_clients()
{
    if (is_test_process)
    {
        using namespace testing;

        if (clients.empty())
        {
            // Allow some time for server-side only tests to run
            std::this_thread::sleep_for(std::chrono::milliseconds(200));
        }

        for(auto client = clients.begin(); client != clients.end(); ++client)
        {
            auto result((*client)->wait_for_termination());
            EXPECT_TRUE(result.succeeded()) << "result=" << result;
        }

        clients.clear();
    }
    else
    {
        exit(::testing::Test::HasFailure() ? EXIT_FAILURE : EXIT_SUCCESS);
    }
}

void TestingProcessManager::tear_down_server()
{
    if (is_test_process)
    {
        ASSERT_TRUE(clients.empty())  << "Clients should be stopped before server";
        // We're in the test process, so make sure we started a service
        ASSERT_TRUE(WasStarted(server_process));
        server_process->terminate();
        mp::Result const result = server_process->wait_for_termination();
        EXPECT_TRUE(result.succeeded()) << result;
        server_process.reset();
    }
}

void TestingProcessManager::tear_down_all()
{
    tear_down_clients();
    tear_down_server();
}

bool detect_server(
        const std::string& socket_file,
        std::chrono::milliseconds const& timeout)
{
    auto limit = std::chrono::system_clock::now() + timeout;

    bool error = false;
    struct stat file_status;

    do
    {
      if (error) {
	  std::this_thread::sleep_for(std::chrono::milliseconds(0));
      }
      error = stat(socket_file.c_str(), &file_status);
    }
    while (error && std::chrono::system_clock::now() < limit);

    return !error;
}
}<|MERGE_RESOLUTION|>--- conflicted
+++ resolved
@@ -45,11 +45,7 @@
 
 void startup_pause()
 {
-<<<<<<< HEAD
-    if (!mir::detect_server(mir::test_socket_file(), std::chrono::milliseconds(1000)))
-=======
     if (!mir::detect_server(mir::test_socket_file(), std::chrono::milliseconds(200)))
->>>>>>> a9a1354f
         throw std::runtime_error("Failed to find server");
 }
 
