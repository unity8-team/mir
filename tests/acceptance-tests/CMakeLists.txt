include(CMakeDependentOption)

include_directories(
  ${CMAKE_SOURCE_DIR}
  ${PROJECT_SOURCE_DIR}/include/cookie
  ${UMOCKDEV_INCLUDE_DIRS}
)

set(
  SOURCES

  server_configuration_wrapping.cpp
  server_configuration_options.cpp
  server_signal_handling.cpp
  test_application_not_responding_detection.cpp
  test_client_header_version.cpp
  test_client_input.cpp
  test_client_library.cpp
  test_client_library_callbacks.cpp
  test_client_library_errors.cpp
  test_client_library_old.cpp
  test_client_surface_events.cpp
  test_client_surface_swap_buffers.cpp
  test_command_line_handling.cpp
  test_client_surfaces.cpp
  test_custom_window_management.cpp
  test_custom_input_dispatcher.cpp
  test_server_shutdown.cpp
  test_client_focus_notification.cpp
  test_client_authorization.cpp
  test_nested_mir.cpp
  test_nested_input.cpp
  test_display_configuration.cpp
  test_surfaces_with_output_id.cpp
  test_server_disconnect.cpp
  test_prompt_session_client_api.cpp
  test_client_screencast.cpp
  test_client_surface_visibility.cpp
  test_buffer_stream_arrangement.cpp
  test_client_with_custom_display_config_deadlock.cpp
  test_server_without_active_outputs.cpp
  test_server_startup.cpp
  test_debug_api.cpp
  test_unresponsive_client.cpp
  test_client_platform_operation.cpp
<<<<<<< HEAD
  test_mir_cookie.cpp
=======
  test_input_device_hub.cpp
  test_latency.cpp
  test_shell_control_of_surface_configuration.cpp
  test_render_override.cpp
  test_surface_modifications.cpp
  test_surface_placement.cpp
  test_surface_morphing.cpp
  test_surface_specification.cpp
  test_system_compositor_window_manager.cpp
  test_session_mediator_report.cpp
>>>>>>> 395042f0
)

if (MIR_TEST_PLATFORM STREQUAL "mesa-kms")
  list(APPEND SOURCES test_symbols_required_by_mesa.cpp)
endif()

add_subdirectory(throwback)

mir_add_wrapped_executable(
  mir_acceptance_tests

  ${SOURCES}
  $<TARGET_OBJECTS:acceptance-test-throwback>
)

mir_precompiled_header(mir_acceptance_tests ${CMAKE_CURRENT_SOURCE_DIR}/precompiled.hpp)

add_dependencies(mir_acceptance_tests GMock)

target_link_libraries(mir_acceptance_tests
  mir-test-assist

  # needed for 'throwback' tests that use private APIs
  mir-test-framework-static

  mirclient
  mirclient-debug-extension
<<<<<<< HEAD
  mirplatform
  mircookie

  mir-test
  mir-test-framework
  mir-test-doubles
  mir-test-doubles-platform
  3rd_party
=======
  mirserver
>>>>>>> 395042f0

  ${CMAKE_THREAD_LIBS_INIT} # Link in pthread.
)

CMAKE_DEPENDENT_OPTION(
  MIR_RUN_ACCEPTANCE_TESTS
  "Run acceptance tests as part of default testing"
  ON
  "MIR_BUILD_ACCEPTANCE_TESTS"
  OFF)

if (MIR_RUN_ACCEPTANCE_TESTS)
  mir_discover_tests_with_fd_leak_detection(mir_acceptance_tests)
endif (MIR_RUN_ACCEPTANCE_TESTS)<|MERGE_RESOLUTION|>--- conflicted
+++ resolved
@@ -43,9 +43,7 @@
   test_debug_api.cpp
   test_unresponsive_client.cpp
   test_client_platform_operation.cpp
-<<<<<<< HEAD
   test_mir_cookie.cpp
-=======
   test_input_device_hub.cpp
   test_latency.cpp
   test_shell_control_of_surface_configuration.cpp
@@ -56,7 +54,6 @@
   test_surface_specification.cpp
   test_system_compositor_window_manager.cpp
   test_session_mediator_report.cpp
->>>>>>> 395042f0
 )
 
 if (MIR_TEST_PLATFORM STREQUAL "mesa-kms")
@@ -84,18 +81,7 @@
 
   mirclient
   mirclient-debug-extension
-<<<<<<< HEAD
-  mirplatform
-  mircookie
-
-  mir-test
-  mir-test-framework
-  mir-test-doubles
-  mir-test-doubles-platform
-  3rd_party
-=======
   mirserver
->>>>>>> 395042f0
 
   ${CMAKE_THREAD_LIBS_INIT} # Link in pthread.
 )
