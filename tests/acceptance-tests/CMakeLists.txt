include(CMakeDependentOption)

include_directories(
  ${CMAKE_SOURCE_DIR}
  ${PROTOBUF_INCLUDE_DIRS}
  ${CMAKE_CURRENT_BINARY_DIR})

protobuf_generate_cpp(
  GENERATED_PROTOBUF_SRCS GENERATED_PROTOBUF_HDRS
  test_protobuf.proto
)

set(
  SOURCES

  test_client_library.cpp
  test_surfaceloop.cpp
  test_test_framework.cpp
  test_focus_selection.cpp
  test_server_shutdown.cpp
  test_client_focus_notification.cpp
  test_client_authorization.cpp
  test_shell_control_of_surface_configuration.cpp
  test_nested_mir.cpp
  test_display_configuration.cpp
  test_surfaces_with_output_id.cpp
  test_server_disconnect.cpp
  test_client_library_drm.cpp
  test_protobuf.cpp
<<<<<<< HEAD
  test_xserver_spawner.cpp
=======
  test_subprocess.cpp
>>>>>>> dfc827a2
  ${GENERATED_PROTOBUF_SRCS}
  ${GENERATED_PROTOBUF_HDRS}
)

list(APPEND SOURCES
  test_client_input.cpp)

list(APPEND SOURCES
  test_server_startup.cpp
)

add_executable(
  mir_acceptance_tests

  ${SOURCES}
)
uses_android_input(mir_acceptance_tests)


target_link_libraries(
  mir_acceptance_tests

  mirserver
  mirclient
  mirplatform

  mir-test
  mir-test-framework
  mir-test-doubles
  mir-test-doubles-platform
  3rd_party

  ${PROTOBUF_LIBRARIES}
  ${Boost_LIBRARIES}
  ${GTEST_BOTH_LIBRARIES}
  ${GMOCK_LIBRARY}
  ${GMOCK_MAIN_LIBRARY}
  ${CMAKE_THREAD_LIBS_INIT} # Link in pthread.
  ${X11_LIBRARIES}
)

CMAKE_DEPENDENT_OPTION(
  MIR_RUN_ACCEPTANCE_TESTS
  "Run acceptance tests as part of default testing"
  ON
  "MIR_BUILD_ACCEPTANCE_TESTS"
  OFF)

if (MIR_RUN_ACCEPTANCE_TESTS)
  mir_discover_tests(mir_acceptance_tests)
endif (MIR_RUN_ACCEPTANCE_TESTS)

install(
    TARGETS mir_acceptance_tests
    RUNTIME DESTINATION ${CMAKE_INSTALL_BINDIR}
)<|MERGE_RESOLUTION|>--- conflicted
+++ resolved
@@ -27,11 +27,8 @@
   test_server_disconnect.cpp
   test_client_library_drm.cpp
   test_protobuf.cpp
-<<<<<<< HEAD
+  test_subprocess.cpp
   test_xserver_spawner.cpp
-=======
-  test_subprocess.cpp
->>>>>>> dfc827a2
   ${GENERATED_PROTOBUF_SRCS}
   ${GENERATED_PROTOBUF_HDRS}
 )
