--- conflicted
+++ resolved
@@ -82,11 +82,11 @@
 
         ready_to_accept_events.wait_for(max_wait);
         if (!ready_to_accept_events.raised())
-            BOOST_THROW_EXCEPTION(std::runtime_error("Timeout waiting for surface to become focused and exposed"));
+            BOOST_THROW_EXCEPTION(std::runtime_error("Timeout waiting for window to become focused and exposed"));
 
         ASSERT_TRUE(surface_fullscreen);
         ASSERT_TRUE(mt::spin_wait_for_condition_or_timeout([this]
-            { return mir_surface_get_focus(surface2) == mir_surface_focused; }, max_wait));
+            { return mir_window_get_focus_state(surface2) == mir_window_focus_state_focused; }, max_wait));
     }
 
     MirSurface* surface1;
@@ -198,10 +198,6 @@
     {
         std::lock_guard<std::mutex> lk(mutex);
         ASSERT_FALSE(out_cookies.empty());
-<<<<<<< HEAD
-        EXPECT_EQ(mir_window_get_focus_state(surface2), mir_window_focus_state_focused);
-=======
->>>>>>> ba0efc4c
 
         MirCookie const* cookie = mir_cookie_from_buffer(out_cookies.back().data(), out_cookies.back().size());
         EXPECT_TRUE(attempt_focus(surface2, cookie));
