--- conflicted
+++ resolved
@@ -809,7 +809,6 @@
     client.disconnect();
 }
 
-<<<<<<< HEAD
 TEST_F(DisplayConfigurationTest, client_sees_server_set_gamma)
 {
     std::vector<mg::DisplayGamma> const gammas = {
@@ -826,25 +825,10 @@
                 ++output_num;
             });
 
-=======
-namespace
-{
-MATCHER_P(IsSameModeAs, mode, "")
-{
-    return mir_output_mode_get_height(arg) == mir_output_mode_get_height(mode) &&
-        mir_output_mode_get_width(arg) == mir_output_mode_get_width(mode) &&
-        mir_output_mode_get_refresh_rate(arg) == mir_output_mode_get_refresh_rate(mode);
-}
-}
-
-TEST_F(DisplayConfigurationTest, get_current_mode_index_invariants)
-{
->>>>>>> 72c88ca4
-    DisplayClient client{new_connection()};
-
-    client.connect();
-
-<<<<<<< HEAD
+    DisplayClient client{new_connection()};
+
+    client.connect();
+
     mt::Signal configuration_received;
     mir_connection_set_display_config_change_callback(
         client.connection,
@@ -855,14 +839,11 @@
 
     EXPECT_TRUE(configuration_received.wait_for(std::chrono::seconds{10}));
 
-=======
->>>>>>> 72c88ca4
     auto client_config = client.get_base_config();
 
     for (int i = 0; i < mir_display_config_get_num_outputs(client_config.get()); ++i)
     {
         auto output = mir_display_config_get_output(client_config.get(), i);
-<<<<<<< HEAD
         uint16_t* red;
         uint16_t* green;
         uint16_t* blue;
@@ -886,7 +867,30 @@
         }
 
         EXPECT_THAT(size, gammas[0].red.size());
-=======
+    }
+}
+
+namespace
+{
+MATCHER_P(IsSameModeAs, mode, "")
+{
+    return mir_output_mode_get_height(arg) == mir_output_mode_get_height(mode) &&
+        mir_output_mode_get_width(arg) == mir_output_mode_get_width(mode) &&
+        mir_output_mode_get_refresh_rate(arg) == mir_output_mode_get_refresh_rate(mode);
+}
+}
+
+TEST_F(DisplayConfigurationTest, get_current_mode_index_invariants)
+{
+    DisplayClient client{new_connection()};
+
+    client.connect();
+
+    auto client_config = client.get_base_config();
+
+    for (int i = 0; i < mir_display_config_get_num_outputs(client_config.get()); ++i)
+    {
+        auto output = mir_display_config_get_output(client_config.get(), i);
 
         if (auto mode = mir_output_get_current_mode(output))
         {
@@ -923,7 +927,6 @@
         {
             EXPECT_THAT(mir_output_get_preferred_mode_index(output), Eq(std::numeric_limits<size_t>::max()));
         }
->>>>>>> 72c88ca4
     }
 
     client.disconnect();
