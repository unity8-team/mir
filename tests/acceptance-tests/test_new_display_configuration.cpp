/*
 * Copyright © 2013-2016 Canonical Ltd.
 *
 * This program is free software: you can redistribute it and/or modify
 * it under the terms of the GNU General Public License version 3 as
 * published by the Free Software Foundation.
 *
 * This program is distributed in the hope that it will be useful,
 * but WITHOUT ANY WARRANTY; without even the implied warranty of
 * MERCHANTABILITY or FITNESS FOR A PARTICULAR PURPOSE.  See the
 * GNU General Public License for more details.
 *
 * You should have received a copy of the GNU General Public License
 * along with this program.  If not, see <http://www.gnu.org/licenses/>.
 *
 * Authored by: Alexandros Frantzis <alexandros.frantzis@canonical.com>
 *              Kevin DuBois <kevin.dubois@canonical.com>
 *              Christopher James Halse Rogers <christopher.halse.rogers@canonical.com>
 */

#include "mir/main_loop.h"
#include "mir/frontend/session_authorizer.h"
#include "mir/graphics/event_handler_register.h"
#include "mir/shell/display_configuration_controller.h"
#include "mir/graphics/display_configuration_observer.h"
#include "mir/observer_registrar.h"

#include "mir_test_framework/connected_client_with_a_surface.h"
#include "mir/test/doubles/null_platform.h"
#include "mir/test/doubles/fake_display.h"
#include "mir/test/doubles/null_display_sync_group.h"
#include "mir/test/doubles/null_platform.h"
#include "mir/test/display_config_matchers.h"
#include "mir/test/doubles/stub_display_configuration.h"
#include "mir/test/doubles/stub_session_authorizer.h"
#include "mir/test/fake_shared.h"
#include "mir/test/pipe.h"
#include "mir/test/signal.h"

#include "mir_toolkit/mir_client_library.h"

#include <atomic>
#include <chrono>
#include <mutex>

#include <gmock/gmock.h>
#include <gtest/gtest.h>
#include <future>

namespace mg = mir::graphics;
namespace geom = mir::geometry;
namespace mf = mir::frontend;
namespace mtf = mir_test_framework;
namespace mtd = mir::test::doubles;
namespace mt = mir::test;

using namespace testing;
using namespace std::literals::chrono_literals;

namespace
{
mtd::StubDisplayConfig stub_display_config;

mtd::StubDisplayConfig changed_stub_display_config{1};

class MockDisplay : public mtd::FakeDisplay
{
public:
    MockDisplay(): mtd::FakeDisplay()
    {
        using namespace testing;
        ON_CALL(*this, configure(_))
            .WillByDefault(Invoke(
                [this](mg::DisplayConfiguration const& new_config)
                {
                    mtd::FakeDisplay::configure(new_config);
                }));
    }

    MOCK_METHOD1(configure, void(mg::DisplayConfiguration const&));
};

struct StubAuthorizer : mtd::StubSessionAuthorizer
{
    bool configure_display_is_allowed(mf::SessionCredentials const&) override
    {
        return allow_configure_display;
    }

    bool set_base_display_configuration_is_allowed(mf::SessionCredentials const&) override
    {
        return allow_set_base_display_configuration;
    }

    std::atomic<bool> allow_configure_display{true};
    std::atomic<bool> allow_set_base_display_configuration{true};
};
}

struct DisplayConfigurationTest : mtf::ConnectedClientWithASurface
{
    class NotifyingConfigurationObserver : public mg::DisplayConfigurationObserver
    {
    public:
        std::future<void> expect_configuration_change(
            std::shared_ptr<mg::DisplayConfiguration const> const& configuration)
        {
            std::lock_guard<decltype(guard)> lock{guard};
            expectations.push_back({{}, configuration});
            return expectations.back().notifier.get_future();
        }

        MOCK_METHOD2(session_configuration_applied, void(
            std::shared_ptr<mf::Session> const&,
            std::shared_ptr<mg::DisplayConfiguration> const&));
        MOCK_METHOD1(session_configuration_removed, void(std::shared_ptr<mf::Session> const&));

    protected:
        void initial_configuration(
            std::shared_ptr<mg::DisplayConfiguration const> const&) override
        {
        }

        void configuration_applied(
            std::shared_ptr<mg::DisplayConfiguration const> const& config) override
        {
            std::lock_guard<decltype(guard)> lock{guard};
            auto match = std::find_if(
                expectations.begin(),
                expectations.end(),
                [config](auto const& candidate)
                {
                    return *config == *candidate.value;
                });

            if (match != expectations.end())
            {
                match->notifier.set_value();
                expectations.erase(match);
            }
        }

        void base_configuration_updated(
            std::shared_ptr<mg::DisplayConfiguration const> const&) override
        {
        }

        void configuration_failed(
            std::shared_ptr<mg::DisplayConfiguration const> const&,
            std::exception const&) override
        {
        }

        void catastrophic_configuration_error(
            std::shared_ptr<mg::DisplayConfiguration const> const&,
            std::exception const&) override
        {
        }

    private:
        struct Expectation
        {
            std::promise<void> notifier;
            std::shared_ptr<mg::DisplayConfiguration const> value;
        };

        std::mutex mutable guard;
        std::vector<Expectation> expectations;
    };

    void SetUp() override
    {
        server.override_the_session_authorizer([this] { return mt::fake_shared(stub_authorizer); });
        preset_display(mt::fake_shared(mock_display));
        mtf::ConnectedClientWithASurface::SetUp();

        server.the_display_configuration_observer_registrar()->register_interest(observer);
    }

    void apply_config_change_and_wait_for_propagation(
        std::shared_ptr<mg::DisplayConfiguration> const& new_config)
    {
        auto future = observer->expect_configuration_change(new_config);

        server.the_display_configuration_controller()->set_base_configuration(new_config);

        if (future.wait_for(std::chrono::seconds{10}) != std::future_status::ready)
        {
            BOOST_THROW_EXCEPTION(std::runtime_error{"Timeout waiting for display configuration to apply"});
        }
    }

    testing::NiceMock<MockDisplay> mock_display;
    std::shared_ptr<NotifyingConfigurationObserver> observer{std::make_shared<NotifyingConfigurationObserver>()};
    StubAuthorizer stub_authorizer;
    mir::test::Signal observed_changed;
};

TEST_F(DisplayConfigurationTest, display_configuration_reaches_client)
{
    auto configuration = mir_connection_create_display_configuration(connection);

    EXPECT_THAT(configuration,
        mt::DisplayConfigMatches(std::cref(stub_display_config)));

    mir_display_config_release(configuration);
}

namespace
{
void display_change_handler(MirConnection* connection, void* context)
{
    auto configuration = mir_connection_create_display_configuration(connection);

    EXPECT_THAT(configuration,
                mt::DisplayConfigMatches(std::cref(changed_stub_display_config)));
    mir_display_config_release(configuration);

    auto callback_called = static_cast<mt::Signal*>(context);
    callback_called->raise();
}
}

TEST_F(DisplayConfigurationTest, hw_display_change_notification_reaches_all_clients)
{
    mt::Signal callback_called;

    mir_connection_set_display_config_change_callback(connection, &display_change_handler, &callback_called);

    MirConnection* unsubscribed_connection = mir_connect_sync(new_connection().c_str(), "notifier");

    mock_display.emit_configuration_change_event(
        mt::fake_shared(changed_stub_display_config));

    EXPECT_TRUE(callback_called.wait_for(std::chrono::seconds{10}));

    // At this point, the message has gone out on the wire. since with unsubscribed_connection
    // we're emulating a client that is passively subscribed, we will just wait for the display
    // configuration to change and then will check the new config.

    auto config = mir_connection_create_display_configuration(unsubscribed_connection);
    while((unsigned)mir_display_config_get_num_outputs(config) != changed_stub_display_config.outputs.size())
    {
        mir_display_config_release(config);
        std::this_thread::sleep_for(std::chrono::microseconds(500));
        config = mir_connection_create_display_configuration(unsubscribed_connection);
    }

    EXPECT_THAT(config,
        mt::DisplayConfigMatches(std::cref(changed_stub_display_config)));

    mir_display_config_release(config);

    mir_connection_release(unsubscribed_connection);
}

namespace
{
struct SimpleClient
{
    SimpleClient(std::string const& mir_test_socket) :
        mir_test_socket{mir_test_socket} {}

    void connect()
    {
        connection = mir_connect_sync(mir_test_socket.c_str(), __PRETTY_FUNCTION__);

<<<<<<< HEAD
        auto const spec = mir_create_normal_window_spec(connection, 100, 100);
        mir_window_spec_set_pixel_format(spec, mir_pixel_format_abgr_8888);
=======
        auto const spec = mir_connection_create_spec_for_normal_surface(connection, 100, 100, mir_pixel_format_abgr_8888);
        mir_surface_spec_set_event_handler(spec, &handle_event, this);
>>>>>>> 178bd449
        surface = mir_surface_create_sync(spec);
        mir_window_spec_release(spec);
        mir_buffer_stream_swap_buffers_sync(mir_surface_get_buffer_stream(surface));

        ready_to_accept_events.wait_for(4s);
        if (!ready_to_accept_events.raised())
            BOOST_THROW_EXCEPTION(std::runtime_error("Timeout waiting for surface to become focused and exposed"));
    }

    static void handle_event(MirSurface*, MirEvent const* ev, void* context)
    {
        auto const client = static_cast<SimpleClient*>(context);
        auto type = mir_event_get_type(ev);
        if (type == mir_event_type_surface)
        {
            auto surface_event = mir_event_get_surface_event(ev);
            auto const attrib  = mir_surface_event_get_attribute(surface_event);
            auto const value   = mir_surface_event_get_attribute_value(surface_event);

            std::lock_guard<std::mutex> lk(client->mutex);
            if (mir_surface_attrib_focus == attrib &&
                mir_surface_focused == value)
                client->ready_to_accept_events.raise();
        }
    }

    void disconnect()
    {
        mir_surface_release_sync(surface);
        mir_connection_release(connection);
    }

    void disconnect_without_releasing_surface()
    {
        mir_connection_release(connection);
    }

    std::string mir_test_socket;
    MirConnection* connection{nullptr};
    MirSurface* surface{nullptr};
    mutable std::mutex mutex;
    mir::test::Signal ready_to_accept_events;
    bool focused{false};
};

struct DisplayClient : SimpleClient
{
    using SimpleClient::SimpleClient;

    std::unique_ptr<MirDisplayConfig,void(*)(MirDisplayConfig*)> get_base_config()
    {
        return {mir_connection_create_display_configuration(connection),
            &mir_display_config_release};
    }
};
}

namespace
{
struct DisplayConfigMatchingContext
{
    std::function<void(MirDisplayConfig*)> matcher;
    mt::Signal done;
};

void new_display_config_matches(MirConnection* connection, void* ctx)
{
    auto context = reinterpret_cast<DisplayConfigMatchingContext*>(ctx);

    auto config = mir_connection_create_display_configuration(connection);
    context->matcher(config);
    mir_display_config_release(config);
    context->done.raise();
}
}

TEST_F(DisplayConfigurationTest, shell_initiated_display_configuration_notifies_clients)
{
    using namespace testing;

    // Create a new client for explicit lifetime handling.
    SimpleClient client{new_connection()};

    client.connect();

    std::shared_ptr<mg::DisplayConfiguration> new_conf;
    new_conf = server.the_display()->configuration();

    new_conf->for_each_output([](mg::UserDisplayConfigurationOutput& output)
        {
            if (output.connected)
            {
                output.used = !output.used;
            }
        });

    DisplayConfigMatchingContext context;
    context.matcher = [new_conf](MirDisplayConfig* conf)
    {
        EXPECT_THAT(conf, mt::DisplayConfigMatches(std::cref(*new_conf)));
    };

    mir_connection_set_display_config_change_callback(
        client.connection,
        &new_display_config_matches,
        &context);

    server.the_display_configuration_controller()->set_base_configuration(new_conf);

    EXPECT_TRUE(context.done.wait_for(std::chrono::seconds{10}));

    EXPECT_THAT(
        *server.the_display()->configuration(),
        mt::DisplayConfigMatches(std::cref(*new_conf)));

    client.disconnect();
}

struct DisplayPowerSetting : public DisplayConfigurationTest, public ::testing::WithParamInterface<MirPowerMode> {};
struct DisplayOrientationSetting : public DisplayConfigurationTest, public ::testing::WithParamInterface<MirOrientation> {};
struct DisplayFormatSetting : public DisplayConfigurationTest, public ::testing::WithParamInterface<MirPixelFormat> {};
struct DisplaySubpixelSetting : public DisplayConfigurationTest, public ::testing::WithParamInterface<MirSubpixelArrangement> {};

TEST_P(DisplayPowerSetting, can_get_power_mode)
{
    using namespace testing;

    auto mode = GetParam();

    std::shared_ptr<mg::DisplayConfiguration> server_config = server.the_display()->configuration();

    server_config->for_each_output(
        [mode](mg::UserDisplayConfigurationOutput& output)
        {
            output.power_mode = mode;
        });

    apply_config_change_and_wait_for_propagation(server_config);

    DisplayClient client{new_connection()};

    client.connect();

    auto client_config = client.get_base_config();

    for (int i = 0; i < mir_display_config_get_num_outputs(client_config.get()); ++i)
    {
        auto output = mir_display_config_get_output(client_config.get(), i);

        EXPECT_THAT(mir_output_get_power_mode(output), Eq(mode));
    }

    client.disconnect();
}

TEST_P(DisplayOrientationSetting, can_get_orientation)
{
    using namespace testing;

    auto orientation = GetParam();

    std::shared_ptr<mg::DisplayConfiguration> server_config = server.the_display()->configuration();

    server_config->for_each_output(
        [orientation](mg::UserDisplayConfigurationOutput& output)
        {
            output.orientation = orientation;
        });

    apply_config_change_and_wait_for_propagation(server_config);

    DisplayClient client{new_connection()};

    client.connect();

    auto client_config = client.get_base_config();

    for (int i = 0; i < mir_display_config_get_num_outputs(client_config.get()); ++i)
    {
        auto output = mir_display_config_get_output(client_config.get(), i);

        EXPECT_THAT(mir_output_get_orientation(output), Eq(orientation));
    }

    client.disconnect();
}

namespace
{
std::vector<MirPixelFormat> const formats{
    mir_pixel_format_abgr_8888,
    mir_pixel_format_xbgr_8888,
    mir_pixel_format_argb_8888,
    mir_pixel_format_xrgb_8888,
    mir_pixel_format_bgr_888,
    mir_pixel_format_rgb_888,
    mir_pixel_format_rgb_565,
    mir_pixel_format_rgba_5551,
    mir_pixel_format_rgba_4444,
};
}

TEST_P(DisplayFormatSetting, can_get_all_output_format)
{
    using namespace testing;

    auto format = GetParam();
    mtd::StubDisplayConfig single_format_config(1, {format});

    apply_config_change_and_wait_for_propagation(mt::fake_shared(single_format_config));

    DisplayClient client{new_connection()};

    client.connect();

    auto client_config = client.get_base_config();

    for (int i = 0; i < mir_display_config_get_num_outputs(client_config.get()); ++i)
    {
        auto output = mir_display_config_get_output(client_config.get(), i);

        EXPECT_THAT(mir_output_get_current_pixel_format(output), Eq(format));
    }

    client.disconnect();
}

TEST_P(DisplaySubpixelSetting, can_get_all_subpixel_arrangements)
{
    using namespace testing;

    auto subpixel_arrangement = GetParam();
    mtd::StubDisplayConfigurationOutput output{
        {1920, 1200},
        {200, 100},
        mir_pixel_format_abgr_8888,
        60.0,
        true,
        subpixel_arrangement};
    mtd::StubDisplayConfig single_subpixel_config({output});

    apply_config_change_and_wait_for_propagation(mt::fake_shared(single_subpixel_config));

    DisplayClient client{new_connection()};

    client.connect();

    auto client_config = client.get_base_config();

    for (int i = 0; i < mir_display_config_get_num_outputs(client_config.get()); ++i)
    {
        auto output = mir_display_config_get_output(client_config.get(), i);

        EXPECT_THAT(mir_output_get_subpixel_arrangement(output), Eq(subpixel_arrangement));
    }

    client.disconnect();
}


INSTANTIATE_TEST_CASE_P(DisplayConfiguration, DisplayPowerSetting,
    Values(mir_power_mode_on, mir_power_mode_standby, mir_power_mode_suspend, mir_power_mode_off));

INSTANTIATE_TEST_CASE_P(DisplayConfiguration, DisplayFormatSetting,
    ValuesIn(formats));

INSTANTIATE_TEST_CASE_P(DisplayConfiguration, DisplaySubpixelSetting,
    Values(
        mir_subpixel_arrangement_unknown,
        mir_subpixel_arrangement_horizontal_rgb,
        mir_subpixel_arrangement_horizontal_bgr,
        mir_subpixel_arrangement_vertical_rgb,
        mir_subpixel_arrangement_vertical_bgr,
        mir_subpixel_arrangement_none));

TEST_F(DisplayConfigurationTest, client_received_configuration_matches_server_config)
{
    mg::DisplayConfigurationMode hd{{1280, 720}, 60.0};
    mg::DisplayConfigurationMode fhd{{1920, 1080}, 60.0};
    mg::DisplayConfigurationMode proper_size{{1920, 1200}, 60.0};
    mg::DisplayConfigurationMode retina{{3210, 2800}, 60.0};

    mtd::StubDisplayConfigurationOutput tv{
        mg::DisplayConfigurationOutputId{1},
        {hd, fhd},
        {mir_pixel_format_abgr_8888}};
    mtd::StubDisplayConfigurationOutput monitor{
        mg::DisplayConfigurationOutputId{2},
        {hd, fhd, proper_size, retina},
        {mir_pixel_format_abgr_8888}};

    std::vector<mg::DisplayConfigurationOutput> outputs{tv, monitor};

    auto config = std::make_shared<mtd::StubDisplayConfig>(outputs);

    apply_config_change_and_wait_for_propagation(config);

    DisplayClient client{new_connection()};

    client.connect();

    auto client_config = client.get_base_config();
    auto server_config = server.the_display()->configuration();

    EXPECT_THAT(client_config.get(), mt::DisplayConfigMatches(std::cref(*server_config)));

    client.disconnect();
}

TEST_F(DisplayConfigurationTest, client_receives_correct_mode_information)
{
    mg::DisplayConfigurationMode hd{{1280, 720}, 60.0};
    mg::DisplayConfigurationMode fhd{{1920, 1080}, 60.0};
    mg::DisplayConfigurationMode proper_size{{1920, 1200}, 60.0};
    mg::DisplayConfigurationMode retina{{3210, 2800}, 60.0};

    mg::DisplayConfigurationOutputId const id{2};

    std::vector<mg::DisplayConfigurationMode> modes{hd, fhd, proper_size, retina};

    mtd::StubDisplayConfigurationOutput monitor{
        id,
        modes,
        {mir_pixel_format_abgr_8888}};

    std::vector<mg::DisplayConfigurationOutput> outputs{monitor};

    apply_config_change_and_wait_for_propagation(std::make_shared<mtd::StubDisplayConfig>(outputs));

    DisplayClient client{new_connection()};

    client.connect();

    auto config = client.get_base_config();

    ASSERT_THAT(mir_display_config_get_num_outputs(config.get()), Eq(1));

    std::vector<mg::DisplayConfigurationMode> received_modes;

    auto output = mir_display_config_get_output(config.get(), 0);

    for (auto i = 0; i < mir_output_get_num_modes(output) ; ++i)
    {
        auto mode = mir_output_get_mode(output, i);
        auto width = mir_output_mode_get_width(mode);
        auto height = mir_output_mode_get_height(mode);
        auto refresh = mir_output_mode_get_refresh_rate(mode);

        received_modes.push_back(mg::DisplayConfigurationMode{{width, height}, refresh});
    }

    EXPECT_THAT(received_modes, ContainerEq(modes));

    client.disconnect();
}

TEST_F(DisplayConfigurationTest, mode_width_and_height_are_independent_of_orientation)
{
    mg::DisplayConfigurationMode hd{{1280, 720}, 60.0};
    mg::DisplayConfigurationMode fhd{{1920, 1080}, 60.0};
    mg::DisplayConfigurationMode proper_size{{1920, 1200}, 60.0};
    mg::DisplayConfigurationMode retina{{3210, 2800}, 60.0};

    mg::DisplayConfigurationOutputId const id{2};

    std::vector<mg::DisplayConfigurationMode> modes{hd, fhd, proper_size, retina};

    mtd::StubDisplayConfigurationOutput monitor{
        id,
        modes,
        {mir_pixel_format_abgr_8888}};

    std::vector<mg::DisplayConfigurationOutput> outputs{monitor};

    std::shared_ptr<mg::DisplayConfiguration> server_config;
    server_config = std::make_shared<mtd::StubDisplayConfig>(outputs);
    apply_config_change_and_wait_for_propagation(server_config);

    DisplayClient client{new_connection()};
    client.connect();


    DisplayConfigMatchingContext context;
    context.matcher = [&server_config](MirDisplayConfig* conf)
        {
            EXPECT_THAT(conf, mt::DisplayConfigMatches(std::cref(*server_config)));
        };

    mir_connection_set_display_config_change_callback(
        client.connection,
        &new_display_config_matches,
        &context);

    for (auto const orientation :
        {mir_orientation_normal, mir_orientation_left, mir_orientation_inverted, mir_orientation_right})
    {
        server_config = server.the_display()->configuration();
        server_config->for_each_output(
            [orientation](mg::UserDisplayConfigurationOutput& output)
            {
                output.orientation = orientation;
            });
        server.the_display_configuration_controller()->set_base_configuration(server_config);

        EXPECT_TRUE(context.done.wait_for(std::chrono::seconds{10}));
        context.done.reset();

        auto config = client.get_base_config();
        ASSERT_THAT(mir_display_config_get_num_outputs(config.get()), Eq(1));

        std::vector<mg::DisplayConfigurationMode> received_modes;

        auto output = mir_display_config_get_output(config.get(), 0);

        for (auto i = 0; i < mir_output_get_num_modes(output) ; ++i)
        {
            auto mode = mir_output_get_mode(output, i);
            auto width = mir_output_mode_get_width(mode);
            auto height = mir_output_mode_get_height(mode);
            auto refresh = mir_output_mode_get_refresh_rate(mode);

            received_modes.push_back(mg::DisplayConfigurationMode{{width, height}, refresh});
        }

        EXPECT_THAT(received_modes, ContainerEq(modes));
    }

    client.disconnect();
}

TEST_F(DisplayConfigurationTest, output_position_is_independent_of_orientation)
{
    std::array<mir::geometry::Point, 3> const positions = {{
        mir::geometry::Point{-100, 10},
        mir::geometry::Point{100, 10000},
        mir::geometry::Point{-100, 10}
    }};

    std::shared_ptr<mg::DisplayConfiguration> server_config = server.the_display()->configuration();
    server_config->for_each_output(
        [position = positions.begin()](mg::UserDisplayConfigurationOutput& output) mutable
        {
            output.top_left = *position;
            ++position;
        });

    DisplayClient client{new_connection()};

    client.connect();

    DisplayConfigMatchingContext context;
    context.matcher = [&server_config](MirDisplayConfig* conf)
        {
            EXPECT_THAT(conf, mt::DisplayConfigMatches(std::cref(*server_config)));
        };

    mir_connection_set_display_config_change_callback(
        client.connection,
        &new_display_config_matches,
        &context);

    server.the_display_configuration_controller()->set_base_configuration(server_config);
    context.done.wait_for(std::chrono::seconds{10});

    for (auto const orientation :
        {mir_orientation_normal, mir_orientation_left, mir_orientation_inverted, mir_orientation_right})
    {
        server_config = server.the_display()->configuration();
        server_config->for_each_output(
            [orientation](mg::UserDisplayConfigurationOutput& output)
                {
                    output.orientation = orientation;
                });

        context.done.reset();
        server.the_display_configuration_controller()->set_base_configuration(server_config);

        EXPECT_TRUE(context.done.wait_for(std::chrono::seconds{10}));

        auto config = client.get_base_config();

        auto position = positions.begin();
        for (auto i = 0; i < mir_display_config_get_num_outputs(config.get()); ++i)
        {
            auto output = mir_display_config_get_output(config.get(), i);

            EXPECT_THAT(mir_output_get_position_x(output), Eq(position->x.as_int()));
            EXPECT_THAT(mir_output_get_position_y(output), Eq(position->y.as_int()));

            ++position;
        }
    }

    client.disconnect();
}

TEST_F(DisplayConfigurationTest, client_receives_correct_output_positions)
{
    std::array<mir::geometry::Point, 3> const positions = {{
        mir::geometry::Point{-100, 10},
        mir::geometry::Point{100, 10000},
        mir::geometry::Point{-100, 10}
    }};

    std::shared_ptr<mg::DisplayConfiguration> server_config = server.the_display()->configuration();
    server_config->for_each_output(
    [position = positions.begin()](mg::UserDisplayConfigurationOutput& output) mutable
    {
        output.top_left = *position;
        ++position;
    });

    DisplayClient client{new_connection()};

    client.connect();

    DisplayConfigMatchingContext context;
    context.matcher = [server_config](MirDisplayConfig* conf)
        {
            EXPECT_THAT(conf, mt::DisplayConfigMatches(std::cref(*server_config)));
        };

    mir_connection_set_display_config_change_callback(
        client.connection,
        &new_display_config_matches,
        &context);

    server.the_display_configuration_controller()->set_base_configuration(server_config);

    EXPECT_TRUE(context.done.wait_for(std::chrono::seconds{10}));

    auto config = client.get_base_config();

    auto position = positions.begin();
    for (auto i = 0; i < mir_display_config_get_num_outputs(config.get()); ++i)
    {
        auto output = mir_display_config_get_output(config.get(), i);

        EXPECT_THAT(mir_output_get_position_x(output), Eq(position->x.as_int()));
        EXPECT_THAT(mir_output_get_position_y(output), Eq(position->y.as_int()));

        ++position;
    }

    client.disconnect();
}

namespace
{
void signal_when_config_received(MirConnection* /*unused*/, void* ctx)
{
    auto signal = reinterpret_cast<mt::Signal*>(ctx);

    signal->raise();
}
}

TEST_F(DisplayConfigurationTest, client_sees_server_set_scale_factor)
{
    std::shared_ptr<mg::DisplayConfiguration> current_config = server.the_display()->configuration();
    current_config->for_each_output(
        [output_num = 0](mg::UserDisplayConfigurationOutput& output) mutable
        {
            output.scale = 1 + 0.25f * output_num;
            ++output_num;
        });

    DisplayClient client{new_connection()};

    client.connect();

    mt::Signal configuration_received;
    mir_connection_set_display_config_change_callback(
        client.connection,
        &signal_when_config_received,
        &configuration_received);

    server.the_display_configuration_controller()->set_base_configuration(current_config);

    EXPECT_TRUE(configuration_received.wait_for(std::chrono::seconds{10}));

    auto client_config = client.get_base_config();

    for (int i = 0; i < mir_display_config_get_num_outputs(client_config.get()); ++i)
    {
        auto output = mir_display_config_get_output(client_config.get(), i);

        EXPECT_THAT(mir_output_get_scale_factor(output), Eq(1 + 0.25 * i));
    }

    client.disconnect();
}

TEST_F(DisplayConfigurationTest, client_sees_server_set_form_factor)
{
    std::array<MirFormFactor, 3> const form_factors = {{
        mir_form_factor_monitor,
        mir_form_factor_projector,
        mir_form_factor_unknown
    }};

    std::shared_ptr<mg::DisplayConfiguration> current_config = server.the_display()->configuration();
    current_config->for_each_output(
        [&form_factors, output_num = 0](mg::UserDisplayConfigurationOutput& output) mutable
            {
                output.form_factor = form_factors[output_num];
                ++output_num;
            });

    DisplayClient client{new_connection()};

    client.connect();

    mt::Signal configuration_received;
    mir_connection_set_display_config_change_callback(
        client.connection,
        &signal_when_config_received,
        &configuration_received);

    server.the_display_configuration_controller()->set_base_configuration(current_config);

    EXPECT_TRUE(configuration_received.wait_for(std::chrono::seconds{10}));

    auto client_config = client.get_base_config();

    for (int i = 0; i < mir_display_config_get_num_outputs(client_config.get()); ++i)
    {
        auto output = mir_display_config_get_output(client_config.get(), i);

        EXPECT_THAT(mir_output_get_form_factor(output), Eq(form_factors[i]));
    }

    client.disconnect();
}

TEST_F(DisplayConfigurationTest, client_sees_server_set_gamma)
{
    uint32_t const size = 4;
    mg::GammaCurve const a{0, 1, 2, 3};
    mg::GammaCurve const b{1, 2, 3, 4};
    mg::GammaCurve const c{65532, 65533, 65534, 65535};
    std::vector<mg::GammaCurves> const gammas = {
        {a, b, c},
        {b, c, a},
        {c, a, b}
    };

    std::shared_ptr<mg::DisplayConfiguration> current_config = server.the_display()->configuration();
    current_config->for_each_output(
        [&gammas, output_num = 0](mg::UserDisplayConfigurationOutput& output) mutable
            {
                output.gamma = gammas[output_num];
                ++output_num;
            });

    DisplayClient client{new_connection()};

    client.connect();

    mt::Signal configuration_received;
    mir_connection_set_display_config_change_callback(
        client.connection,
        &signal_when_config_received,
        &configuration_received);

    server.the_display_configuration_controller()->set_base_configuration(current_config);

    EXPECT_TRUE(configuration_received.wait_for(std::chrono::seconds{10}));

    auto client_config = client.get_base_config();

    for (int i = 0; i < mir_display_config_get_num_outputs(client_config.get()); ++i)
    {
        auto output = mir_display_config_get_output(client_config.get(), i);

        ASSERT_THAT(mir_output_get_gamma_size(output), size);

        uint16_t red[size];
        uint16_t green[size];
        uint16_t blue[size];

        mir_output_get_gamma(output, red, green, blue, size);

        for (size_t r = 0; r < size; r++)
        {
            EXPECT_THAT(gammas[i].red[r], red[r]);
        }

        for (size_t g = 0; g < size; g++)
        {
            EXPECT_THAT(gammas[i].green[g], green[g]);
        }

        for (size_t b = 0; b < size; b++)
        {
            EXPECT_THAT(gammas[i].blue[b], blue[b]);
        }
    }

    client.disconnect();
}

TEST_F(DisplayConfigurationTest, client_can_set_gamma)
{
    mg::GammaCurve const a{0, 1, 2, 3};
    mg::GammaCurve const b{1, 2, 3, 4};
    mg::GammaCurve const c{65532, 65533, 65534, 65535};
    std::vector<mg::GammaCurves> const gammas = {
        {a, b, c},
        {b, c, a},
        {c, a, b}
    };

    DisplayClient client{new_connection()};

    client.connect();

    auto client_config = client.get_base_config();

    for (int i = 0; i < mir_display_config_get_num_outputs(client_config.get()); ++i)
    {
        auto output = mir_display_config_get_mutable_output(client_config.get(), i);

        mir_output_set_gamma(output,
                             gammas[i].red.data(),
                             gammas[i].green.data(),
                             gammas[i].blue.data(),
                             gammas[i].red.size());
    }

    DisplayConfigMatchingContext context;
    context.matcher = [c = client_config.get()](MirDisplayConfig* conf)
        {
            EXPECT_THAT(conf, mt::DisplayConfigMatches(c));
        };

    mir_connection_set_display_config_change_callback(
        client.connection,
        &new_display_config_matches,
        &context);

    mir_connection_preview_base_display_configuration(client.connection, client_config.get(), 10);

    EXPECT_TRUE(context.done.wait_for(std::chrono::seconds{5}));

    mir_connection_confirm_base_display_configuration(client.connection, client_config.get());

    std::shared_ptr<mg::DisplayConfiguration> current_config = server.the_display()->configuration();
    current_config->for_each_output(
        [&gammas, output_num = 0](mg::UserDisplayConfigurationOutput& output) mutable
            {
                for (size_t r = 0; r < output.gamma.red.size(); r++)
                {
                    EXPECT_THAT(output.gamma.red[r], gammas[output_num].red[r]);
                }

                for (size_t g = 0; g < output.gamma.green.size(); g++)
                {
                    EXPECT_THAT(output.gamma.green[g], gammas[output_num].green[g]);
                }

                for (size_t b = 0; b < output.gamma.green.size(); b++)
                {
                    EXPECT_THAT(output.gamma.blue[b], gammas[output_num].blue[b]);
                }

                ++output_num;
            });

    client.disconnect();
}

namespace
{
MATCHER_P(PointsToIdenticalData, data, "")
{
    return arg == nullptr ? false : memcmp(arg, data.data(), data.size()) == 0;
}
}

TEST_F(DisplayConfigurationTest, client_receives_null_for_empty_edid)
{
    mtd::StubDisplayConfigurationOutput monitor{
        mg::DisplayConfigurationOutputId{2},
        {{{3210, 2800}, 60.0}},
        {mir_pixel_format_abgr_8888}};
    monitor.edid = {};

    auto config = std::make_shared<mtd::StubDisplayConfig>(std::vector<mg::DisplayConfigurationOutput>{monitor});

    apply_config_change_and_wait_for_propagation(config);

    DisplayClient client{new_connection()};
    client.connect();

    auto configuration = client.get_base_config();

    auto output = mir_display_config_get_output(configuration.get(), 0);

    EXPECT_THAT(mir_output_get_edid(output), IsNull());

    client.disconnect();
}

TEST_F(DisplayConfigurationTest, client_receives_edid)
{
    /*
     * Valid EDID block in case we later do some parsing/quirking/validation.
     */
    std::vector<uint8_t> edid{
        0xff, 0x00, 0xff, 0xff, 0xff, 0xff, 0x00, 0xff,
        0xaf, 0x06, 0x11, 0x3d, 0x00, 0x00, 0x00, 0x00,
        0x16, 0x00, 0x04, 0x01, 0x1f, 0x95, 0x78, 0x11,
        0x87, 0x02, 0xa4, 0xe5, 0x50, 0x56, 0x26, 0x9e,
        0x50, 0x0d, 0x00, 0x54, 0x00, 0x00, 0x01, 0x01,
        0x01, 0x01, 0x01, 0x01, 0x01, 0x01, 0x01, 0x01,
        0x01, 0x01, 0x01, 0x01, 0x01, 0x01, 0x37, 0x14,
        0xb8, 0x80, 0x38, 0x70, 0x40, 0x24, 0x10, 0x10,
        0x00, 0x3e, 0xad, 0x35, 0x00, 0x10, 0x18, 0x00,
        0x00, 0x00, 0x0f, 0x00, 0x00, 0x00, 0x00, 0x00,
        0x00, 0x00, 0x00, 0x00, 0x00, 0x00, 0x00, 0x00,
        0x20, 0x00, 0x00, 0x00, 0xfe, 0x00, 0x41, 0x00,
        0x4f, 0x55, 0x20, 0x0a, 0x20, 0x20, 0x20, 0x20,
        0x20, 0x20, 0x20, 0x20, 0x00, 0x00, 0xfe, 0x00,
        0x42, 0x00, 0x34, 0x31, 0x48, 0x30, 0x4e, 0x41,
        0x31, 0x30, 0x31, 0x2e, 0x0a, 0x20, 0xa5, 0x00
    };

    mtd::StubDisplayConfigurationOutput monitor{
        mg::DisplayConfigurationOutputId{2},
        {{{3210, 2800}, 60.0}},
        {mir_pixel_format_abgr_8888}};
    monitor.edid = edid;

    auto config = std::make_shared<mtd::StubDisplayConfig>(std::vector<mg::DisplayConfigurationOutput>{monitor});

    apply_config_change_and_wait_for_propagation(config);

    DisplayClient client{new_connection()};
    client.connect();

    auto configuration = client.get_base_config();

    auto output = mir_display_config_get_output(configuration.get(), 0);

    EXPECT_THAT(mir_output_get_edid(output), PointsToIdenticalData(edid));

    client.disconnect();
}

TEST_F(DisplayConfigurationTest, client_receives_model_string_from_edid)
{
    static unsigned char const edid[] =
        "\x00\xff\xff\xff\xff\xff\xff\x00\x10\xac\x46\xf0\x4c\x4a\x31\x41"
        "\x05\x19\x01\x04\xb5\x34\x20\x78\x3a\x1d\xf5\xae\x4f\x35\xb3\x25"
        "\x0d\x50\x54\xa5\x4b\x00\x81\x80\xa9\x40\xd1\x00\x71\x4f\x01\x01"
        "\x01\x01\x01\x01\x01\x01\x28\x3c\x80\xa0\x70\xb0\x23\x40\x30\x20"
        "\x36\x00\x06\x44\x21\x00\x00\x1a\x00\x00\x00\xff\x00\x59\x43\x4d"
        "\x30\x46\x35\x31\x52\x41\x31\x4a\x4c\x0a\x00\x00\x00\xfc\x00\x44"
        "\x45\x4c\x4c\x20\x55\x32\x34\x31\x33\x0a\x20\x20\x00\x00\x00\xfd"
        "\x00\x38\x4c\x1e\x51\x11\x00\x0a\x20\x20\x20\x20\x20\x20\x01\x42"
        "\x02\x03\x1d\xf1\x50\x90\x05\x04\x03\x02\x07\x16\x01\x1f\x12\x13"
        "\x14\x20\x15\x11\x06\x23\x09\x1f\x07\x83\x01\x00\x00\x02\x3a\x80"
        "\x18\x71\x38\x2d\x40\x58\x2c\x45\x00\x06\x44\x21\x00\x00\x1e\x01"
        "\x1d\x80\x18\x71\x1c\x16\x20\x58\x2c\x25\x00\x06\x44\x21\x00\x00"
        "\x9e\x01\x1d\x00\x72\x51\xd0\x1e\x20\x6e\x28\x55\x00\x06\x44\x21"
        "\x00\x00\x1e\x8c\x0a\xd0\x8a\x20\xe0\x2d\x10\x10\x3e\x96\x00\x06"
        "\x44\x21\x00\x00\x18\x00\x00\x00\x00\x00\x00\x00\x00\x00\x00\x00"
        "\x00\x00\x00\x00\x00\x00\x00\x00\x00\x00\x00\x00\x00\x00\x00\x09";

    mtd::StubDisplayConfigurationOutput monitor{
        mg::DisplayConfigurationOutputId{48},
        {{{1920, 1200}, 60.0}},
        {mir_pixel_format_abgr_8888}};
    monitor.edid.assign(edid, edid+sizeof(edid)-1);

    auto config = std::make_shared<mtd::StubDisplayConfig>(
                      std::vector<mg::DisplayConfigurationOutput>{monitor});

    apply_config_change_and_wait_for_propagation(config);

    DisplayClient client{new_connection()};
    client.connect();

    auto base_config = client.get_base_config();
    auto output = mir_display_config_get_output(base_config.get(), 0);

    EXPECT_STREQ("DELL U2413", mir_output_get_model(output));

    client.disconnect();
}

TEST_F(DisplayConfigurationTest, client_receives_fallback_string_from_edid)
{
    static unsigned char const edid[] =
        "\x00\xff\xff\xff\xff\xff\xff\x00\x10\xac\x46\xf0\x4c\x4a\x31\x41"
        "\x05\x19\x01\x04\xb5\x34\x20\x78\x3a\x1d\xf5\xae\x4f\x35\xb3\x25"
        "\x0d\x50\x54\xa5\x4b\x00\x81\x80\xa9\x40\xd1\x00\x71\x4f\x01\x01"
        "\x01\x01\x01\x01\x01\x01\x28\x3c\x80\xa0\x70\xb0\x23\x40\x30\x20"
        "\x36\x00\x06\x44\x21\x00\x00\x1a\x00\x00\x00\xff\x00\x59\x43\x4d"
        "\x30\x46\x35\x31\x52\x41\x31\x4a\x4c\x0a\x00\x00\x00\x11\x00\x44"
        "\x45\x4c\x4c\x20\x55\x32\x34\x31\x33\x0a\x20\x20\x00\x00\x00\xfd"
        "\x00\x38\x4c\x1e\x51\x11\x00\x0a\x20\x20\x20\x20\x20\x20\x01\x42"
        "\x02\x03\x1d\xf1\x50\x90\x05\x04\x03\x02\x07\x16\x01\x1f\x12\x13"
        "\x14\x20\x15\x11\x06\x23\x09\x1f\x07\x83\x01\x00\x00\x02\x3a\x80"
        "\x18\x71\x38\x2d\x40\x58\x2c\x45\x00\x06\x44\x21\x00\x00\x1e\x01"
        "\x1d\x80\x18\x71\x1c\x16\x20\x58\x2c\x25\x00\x06\x44\x21\x00\x00"
        "\x9e\x01\x1d\x00\x72\x51\xd0\x1e\x20\x6e\x28\x55\x00\x06\x44\x21"
        "\x00\x00\x1e\x8c\x0a\xd0\x8a\x20\xe0\x2d\x10\x10\x3e\x96\x00\x06"
        "\x44\x21\x00\x00\x18\x00\x00\x00\x00\x00\x00\x00\x00\x00\x00\x00"
        "\x00\x00\x00\x00\x00\x00\x00\x00\x00\x00\x00\x00\x00\x00\x00\x09";

    mtd::StubDisplayConfigurationOutput monitor{
        mg::DisplayConfigurationOutputId{2},
        {{{3210, 2800}, 60.0}},
        {mir_pixel_format_abgr_8888}};
    monitor.edid.assign(edid, edid+sizeof(edid)-1);

    auto config = std::make_shared<mtd::StubDisplayConfig>(
                      std::vector<mg::DisplayConfigurationOutput>{monitor});

    apply_config_change_and_wait_for_propagation(config);

    DisplayClient client{new_connection()};
    client.connect();

    auto base_config = client.get_base_config();
    auto output = mir_display_config_get_output(base_config.get(), 0);

    EXPECT_STREQ("DEL 61510", mir_output_get_model(output));

    client.disconnect();
}

namespace
{
MATCHER_P(IsSameModeAs, mode, "")
{
    return mir_output_mode_get_height(arg) == mir_output_mode_get_height(mode) &&
        mir_output_mode_get_width(arg) == mir_output_mode_get_width(mode) &&
        mir_output_mode_get_refresh_rate(arg) == mir_output_mode_get_refresh_rate(mode);
}
}

TEST_F(DisplayConfigurationTest, get_current_mode_index_invariants)
{
    DisplayClient client{new_connection()};

    client.connect();

    auto client_config = client.get_base_config();

    for (int i = 0; i < mir_display_config_get_num_outputs(client_config.get()); ++i)
    {
        auto output = mir_display_config_get_output(client_config.get(), i);

        if (auto mode = mir_output_get_current_mode(output))
        {
            auto indexed_mode = mir_output_get_mode(output, mir_output_get_current_mode_index(output));
            EXPECT_THAT(indexed_mode, IsSameModeAs(mode));
        }
        else
        {
            EXPECT_THAT(mir_output_get_current_mode_index(output), Eq(std::numeric_limits<size_t>::max()));
        }
    }

    client.disconnect();
}

TEST_F(DisplayConfigurationTest, get_preferred_mode_index_invariants)
{
    DisplayClient client{new_connection()};

    client.connect();

    auto client_config = client.get_base_config();

    for (int i = 0; i < mir_display_config_get_num_outputs(client_config.get()); ++i)
    {
        auto output = mir_display_config_get_output(client_config.get(), i);

        if (auto mode = mir_output_get_preferred_mode(output))
        {
            auto indexed_mode = mir_output_get_mode(output, mir_output_get_preferred_mode_index(output));
            EXPECT_THAT(indexed_mode, IsSameModeAs(mode));
        }
        else
        {
            EXPECT_THAT(mir_output_get_preferred_mode_index(output), Eq(std::numeric_limits<size_t>::max()));
        }
    }

    client.disconnect();
}

TEST_F(DisplayConfigurationTest, preview_base_display_configuration_sends_config_event)
{
    DisplayClient client{new_connection()};

    client.connect();

    std::shared_ptr<MirDisplayConfig> config = client.get_base_config();

    for (auto i = 0; i < mir_display_config_get_num_outputs(config.get()); ++i)
    {
        auto output = mir_display_config_get_mutable_output(config.get(), i);

        for (auto j = 0; j < mir_output_get_num_modes(output); ++j)
        {
            auto mode = mir_output_get_mode(output, j);

            if (mode != mir_output_get_current_mode(output))
            {
                mir_output_set_current_mode(output, mode);
                break;
            }
        }
    }

    ASSERT_THAT(config.get(), Not(mt::DisplayConfigMatches(client.get_base_config().get())));

    DisplayConfigMatchingContext context;
    context.matcher = [config](MirDisplayConfig* conf)
        {
            EXPECT_THAT(conf, mt::DisplayConfigMatches(config.get()));
        };

    mir_connection_set_display_config_change_callback(
        client.connection,
        &new_display_config_matches,
        &context);

    mir_connection_preview_base_display_configuration(client.connection, config.get(), 5);

    EXPECT_TRUE(context.done.wait_for(std::chrono::seconds{10}));

    client.disconnect();
}

TEST_F(DisplayConfigurationTest, preview_base_display_configuration_reverts_after_timeout)
{
    DisplayClient client{new_connection()};

    client.connect();

    std::shared_ptr<MirDisplayConfig> old_config = client.get_base_config();
    std::shared_ptr<MirDisplayConfig> new_config = client.get_base_config();

    for (auto i = 0; i < mir_display_config_get_num_outputs(new_config.get()); ++i)
    {
        auto output = mir_display_config_get_mutable_output(new_config.get(), i);

        for (auto j = 0; j < mir_output_get_num_modes(output); ++j)
        {
            auto mode = mir_output_get_mode(output, j);

            if (mode != mir_output_get_current_mode(output))
            {
                mir_output_set_current_mode(output, mode);
                break;
            }
        }
    }

    ASSERT_THAT(new_config.get(), Not(mt::DisplayConfigMatches(old_config.get())));

    DisplayConfigMatchingContext context;
    auto reverted = std::make_shared<mt::Signal>();
    context.matcher = [old_config, new_config, reverted, call_count = 0](MirDisplayConfig* conf) mutable
        {
            ++call_count;
            if (call_count == 1)
            {
                EXPECT_THAT(conf, mt::DisplayConfigMatches(new_config.get()));
            }
            else if (call_count == 2)
            {
                EXPECT_THAT(conf, mt::DisplayConfigMatches(old_config.get()));
                reverted->raise();
            }
            else
            {
                FAIL() << "Received unexpected configuration event";
            }
        };

    mir_connection_set_display_config_change_callback(
        client.connection,
        &new_display_config_matches,
        &context);

    mir_connection_preview_base_display_configuration(client.connection, new_config.get(), 5);

    std::this_thread::sleep_for(std::chrono::seconds{3});
    // Should still have the old config
    EXPECT_TRUE(context.done.raised());
    EXPECT_FALSE(reverted->raised());

    EXPECT_TRUE(reverted->wait_for(std::chrono::seconds{10}));

    client.disconnect();
}

TEST_F(DisplayConfigurationTest, display_configuration_sticks_after_confirmation)
{
    DisplayClient client{new_connection()};

    client.connect();

    std::shared_ptr<MirDisplayConfig> old_config = client.get_base_config();
    std::shared_ptr<MirDisplayConfig> new_config = client.get_base_config();

    for (auto i = 0; i < mir_display_config_get_num_outputs(new_config.get()); ++i)
    {
        auto output = mir_display_config_get_mutable_output(new_config.get(), i);

        for (auto j = 0; j < mir_output_get_num_modes(output); ++j)
        {
            auto mode = mir_output_get_mode(output, j);

            if (mode != mir_output_get_current_mode(output))
            {
                mir_output_set_current_mode(output, mode);
                break;
            }
        }
    }

    ASSERT_THAT(new_config.get(), Not(mt::DisplayConfigMatches(old_config.get())));

    DisplayConfigMatchingContext context;
    auto signalled_twice = std::make_shared<mt::Signal>();
    context.matcher = [new_config, signalled_twice, call_count = 0](MirDisplayConfig* conf) mutable
        {
            ++call_count;
            EXPECT_THAT(conf, mt::DisplayConfigMatches(new_config.get()));
            if (call_count == 2)
            {
                signalled_twice->raise();
            }
        };

    mir_connection_set_display_config_change_callback(
        client.connection,
        &new_display_config_matches,
        &context);

    mir_connection_preview_base_display_configuration(client.connection, new_config.get(), 10);

    EXPECT_TRUE(context.done.wait_for(std::chrono::seconds{5}));

    mir_connection_confirm_base_display_configuration(client.connection, new_config.get());

    EXPECT_TRUE(signalled_twice->wait_for(std::chrono::seconds{10}));

    client.disconnect();
}

namespace
{
struct ErrorValidator
{
    mt::Signal received;
    std::function<void(MirError const*)> validate;
};

void validating_error_handler(MirConnection*, MirError const* error, void* context)
{
    auto& error_validator = *reinterpret_cast<ErrorValidator*>(context);
    error_validator.validate(error);
    error_validator.received.raise();
}
}

TEST_F(DisplayConfigurationTest, unauthorised_client_receives_error)
{
    stub_authorizer.allow_set_base_display_configuration = false;

    DisplayClient client{new_connection()};

    client.connect();

    auto config = client.get_base_config();

    ErrorValidator validator;
    validator.validate = [&config](MirError const* error)
        {
            EXPECT_THAT(mir_error_get_domain(error), Eq(mir_error_domain_display_configuration));
            EXPECT_THAT(mir_error_get_code(error), Eq(mir_display_configuration_error_unauthorized));
        };
    mir_connection_set_error_callback(client.connection, &validating_error_handler, &validator);

    mir_connection_preview_base_display_configuration(client.connection, config.get(), 20);

    EXPECT_TRUE(validator.received.wait_for(std::chrono::seconds{10}));

    client.disconnect();
}

TEST_F(DisplayConfigurationTest, can_confirm_base_configuration_without_waiting_for_change_event)
{
    using namespace testing;

    DisplayClient client{new_connection()};

    client.connect();

    auto new_config = client.get_base_config();

    mir_output_set_position(mir_display_config_get_mutable_output(new_config.get(), 0), 500, 12000);

    auto received_new_configuration = std::make_shared<mt::Signal>();
    std::function<void(MirDisplayConfig const*)> validator =
        [received_new_configuration, expected_config = new_config.get()](MirDisplayConfig const* config)
        {
            EXPECT_THAT(config, mt::DisplayConfigMatches(expected_config));
            received_new_configuration->raise();
        };

    mir_connection_set_display_config_change_callback(
        client.connection,
        [](MirConnection* conn, void* ctx)
        {
            auto validator = *reinterpret_cast<std::function<void(MirDisplayConfig const*)>*>(ctx);

            auto config = mir_connection_create_display_configuration(conn);

            validator(config);

            mir_display_config_release(config);
        },
        &validator);

    mir_connection_preview_base_display_configuration(client.connection, new_config.get(), 1);
    mir_connection_confirm_base_display_configuration(client.connection, new_config.get());

    EXPECT_TRUE(received_new_configuration->wait_for(10s));

    client.disconnect();
}

TEST_F(DisplayConfigurationTest, receives_error_when_display_configuration_already_in_progress)
{
    DisplayClient client{new_connection()};

    client.connect();

    auto config = client.get_base_config();

    ErrorValidator validator;
    validator.validate = [&config](MirError const* error)
    {
        EXPECT_THAT(mir_error_get_domain(error), Eq(mir_error_domain_display_configuration));
        EXPECT_THAT(mir_error_get_code(error), Eq(mir_display_configuration_error_in_progress));
    };
    mir_connection_set_error_callback(client.connection, &validating_error_handler, &validator);

    mir_connection_preview_base_display_configuration(client.connection, config.get(), 20);
    mir_connection_preview_base_display_configuration(client.connection, config.get(), 20);

    EXPECT_TRUE(validator.received.wait_for(std::chrono::seconds{10}));

    client.disconnect();
}

TEST_F(DisplayConfigurationTest, can_cancel_base_display_configuration_preview)
{
    using namespace std::chrono_literals;

    DisplayClient client{new_connection()};

    client.connect();

    auto old_config = client.get_base_config();
    auto new_config = client.get_base_config();

    mir_output_set_position(mir_display_config_get_mutable_output(new_config.get(), 0), 88, 42);

    struct ConfigurationExpectation
    {
        std::atomic<MirDisplayConfig const*> configuration;
        mt::Signal satisfied;
    } expectation;

    mir_connection_set_display_config_change_callback(
        client.connection,
        [](MirConnection* connection, void* ctx)
        {
            auto expectation = reinterpret_cast<ConfigurationExpectation*>(ctx);

            auto config = mir_connection_create_display_configuration(connection);
            if (Matches(mt::DisplayConfigMatches(expectation->configuration.load()))(config))
            {
                expectation->satisfied.raise();
            }
            mir_display_config_release(config);
        },
        &expectation);

    expectation.configuration = new_config.get();
    mir_connection_preview_base_display_configuration(client.connection, new_config.get(), 20);

    EXPECT_TRUE(expectation.satisfied.wait_for(10s));
    expectation.satisfied.reset();

    expectation.configuration = old_config.get();
    mir_connection_cancel_base_display_configuration_preview(client.connection);

    EXPECT_TRUE(expectation.satisfied.wait_for(10s));

    client.disconnect();
}

TEST_F(DisplayConfigurationTest, cancel_receives_error_when_no_preview_pending)
{
    DisplayClient client{new_connection()};

    client.connect();

    auto config = client.get_base_config();

    ErrorValidator validator;
    validator.validate = [&config](MirError const* error)
    {
        EXPECT_THAT(mir_error_get_domain(error), Eq(mir_error_domain_display_configuration));
        EXPECT_THAT(mir_error_get_code(error), Eq(mir_display_configuration_error_no_preview_in_progress));
    };
    mir_connection_set_error_callback(client.connection, &validating_error_handler, &validator);

    mir_connection_cancel_base_display_configuration_preview(client.connection);

    EXPECT_TRUE(validator.received.wait_for(std::chrono::seconds{10}));

    validator.received.reset();

    mir_connection_preview_base_display_configuration(client.connection, config.get(), 20);
    mir_connection_confirm_base_display_configuration(client.connection, config.get());

    mir_connection_cancel_base_display_configuration_preview(client.connection);

    EXPECT_TRUE(validator.received.wait_for(std::chrono::seconds{10}));

    client.disconnect();
}

TEST_F(DisplayConfigurationTest, client_receives_exactly_one_configuration_event_after_cancel)
{
    using namespace std::chrono_literals;

    DisplayClient client{new_connection()};

    client.connect();

    auto old_config = client.get_base_config();
    auto new_config = client.get_base_config();

    mir_output_set_position(mir_display_config_get_mutable_output(new_config.get(), 0), 88, 42);

    struct ConfigurationExpectation
    {
        std::atomic<MirDisplayConfig const*> configuration;
        mt::Signal satisfied;
    } expectation;

    mir_connection_set_display_config_change_callback(
        client.connection,
        [](MirConnection* connection, void* ctx)
        {
            auto expectation = reinterpret_cast<ConfigurationExpectation*>(ctx);

            auto config = mir_connection_create_display_configuration(connection);
            if (Matches(mt::DisplayConfigMatches(expectation->configuration.load()))(config))
            {
                if (expectation->satisfied.raised())
                {
                    FAIL() << "Received more than one display configuration event matching filter";
                }
                expectation->satisfied.raise();
            }
            mir_display_config_release(config);
        },
        &expectation);

    expectation.configuration = new_config.get();

    auto timeout_time = std::chrono::steady_clock::now() + 2s;
    mir_connection_preview_base_display_configuration(client.connection, new_config.get(), 2);

    EXPECT_TRUE(expectation.satisfied.wait_for(2s));
    expectation.satisfied.reset();

    expectation.configuration = old_config.get();
    mir_connection_cancel_base_display_configuration_preview(client.connection);

    EXPECT_TRUE(expectation.satisfied.wait_for(10s));

    // Sleep until a bit after the preview would timeout to check that the timeout doesn't
    // send a second event.
    std::this_thread::sleep_until(timeout_time + 1s);

    client.disconnect();
}

TEST_F(DisplayConfigurationTest, cancel_doesnt_affect_other_clients_configuration_in_progress)
{
    using namespace std::chrono_literals;

    DisplayClient configuring_client{new_connection()};
    DisplayClient interfering_client{new_connection()};

    configuring_client.connect();
    interfering_client.connect();

    auto old_config = configuring_client.get_base_config();
    auto new_config = configuring_client.get_base_config();

    mir_output_set_position(mir_display_config_get_mutable_output(new_config.get(), 0), 88, 42);

    struct ConfigurationExpectation
    {
        std::atomic<MirDisplayConfig const*> configuration;
        mt::Signal satisfied;
    } expectation;

    mir_connection_set_display_config_change_callback(
        configuring_client.connection,
        [](MirConnection* connection, void* ctx)
        {
            auto expectation = reinterpret_cast<ConfigurationExpectation*>(ctx);

            auto config = mir_connection_create_display_configuration(connection);
            if (Matches(mt::DisplayConfigMatches(expectation->configuration.load()))(config))
            {
                expectation->satisfied.raise();
            }
            mir_display_config_release(config);
        },
        &expectation);

    expectation.configuration = new_config.get();
    mir_connection_preview_base_display_configuration(configuring_client.connection, new_config.get(), 20);

    EXPECT_TRUE(expectation.satisfied.wait_for(10s));
    expectation.satisfied.reset();

    mt::Signal error_received;
    mir_connection_set_error_callback(
        interfering_client.connection,
        [](MirConnection*, MirError const* error, void* ctx)
        {
            auto const done = reinterpret_cast<mt::Signal*>(ctx);

            if (mir_error_get_domain(error) == mir_error_domain_display_configuration)
            {
                EXPECT_THAT(mir_error_get_code(error), Eq(mir_display_configuration_error_no_preview_in_progress));
                done->raise();
            }
        },
        &error_received);

    mir_connection_cancel_base_display_configuration_preview(interfering_client.connection);

    EXPECT_TRUE(error_received.wait_for(10s));
    EXPECT_THAT(configuring_client.get_base_config().get(), mt::DisplayConfigMatches(new_config.get()));

    expectation.configuration = old_config.get();
    mir_connection_cancel_base_display_configuration_preview(configuring_client.connection);

    EXPECT_TRUE(expectation.satisfied.wait_for(10s));

    configuring_client.disconnect();
    interfering_client.disconnect();
}

TEST_F(DisplayConfigurationTest, error_in_configure_when_previewing_propagates_to_client)
{
    using namespace std::chrono_literals;
    DisplayClient client{new_connection()};
    client.connect();

    ON_CALL(mock_display, configure(_))
        .WillByDefault(
            InvokeWithoutArgs(
                []() { BOOST_THROW_EXCEPTION(std::runtime_error("Ducks!")); } ));

    mt::Signal error_received;
    mir_connection_set_error_callback(
        client.connection,
        [](MirConnection*, MirError const* error, void* ctx)
        {
            if (mir_error_get_domain(error) == mir_error_domain_display_configuration)
            {
                EXPECT_THAT(mir_error_get_code(error), Eq(mir_display_configuration_error_rejected_by_hardware));
                reinterpret_cast<mt::Signal*>(ctx)->raise();
            }
        },
        &error_received);

    auto config = client.get_base_config();
    mir_output_set_position(mir_display_config_get_mutable_output(config.get(), 0), 88, 42);

    mir_connection_preview_base_display_configuration(client.connection, config.get(), 100);

    EXPECT_TRUE(error_received.wait_for(10s));

    client.disconnect();
}

TEST_F(DisplayConfigurationTest, configure_session_display)
{
    auto configuration = mir_connection_create_display_configuration(connection);

    EXPECT_CALL(*observer, session_configuration_applied(_, _))
        .Times(1)
        .WillOnce(mt::WakeUp(&observed_changed));

    mir_connection_apply_session_display_configuration(connection, configuration);

    observed_changed.wait_for(10s);

    mir_display_config_release(configuration);
}

TEST_F(DisplayConfigurationTest, configure_session_removed_display)
{
    auto configuration = mir_connection_create_display_configuration(connection);

    EXPECT_CALL(*observer, session_configuration_applied(_, _))
        .Times(1)
        .WillOnce(mt::WakeUp(&observed_changed));

    mir_connection_apply_session_display_configuration(connection, configuration);

    observed_changed.wait_for(10s);
    observed_changed.reset();

    mir_connection_remove_session_display_configuration(connection);

    EXPECT_CALL(*observer, session_configuration_removed(_))
        .Times(1)
        .WillOnce(mt::WakeUp(&observed_changed));

    observed_changed.wait_for(10s);

    mir_display_config_release(configuration);
}

TEST_F(DisplayConfigurationTest, remove_is_noop_when_no_session_configuration_set)
{
    EXPECT_CALL(*observer, session_configuration_removed(_))
        .Times(0);

    mir_connection_remove_session_display_configuration(connection);

    std::this_thread::sleep_for(1s);
}

TEST_F(DisplayConfigurationTest, remove_from_focused_client_causes_hardware_change)
{
    DisplayClient client{new_connection()};

    client.connect();

    std::atomic<int> times{2};
    auto new_config = mir_connection_create_display_configuration(client.connection);

    // Apply a configuration to the client, assert it has been configured for the display
    {
        mir_output_set_position(mir_display_config_get_mutable_output(new_config, 0), 500, 12000);

        EXPECT_CALL(*observer, session_configuration_applied(_, mt::DisplayConfigMatches(new_config)))
            .Times(1)
            .WillOnce(mt::WakeUpWhenZero(&observed_changed, &times));
        EXPECT_CALL(mock_display, configure(mt::DisplayConfigMatches(new_config)))
            .Times(1)
            .WillOnce(mt::WakeUpWhenZero(&observed_changed, &times));

        mir_connection_apply_session_display_configuration(client.connection, new_config);

        observed_changed.wait_for(10s);
        observed_changed.reset();
        mir_display_config_release(new_config);
    }

    // Remove the configuration, assert we have been re-configured back to the base config
    {
        times = 2;

        EXPECT_CALL(*observer, session_configuration_removed(_))
            .Times(1)
            .WillOnce(mt::WakeUpWhenZero(&observed_changed, &times));
        EXPECT_CALL(mock_display, configure(mt::DisplayConfigMatches(std::cref(stub_display_config))))
            .Times(1)
            .WillOnce(mt::WakeUpWhenZero(&observed_changed, &times));

        mir_connection_remove_session_display_configuration(client.connection);

        observed_changed.wait_for(10s);
    }

    client.disconnect();
}

TEST_F(DisplayConfigurationTest, remove_from_unfocused_client_causes_no_hardware_change)
{
    DisplayClient client{new_connection()};

    client.connect();

    auto new_config = mir_connection_create_display_configuration(client.connection);
    std::atomic<int> times{2};

    // Set the first clients display config
    {
        mir_output_set_position(mir_display_config_get_mutable_output(new_config, 0), 500, 12000);

        EXPECT_CALL(*observer, session_configuration_applied(_, mt::DisplayConfigMatches(new_config)))
            .Times(1)
            .WillOnce(mt::WakeUpWhenZero(&observed_changed, &times));
        EXPECT_CALL(mock_display, configure(mt::DisplayConfigMatches(new_config)))
            .Times(1)
            .WillOnce(mt::WakeUpWhenZero(&observed_changed, &times));

        mir_connection_apply_session_display_configuration(client.connection, new_config);

        observed_changed.wait_for(10s);
        observed_changed.reset();
        mir_display_config_release(new_config);
    }

    DisplayClient client2{new_connection()};

    // Connect and wait for the second client to get setup and config. Which will be the focused session
    {
        EXPECT_CALL(mock_display, configure(mt::DisplayConfigMatches(std::cref(stub_display_config))))
            .Times(1)
            .WillOnce(mt::WakeUp(&observed_changed));

        client2.connect();
        observed_changed.wait_for(10s);
        observed_changed.reset();
    }

    // Remove the display config from the first config and assert no hardware changes happen
    {
        EXPECT_CALL(*observer, session_configuration_removed(_))
            .Times(1)
            .WillOnce(mt::WakeUp(&observed_changed));
        EXPECT_CALL(mock_display, configure(_))
            .Times(0);

        mir_connection_remove_session_display_configuration(client.connection);

        observed_changed.wait_for(10s);
        std::this_thread::sleep_for(1s);
    }

    client2.disconnect();
    client.disconnect();
}

TEST_F(DisplayConfigurationTest, remove_from_unfocused_client_causes_hardware_change_when_focused)
{
    DisplayClient client{new_connection()};

    client.connect();

    auto new_config = mir_connection_create_display_configuration(client.connection);
    std::atomic<int> times{2};

    // Set the first clients display config
    {
        mir_output_set_position(mir_display_config_get_mutable_output(new_config, 0), 500, 12000);

        EXPECT_CALL(*observer, session_configuration_applied(_, mt::DisplayConfigMatches(new_config)))
            .Times(1)
            .WillOnce(mt::WakeUpWhenZero(&observed_changed, &times));
        EXPECT_CALL(mock_display, configure(mt::DisplayConfigMatches(new_config)))
            .Times(1)
            .WillOnce(mt::WakeUpWhenZero(&observed_changed, &times));

        mir_connection_apply_session_display_configuration(client.connection, new_config);

        observed_changed.wait_for(10s);
        observed_changed.reset();
    }

    DisplayClient client2{new_connection()};

    // Connect and wait for the second client to get setup and config. Which will be the focused session
    {
        EXPECT_CALL(mock_display, configure(mt::DisplayConfigMatches(std::cref(stub_display_config))))
            .Times(1)
            .WillOnce(mt::WakeUp(&observed_changed));

        client2.connect();
        observed_changed.wait_for(10s);
        observed_changed.reset();
    }

    // Apply the new_config to client 2 as well so we can see disconnecting will apply the base config
    {
        times = 2;

        EXPECT_CALL(*observer, session_configuration_applied(_, mt::DisplayConfigMatches(new_config)))
            .Times(1)
            .WillOnce(mt::WakeUpWhenZero(&observed_changed, &times));
        EXPECT_CALL(mock_display, configure(mt::DisplayConfigMatches(new_config)))
            .Times(1)
            .WillOnce(mt::WakeUpWhenZero(&observed_changed, &times));

        mir_connection_apply_session_display_configuration(client2.connection, new_config);
        observed_changed.wait_for(10s);
        observed_changed.reset();
        mir_display_config_release(new_config);
    }

    // Remove the display config from the first config and assert no hardware changes happen
    {

        EXPECT_CALL(*observer, session_configuration_removed(_))
            .Times(1)
            .WillOnce(mt::WakeUp(&observed_changed));
        EXPECT_CALL(mock_display, configure(_))
            .Times(0);

        mir_connection_remove_session_display_configuration(client.connection);

        observed_changed.wait_for(10s);
        std::this_thread::sleep_for(1s);
        observed_changed.reset();
    }

    testing::Mock::VerifyAndClearExpectations(&mock_display);

    // Disconnect client 2 which makes client 1 regain focus. Assert the base config is configured
    {
        EXPECT_CALL(mock_display, configure(mt::DisplayConfigMatches(std::cref(stub_display_config))))
            .Times(1)
            .WillOnce(mt::WakeUp(&observed_changed));

        client2.disconnect();

        observed_changed.wait_for(10s);
    }

    client.disconnect();
}<|MERGE_RESOLUTION|>--- conflicted
+++ resolved
@@ -265,14 +265,10 @@
     {
         connection = mir_connect_sync(mir_test_socket.c_str(), __PRETTY_FUNCTION__);
 
-<<<<<<< HEAD
         auto const spec = mir_create_normal_window_spec(connection, 100, 100);
         mir_window_spec_set_pixel_format(spec, mir_pixel_format_abgr_8888);
-=======
-        auto const spec = mir_connection_create_spec_for_normal_surface(connection, 100, 100, mir_pixel_format_abgr_8888);
-        mir_surface_spec_set_event_handler(spec, &handle_event, this);
->>>>>>> 178bd449
-        surface = mir_surface_create_sync(spec);
+        mir_window_spec_set_event_handler(spec, &handle_event, this);
+        surface = mir_window_create_sync(spec);
         mir_window_spec_release(spec);
         mir_buffer_stream_swap_buffers_sync(mir_surface_get_buffer_stream(surface));
 
