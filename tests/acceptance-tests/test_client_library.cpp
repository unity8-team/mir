--- conflicted
+++ resolved
@@ -556,19 +556,8 @@
     b.join();
     c.join();
 
-<<<<<<< HEAD
-            if (std::strcmp("connect: No such file or directory", error) &&
-                std::strcmp("Failed to connect to server socket: No such file or directory", error) &&
-                std::strcmp("Can't find MIR server", error) &&
-                std::strcmp("Failed to connect to server socket", error))
-            {
-                FAIL() << error;
-            }
-        }
-=======
     EXPECT_THAT(mir_surface_get_type(surface), Eq(mir_surface_type_dialog));
     EXPECT_THAT(mir_surface_get_type(surface), Eq(mir_surface_state_minimized));
->>>>>>> e37dfcca
 
     mir_surface_release_sync(surface);
 
