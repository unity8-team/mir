--- conflicted
+++ resolved
@@ -600,47 +600,7 @@
     mir_connection_release(connection);
 }
 
-<<<<<<< HEAD
-TEST_F(ClientLibraryStubbedPlatform, connect_errors_handled)
-{
-    mir_wait_for(mir_connect("garbage", __PRETTY_FUNCTION__, connection_callback, this));
-    ASSERT_THAT(connection, NotNull());
-
-    char const* error = mir_connection_get_error_message(connection);
-
-    if (std::strcmp("connect: No such file or directory", error) &&
-        std::strcmp("Can't find MIR server", error) &&
-        !std::strstr(error, "Failed to connect to server socket"))
-    {
-        FAIL() << error;
-    }
-}
-
-TEST_F(ClientLibraryStubbedPlatform, connect_errors_dont_blow_up)
-{
-    mir_wait_for(mir_connect("garbage", __PRETTY_FUNCTION__, connection_callback, this));
-
-    MirSurfaceParameters const request_params =
-    {
-        __PRETTY_FUNCTION__,
-        640, 480,
-        mir_pixel_format_abgr_8888,
-        mir_buffer_usage_hardware,
-        mir_display_output_id_invalid
-    };
-
-    mir_wait_for(mir_connection_create_surface(connection, &request_params, create_surface_callback, this));
-// TODO surface_create needs to fail safe too. After that is done we should add the following:
-// TODO    mir_wait_for(mir_surface_swap_buffers(surface, next_buffer_callback, this));
-// TODO    mir_wait_for(mir_surface_release( surface, release_surface_callback, this));
-
-    mir_connection_release(connection);
-}
-
-TEST_F(ClientLibraryStubbedPlatform, MultiSurfaceClientTracksBufferFdsCorrectly)
-=======
 TEST_F(ClientLibrary, MultiSurfaceClientTracksBufferFdsCorrectly)
->>>>>>> 38b14209
 {
     mir_wait_for(mir_connect(new_connection().c_str(), __PRETTY_FUNCTION__, connection_callback, this));
 
