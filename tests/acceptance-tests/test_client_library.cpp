--- conflicted
+++ resolved
@@ -53,12 +53,7 @@
 {
 struct ClientLibrary : mtf::HeadlessInProcessServer
 {
-<<<<<<< HEAD
-    mtf::StubbedServerConfiguration server_configuration;
-    mir::DefaultServerConfiguration& server_config() override { return server_configuration; }
-=======
     mtf::UsingStubClientPlatform using_stub_client_platform;
->>>>>>> 9566f1ec
 
     std::set<MirSurface*> surfaces;
     MirConnection* connection = nullptr;
