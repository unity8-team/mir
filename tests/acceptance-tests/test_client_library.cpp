--- conflicted
+++ resolved
@@ -291,111 +291,6 @@
     mir_connection_release(connection);
 }
 
-TEST_F(ClientLibrary, can_set_surface_min_width)
-{
-    connection = mir_connect_sync(new_connection().c_str(), __PRETTY_FUNCTION__);
-
-    int const width = 640;
-    int const height = 480;
-    auto const format = mir_pixel_format_abgr_8888;
-    auto const spec =
-        mir_connection_create_spec_for_normal_surface(connection, width, height, format);
-
-    int const min_width = 480;
-    EXPECT_TRUE(mir_surface_spec_set_min_width(spec, min_width));
-
-    surface = mir_surface_create_sync(spec);
-    mir_surface_spec_release(spec);
-    mir_surface_release_sync(surface);
-    mir_connection_release(connection);
-}
-
-TEST_F(ClientLibrary, can_set_surface_min_height)
-{
-    connection = mir_connect_sync(new_connection().c_str(), __PRETTY_FUNCTION__);
-
-    int const width = 640;
-    int const height = 480;
-    auto const format = mir_pixel_format_abgr_8888;
-    auto const spec =
-        mir_connection_create_spec_for_normal_surface(connection, width, height, format);
-
-    int const min_height = 480;
-    EXPECT_TRUE(mir_surface_spec_set_min_height(spec, min_height));
-
-    surface = mir_surface_create_sync(spec);
-    mir_surface_spec_release(spec);
-    mir_surface_release_sync(surface);
-    mir_connection_release(connection);
-}
-
-TEST_F(ClientLibrary, can_set_surface_max_width)
-{
-    connection = mir_connect_sync(new_connection().c_str(), __PRETTY_FUNCTION__);
-
-    int const width = 640;
-    int const height = 480;
-    auto const format = mir_pixel_format_abgr_8888;
-    auto const spec =
-        mir_connection_create_spec_for_normal_surface(connection, width, height, format);
-
-    int const max_width = 1024;
-    EXPECT_TRUE(mir_surface_spec_set_max_width(spec, max_width));
-
-    surface = mir_surface_create_sync(spec);
-    mir_surface_spec_release(spec);
-    mir_surface_release_sync(surface);
-    mir_connection_release(connection);
-}
-
-TEST_F(ClientLibrary, can_set_surface_max_height)
-{
-    connection = mir_connect_sync(new_connection().c_str(), __PRETTY_FUNCTION__);
-
-    int const width = 640;
-    int const height = 480;
-    auto const format = mir_pixel_format_abgr_8888;
-    auto const spec =
-        mir_connection_create_spec_for_normal_surface(connection, width, height, format);
-
-    int const max_height = 1024;
-    EXPECT_TRUE(mir_surface_spec_set_max_height(spec, max_height));
-
-    surface = mir_surface_create_sync(spec);
-    mir_surface_spec_release(spec);
-    mir_surface_release_sync(surface);
-    mir_connection_release(connection);
-}
-
-TEST_F(ClientLibrary, min_size_respected_when_placing_surface)
-{
-    connection = mir_connect_sync(new_connection().c_str(), __PRETTY_FUNCTION__);
-
-    int const width = 6400;
-    int const height = 4800;
-    auto const format = mir_pixel_format_abgr_8888;
-    auto const spec =
-        mir_connection_create_spec_for_normal_surface(connection, width, height, format);
-
-    int const min_width = 4800;
-    int const min_height = 3200;
-
-    mir_surface_spec_set_min_width(spec, min_width);
-    mir_surface_spec_set_min_height(spec, min_height);
-    surface = mir_surface_create_sync(spec);
-    mir_surface_spec_release(spec);
-
-    auto const buffer_stream = mir_surface_get_buffer_stream(surface);
-
-    MirGraphicsRegion graphics_region;
-    mir_buffer_stream_get_graphics_region(buffer_stream, &graphics_region);
-    EXPECT_THAT(graphics_region.width, Ge(min_width));
-    EXPECT_THAT(graphics_region.height, Ge(min_height));
-
-    mir_surface_release_sync(surface);
-    mir_connection_release(connection);
-}
-
 TEST_F(ClientLibrary, receives_surface_dpi_value)
 {
     connection = mir_connect_sync(new_connection().c_str(), __PRETTY_FUNCTION__);
@@ -957,7 +852,46 @@
 
 namespace
 {
-<<<<<<< HEAD
+void dummy_event_handler_one(MirSurface*, MirEvent const*, void*)
+{
+}
+
+void dummy_event_handler_two(MirSurface*, MirEvent const*, void*)
+{
+}
+}
+
+/*
+ * Regression test for LP: 1438160
+ */
+TEST_F(ClientLibrary, can_change_event_delegate)
+{
+    using namespace testing;
+
+    auto connection = mir_connect_sync(new_connection().c_str(), __PRETTY_FUNCTION__);
+
+    auto surface_spec = mir_connection_create_spec_for_normal_surface(connection,
+                                                                      800, 600,
+                                                                      mir_pixel_format_argb_8888);
+    auto surface = mir_surface_create_sync(surface_spec);
+    mir_surface_spec_release(surface_spec);
+
+    ASSERT_THAT(surface, IsValid());
+
+    /* TODO: When provide-event-fd lands, change this into a better test that actually
+     * tests that the correct event handler is called.
+     *
+     * Without manual dispatch, it's racy to try and test that.
+     */
+    mir_surface_set_event_handler(surface, &dummy_event_handler_one, nullptr);
+    mir_surface_set_event_handler(surface, &dummy_event_handler_two, nullptr);
+
+    mir_surface_release_sync(surface);
+    mir_connection_release(connection);
+}
+
+namespace
+{
 struct ThreadTrackingCallbacks
 {
     ThreadTrackingCallbacks()
@@ -1079,6 +1013,9 @@
 
     mir_wait_for(swap_wh);
     EXPECT_TRUE(data.buffers_swapped.raised());
+
+    mir_surface_release_sync(data.surf);
+    mir_connection_release(connection);
 }
 
 TEST_F(ClientLibrary, manual_dispatch_handles_events_in_parent_thread)
@@ -1124,6 +1061,9 @@
     mock_devices.load_device_evemu("laptop-keyboard-hello");
 
     EXPECT_TRUE(data.input_event_received.wait_for(5min));
+
+    mir_surface_release_sync(data.surf);
+    mir_connection_release(connection);
 }
 
 namespace
@@ -1187,42 +1127,5 @@
 
     mir_wait_for(wh);
     mir_surface_release_sync(surf);
-=======
-void dummy_event_handler_one(MirSurface*, MirEvent const*, void*)
-{
-}
-
-void dummy_event_handler_two(MirSurface*, MirEvent const*, void*)
-{
-}
-}
-
-/*
- * Regression test for LP: 1438160
- */
-TEST_F(ClientLibrary, can_change_event_delegate)
-{
-    using namespace testing;
-
-    auto connection = mir_connect_sync(new_connection().c_str(), __PRETTY_FUNCTION__);
-
-    auto surface_spec = mir_connection_create_spec_for_normal_surface(connection,
-                                                                      800, 600,
-                                                                      mir_pixel_format_argb_8888);
-    auto surface = mir_surface_create_sync(surface_spec);
-    mir_surface_spec_release(surface_spec);
-
-    ASSERT_THAT(surface, IsValid());
-
-    /* TODO: When provide-event-fd lands, change this into a better test that actually
-     * tests that the correct event handler is called.
-     *
-     * Without manual dispatch, it's racy to try and test that.
-     */
-    mir_surface_set_event_handler(surface, &dummy_event_handler_one, nullptr);
-    mir_surface_set_event_handler(surface, &dummy_event_handler_two, nullptr);
-
-    mir_surface_release_sync(surface);
->>>>>>> dd6ba744
     mir_connection_release(connection);
 }