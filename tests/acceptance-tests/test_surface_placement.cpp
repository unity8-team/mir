--- conflicted
+++ resolved
@@ -129,11 +129,7 @@
         auto const action = mir_pointer_action_button_down;
         auto const mac = 0;
 
-<<<<<<< HEAD
-        auto const click_event = mev::make_event(device_id, std::chrono::nanoseconds(1), 0, modifiers,
-=======
         auto const click_event = mev::make_event(device_id, std::chrono::nanoseconds(1), mac, modifiers,
->>>>>>> 4a24fdca
             action, depressed_buttons, x_axis_value, y_axis_value, hscroll_value, vscroll_value);
 
         server.the_shell()->handle(*click_event);
