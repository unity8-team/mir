/*
 * Copyright © 2013-2014 Canonical Ltd.
 *
 * This program is free software: you can redistribute it and/or modify it
 * under the terms of the GNU General Public License version 3,
 * as published by the Free Software Foundation.
 *
 * This program is distributed in the hope that it will be useful,
 * but WITHOUT ANY WARRANTY; without even the implied warranty of
 * MERCHANTABILITY or FITNESS FOR A PARTICULAR PURPOSE.  See the
 * GNU General Public License for more details.
 *
 * You should have received a copy of the GNU General Public License
 * along with this program.  If not, see <http://www.gnu.org/licenses/>.
 *
 * Authored by: Alan Griffiths <alan@octopull.co.uk>
 */

#include "mir/frontend/session_mediator_report.h"
#include "mir/graphics/display.h"
#include "mir/graphics/display_configuration.h"
#include "mir/main_loop.h"
#include "mir/shell/focus_controller.h"
#include "mir/scene/session.h"
#include "mir/shell/host_lifecycle_event_listener.h"

#include "mir_test_framework/headless_in_process_server.h"
#include "mir_test_framework/using_stub_client_platform.h"
#include "mir_test/wait_condition.h"

#include "mir_test_doubles/mock_egl.h"

#include <gtest/gtest.h>
#include <gmock/gmock.h>

#include <mutex>
#include <condition_variable>

namespace geom = mir::geometry;
namespace mf = mir::frontend;
namespace mg = mir::graphics;
namespace mtf = mir_test_framework;
namespace msh = mir::shell;
using namespace testing;

namespace
{
struct MockSessionMediatorReport : mf::SessionMediatorReport
{
    MockSessionMediatorReport()
    {
        EXPECT_CALL(*this, session_connect_called(_)).Times(AnyNumber());
        EXPECT_CALL(*this, session_disconnect_called(_)).Times(AnyNumber());

        // These are not needed for the 1st test, but they will be soon
        EXPECT_CALL(*this, session_create_surface_called(_)).Times(AnyNumber());
        EXPECT_CALL(*this, session_release_surface_called(_)).Times(AnyNumber());
        EXPECT_CALL(*this, session_next_buffer_called(_)).Times(AnyNumber());
        EXPECT_CALL(*this, session_exchange_buffer_called(_)).Times(AnyNumber());
    }

    MOCK_METHOD1(session_connect_called, void (std::string const&));
    MOCK_METHOD1(session_create_surface_called, void (std::string const&));
    MOCK_METHOD1(session_next_buffer_called, void (std::string const&));
    MOCK_METHOD1(session_exchange_buffer_called, void (std::string const&));
    MOCK_METHOD1(session_release_surface_called, void (std::string const&));
    MOCK_METHOD1(session_disconnect_called, void (std::string const&));
    MOCK_METHOD2(session_start_prompt_session_called, void (std::string const&, pid_t));
    MOCK_METHOD1(session_stop_prompt_session_called, void (std::string const&));

    void session_drm_auth_magic_called(const std::string&) override {};
    void session_configure_surface_called(std::string const&) override {};
    void session_configure_surface_cursor_called(std::string const&) override {};
    void session_configure_display_called(std::string const&) override {};
    void session_error(const std::string&, const char*, const std::string&) override {};
};

struct FakeCommandLine
{
    static int const argc = 7;
    char const* argv[argc];

    FakeCommandLine(std::string const& host_socket)
    {
        char const** to = argv;
        for(auto from : { "dummy-exe-name", "--file", "NestedServer", "--host-socket", host_socket.c_str(), "--enable-input", "off"})
        {
            *to++ = from;
        }

        EXPECT_THAT(to - argv, Eq(argc)); // Check the array size matches parameter list
    }
};

<<<<<<< HEAD
struct NativePlatformAdapter : mg::NativePlatform
{
    NativePlatformAdapter(std::shared_ptr<mg::Platform> const& adaptee) :
        adaptee(adaptee),
        ipc_ops(adaptee->make_ipc_operations())
    {
    }

    std::shared_ptr<mg::GraphicBufferAllocator> create_buffer_allocator() override
    {
        return adaptee->create_buffer_allocator();
    }

    std::shared_ptr<mg::PlatformIpcOperations> make_ipc_operations() const override
    {
        return ipc_ops;
    }

    std::shared_ptr<mg::BufferAccessor> make_buffer_accessor() override
    {
        return adaptee->make_buffer_accessor();
    }
    
    std::shared_ptr<mg::Platform> const adaptee;
    std::shared_ptr<mg::PlatformIpcOperations> const ipc_ops;
};

=======
>>>>>>> 57f59cca
struct MockHostLifecycleEventListener : msh::HostLifecycleEventListener
{
    MOCK_METHOD1(lifecycle_event_occurred, void (MirLifecycleState));
};

struct NestedMockEGL : mir::test::doubles::MockEGL
{
    NestedMockEGL()
    {
        {
            InSequence init_before_terminate;
            EXPECT_CALL(*this, eglGetDisplay(_)).Times(1);
            EXPECT_CALL(*this, eglTerminate(_)).Times(1);
        }

        EXPECT_CALL(*this, eglCreateWindowSurface(_, _, _, _)).Times(AnyNumber());
        EXPECT_CALL(*this, eglMakeCurrent(_, _, _, _)).Times(AnyNumber());
        EXPECT_CALL(*this, eglDestroySurface(_, _)).Times(AnyNumber());

        EXPECT_CALL(*this, eglQueryString(_, _)).Times(AnyNumber());

        provide_egl_extensions();

        EXPECT_CALL(*this, eglChooseConfig(_, _, _, _, _)).Times(AnyNumber()).WillRepeatedly(
            DoAll(WithArgs<2, 4>(Invoke(this, &NestedMockEGL::egl_choose_config)), Return(EGL_TRUE)));

        EXPECT_CALL(*this, eglGetCurrentContext()).Times(AnyNumber());
        EXPECT_CALL(*this, eglCreatePbufferSurface(_, _, _)).Times(AnyNumber());

        EXPECT_CALL(*this, eglGetProcAddress(StrEq("eglCreateImageKHR"))).Times(AnyNumber());
        EXPECT_CALL(*this, eglGetProcAddress(StrEq("eglDestroyImageKHR"))).Times(AnyNumber());
        EXPECT_CALL(*this, eglGetProcAddress(StrEq("glEGLImageTargetTexture2DOES"))).Times(AnyNumber());

        {
            InSequence context_lifecycle;
            EXPECT_CALL(*this, eglCreateContext(_, _, _, _)).Times(AnyNumber()).WillRepeatedly(Return((EGLContext)this));
            EXPECT_CALL(*this, eglDestroyContext(_, _)).Times(AnyNumber()).WillRepeatedly(Return(EGL_TRUE));
        }
    }

private:
    void egl_initialize(EGLint* major, EGLint* minor) { *major = 1; *minor = 4; }
    void egl_choose_config(EGLConfig* config, EGLint*  num_config)
    {
        *config = this;
        *num_config = 1;
    }
};


std::vector<geom::Rectangle> const display_geometry
{
    {{  0, 0}, { 640,  480}},
    {{480, 0}, {1920, 1080}}
};

std::chrono::seconds const timeout{10};

class NestedMirRunner : mir::Server
{
public:
    NestedMirRunner(std::string const& connection_string)
    {
        FakeCommandLine nested_command_line(connection_string);

        set_command_line(nested_command_line.argc, nested_command_line.argv);

        override_the_host_lifecycle_event_listener([this]
           {
               return the_mock_host_lifecycle_event_listener();
           });

        add_init_callback([&]
            {
                auto const main_loop = the_main_loop();
                // By enqueuing the notification code in the main loop, we are
                // ensuring that the server has really and fully started before
                // leaving start_mir_server().
                main_loop->enqueue(
                    this,
                    [&]
                    {
                        std::lock_guard<std::mutex> lock(nested_mutex);
                        nested_server_running = true;
                        nested_started.notify_one();
                    });
            });

        apply_settings();

        nested_server_thread = std::thread([&]
            {
                try
                {
                    run();
                }
                catch (std::exception const& e)
                {
                    FAIL() << e.what();
                }
                std::lock_guard<std::mutex> lock(nested_mutex);
                nested_server_running = false;
                nested_started.notify_one();
            });

        std::unique_lock<std::mutex> lock(nested_mutex);
        nested_started.wait_for(lock, timeout, [&] { return nested_server_running; });

        if (!nested_server_running)
        {
            throw std::runtime_error{"Failed to start nested server"};
        }
    }

    ~NestedMirRunner()
    {
        stop();

        std::unique_lock<std::mutex> lock(nested_mutex);
        nested_started.wait_for(lock, timeout, [&] { return !nested_server_running; });

        EXPECT_FALSE(nested_server_running);

        if (nested_server_thread.joinable()) nested_server_thread.join();
    }

    using mir::Server::the_display;

    std::shared_ptr<MockHostLifecycleEventListener> the_mock_host_lifecycle_event_listener()
    {
        return mock_host_lifecycle_event_listener([this]
            {
                return std::make_shared<NiceMock<MockHostLifecycleEventListener>>();
            });
    }

private:
    std::thread nested_server_thread;
    std::mutex nested_mutex;
    std::condition_variable nested_started;
    bool nested_server_running{false};
    mir::CachedPtr<MockHostLifecycleEventListener> mock_host_lifecycle_event_listener;
};

struct NestedServer : mtf::HeadlessInProcessServer
{
    NestedMockEGL mock_egl;
    mtf::UsingStubClientPlatform using_stub_client_platform;

    std::shared_ptr<MockSessionMediatorReport> mock_session_mediator_report;

    void SetUp() override
    {
        initial_display_layout(display_geometry);
        server.override_the_session_mediator_report([this]
            {
                mock_session_mediator_report = std::make_shared<MockSessionMediatorReport>();
                return mock_session_mediator_report;
            });

        mtf::HeadlessInProcessServer::SetUp();
    }

    void trigger_lifecycle_event(MirLifecycleState const lifecycle_state)
    {
        auto const app = server.the_focus_controller()->focussed_application().lock();

        EXPECT_TRUE(app != nullptr) << "Nested server not connected";

        if (app)
        {
           app->set_lifecycle_state(lifecycle_state);
        }
    }
};
}

TEST_F(NestedServer, nested_platform_connects_and_disconnects)
{
    InSequence seq;
    EXPECT_CALL(*mock_session_mediator_report, session_connect_called(_)).Times(1);
    EXPECT_CALL(*mock_session_mediator_report, session_disconnect_called(_)).Times(1);

    NestedMirRunner{new_connection()};
}

TEST_F(NestedServer, sees_expected_outputs)
{
    NestedMirRunner nested_mir{new_connection()};

    auto const display = nested_mir.the_display();
    auto const display_config = display->configuration();

    std::vector<geom::Rectangle> outputs;

     display_config->for_each_output([&] (mg::UserDisplayConfigurationOutput& output)
        {
            outputs.push_back(
                geom::Rectangle{
                    output.top_left,
                    output.modes[output.current_mode_index].size});
        });

    EXPECT_THAT(outputs, ContainerEq(display_geometry));
}

//////////////////////////////////////////////////////////////////
// TODO the following test was used in investigating lifetime issues.
// TODO it may not have much long term value, but decide that later.
TEST_F(NestedServer, on_exit_display_objects_should_be_destroyed)
{
    std::weak_ptr<mir::graphics::Display> my_display;

    {
        NestedMirRunner nested_mir{new_connection()};

        my_display = nested_mir.the_display();
    }

    EXPECT_FALSE(my_display.lock()) << "after run_mir() exits the display should be released";
}

TEST_F(NestedServer, receives_lifecycle_events_from_host)
{
    NestedMirRunner nested_mir{new_connection()};

    mir::test::WaitCondition events_processed;

    InSequence seq;
    EXPECT_CALL(*(nested_mir.the_mock_host_lifecycle_event_listener()),
        lifecycle_event_occurred(mir_lifecycle_state_resumed)).Times(1);
    EXPECT_CALL(*(nested_mir.the_mock_host_lifecycle_event_listener()),
        lifecycle_event_occurred(mir_lifecycle_state_will_suspend))
        .WillOnce(WakeUp(&events_processed));
    EXPECT_CALL(*(nested_mir.the_mock_host_lifecycle_event_listener()),
        lifecycle_event_occurred(mir_lifecycle_connection_lost)).Times(AtMost(1));

    trigger_lifecycle_event(mir_lifecycle_state_resumed);
    trigger_lifecycle_event(mir_lifecycle_state_will_suspend);

    events_processed.wait_for_at_most_seconds(5);
}<|MERGE_RESOLUTION|>--- conflicted
+++ resolved
@@ -92,36 +92,6 @@
     }
 };
 
-<<<<<<< HEAD
-struct NativePlatformAdapter : mg::NativePlatform
-{
-    NativePlatformAdapter(std::shared_ptr<mg::Platform> const& adaptee) :
-        adaptee(adaptee),
-        ipc_ops(adaptee->make_ipc_operations())
-    {
-    }
-
-    std::shared_ptr<mg::GraphicBufferAllocator> create_buffer_allocator() override
-    {
-        return adaptee->create_buffer_allocator();
-    }
-
-    std::shared_ptr<mg::PlatformIpcOperations> make_ipc_operations() const override
-    {
-        return ipc_ops;
-    }
-
-    std::shared_ptr<mg::BufferAccessor> make_buffer_accessor() override
-    {
-        return adaptee->make_buffer_accessor();
-    }
-    
-    std::shared_ptr<mg::Platform> const adaptee;
-    std::shared_ptr<mg::PlatformIpcOperations> const ipc_ops;
-};
-
-=======
->>>>>>> 57f59cca
 struct MockHostLifecycleEventListener : msh::HostLifecycleEventListener
 {
     MOCK_METHOD1(lifecycle_event_occurred, void (MirLifecycleState));
