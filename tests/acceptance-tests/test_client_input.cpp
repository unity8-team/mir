--- conflicted
+++ resolved
@@ -486,19 +486,11 @@
     {
         std::shared_ptr<msh::PlacementStrategy> the_shell_placement_strategy() override
         {
-<<<<<<< HEAD
             static GeometryMap positions;
-            positions[test_client_1] = geom::Rectangle{geom::Point{geom::X{0}, geom::Y{0}},
-                geom::Size{geom::Width{client_width}, geom::Height{client_height}}};
-            positions[test_client_2] = geom::Rectangle{geom::Point{geom::X{screen_width/2}, geom::Y{screen_height/2}},
-                geom::Size{geom::Width{client_width}, geom::Height{client_height}}};
-=======
-            static GeometryList positions;
             positions[test_client_1] = geom::Rectangle{geom::Point{0, 0},
                 geom::Size{client_width, client_height}};
             positions[test_client_2] = geom::Rectangle{geom::Point{screen_width/2, screen_height/2},
                 geom::Size{client_width, client_height}};
->>>>>>> 99ddf51d
 
             return std::make_shared<StaticPlacementStrategy>(positions);
         }
