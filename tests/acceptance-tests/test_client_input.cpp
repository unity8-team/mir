/*
 * Copyright © 2013 Canonical Ltd.
 *
 * This program is free software: you can redistribute it and/or modify
 * it under the terms of the GNU General Public License version 3 as
 * published by the Free Software Foundation.
 *
 * This program is distributed in the hope that it will be useful,
 * but WITHOUT ANY WARRANTY; without even the implied warranty of
 * MERCHANTABILITY or FITNESS FOR A PARTICULAR PURPOSE.  See the
 * GNU General Public License for more details.
 *
 * You should have received a copy of the GNU General Public License
 * along with this program.  If not, see <http://www.gnu.org/licenses/>.
 *
 * Authored by: Robert Carr <robert.carr@canonical.com>
 */

#include "mir/graphics/display.h"

#include "src/server/input/android/android_input_manager.h"
#include "src/server/input/android/android_dispatcher_controller.h"

#include "mir_toolkit/mir_client_library.h"

#include "mir_test/fake_shared.h"
#include "mir_test/fake_event_hub_input_configuration.h"
#include "mir_test/fake_event_hub.h"
#include "mir_test/event_factory.h"
#include "mir_test/wait_condition.h"
#include "mir_test_framework/display_server_test_fixture.h"

#include <gtest/gtest.h>
#include <gmock/gmock.h>

#include <xkbcommon/xkbcommon.h>
#include <xkbcommon/xkbcommon-keysyms.h>

#include <thread>
#include <functional>

namespace mi = mir::input;
namespace mia = mi::android;
namespace mis = mi::synthesis;
namespace msh = mir::shell;
namespace mt = mir::test;
namespace mtd = mt::doubles;
namespace mtf = mir_test_framework;

namespace
{
    char const* const mir_test_socket = mtf::test_socket_file().c_str();
}

namespace
{

struct FocusNotifyingDispatcherController : public mia::DispatcherController
{
    FocusNotifyingDispatcherController(std::shared_ptr<mia::InputConfiguration> const& configuration,
                                       mt::WaitCondition &wait_condition)
      : DispatcherController(configuration),
        on_focus_set(wait_condition)
    {

    }
    
    void focus_changed(std::shared_ptr<mi::SurfaceTarget> const& surface) override
    {
        DispatcherController::focus_changed(surface);
        
        // We need a synchronization primitive inorder to halt test event injection
        // until after a surface has taken focus (lest the events be discarded).
        if (surface)
            on_focus_set.wake_up_everyone();
    }

    mt::WaitCondition &on_focus_set;
};

struct FakeInputServerConfiguration : public mir_test_framework::TestingServerConfiguration
{
    FakeInputServerConfiguration()
      : input_config(the_event_filters(), the_display(), std::shared_ptr<mi::CursorListener>())
    {
    }

    virtual void inject_input()
    {
    }
    
    void exec() override
    {
        input_injection_thread = std::thread([this]() -> void
        {
            on_focus_set.wait_for_at_most_seconds(10);
            fake_event_hub->synthesize_builtin_keyboard_added();
            fake_event_hub->synthesize_builtin_cursor_added();
            fake_event_hub->synthesize_device_scan_complete();
            inject_input();
        });
    }
    
    void on_exit() override
    {
        input_injection_thread.join();
    }
    
    std::shared_ptr<mia::InputConfiguration> the_input_configuration() override
    {
        fake_event_hub = input_config.the_fake_event_hub();
        return mt::fake_shared(input_config);
    }
    
    std::shared_ptr<mi::InputManager> the_input_manager() override
    {
        return input_manager(
            [&]()
            {
                // Force usage of real input even in case of tests-use-real-input = false.
                return std::make_shared<mia::InputManager>(the_input_configuration());
            });
    }

    std::shared_ptr<msh::InputTargetListener>
    the_input_target_listener() override
    {
        return input_target_listener(
            [this]()
            {
                return std::make_shared<FocusNotifyingDispatcherController>(mt::fake_shared(input_config), on_focus_set);
            });
    }

    mtd::FakeEventHubInputConfiguration input_config;
    mia::FakeEventHub* fake_event_hub;
    mt::WaitCondition on_focus_set;
    std::thread input_injection_thread;
};


struct ClientConfigCommon : TestingClientConfiguration
{
    ClientConfigCommon() :
        connection(0),
        surface(0)
    {
    }

    static void connection_callback(MirConnection* connection, void* context)
    {
        ClientConfigCommon* config = reinterpret_cast<ClientConfigCommon *>(context);
        config->connection = connection;
    }

    static void create_surface_callback(MirSurface* surface, void* context)
    {
        ClientConfigCommon* config = reinterpret_cast<ClientConfigCommon *>(context);
        config->surface_created(surface);
    }

    static void release_surface_callback(MirSurface* surface, void* context)
    {
        ClientConfigCommon* config = reinterpret_cast<ClientConfigCommon *>(context);
        config->surface_released(surface);
    }

    virtual void connected(MirConnection* new_connection)
    {
        connection = new_connection;
    }

    virtual void surface_created(MirSurface* new_surface)
    {
        surface = new_surface;
    }

    virtual void surface_released(MirSurface* /* released_surface */)
    {
        surface = NULL;
    }

    MirConnection* connection;
    MirSurface* surface;
};

struct MockInputHandler
{
    MOCK_METHOD1(handle_input, bool(MirEvent const*));
};

struct InputReceivingClient : ClientConfigCommon
{
    InputReceivingClient(int events_to_receive)
      : events_to_receive(events_to_receive),
        events_received(0)
    {
        assert(events_to_receive <= max_events_to_receive);
    }

    static void handle_input(MirSurface* /* surface */, MirEvent const* ev, void* context)
    {
        auto client = static_cast<InputReceivingClient *>(context);
<<<<<<< HEAD

        if(client->handler->handle_input(ev))
=======
        if (client->handler->handle_input(ev))
>>>>>>> 21e3c552
        {
            client->event_received[client->events_received].wake_up_everyone();
            client->events_received++;
        }
    }
    virtual void expect_input()
    {
    }

    void exec()
    {
        handler = std::make_shared<MockInputHandler>();

        expect_input();

        mir_wait_for(mir_connect(
            mir_test_socket,
            __PRETTY_FUNCTION__,
            connection_callback,
            this));
         ASSERT_TRUE(connection != NULL);
         MirSurfaceParameters const request_params =
         {
             __PRETTY_FUNCTION__,
             surface_width, surface_height,
             mir_pixel_format_abgr_8888,
             mir_buffer_usage_hardware
         };
         MirEventDelegate const event_delegate =
         {
             handle_input,
             this
         };
         mir_wait_for(mir_connection_create_surface(connection, &request_params, create_surface_callback, this));

         mir_surface_set_event_handler(surface, &event_delegate);


         for (int i = 0; i < events_to_receive; i++)
             event_received[i].wait_for_at_most_seconds(5);

         mir_surface_release_sync(surface);
         
         mir_connection_release(connection);

         // ClientConfiguration d'tor is not called on client side so we need this
         // in order to not leak the Mock object.
         handler.reset(); 
    }
    
    std::shared_ptr<MockInputHandler> handler;
    static int const max_events_to_receive = 3;
    mt::WaitCondition event_received[max_events_to_receive];
    
    int events_to_receive;
    int events_received;

    static int const surface_width = 100;
    static int const surface_height = 100;
};

MATCHER(KeyDownEvent, "")
{
    if (arg->type != mir_event_type_key)
        return false;
<<<<<<< HEAD
    if (arg->key.action != 0) // Key down
=======
    if (arg->key.action != mir_key_action_down) // Key down
>>>>>>> 21e3c552
        return false;
    
    return true;
}
MATCHER_P(KeyOfSymbol, keysym, "")
{
    if (static_cast<xkb_keysym_t>(arg->key.key_code) == (uint)keysym)
        return true;
    return false;
<<<<<<< HEAD
}

MATCHER(HoverEnterEvent, "")
{
    if (arg->type != mir_event_type_motion)
        return false;
    if (arg->motion.action != mir_motion_action_hover_enter)
        return false;

    return true;
}

MATCHER_P2(ButtonDownEvent, x, y, "")
{
    if (arg->type != mir_event_type_motion)
        return false;
    if (arg->motion.action != mir_motion_action_down)
        return false;
    printf("action: %d \n", arg->motion.action);
    if (arg->motion.button_state == 0)
        return false;
    if (arg->motion.pointer_coordinates[0].x != x)
        return false;
    if (arg->motion.pointer_coordinates[0].y != y)
        return false;
    return true;
}

MATCHER_P2(MotionEventWithPosition, x, y, "")
{
    if (arg->type != mir_event_type_motion)
        return false;
    if (arg->motion.pointer_coordinates[0].x != x)
        return false;
    if (arg->motion.pointer_coordinates[0].y != y)
        return false;
    return true;
}

}

=======
}

MATCHER(HoverEnterEvent, "")
{
    if (arg->type != mir_event_type_motion)
        return false;
    if (arg->motion.action != mir_motion_action_hover_enter)
        return false;

    return true;
}

MATCHER_P2(ButtonDownEvent, x, y, "")
{
    if (arg->type != mir_event_type_motion)
        return false;
    if (arg->motion.action != mir_motion_action_down)
        return false;
    if (arg->motion.button_state == 0)
        return false;
    if (arg->motion.pointer_coordinates[0].x != x)
        return false;
    if (arg->motion.pointer_coordinates[0].y != y)
        return false;
    return true;
}

MATCHER_P2(MotionEventWithPosition, x, y, "")
{
    if (arg->type != mir_event_type_motion)
        return false;
    if (arg->motion.pointer_coordinates[0].x != x)
        return false;
    if (arg->motion.pointer_coordinates[0].y != y)
        return false;
    return true;
}

}

>>>>>>> 21e3c552

using TestClientInput = BespokeDisplayServerTestFixture;

TEST_F(TestClientInput, clients_receive_key_input)
{
    using namespace ::testing;
    
    int const num_events_produced = 3;

    struct InputProducingServerConfiguration : FakeInputServerConfiguration
    {
        void inject_input()
        {
            // We send multiple events in order to verify the client is handling them
            // and server dispatch does not become backed up.
            for (int i = 0; i < num_events_produced; i++)
                fake_event_hub->synthesize_event(mis::a_key_down_event()
                                                 .of_scancode(KEY_ENTER));
        }
    } server_config;
    launch_server_process(server_config);
    
    struct KeyReceivingClient : InputReceivingClient
    {
        KeyReceivingClient() : InputReceivingClient(num_events_produced) {}
        void expect_input()
        {
            using namespace ::testing;
            EXPECT_CALL(*handler, handle_input(KeyDownEvent())).Times(num_events_produced)
                .WillRepeatedly(Return(true));
        }
    } client_config;
    launch_client_process(client_config);
}

TEST_F(TestClientInput, clients_receive_us_english_mapped_keys)
{
    using namespace ::testing;
    
    struct InputProducingServerConfiguration : FakeInputServerConfiguration
    {
        void inject_input()
        {
            fake_event_hub->synthesize_event(mis::a_key_down_event()
                                             .of_scancode(KEY_LEFTSHIFT));
            fake_event_hub->synthesize_event(mis::a_key_down_event()
                                             .of_scancode(KEY_4));

        }
    } server_config;
    launch_server_process(server_config);
    
    struct KeyReceivingClient : InputReceivingClient
    {
        KeyReceivingClient() : InputReceivingClient(2) {}

        void expect_input()
        {
            using namespace ::testing;

            InSequence seq;
            EXPECT_CALL(*handler, handle_input(AllOf(KeyDownEvent(), KeyOfSymbol(XKB_KEY_Shift_L)))).Times(1)
                .WillOnce(Return(true));
            EXPECT_CALL(*handler, handle_input(AllOf(KeyDownEvent(), KeyOfSymbol(XKB_KEY_dollar)))).Times(1)
                .WillOnce(Return(true));
<<<<<<< HEAD
=======
        }
    } client_config;
    launch_client_process(client_config);
}

// TODO: This assumes that clients are placed by shell at 0,0. Which probably isn't quite safe!
TEST_F(TestClientInput, clients_receive_motion_inside_window)
{
    using namespace ::testing;
    
    struct InputProducingServerConfiguration : FakeInputServerConfiguration
    {
        void inject_input()
        {
            fake_event_hub->synthesize_event(mis::a_motion_event().with_movement(InputReceivingClient::surface_width,
                                                                                 InputReceivingClient::surface_height));
            fake_event_hub->synthesize_event(mis::a_motion_event().with_movement(2,2));
        }
    } server_config;
    launch_server_process(server_config);
    
    struct MotionReceivingClient : InputReceivingClient
    {
        MotionReceivingClient() : InputReceivingClient(2) {}

        void expect_input()
        {
            using namespace ::testing;
            
            InSequence seq;

            // We should see the cursor enter
            EXPECT_CALL(*handler, handle_input(HoverEnterEvent())).Times(1).WillOnce(Return(true));
            EXPECT_CALL(*handler, handle_input(
                MotionEventWithPosition(InputReceivingClient::surface_width, 
                                        InputReceivingClient::surface_height))).Times(1).WillOnce(Return(true));
            // But we should not receive an event for the second movement outside of our surface!
>>>>>>> 21e3c552
        }
    } client_config;
    launch_client_process(client_config);
}

<<<<<<< HEAD
// TODO: This assumes that clients are placed by shell at 0,0. Which probably isn't quite safe!
TEST_F(TestClientInput, clients_receive_motion_inside_window)
{
    using namespace ::testing;
    
    struct InputProducingServerConfiguration : FakeInputServerConfiguration
    {
        void inject_input()
        {
            fake_event_hub->synthesize_event(mis::a_motion_event().with_movement(InputReceivingClient::surface_width,
                                                                                 InputReceivingClient::surface_height));
            fake_event_hub->synthesize_event(mis::a_motion_event().with_movement(2,2));
        }
    } server_config;
    launch_server_process(server_config);
    
    struct MotionReceivingClient : InputReceivingClient
    {
        MotionReceivingClient() : InputReceivingClient(2) {}

        void expect_input()
        {
            using namespace ::testing;
            
            InSequence seq;

            // We should see the cursor enter
            EXPECT_CALL(*handler, handle_input(HoverEnterEvent())).Times(1).WillOnce(Return(true));
            EXPECT_CALL(*handler, handle_input(
                MotionEventWithPosition(InputReceivingClient::surface_width, 
                                        InputReceivingClient::surface_height))).Times(1).WillOnce(Return(true));
            // But we should not receive an event for the second movement outside of our surface!
        }
    } client_config;
    launch_client_process(client_config);
}

=======
>>>>>>> 21e3c552
TEST_F(TestClientInput, clients_receive_button_events_inside_window)
{
    using namespace ::testing;
    
    struct InputProducingServerConfiguration : FakeInputServerConfiguration
    {
        void inject_input()
        {
            fake_event_hub->synthesize_event(mis::a_button_down_event().of_button(BTN_LEFT).with_action(mis::EventAction::Down));
        }
    } server_config;
    launch_server_process(server_config);
    
    struct ButtonReceivingClient : InputReceivingClient
    {
        ButtonReceivingClient() : InputReceivingClient(1) {}

        void expect_input()
        {
            using namespace ::testing;
            
            InSequence seq;

            // The cursor starts at (0, 0).
            EXPECT_CALL(*handler, handle_input(ButtonDownEvent(0, 0))).Times(1).WillOnce(Return(true));
        }
    } client_config;
    launch_client_process(client_config);
}<|MERGE_RESOLUTION|>--- conflicted
+++ resolved
@@ -201,12 +201,7 @@
     static void handle_input(MirSurface* /* surface */, MirEvent const* ev, void* context)
     {
         auto client = static_cast<InputReceivingClient *>(context);
-<<<<<<< HEAD
-
-        if(client->handler->handle_input(ev))
-=======
         if (client->handler->handle_input(ev))
->>>>>>> 21e3c552
         {
             client->event_received[client->events_received].wake_up_everyone();
             client->events_received++;
@@ -272,11 +267,7 @@
 {
     if (arg->type != mir_event_type_key)
         return false;
-<<<<<<< HEAD
-    if (arg->key.action != 0) // Key down
-=======
     if (arg->key.action != mir_key_action_down) // Key down
->>>>>>> 21e3c552
         return false;
     
     return true;
@@ -286,7 +277,6 @@
     if (static_cast<xkb_keysym_t>(arg->key.key_code) == (uint)keysym)
         return true;
     return false;
-<<<<<<< HEAD
 }
 
 MATCHER(HoverEnterEvent, "")
@@ -305,7 +295,6 @@
         return false;
     if (arg->motion.action != mir_motion_action_down)
         return false;
-    printf("action: %d \n", arg->motion.action);
     if (arg->motion.button_state == 0)
         return false;
     if (arg->motion.pointer_coordinates[0].x != x)
@@ -328,48 +317,6 @@
 
 }
 
-=======
-}
-
-MATCHER(HoverEnterEvent, "")
-{
-    if (arg->type != mir_event_type_motion)
-        return false;
-    if (arg->motion.action != mir_motion_action_hover_enter)
-        return false;
-
-    return true;
-}
-
-MATCHER_P2(ButtonDownEvent, x, y, "")
-{
-    if (arg->type != mir_event_type_motion)
-        return false;
-    if (arg->motion.action != mir_motion_action_down)
-        return false;
-    if (arg->motion.button_state == 0)
-        return false;
-    if (arg->motion.pointer_coordinates[0].x != x)
-        return false;
-    if (arg->motion.pointer_coordinates[0].y != y)
-        return false;
-    return true;
-}
-
-MATCHER_P2(MotionEventWithPosition, x, y, "")
-{
-    if (arg->type != mir_event_type_motion)
-        return false;
-    if (arg->motion.pointer_coordinates[0].x != x)
-        return false;
-    if (arg->motion.pointer_coordinates[0].y != y)
-        return false;
-    return true;
-}
-
-}
-
->>>>>>> 21e3c552
 
 using TestClientInput = BespokeDisplayServerTestFixture;
 
@@ -435,8 +382,6 @@
                 .WillOnce(Return(true));
             EXPECT_CALL(*handler, handle_input(AllOf(KeyDownEvent(), KeyOfSymbol(XKB_KEY_dollar)))).Times(1)
                 .WillOnce(Return(true));
-<<<<<<< HEAD
-=======
         }
     } client_config;
     launch_client_process(client_config);
@@ -474,15 +419,12 @@
                 MotionEventWithPosition(InputReceivingClient::surface_width, 
                                         InputReceivingClient::surface_height))).Times(1).WillOnce(Return(true));
             // But we should not receive an event for the second movement outside of our surface!
->>>>>>> 21e3c552
         }
     } client_config;
     launch_client_process(client_config);
 }
 
-<<<<<<< HEAD
-// TODO: This assumes that clients are placed by shell at 0,0. Which probably isn't quite safe!
-TEST_F(TestClientInput, clients_receive_motion_inside_window)
+TEST_F(TestClientInput, clients_receive_button_events_inside_window)
 {
     using namespace ::testing;
     
@@ -490,16 +432,14 @@
     {
         void inject_input()
         {
-            fake_event_hub->synthesize_event(mis::a_motion_event().with_movement(InputReceivingClient::surface_width,
-                                                                                 InputReceivingClient::surface_height));
-            fake_event_hub->synthesize_event(mis::a_motion_event().with_movement(2,2));
+            fake_event_hub->synthesize_event(mis::a_button_down_event().of_button(BTN_LEFT).with_action(mis::EventAction::Down));
         }
     } server_config;
     launch_server_process(server_config);
     
-    struct MotionReceivingClient : InputReceivingClient
-    {
-        MotionReceivingClient() : InputReceivingClient(2) {}
+    struct ButtonReceivingClient : InputReceivingClient
+    {
+        ButtonReceivingClient() : InputReceivingClient(1) {}
 
         void expect_input()
         {
@@ -507,42 +447,6 @@
             
             InSequence seq;
 
-            // We should see the cursor enter
-            EXPECT_CALL(*handler, handle_input(HoverEnterEvent())).Times(1).WillOnce(Return(true));
-            EXPECT_CALL(*handler, handle_input(
-                MotionEventWithPosition(InputReceivingClient::surface_width, 
-                                        InputReceivingClient::surface_height))).Times(1).WillOnce(Return(true));
-            // But we should not receive an event for the second movement outside of our surface!
-        }
-    } client_config;
-    launch_client_process(client_config);
-}
-
-=======
->>>>>>> 21e3c552
-TEST_F(TestClientInput, clients_receive_button_events_inside_window)
-{
-    using namespace ::testing;
-    
-    struct InputProducingServerConfiguration : FakeInputServerConfiguration
-    {
-        void inject_input()
-        {
-            fake_event_hub->synthesize_event(mis::a_button_down_event().of_button(BTN_LEFT).with_action(mis::EventAction::Down));
-        }
-    } server_config;
-    launch_server_process(server_config);
-    
-    struct ButtonReceivingClient : InputReceivingClient
-    {
-        ButtonReceivingClient() : InputReceivingClient(1) {}
-
-        void expect_input()
-        {
-            using namespace ::testing;
-            
-            InSequence seq;
-
             // The cursor starts at (0, 0).
             EXPECT_CALL(*handler, handle_input(ButtonDownEvent(0, 0))).Times(1).WillOnce(Return(true));
         }
