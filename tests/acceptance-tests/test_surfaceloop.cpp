/*
 * Copyright © 2012 Canonical Ltd.
 *
 * This program is free software: you can redistribute it and/or modify
 * it under the terms of the GNU General Public License version 3 as
 * published by the Free Software Foundation.
 *
 * This program is distributed in the hope that it will be useful,
 * but WITHOUT ANY WARRANTY; without even the implied warranty of
 * MERCHANTABILITY or FITNESS FOR A PARTICULAR PURPOSE.  See the
 * GNU General Public License for more details.
 *
 * You should have received a copy of the GNU General Public License
 * along with this program.  If not, see <http://www.gnu.org/licenses/>.
 *
 * Authored by: Alan Griffiths <alan@octopull.co.uk>
 */

#include "mir/compositor/graphic_buffer_allocator.h"
#include "mir/compositor/double_buffer_allocation_strategy.h"
#include "mir/compositor/buffer_swapper.h"
#include "mir/compositor/buffer_swapper_double.h"
#include "mir/compositor/buffer_ipc_package.h"

#include "mir_client/mir_client_library.h"
#include "mir_client/mir_logger.h"
#include "mir/thread/all.h"

#include "display_server_test_fixture.h"

#include <gmock/gmock.h>
#include <gtest/gtest.h>
#include "mir_test/gmock_fixes.h"

namespace mc = mir::compositor;
namespace mg = mir::graphics;
namespace geom = mir::geometry;

namespace
{
char const* const mir_test_socket = mir::test_socket_file().c_str();

class StubBuffer : public mc::Buffer
{
    geom::Width width() const { return geom::Width(); }
    geom::Height height() const { return geom::Height(); }
    geom::Stride stride() const { return geom::Stride(); }
    mc::PixelFormat pixel_format() const { return mc::PixelFormat(); }
    std::shared_ptr<mc::BufferIPCPackage> get_ipc_package() const { return std::make_shared<mc::BufferIPCPackage>(); }
    void bind_to_texture() {}
};


struct MockBufferAllocationStrategy : public mc::BufferAllocationStrategy
{
    MockBufferAllocationStrategy()
    {
        using testing::_;
        ON_CALL(*this, create_swapper(_,_,_))
            .WillByDefault(testing::Invoke(this, &MockBufferAllocationStrategy::on_create_swapper));
    }

    MOCK_METHOD3(
        create_swapper,
<<<<<<< HEAD
        std::unique_ptr<mc::BufferSwapper>(geom::Width, geom::Height, geom::PixelFormat));

    std::unique_ptr<mc::BufferSwapper> on_create_swapper(geom::Width, geom::Height, geom::PixelFormat)
    {
        return std::unique_ptr<mc::BufferSwapper>(
            new mc::BufferSwapperDouble(std::unique_ptr<mc::Buffer>(), std::unique_ptr<mc::Buffer>()));
=======
        std::unique_ptr<mc::BufferSwapper>(geom::Width, geom::Height, mc::PixelFormat));

    std::unique_ptr<mc::BufferSwapper> on_create_swapper(geom::Width, geom::Height, mc::PixelFormat)
    {
        return std::unique_ptr<mc::BufferSwapper>(
            new mc::BufferSwapperDouble(
                std::unique_ptr<mc::Buffer>(new StubBuffer()),
                std::unique_ptr<mc::Buffer>(new StubBuffer())));
>>>>>>> 39eca7f9
    }
};

class MockGraphicBufferAllocator : public mc::GraphicBufferAllocator
{
 public:
    MockGraphicBufferAllocator()
    {
        using testing::_;
        ON_CALL(*this, alloc_buffer(_,_,_))
            .WillByDefault(testing::Invoke(this, &MockGraphicBufferAllocator::on_create_swapper));
    }

    MOCK_METHOD3(
        alloc_buffer,
<<<<<<< HEAD
        std::unique_ptr<mc::Buffer> (geom::Width, geom::Height, geom::PixelFormat));
=======
        std::unique_ptr<mc::Buffer> (geom::Width, geom::Height, mc::PixelFormat));

    std::unique_ptr<mc::Buffer> on_create_swapper(geom::Width, geom::Height, mc::PixelFormat)
    {
        return std::unique_ptr<mc::Buffer>(new StubBuffer());
    }
>>>>>>> 39eca7f9
};


geom::Width const width{640};
geom::Height const height{480};
geom::PixelFormat const format{geom::PixelFormat::rgba_8888};
}

namespace mir
{
namespace
{
struct SurfaceSync
{
    SurfaceSync() :
        surface(0)
    {
    }

    void surface_created(MirSurface * new_surface)
    {
        std::unique_lock<std::mutex> lock(guard);
        surface = new_surface;
        wait_condition.notify_all();
    }

    void surface_released(MirSurface * /*released_surface*/)
    {
        std::unique_lock<std::mutex> lock(guard);
        surface = NULL;
        wait_condition.notify_all();
    }

    void wait_for_surface_create()
    {
        std::unique_lock<std::mutex> lock(guard);
        while (!surface)
            wait_condition.wait(lock);
    }

    void wait_for_surface_release()
    {
        std::unique_lock<std::mutex> lock(guard);
        while (surface)
            wait_condition.wait(lock);
    }


    std::mutex guard;
    std::condition_variable wait_condition;
    MirSurface * surface;
};

struct ClientConfigCommon : TestingClientConfiguration
{
    ClientConfigCommon()
        : connection(NULL)
    {
    }

    static void connection_callback(MirConnection * connection, void * context)
    {
        ClientConfigCommon * config = reinterpret_cast<ClientConfigCommon *>(context);
        config->connected(connection);
    }

    void connected(MirConnection * new_connection)
    {
        std::unique_lock<std::mutex> lock(guard);
        connection = new_connection;
        wait_condition.notify_all();
    }

    void wait_for_connect()
    {
        std::unique_lock<std::mutex> lock(guard);
        while (!connection)
            wait_condition.wait(lock);
    }

    std::mutex guard;
    std::condition_variable wait_condition;
    MirConnection * connection;
    static const int max_surface_count = 5;
    SurfaceSync ssync[max_surface_count];
};
const int ClientConfigCommon::max_surface_count;
}
}

using mir::SurfaceSync;
using mir::TestingClientConfiguration;
using mir::ClientConfigCommon;

namespace
{
void create_surface_callback(MirSurface* surface, void * context)
{
    SurfaceSync* config = reinterpret_cast<SurfaceSync*>(context);
    config->surface_created(surface);
}

void release_surface_callback(MirSurface* surface, void * context)
{
    SurfaceSync* config = reinterpret_cast<SurfaceSync*>(context);
    config->surface_released(surface);
}

void wait_for_surface_create(SurfaceSync* context)
{
    context->wait_for_surface_create();
}

void wait_for_surface_release(SurfaceSync* context)
{
    context->wait_for_surface_release();
}
}

TEST_F(BespokeDisplayServerTestFixture,
       creating_a_client_surface_allocates_buffer_swapper_on_server)
{

    struct ServerConfig : TestingServerConfiguration
    {
        std::shared_ptr<mc::BufferAllocationStrategy> make_buffer_allocation_strategy()
        {
            if (!buffer_allocation_strategy)
                buffer_allocation_strategy = std::make_shared<MockBufferAllocationStrategy>();

            EXPECT_CALL(*buffer_allocation_strategy, create_swapper(width, height, format)).Times(1);

            return buffer_allocation_strategy;
        }

        std::shared_ptr<MockBufferAllocationStrategy> buffer_allocation_strategy;
    } server_config;

    launch_server_process(server_config);

    struct ClientConfig : ClientConfigCommon
    {
        void exec()
        {
            mir_connect(mir_test_socket, __PRETTY_FUNCTION__, connection_callback, this);

            wait_for_connect();

            ASSERT_TRUE(connection != NULL);
            EXPECT_TRUE(mir_connection_is_valid(connection));
            EXPECT_STREQ(mir_connection_get_error_message(connection), "");

            MirSurfaceParameters const request_params =
                { __PRETTY_FUNCTION__, 640, 480, mir_pixel_format_rgba_8888};
            mir_surface_create(connection, &request_params, create_surface_callback, ssync);

            wait_for_surface_create(ssync);

            ASSERT_TRUE(ssync->surface != NULL);
            EXPECT_TRUE(mir_surface_is_valid(ssync->surface));
            EXPECT_STREQ(mir_surface_get_error_message(ssync->surface), "");

            MirSurfaceParameters response_params;
            mir_surface_get_parameters(ssync->surface, &response_params);
            EXPECT_EQ(request_params.width, response_params.width);
            EXPECT_EQ(request_params.height, response_params.height);
            EXPECT_EQ(request_params.pixel_format, response_params.pixel_format);


            mir_surface_release(ssync->surface, release_surface_callback, ssync);

            wait_for_surface_release(ssync);

            ASSERT_TRUE(ssync->surface == NULL);

            mir_connection_release(connection);
        }
    } client_config;

    launch_client_process(client_config);
}

TEST_F(BespokeDisplayServerTestFixture,
       creating_a_client_surface_allocates_buffers_on_server)
{
    struct ServerConfig : TestingServerConfiguration
    {
        std::shared_ptr<mc::GraphicBufferAllocator> make_graphic_buffer_allocator()
        {
            using testing::AtLeast;

            if (!buffer_allocator)
                buffer_allocator = std::make_shared<MockGraphicBufferAllocator>();

            EXPECT_CALL(*buffer_allocator, alloc_buffer(width, height, format)).Times(AtLeast(2));

            return buffer_allocator;
        }

        std::shared_ptr<MockGraphicBufferAllocator> buffer_allocator;
    } server_config;

    launch_server_process(server_config);

    struct ClientConfig : ClientConfigCommon
    {
        void exec()
        {
            mir_connect(mir_test_socket, __PRETTY_FUNCTION__, connection_callback, this);

            wait_for_connect();

            ASSERT_TRUE(connection != NULL);
            EXPECT_TRUE(mir_connection_is_valid(connection));
            EXPECT_STREQ(mir_connection_get_error_message(connection), "");

            MirSurfaceParameters const request_params =
                {__PRETTY_FUNCTION__, 640, 480, mir_pixel_format_rgba_8888};
            mir_surface_create(connection, &request_params, create_surface_callback, ssync);

            wait_for_surface_create(ssync);

            ASSERT_TRUE(ssync->surface != NULL);
            EXPECT_TRUE(mir_surface_is_valid(ssync->surface));
            EXPECT_STREQ(mir_surface_get_error_message(ssync->surface), "");

            MirSurfaceParameters response_params;
            mir_surface_get_parameters(ssync->surface, &response_params);
            EXPECT_EQ(request_params.width, response_params.width);
            EXPECT_EQ(request_params.height, response_params.height);
            EXPECT_EQ(request_params.pixel_format, response_params.pixel_format);


            mir_surface_release(ssync->surface, release_surface_callback, ssync);

            wait_for_surface_release(ssync);

            ASSERT_TRUE(ssync->surface == NULL);

            mir_connection_release(connection);
        }
    } client_config;

    launch_client_process(client_config);
}

TEST_F(DefaultDisplayServerTestFixture, creates_surface_of_correct_size)
{
    struct Client : ClientConfigCommon
    {
        void exec()
        {
            mir_connect(mir_test_socket, __PRETTY_FUNCTION__, connection_callback, this);

            wait_for_connect();

            MirSurfaceParameters request_params =
                {__PRETTY_FUNCTION__, 640, 480, mir_pixel_format_rgba_8888};

            mir_surface_create(connection, &request_params, create_surface_callback, ssync);
            wait_for_surface_create(ssync);

            request_params.width = 1600;
            request_params.height = 1200;

            mir_surface_create(connection, &request_params, create_surface_callback, ssync+1);
            wait_for_surface_create(ssync+1);

            MirSurfaceParameters response_params;
            mir_surface_get_parameters(ssync->surface, &response_params);
            EXPECT_EQ(640, response_params.width);
            EXPECT_EQ(480, response_params.height);
            EXPECT_EQ(mir_pixel_format_rgba_8888, response_params.pixel_format);

            mir_surface_get_parameters(ssync[1].surface, &response_params);
            EXPECT_EQ(1600, response_params.width);
            EXPECT_EQ(1200, response_params.height);
            EXPECT_EQ(mir_pixel_format_rgba_8888, response_params.pixel_format);

            mir_surface_release(ssync[1].surface, release_surface_callback, ssync+1);
            wait_for_surface_release(ssync+1);

            mir_surface_release(ssync->surface, release_surface_callback, ssync);
            wait_for_surface_release(ssync);

            mir_connection_release(connection);
        }
    } client_creates_surfaces;

    launch_client_process(client_creates_surfaces);
}

TEST_F(DefaultDisplayServerTestFixture, surfaces_have_distinct_ids)
{
    struct Client : ClientConfigCommon
    {
        void exec()
        {
            mir_connect(mir_test_socket, __PRETTY_FUNCTION__, connection_callback, this);

            wait_for_connect();

            MirSurfaceParameters request_params =
                {__PRETTY_FUNCTION__, 640, 480, mir_pixel_format_rgba_8888};

            mir_surface_create(connection, &request_params, create_surface_callback, ssync);
            wait_for_surface_create(ssync);

            request_params.width = 1600;
            request_params.height = 1200;

            mir_surface_create(connection, &request_params, create_surface_callback, ssync+1);
            wait_for_surface_create(ssync+1);

            EXPECT_NE(
                mir_debug_surface_id(ssync[0].surface),
                mir_debug_surface_id(ssync[1].surface));

            mir_surface_release(ssync[1].surface, release_surface_callback, ssync+1);
            wait_for_surface_release(ssync+1);

            mir_surface_release(ssync[0].surface, release_surface_callback, ssync);
            wait_for_surface_release(ssync);

            mir_connection_release(connection);
        }
    } client_creates_surfaces;

    launch_client_process(client_creates_surfaces);
}

TEST_F(DefaultDisplayServerTestFixture, creates_multiple_surfaces_async)
{
    struct Client : ClientConfigCommon
    {
        void exec()
        {
            mir_connect(mir_test_socket, __PRETTY_FUNCTION__, connection_callback, this);

            wait_for_connect();

            MirSurfaceParameters request_params =
                {__PRETTY_FUNCTION__, 640, 480, mir_pixel_format_rgba_8888};

            for (int i = 0; i != max_surface_count; ++i)
                mir_surface_create(connection, &request_params, create_surface_callback, ssync+i);

            for (int i = 0; i != max_surface_count; ++i)
                wait_for_surface_create(ssync+i);

            for (int i = 0; i != max_surface_count; ++i)
            {
                for (int j = 0; j != max_surface_count; ++j)
                {
                    if (i == j)
                        EXPECT_EQ(
                            mir_debug_surface_id(ssync[i].surface),
                            mir_debug_surface_id(ssync[j].surface));
                    else
                        EXPECT_NE(
                            mir_debug_surface_id(ssync[i].surface),
                            mir_debug_surface_id(ssync[j].surface));
                }
            }

            for (int i = 0; i != max_surface_count; ++i)
                mir_surface_release(ssync[i].surface, release_surface_callback, ssync+i);

            for (int i = 0; i != max_surface_count; ++i)
                wait_for_surface_release(ssync+i);

            mir_connection_release(connection);
        }
    } client_creates_surfaces;

    launch_client_process(client_creates_surfaces);
}

namespace
{
struct BufferCounterConfig : TestingServerConfiguration
{
    class StubBuffer : public mc::Buffer
    {
    public:

        StubBuffer()
        {
            int created = buffers_created.load();
            while (!buffers_created.compare_exchange_weak(created, created + 1));
        }
        ~StubBuffer()
        {
            int destroyed = buffers_destroyed.load();
            while (!buffers_destroyed.compare_exchange_weak(destroyed, destroyed + 1));
        }

        virtual geom::Width width() const { return geom::Width(); }

        virtual geom::Height height() const { return geom::Height(); }

        virtual geom::Stride stride() const { return geom::Stride(); }

        virtual geom::PixelFormat pixel_format() const { return geom::PixelFormat(); }

        virtual std::shared_ptr<mc::BufferIPCPackage> get_ipc_package() const 
        {
            return std::make_shared<mc::BufferIPCPackage>();
        }

        virtual void bind_to_texture() {}

        static std::atomic<int> buffers_created;
        static std::atomic<int> buffers_destroyed;
    };

    class StubGraphicBufferAllocator : public mc::GraphicBufferAllocator
    {
     public:
        virtual std::unique_ptr<mc::Buffer> alloc_buffer(
            geom::Width /*width*/,
            geom::Height /*height*/,
            geom::PixelFormat /*pf*/)
        {
            return std::unique_ptr<mc::Buffer>(new StubBuffer());
        }
    };

    std::shared_ptr<mc::GraphicBufferAllocator> make_graphic_buffer_allocator()
    {
        if (!buffer_allocator)
            buffer_allocator = std::make_shared<StubGraphicBufferAllocator>();

        return buffer_allocator;
    }

    std::shared_ptr<mc::GraphicBufferAllocator> buffer_allocator;
};

std::atomic<int> BufferCounterConfig::StubBuffer::buffers_created;
std::atomic<int> BufferCounterConfig::StubBuffer::buffers_destroyed;
}

TEST_F(BespokeDisplayServerTestFixture, all_created_buffers_are_destoyed)
{
    struct ServerConfig : BufferCounterConfig
    {
        void on_exit(mir::DisplayServer*)
        {
            EXPECT_EQ(2*ClientConfigCommon::max_surface_count, StubBuffer::buffers_created.load());
            EXPECT_EQ(2*ClientConfigCommon::max_surface_count, StubBuffer::buffers_destroyed.load());
        }

    } server_config;

    launch_server_process(server_config);

    struct Client : ClientConfigCommon
    {
        void exec()
        {
            mir_connect(mir_test_socket, __PRETTY_FUNCTION__, connection_callback, this);

            wait_for_connect();

            MirSurfaceParameters request_params =
                {__PRETTY_FUNCTION__, 640, 480, mir_pixel_format_rgba_8888};

            for (int i = 0; i != max_surface_count; ++i)
                mir_surface_create(connection, &request_params, create_surface_callback, ssync+i);

            for (int i = 0; i != max_surface_count; ++i)
                wait_for_surface_create(ssync+i);

            for (int i = 0; i != max_surface_count; ++i)
                mir_surface_release(ssync[i].surface, release_surface_callback, ssync+i);

            for (int i = 0; i != max_surface_count; ++i)
                wait_for_surface_release(ssync+i);

            mir_connection_release(connection);
        }
    } client_creates_surfaces;

    launch_client_process(client_creates_surfaces);
}

TEST_F(BespokeDisplayServerTestFixture, all_created_buffers_are_destoyed_if_client_disconnects_without_releasing_surfaces)
{
    struct ServerConfig : BufferCounterConfig
    {
        void on_exit(mir::DisplayServer*)
        {
            EXPECT_EQ(2*ClientConfigCommon::max_surface_count, StubBuffer::buffers_created.load());
            EXPECT_EQ(2*ClientConfigCommon::max_surface_count, StubBuffer::buffers_destroyed.load());
        }

    } server_config;

    launch_server_process(server_config);

    struct Client : ClientConfigCommon
    {
        void exec()
        {
            mir_connect(mir_test_socket, __PRETTY_FUNCTION__, connection_callback, this);

            wait_for_connect();

            MirSurfaceParameters request_params =
                {__PRETTY_FUNCTION__, 640, 480, mir_pixel_format_rgba_8888};

            for (int i = 0; i != max_surface_count; ++i)
                mir_surface_create(connection, &request_params, create_surface_callback, ssync+i);

            for (int i = 0; i != max_surface_count; ++i)
                wait_for_surface_create(ssync+i);

            mir_connection_release(connection);
        }
    } client_creates_surfaces;

    launch_client_process(client_creates_surfaces);
}<|MERGE_RESOLUTION|>--- conflicted
+++ resolved
@@ -45,7 +45,7 @@
     geom::Width width() const { return geom::Width(); }
     geom::Height height() const { return geom::Height(); }
     geom::Stride stride() const { return geom::Stride(); }
-    mc::PixelFormat pixel_format() const { return mc::PixelFormat(); }
+    geom::PixelFormat pixel_format() const { return geom::PixelFormat(); }
     std::shared_ptr<mc::BufferIPCPackage> get_ipc_package() const { return std::make_shared<mc::BufferIPCPackage>(); }
     void bind_to_texture() {}
 };
@@ -62,23 +62,14 @@
 
     MOCK_METHOD3(
         create_swapper,
-<<<<<<< HEAD
         std::unique_ptr<mc::BufferSwapper>(geom::Width, geom::Height, geom::PixelFormat));
 
     std::unique_ptr<mc::BufferSwapper> on_create_swapper(geom::Width, geom::Height, geom::PixelFormat)
-    {
-        return std::unique_ptr<mc::BufferSwapper>(
-            new mc::BufferSwapperDouble(std::unique_ptr<mc::Buffer>(), std::unique_ptr<mc::Buffer>()));
-=======
-        std::unique_ptr<mc::BufferSwapper>(geom::Width, geom::Height, mc::PixelFormat));
-
-    std::unique_ptr<mc::BufferSwapper> on_create_swapper(geom::Width, geom::Height, mc::PixelFormat)
     {
         return std::unique_ptr<mc::BufferSwapper>(
             new mc::BufferSwapperDouble(
                 std::unique_ptr<mc::Buffer>(new StubBuffer()),
                 std::unique_ptr<mc::Buffer>(new StubBuffer())));
->>>>>>> 39eca7f9
     }
 };
 
@@ -94,16 +85,12 @@
 
     MOCK_METHOD3(
         alloc_buffer,
-<<<<<<< HEAD
         std::unique_ptr<mc::Buffer> (geom::Width, geom::Height, geom::PixelFormat));
-=======
-        std::unique_ptr<mc::Buffer> (geom::Width, geom::Height, mc::PixelFormat));
-
-    std::unique_ptr<mc::Buffer> on_create_swapper(geom::Width, geom::Height, mc::PixelFormat)
+
+    std::unique_ptr<mc::Buffer> on_create_swapper(geom::Width, geom::Height, geom::PixelFormat)
     {
         return std::unique_ptr<mc::Buffer>(new StubBuffer());
     }
->>>>>>> 39eca7f9
 };
 
 
