/*
 * Copyright © 2016 Canonical Ltd.
 *
 * This program is free software: you can redistribute it and/or modify it
 * under the terms of the GNU General Public License version 3,
 * as published by the Free Software Foundation.
 *
 * This program is distributed in the hope that it will be useful,
 * but WITHOUT ANY WARRANTY; without even the implied warranty of
 * MERCHANTABILITY or FITNESS FOR A PARTICULAR PURPOSE.  See the
 * GNU General Public License for more details.
 *
 * You should have received a copy of the GNU General Public License
 * along with this program.  If not, see <http://www.gnu.org/licenses/>.
 *
 * Authored by: Kevin DuBois <kevin.dubois@canonical.com>
 */

#include "mir_test_framework/headless_display_buffer_compositor_factory.h"
#include "mir_test_framework/headless_nested_server_runner.h"
#include "mir/renderer/gl/render_target.h"
#include "mir/graphics/display_buffer.h"
#include "mir/compositor/display_buffer_compositor.h"
#include "mir/compositor/scene_element.h"
#include "mir/geometry/rectangle.h"
#include <algorithm>

namespace mtf = mir_test_framework;
namespace mg = mir::graphics;
namespace mrg = mir::renderer::gl;
namespace mc = mir::compositor;
namespace geom = mir::geometry;

mtf::HeadlessDisplayBufferCompositorFactory::HeadlessDisplayBufferCompositorFactory() :
    tracker(nullptr)
{
}

mtf::HeadlessDisplayBufferCompositorFactory::HeadlessDisplayBufferCompositorFactory(
    std::shared_ptr<PassthroughTracker> const& tracker) :
    tracker(tracker)
{
}

std::unique_ptr<mir::compositor::DisplayBufferCompositor>
mtf::HeadlessDisplayBufferCompositorFactory::create_compositor_for(mg::DisplayBuffer& db)
{
    struct HeadlessDBC : mir::compositor::DisplayBufferCompositor
    {
        HeadlessDBC(
            mg::DisplayBuffer& db,
            std::shared_ptr<mtf::PassthroughTracker> const& tracker) :
            db(db),
            tracker(tracker),
            render_target(dynamic_cast<mrg::RenderTarget*>(
                db.native_display_buffer()))
        {
        }

        mg::RenderableList filter(
            mc::SceneElementSequence& elements,
            geom::Rectangle const& display_area)
        {
            mg::RenderableList renderables;
            for (auto it = elements.rbegin(); it != elements.rend(); it++)
            {
                auto const area = (*it)->renderable()->screen_position().intersection_with(display_area);
                bool offscreen = (area == geom::Rectangle{});
                bool occluded = false;
                for(auto& r : renderables)
                    occluded |= r->screen_position().contains(area) && !r->shaped() && (r->alpha() == 1.0f);

                if (offscreen || occluded)
                {
                    (*it)->occluded();
                }
                else
                {
                    (*it)->rendered();
                    renderables.push_back((*it)->renderable());
                }
            }
            std::reverse(renderables.begin(), renderables.end());
            return renderables;
        }

        void composite(mir::compositor::SceneElementSequence&& seq) override
        {
            auto renderlist = filter(seq, db.view_area());
<<<<<<< HEAD
            if (db.post_renderables_if_optimizable(renderlist))
            {
                if (tracker)
                    tracker->note_passthrough();
=======
            if (db.overlay(renderlist))
>>>>>>> 780eca3b
                return;
            }

            // Invoke GL renderer specific functions if the DisplayBuffer supports them
            if (render_target)
                render_target->make_current();

            // We need to consume a buffer to unblock client tests
            for (auto const& renderable : renderlist)
                renderable->buffer(); 

            if (render_target)
                render_target->swap_buffers();
        }
        mg::DisplayBuffer& db;
        std::shared_ptr<PassthroughTracker> const tracker;
        mrg::RenderTarget* const render_target;
    };
    return std::make_unique<HeadlessDBC>(db, tracker);
}<|MERGE_RESOLUTION|>--- conflicted
+++ resolved
@@ -87,14 +87,10 @@
         void composite(mir::compositor::SceneElementSequence&& seq) override
         {
             auto renderlist = filter(seq, db.view_area());
-<<<<<<< HEAD
-            if (db.post_renderables_if_optimizable(renderlist))
+            if (db.overlay(renderlist))
             {
                 if (tracker)
                     tracker->note_passthrough();
-=======
-            if (db.overlay(renderlist))
->>>>>>> 780eca3b
                 return;
             }
 
