--- conflicted
+++ resolved
@@ -19,59 +19,9 @@
 #include "mir_test_framework/using_stub_client_platform.h"
 #include "mir_toolkit/mir_client_library.h"
 
-#include <functional>
-
 namespace mtf = mir_test_framework;
 namespace mcl = mir::client;
 
-<<<<<<< HEAD
-namespace
-{
-class StubMirConnectionAPI : public mcl::MirConnectionAPI
-{
-public:
-    StubMirConnectionAPI(mcl::MirConnectionAPI* prev_api)
-        : prev_api{prev_api}
-    {
-        create_configuration = [&](std::string const& socket)
-        {
-            return std::unique_ptr<mcl::ConnectionConfiguration>(new mtf::StubConnectionConfiguration{socket});
-        };
-    }
-    
-    StubMirConnectionAPI(mcl::MirConnectionAPI* prev_api,
-        std::function<std::unique_ptr<mcl::ConnectionConfiguration>(std::string const&)> const& create_configuration)
-        : prev_api{prev_api},
-          create_configuration{create_configuration}
-    {
-    }
-
-    MirWaitHandle* connect(
-        mcl::ConnectionConfiguration &conf,
-        char const* socket_file,
-        char const* name,
-        mir_connected_callback callback,
-        void* context) override
-    {
-        return prev_api->connect(conf, socket_file, name, callback, context);
-    }
-
-    void release(MirConnection* connection) override
-    {
-        return prev_api->release(connection);
-    }
-
-    std::unique_ptr<mcl::ConnectionConfiguration> configuration(std::string const& socket) override
-    {
-        return create_configuration(socket);
-    }
-    
-private:
-    mcl::MirConnectionAPI* const prev_api;
-    std::function<std::unique_ptr<mcl::ConnectionConfiguration>(std::string const&)> create_configuration;
-};
-
-=======
 MirWaitHandle* mtf::StubMirConnectionAPI::connect(
         mcl::ConfigurationFactory /*configuration*/,
         char const* socket_file,
@@ -80,7 +30,6 @@
         void* context)
 {
     return prev_api->connect(configuration_factory(), socket_file, name, callback, context);
->>>>>>> 38b14209
 }
 
 void mtf::StubMirConnectionAPI::release(MirConnection* connection)
@@ -88,19 +37,7 @@
     return prev_api->release(connection);
 }
 
-<<<<<<< HEAD
-mtf::UsingStubClientPlatform::UsingStubClientPlatform(std::function<std::unique_ptr<mcl::ConnectionConfiguration>(std::string const&)>
-     const& create_connection_configuration)
-    : prev_api{mir_connection_api_impl},
-      stub_api{new StubMirConnectionAPI{prev_api, create_connection_configuration}}
-{
-    mir_connection_api_impl = stub_api.get();
-}
-
-mtf::UsingStubClientPlatform::~UsingStubClientPlatform()
-=======
 mcl::ConfigurationFactory mtf::StubMirConnectionAPI::configuration_factory()
->>>>>>> 38b14209
 {
     return factory;
 }