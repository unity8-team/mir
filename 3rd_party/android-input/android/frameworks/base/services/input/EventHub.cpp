--- conflicted
+++ resolved
@@ -53,10 +53,6 @@
 #include <sys/epoll.h>
 #include <sys/ioctl.h>
 #include <sys/timerfd.h>
-<<<<<<< HEAD
-
-=======
->>>>>>> d15a3fda
 // <mir changes>
 // Needed to build on android platform (PATH_MAX)
 #ifdef HAVE_ANDROID_OS
@@ -267,11 +263,7 @@
     eventItem.data.u32 = EPOLL_ID_TIMER;
     result = epoll_ctl(mEpollFd, EPOLL_CTL_ADD, mTimerFd, &eventItem);
     LOG_ALWAYS_FATAL_IF(result != 0, "Could not add timer fd to epoll instance.  errno=%d",
-<<<<<<< HEAD
-            errno);
-=======
                         errno);
->>>>>>> d15a3fda
 }
 
 EventHub::~EventHub(void) {
@@ -780,11 +772,7 @@
                     read(mTimerFd, &timeout_count, sizeof timeout_count);
                 } else {
                     ALOGW("Received unexpected epoll event 0x%08x for wake read pipe.",
-<<<<<<< HEAD
-                            eventItem.events);
-=======
                           eventItem.events);
->>>>>>> d15a3fda
                 }
                 continue;
             }
@@ -902,12 +890,8 @@
         mLock.unlock(); // release lock before poll, must be before release_wake_lock
         release_wake_lock(WAKE_LOCK_ID);
 
-<<<<<<< HEAD
+        // non blocking call to epoll_wait - blocking happens in dispatch threads
         int pollResult = epoll_wait(mEpollFd, mPendingEventItems, EPOLL_MAX_EVENTS, 0);
-=======
-        // blocking wait timeout is handled through timer fd
-        int pollResult = epoll_wait(mEpollFd, mPendingEventItems, EPOLL_MAX_EVENTS, -1);
->>>>>>> d15a3fda
 
         acquire_wake_lock(PARTIAL_WAKE_LOCK, WAKE_LOCK_ID);
         mLock.lock(); // reacquire lock after poll, must be after acquire_wake_lock
