--- conflicted
+++ resolved
@@ -186,13 +186,8 @@
             || (action == AKEY_EVENT_ACTION_UP
                     && (lastButtonState & buttonState)
                     && !(currentButtonState & buttonState))) {
-<<<<<<< HEAD
-        NotifyKeyArgs args(when, deviceId, source, policyFlags,
-                action, 0, keyCode, 0, context->getGlobalMetaState(), 0, when);
-=======
         NotifyKeyArgs args(when, 0, deviceId, source, policyFlags,
                 action, 0, keyCode, 0, context->getGlobalMetaState(), when);
->>>>>>> 4a24fdca
         context->getListener()->notifyKey(&args);
     }
 }
@@ -2177,7 +2172,7 @@
 
     NotifyKeyArgs args(when, 0, getDeviceId(), mSource, policyFlags,
             down ? AKEY_EVENT_ACTION_DOWN : AKEY_EVENT_ACTION_UP,
-            AKEY_EVENT_FLAG_FROM_SYSTEM, keyCode, scanCode, newMetaState, 0, downTime);
+            AKEY_EVENT_FLAG_FROM_SYSTEM, keyCode, scanCode, newMetaState, downTime);
     getListener()->notifyKey(&args);
 }
 
@@ -2519,7 +2514,7 @@
 
         NotifyMotionArgs args(when, 0, getDeviceId(), mSource, policyFlags,
                 motionEventAction, 0, metaState, currentButtonState, 0,
-                1, &pointerProperties, &pointerCoords, mXPrecision, mYPrecision, 0, downTime);
+                1, &pointerProperties, &pointerCoords, mXPrecision, mYPrecision, downTime);
         getListener()->notifyMotion(&args);
 
         // Send hover move after UP to tell the application that the mouse is hovering now.
@@ -2528,7 +2523,7 @@
             NotifyMotionArgs hoverArgs(when, 0, getDeviceId(), mSource, policyFlags,
                     AMOTION_EVENT_ACTION_HOVER_MOVE, 0,
                     metaState, currentButtonState, AMOTION_EVENT_EDGE_FLAG_NONE,
-                    1, &pointerProperties, &pointerCoords, mXPrecision, mYPrecision, 0, downTime);
+                    1, &pointerProperties, &pointerCoords, mXPrecision, mYPrecision, downTime);
             getListener()->notifyMotion(&hoverArgs);
         }
 
@@ -2540,7 +2535,7 @@
             NotifyMotionArgs scrollArgs(when, 0, getDeviceId(), mSource, policyFlags,
                     AMOTION_EVENT_ACTION_SCROLL, 0, metaState, currentButtonState,
                     AMOTION_EVENT_EDGE_FLAG_NONE,
-                    1, &pointerProperties, &pointerCoords, mXPrecision, mYPrecision, 0, downTime);
+                    1, &pointerProperties, &pointerCoords, mXPrecision, mYPrecision, downTime);
             getListener()->notifyMotion(&scrollArgs);
         }
     }
@@ -3818,13 +3813,8 @@
     int32_t metaState = mContext->getGlobalMetaState();
     policyFlags |= POLICY_FLAG_VIRTUAL;
 
-<<<<<<< HEAD
-    NotifyKeyArgs args(when, getDeviceId(), AINPUT_SOURCE_KEYBOARD, policyFlags,
-            keyEventAction, keyEventFlags, keyCode, scanCode, metaState, 0, downTime);
-=======
     NotifyKeyArgs args(when, 0, getDeviceId(), AINPUT_SOURCE_KEYBOARD, policyFlags,
             keyEventAction, keyEventFlags, keyCode, scanCode, metaState, downTime);
->>>>>>> 4a24fdca
     getListener()->notifyKey(&args);
 }
 
@@ -4378,7 +4368,7 @@
         NotifyMotionArgs args(when, 0, getDeviceId(), mSource, policyFlags,
                 AMOTION_EVENT_ACTION_HOVER_MOVE, 0,
                 metaState, buttonState, AMOTION_EVENT_EDGE_FLAG_NONE,
-                1, &pointerProperties, &pointerCoords, 0, 0, 0, mPointerGesture.downTime);
+                1, &pointerProperties, &pointerCoords, 0, 0, mPointerGesture.downTime);
         getListener()->notifyMotion(&args);
     }
 
@@ -5282,7 +5272,7 @@
                  AMOTION_EVENT_ACTION_UP, 0, metaState, mLastButtonState, 0,
                  1, &mPointerSimple.lastProperties, &mPointerSimple.lastCoords,
                  mOrientedXPrecision, mOrientedYPrecision,
-                 0, mPointerSimple.downTime);
+                 mPointerSimple.downTime);
         getListener()->notifyMotion(&args);
     }
 
@@ -5294,7 +5284,7 @@
                 AMOTION_EVENT_ACTION_HOVER_EXIT, 0, metaState, mLastButtonState, 0,
                 1, &mPointerSimple.lastProperties, &mPointerSimple.lastCoords,
                 mOrientedXPrecision, mOrientedYPrecision,
-                0, mPointerSimple.downTime);
+                mPointerSimple.downTime);
         getListener()->notifyMotion(&args);
     }
 
@@ -5308,7 +5298,7 @@
                     AMOTION_EVENT_ACTION_DOWN, 0, metaState, mCurrentButtonState, 0,
                     1, &mPointerSimple.currentProperties, &mPointerSimple.currentCoords,
                     mOrientedXPrecision, mOrientedYPrecision,
-                    0, mPointerSimple.downTime);
+                    mPointerSimple.downTime);
             getListener()->notifyMotion(&args);
         }
 
@@ -5317,7 +5307,7 @@
                 AMOTION_EVENT_ACTION_MOVE, 0, metaState, mCurrentButtonState, 0,
                 1, &mPointerSimple.currentProperties, &mPointerSimple.currentCoords,
                 mOrientedXPrecision, mOrientedYPrecision,
-                0, mPointerSimple.downTime);
+                mPointerSimple.downTime);
         getListener()->notifyMotion(&args);
     }
 
@@ -5330,7 +5320,7 @@
                     AMOTION_EVENT_ACTION_HOVER_ENTER, 0, metaState, mCurrentButtonState, 0,
                     1, &mPointerSimple.currentProperties, &mPointerSimple.currentCoords,
                     mOrientedXPrecision, mOrientedYPrecision,
-                    0, mPointerSimple.downTime);
+                    mPointerSimple.downTime);
             getListener()->notifyMotion(&args);
         }
 
@@ -5339,7 +5329,7 @@
                 AMOTION_EVENT_ACTION_HOVER_MOVE, 0, metaState, mCurrentButtonState, 0,
                 1, &mPointerSimple.currentProperties, &mPointerSimple.currentCoords,
                 mOrientedXPrecision, mOrientedYPrecision,
-                0, mPointerSimple.downTime);
+                mPointerSimple.downTime);
         getListener()->notifyMotion(&args);
     }
 
@@ -5359,7 +5349,7 @@
                 AMOTION_EVENT_ACTION_SCROLL, 0, metaState, mCurrentButtonState, 0,
                 1, &mPointerSimple.currentProperties, &pointerCoords,
                 mOrientedXPrecision, mOrientedYPrecision,
-                0, mPointerSimple.downTime);
+                mPointerSimple.downTime);
         getListener()->notifyMotion(&args);
     }
 
@@ -5416,7 +5406,7 @@
 
     NotifyMotionArgs args(when, 0, getDeviceId(), source, policyFlags,
             action, flags, metaState, buttonState, edgeFlags,
-            pointerCount, pointerProperties, pointerCoords, xPrecision, yPrecision, 0, downTime);
+            pointerCount, pointerProperties, pointerCoords, xPrecision, yPrecision, downTime);
     getListener()->notifyMotion(&args);
 }
 
@@ -5467,7 +5457,7 @@
 
     NotifyMotionArgs args(when, 0, getDeviceId(), source, policyFlags,
             action, flags, metaState, buttonState, edgeFlags,
-            pointerCount, pointerProperties, pointerCoords, xPrecision, yPrecision, 0, downTime);
+            pointerCount, pointerProperties, pointerCoords, xPrecision, yPrecision, downTime);
     getListener()->notifyMotion(&args);
 }
 
@@ -6295,7 +6285,7 @@
 
     NotifyMotionArgs args(when, 0, getDeviceId(), AINPUT_SOURCE_JOYSTICK, policyFlags,
             AMOTION_EVENT_ACTION_MOVE, 0, metaState, buttonState, AMOTION_EVENT_EDGE_FLAG_NONE,
-                          1, &pointerProperties, &pointerCoords, 0, 0, 0, std::chrono::nanoseconds(0));
+                          1, &pointerProperties, &pointerCoords, 0, 0, std::chrono::nanoseconds(0));
     getListener()->notifyMotion(&args);
 }
 
