//
// Copyright 2010 The Android Open Source Project
//
// Provides a shared memory transport for input events.
//
#define LOG_TAG "InputTransport"

//#define LOG_NDEBUG 0

// Log debug messages about channel messages (send message, receive message)
#define DEBUG_CHANNEL_MESSAGES 0

// Log debug messages whenever InputChannel objects are created/destroyed
#define DEBUG_CHANNEL_LIFECYCLE 0

// Log debug messages about transport actions
#define DEBUG_TRANSPORT_ACTIONS 0

// Log debug messages about touch event resampling
#define DEBUG_RESAMPLING 0

#include <androidfw/InputTransport.h>
#include <cutils/log.h>
#include <std/properties.h>
#include <errno.h>
#include <fcntl.h>
#include <unistd.h>
#include <sys/types.h>
#include <sys/socket.h>
#include <math.h>


namespace android {

// Socket buffer size.  The default is typically about 128KB, which is much larger than
// we really need.  So we make it smaller.  It just needs to be big enough to hold
// a few dozen large multi-finger motion events in the case where an application gets
// behind processing touches.
static const size_t SOCKET_BUFFER_SIZE = 32 * 1024;

// Nanoseconds per milliseconds.
static constexpr const std::chrono::nanoseconds NANOS_PER_MS = std::chrono::nanoseconds(1000000);

// Latency added during resampling.  A few milliseconds doesn't hurt much but
// reduces the impact of mispredicted touch positions.
//static constexpr const std::chrono::nanoseconds RESAMPLE_LATENCY = std::chrono::nanoseconds(5 * NANOS_PER_MS);

// Mir modification: No artificial latency please. This seems to provide
// visibly and measurably lower input latency, with no noticeable down side...
static constexpr const std::chrono::nanoseconds RESAMPLE_LATENCY(0);

// Minimum time difference between consecutive samples before attempting to resample.
static constexpr const std::chrono::nanoseconds RESAMPLE_MIN_DELTA = std::chrono::nanoseconds(2 * NANOS_PER_MS);

// Maximum time to predict forward from the last known state, to avoid predicting too
// far into the future.  This time is further bounded by 50% of the last time delta.
static constexpr const std::chrono::nanoseconds RESAMPLE_MAX_PREDICTION = std::chrono::nanoseconds(8 * NANOS_PER_MS);

template<typename T>
inline static T min(const T& a, const T& b) {
    return a < b ? a : b;
}

inline static float lerp(float a, float b, float alpha) {
    return a + alpha * (b - a);
}

// --- InputMessage ---

InputMessage::InputMessage()
{
    memset(this, 0, sizeof(InputMessage));
}

bool InputMessage::isValid(size_t actualSize) const {
    if (size() == actualSize) {
        switch (header.type) {
        case TYPE_KEY:
            return true;
        case TYPE_MOTION:
            return body.motion.pointerCount > 0
                    && body.motion.pointerCount <= MAX_POINTERS;
        case TYPE_FINISHED:
            return true;
        }
    }
    return false;
}

size_t InputMessage::size() const {
    switch (header.type) {
    case TYPE_KEY:
        return sizeof(Header) + body.key.size();
    case TYPE_MOTION:
        return sizeof(Header) + body.motion.size();
    case TYPE_FINISHED:
        return sizeof(Header) + body.finished.size();
    }
    return sizeof(Header);
}


// --- InputChannel ---

InputChannel::InputChannel(const String8& name, int fd) :
        mName(name), mFd(fd) {
#if DEBUG_CHANNEL_LIFECYCLE
    ALOGD("Input channel constructed: name='%s', fd=%d",
        c_str(mName), fd);
#endif

    int result = fcntl(mFd, F_SETFL, O_NONBLOCK);
    LOG_ALWAYS_FATAL_IF(result != 0, "channel '%s' ~ Could not make socket "
            "non-blocking.  errno=%d", c_str(mName), errno);
}

InputChannel::~InputChannel() {
#if DEBUG_CHANNEL_LIFECYCLE
    ALOGD("Input channel destroyed: name='%s', fd=%d",
        c_str(mName), mFd);
#endif
}

status_t InputChannel::openInputFdPair(int& server_fd, int& client_fd) {
    int sockets[2];
    if (socketpair(AF_UNIX, SOCK_SEQPACKET, 0, sockets)) {
        status_t result = -errno;
        ALOGE("InputChannel ~ Could not create socket pair.  errno=%d",
            errno);
        server_fd = client_fd = 0;

        return result;
    }

    int bufferSize = SOCKET_BUFFER_SIZE;
    setsockopt(sockets[0], SOL_SOCKET, SO_SNDBUF, &bufferSize, sizeof(bufferSize));
    setsockopt(sockets[0], SOL_SOCKET, SO_RCVBUF, &bufferSize, sizeof(bufferSize));
    setsockopt(sockets[1], SOL_SOCKET, SO_SNDBUF, &bufferSize, sizeof(bufferSize));
    setsockopt(sockets[1], SOL_SOCKET, SO_RCVBUF, &bufferSize, sizeof(bufferSize));

    server_fd = sockets[0];
    client_fd = sockets[1];
    
    return OK;
}

status_t InputChannel::sendMessage(const InputMessage* msg) {
    size_t msgLength = msg->size();
    ssize_t nWrite;
    do {
        nWrite = ::send(mFd, msg, msgLength, MSG_DONTWAIT | MSG_NOSIGNAL);
    } while (nWrite == -1 && errno == EINTR);

    if (nWrite < 0) {
        int error = errno;
#if DEBUG_CHANNEL_MESSAGES
        ALOGD("channel '%s' ~ error sending message of type %d, errno=%d", c_str(mName),
                msg->header.type, error);
#endif
        if (error == EAGAIN || error == EWOULDBLOCK) {
            return WOULD_BLOCK;
        }
        if (error == EPIPE || error == ENOTCONN) {
            return DEAD_OBJECT;
        }
        return -error;
    }

    if (size_t(nWrite) != msgLength) {
#if DEBUG_CHANNEL_MESSAGES
        ALOGD("channel '%s' ~ error sending message type %d, send was incomplete",
            c_str(mName), msg->header.type);
#endif
        return DEAD_OBJECT;
    }

#if DEBUG_CHANNEL_MESSAGES
    ALOGD("channel '%s' ~ sent message of type %d", c_str(mName), msg->header.type);
#endif
    return OK;
}

status_t InputChannel::receiveMessage(InputMessage* msg) {
    ssize_t nRead;
    do {
        nRead = ::recv(mFd, msg, sizeof(InputMessage), MSG_DONTWAIT);
    } while (nRead == -1 && errno == EINTR);

    if (nRead < 0) {
        int error = errno;
#if DEBUG_CHANNEL_MESSAGES
        ALOGD("channel '%s' ~ receive message failed, errno=%d", c_str(mName), errno);
#endif
        if (error == EAGAIN || error == EWOULDBLOCK) {
            return WOULD_BLOCK;
        }
        if (error == EPIPE || error == ENOTCONN) {
            return DEAD_OBJECT;
        }
        return -error;
    }

    if (nRead == 0) { // check for EOF
#if DEBUG_CHANNEL_MESSAGES
        ALOGD("channel '%s' ~ receive message failed because peer was closed", c_str(mName));
#endif
        return DEAD_OBJECT;
    }

    if (!msg->isValid(nRead)) {
#if DEBUG_CHANNEL_MESSAGES
        ALOGD("channel '%s' ~ received invalid message", c_str(mName));
#endif
        return BAD_VALUE;
    }

#if DEBUG_CHANNEL_MESSAGES
    ALOGD("channel '%s' ~ received message of type %d", c_str(mName), msg->header.type);
#endif
    return OK;
}


// --- InputPublisher ---

InputPublisher::InputPublisher(const sp<InputChannel>& channel) :
        mChannel(channel) {
}

InputPublisher::~InputPublisher() {
}

status_t InputPublisher::publishKeyEvent(
        uint32_t seq,
        int32_t deviceId,
        int32_t source,
        int32_t action,
        int32_t flags,
        int32_t keyCode,
        int32_t scanCode,
        int32_t metaState,
        int32_t repeatCount,
        uint64_t mac,
        std::chrono::nanoseconds downTime,
        std::chrono::nanoseconds eventTime) {
#if DEBUG_TRANSPORT_ACTIONS
    ALOGD("channel '%s' publisher ~ publishKeyEvent: seq=%u, deviceId=%d, source=0x%x, "
            "action=0x%x, flags=0x%x, keyCode=%d, scanCode=%d, metaState=0x%x, repeatCount=%d,"
            "mac=%lu, downTime=%lld, eventTime=%lld",
            c_str(mChannel->getName()), seq,
            deviceId, source, action, flags, keyCode, scanCode, metaState, repeatCount,
            mac, downTime, eventTime);
#endif

    if (!seq) {
        ALOGE("Attempted to publish a key event with sequence number 0.");
        return BAD_VALUE;
    }

    InputMessage msg;
    msg.header.type = InputMessage::TYPE_KEY;
    msg.body.key.seq = seq;
    msg.body.key.deviceId = deviceId;
    msg.body.key.source = source;
    msg.body.key.action = action;
    msg.body.key.flags = flags;
    msg.body.key.keyCode = keyCode;
    msg.body.key.scanCode = scanCode;
    msg.body.key.metaState = metaState;
    msg.body.key.repeatCount = repeatCount;
    msg.body.key.mac = mac;
    msg.body.key.downTime = downTime.count();
    msg.body.key.eventTime = eventTime.count();
    return mChannel->sendMessage(&msg);
}

status_t InputPublisher::publishMotionEvent(
        uint32_t seq,
        int32_t deviceId,
        int32_t source,
        int32_t action,
        int32_t flags,
        int32_t edgeFlags,
        int32_t metaState,
        int32_t buttonState,
        float xOffset,
        float yOffset,
        float xPrecision,
        float yPrecision,
        uint64_t mac,
        std::chrono::nanoseconds downTime,
        std::chrono::nanoseconds eventTime,
        size_t pointerCount,
        const PointerProperties* pointerProperties,
        const PointerCoords* pointerCoords) {
#if DEBUG_TRANSPORT_ACTIONS
    ALOGD("channel '%s' publisher ~ publishMotionEvent: seq=%u, deviceId=%d, source=0x%x, "
            "action=0x%x, flags=0x%x, edgeFlags=0x%x, metaState=0x%x, buttonState=0x%x, "
            "xOffset=%f, yOffset=%f, "
<<<<<<< HEAD
            "xPrecision=%f, yPrecision=%f, mac=%lu, downTime=%lld, eventTime=%lld, "
            "pointerCount=%d",
=======
            "xPrecision=%f, yPrecision=%f, mac=%lu, "
            "downTime=%lld, eventTime=%lld, pointerCount=%d",
>>>>>>> 4a24fdca
            c_str(mChannel->getName()), seq,
            deviceId, source, action, flags, edgeFlags, metaState, buttonState,
            xOffset, yOffset, xPrecision, yPrecision, mac, downTime, eventTime, pointerCount);
#endif

    if (!seq) {
        ALOGE("Attempted to publish a motion event with sequence number 0.");
        return BAD_VALUE;
    }

    if (pointerCount > MAX_POINTERS || pointerCount < 1) {
        ALOGE("channel '%s' publisher ~ Invalid number of pointers provided: %d.",
            c_str(mChannel->getName()), pointerCount);
        return BAD_VALUE;
    }

    InputMessage msg;
    msg.header.type = InputMessage::TYPE_MOTION;
    msg.body.motion.seq = seq;
    msg.body.motion.deviceId = deviceId;
    msg.body.motion.source = source;
    msg.body.motion.action = action;
    msg.body.motion.flags = flags;
    msg.body.motion.edgeFlags = edgeFlags;
    msg.body.motion.metaState = metaState;
    msg.body.motion.buttonState = buttonState;
    msg.body.motion.xOffset = xOffset;
    msg.body.motion.yOffset = yOffset;
    msg.body.motion.xPrecision = xPrecision;
    msg.body.motion.yPrecision = yPrecision;
    msg.body.motion.mac = mac;
    msg.body.motion.downTime = downTime.count();
    msg.body.motion.eventTime = eventTime.count();
    msg.body.motion.pointerCount = pointerCount;
    for (size_t i = 0; i < pointerCount; i++) {
        msg.body.motion.pointers[i].properties.copyFrom(pointerProperties[i]);
        msg.body.motion.pointers[i].coords.copyFrom(pointerCoords[i]);
    }
    return mChannel->sendMessage(&msg);
}

status_t InputPublisher::receiveFinishedSignal(uint32_t* outSeq, bool* outHandled) {
#if DEBUG_TRANSPORT_ACTIONS
    ALOGD("channel '%s' publisher ~ receiveFinishedSignal",
        c_str(mChannel->getName()));
#endif

    InputMessage msg;
    status_t result = mChannel->receiveMessage(&msg);
    if (result) {
        *outSeq = 0;
        *outHandled = false;
        return result;
    }
    if (msg.header.type != InputMessage::TYPE_FINISHED) {
        ALOGE("channel '%s' publisher ~ Received unexpected message of type %d from consumer",
            c_str(mChannel->getName()), msg.header.type);
        return UNKNOWN_ERROR;
    }
    *outSeq = msg.body.finished.seq;
    *outHandled = msg.body.finished.handled;
    return OK;
}

// --- InputConsumer ---

InputConsumer::InputConsumer(const sp<InputChannel>& channel) :
        mResampleTouch(isTouchResamplingEnabled()),
        mChannel(channel), mMsgDeferred(false) {
}

InputConsumer::~InputConsumer() {
}

bool InputConsumer::isTouchResamplingEnabled() {
    char value[PROPERTY_VALUE_MAX];
    int length = property_get("debug.inputconsumer.resample", value, NULL);
    if (length > 0) {
        if (!strcmp("0", value)) {
            return false;
        }
        if (strcmp("1", value)) {
            ALOGD("Unrecognized property value for 'debug.inputconsumer.resample'.  "
                    "Use '1' or '0'.");
        }
    }
    return true;
}

status_t InputConsumer::consume(InputEventFactoryInterface* factory,
        bool consumeBatches, std::chrono::nanoseconds frameTime, uint32_t* outSeq, InputEvent** outEvent) {
#if DEBUG_TRANSPORT_ACTIONS
    ALOGD("channel '%s' consumer ~ consume: consumeBatches=%s, frameTime=%lld",
        c_str(mChannel->getName()), consumeBatches ? "true" : "false", frameTime);
#endif

    *outSeq = 0;
    *outEvent = NULL;

    // Fetch the next input message.
    // Loop until an event can be returned or no additional events are received.
    while (!*outEvent) {
        if (mMsgDeferred) {
            // mMsg contains a valid input message from the previous call to consume
            // that has not yet been processed.
            mMsgDeferred = false;
        } else {
            // Receive a fresh message.
            status_t result = mChannel->receiveMessage(&mMsg);
            if (result) {
                // Consume the next batched event unless batches are being held for later.
                if (consumeBatches || result != WOULD_BLOCK) {
                    result = consumeBatch(factory, frameTime, outSeq, outEvent);
                    if (*outEvent) {
#if DEBUG_TRANSPORT_ACTIONS
                        ALOGD("channel '%s' consumer ~ consumed batch event, seq=%u",
                            c_str(mChannel->getName()), *outSeq);
#endif
                        break;
                    }
                }
                return result;
            }
        }

        switch (mMsg.header.type) {
        case InputMessage::TYPE_KEY: {
            KeyEvent* keyEvent = factory->createKeyEvent();
            if (!keyEvent) return NO_MEMORY;

            initializeKeyEvent(keyEvent, &mMsg);
            *outSeq = mMsg.body.key.seq;
            *outEvent = keyEvent;
#if DEBUG_TRANSPORT_ACTIONS
            ALOGD("channel '%s' consumer ~ consumed key event, seq=%u",
                c_str(mChannel->getName()), *outSeq);
#endif
            break;
        }

        case AINPUT_EVENT_TYPE_MOTION: {
            ssize_t batchIndex = findBatch(mMsg.body.motion.deviceId, mMsg.body.motion.source);
            if (batchIndex >= 0) {
                Batch& batch = mBatches.editItemAt(batchIndex);
                if (canAddSample(batch, &mMsg)) {
                    batch.samples.push(mMsg);
#if DEBUG_TRANSPORT_ACTIONS
                    ALOGD("channel '%s' consumer ~ appended to batch event",
                        c_str(mChannel->getName()));
#endif
                    break;
                } else {
                    // We cannot append to the batch in progress, so we need to consume
                    // the previous batch right now and defer the new message until later.
                    mMsgDeferred = true;
                    status_t result = consumeSamples(factory,
                            batch, batch.samples.size(), outSeq, outEvent);
                    mBatches.removeAt(batchIndex);
                    if (result) {
                        return result;
                    }
#if DEBUG_TRANSPORT_ACTIONS
                    ALOGD("channel '%s' consumer ~ consumed batch event and "
                            "deferred current event, seq=%u",
                            c_str(mChannel->getName()), *outSeq);
#endif
                    break;
                }
            }

            // Start a new batch if needed.
            if ((mMsg.body.motion.action == AMOTION_EVENT_ACTION_MOVE
                 || mMsg.body.motion.action == AMOTION_EVENT_ACTION_HOVER_MOVE)
                && frameTime.count() >= 0) {
                mBatches.push();
                Batch& batch = mBatches.editTop();
                batch.samples.push(mMsg);
#if DEBUG_TRANSPORT_ACTIONS
                ALOGD("channel '%s' consumer ~ started batch event",
                    c_str(mChannel->getName()));
#endif
                break;
            }

            MotionEvent* motionEvent = factory->createMotionEvent();
            if (! motionEvent) return NO_MEMORY;

            updateTouchState(&mMsg);
            initializeMotionEvent(motionEvent, &mMsg);
            *outSeq = mMsg.body.motion.seq;
            *outEvent = motionEvent;
#if DEBUG_TRANSPORT_ACTIONS
            ALOGD("channel '%s' consumer ~ consumed motion event, seq=%u",
                c_str(mChannel->getName()), *outSeq);
#endif
            break;
        }

        default:
            ALOGE("channel '%s' consumer ~ Received unexpected message of type %d",
                c_str(mChannel->getName()), mMsg.header.type);
            return UNKNOWN_ERROR;
        }
    }
    return OK;
}

status_t InputConsumer::consumeBatch(InputEventFactoryInterface* factory,
        std::chrono::nanoseconds frameTime, uint32_t* outSeq, InputEvent** outEvent) {
    status_t result;
    for (size_t i = mBatches.size(); i-- > 0; ) {
        Batch& batch = mBatches.editItemAt(i);
        if (frameTime < std::chrono::nanoseconds(0)) {
            result = consumeSamples(factory, batch, batch.samples.size(),
                    outSeq, outEvent);
            mBatches.removeAt(i);
            return result;
        }

        std::chrono::nanoseconds sampleTime = frameTime - RESAMPLE_LATENCY;
        ssize_t split = findSampleNoLaterThan(batch, sampleTime);
        if (split < 0) {
            continue;
        }

        result = consumeSamples(factory, batch, split + 1, outSeq, outEvent);
        const InputMessage* next;
        if (batch.samples.isEmpty()) {
            mBatches.removeAt(i);
            next = NULL;
        } else {
            next = &batch.samples.itemAt(0);
        }
        if (!result) {
            resampleTouchState(sampleTime, static_cast<MotionEvent*>(*outEvent), next);
        }
        return result;
    }

    return WOULD_BLOCK;
}

status_t InputConsumer::consumeSamples(InputEventFactoryInterface* factory,
        Batch& batch, size_t count, uint32_t* outSeq, InputEvent** outEvent) {
    MotionEvent* motionEvent = factory->createMotionEvent();
    if (! motionEvent) return NO_MEMORY;

    uint32_t chain = 0;
    for (size_t i = 0; i < count; i++) {
        InputMessage& msg = batch.samples.editItemAt(i);
        updateTouchState(&msg);
        if (i) {
            SeqChain seqChain;
            seqChain.seq = msg.body.motion.seq;
            seqChain.chain = chain;
            mSeqChains.push(seqChain);
            addSample(motionEvent, &msg);
        } else {
            initializeMotionEvent(motionEvent, &msg);
        }
        chain = msg.body.motion.seq;
    }
    batch.samples.removeItemsAt(0, count);

    *outSeq = chain;
    *outEvent = motionEvent;
    return OK;
}

void InputConsumer::updateTouchState(InputMessage* msg) {
    if (!mResampleTouch ||
            !(msg->body.motion.source & AINPUT_SOURCE_CLASS_POINTER)) {
        return;
    }

    int32_t deviceId = msg->body.motion.deviceId;
    int32_t source = msg->body.motion.source;
    std::chrono::nanoseconds eventTime = std::chrono::nanoseconds(msg->body.motion.eventTime);

    // Update the touch state history to incorporate the new input message.
    // If the message is in the past relative to the most recently produced resampled
    // touch, then use the resampled time and coordinates instead.
    switch (msg->body.motion.action & AMOTION_EVENT_ACTION_MASK) {
    case AMOTION_EVENT_ACTION_DOWN: {
        ssize_t index = findTouchState(deviceId, source);
        if (index < 0) {
            mTouchStates.push();
            index = mTouchStates.size() - 1;
        }
        TouchState& touchState = mTouchStates.editItemAt(index);
        touchState.initialize(deviceId, source);
        touchState.addHistory(msg);
        break;
    }

    case AMOTION_EVENT_ACTION_MOVE: {
        ssize_t index = findTouchState(deviceId, source);
        if (index >= 0) {
            TouchState& touchState = mTouchStates.editItemAt(index);
            touchState.addHistory(msg);
            if (eventTime < touchState.lastResample.eventTime) {
                rewriteMessage(touchState, msg);
            } else {
                touchState.lastResample.ids.clear();
            }
        }
        break;
    }

    case AMOTION_EVENT_ACTION_POINTER_DOWN: {
        ssize_t index = findTouchState(deviceId, source);
        if (index >= 0) {
            TouchState& touchState = mTouchStates.editItemAt(index);
            touchState.lastResample.ids.remove(msg->body.motion.getActionId());
            rewriteMessage(touchState, msg);
        }
        break;
    }

    case AMOTION_EVENT_ACTION_POINTER_UP: {
        ssize_t index = findTouchState(deviceId, source);
        if (index >= 0) {
            TouchState& touchState = mTouchStates.editItemAt(index);
            rewriteMessage(touchState, msg);
            touchState.lastResample.ids.remove(msg->body.motion.getActionId());
        }
        break;
    }

    case AMOTION_EVENT_ACTION_SCROLL: {
        ssize_t index = findTouchState(deviceId, source);
        if (index >= 0) {
            const TouchState& touchState = mTouchStates.itemAt(index);
            rewriteMessage(touchState, msg);
        }
        break;
    }

    case AMOTION_EVENT_ACTION_UP:
    case AMOTION_EVENT_ACTION_CANCEL: {
        ssize_t index = findTouchState(deviceId, source);
        if (index >= 0) {
            const TouchState& touchState = mTouchStates.itemAt(index);
            rewriteMessage(touchState, msg);
            mTouchStates.removeAt(index);
        }
        break;
    }
    }
}

void InputConsumer::rewriteMessage(const TouchState& state, InputMessage* msg) {
    for (size_t i = 0; i < msg->body.motion.pointerCount; i++) {
        uint32_t id = msg->body.motion.pointers[i].properties.id;
        if (state.lastResample.ids.contains(id)) {
            PointerCoords& msgCoords = msg->body.motion.pointers[i].coords;
            const PointerCoords& resampleCoords = state.lastResample.getPointerById(id);
#if DEBUG_RESAMPLING
            ALOGD("[%d] - rewrite (%0.3f, %0.3f), old (%0.3f, %0.3f)", id,
                    resampleCoords.getAxisValue(AMOTION_EVENT_AXIS_X),
                    resampleCoords.getAxisValue(AMOTION_EVENT_AXIS_Y),
                    msgCoords.getAxisValue(AMOTION_EVENT_AXIS_X),
                    msgCoords.getAxisValue(AMOTION_EVENT_AXIS_Y));
#endif
            msgCoords.setAxisValue(AMOTION_EVENT_AXIS_X, resampleCoords.getX());
            msgCoords.setAxisValue(AMOTION_EVENT_AXIS_Y, resampleCoords.getY());
        }
    }
}

void InputConsumer::resampleTouchState(std::chrono::nanoseconds sampleTime, MotionEvent* event,
    const InputMessage* next) {
    if (!mResampleTouch
            || !(event->getSource() & AINPUT_SOURCE_CLASS_POINTER)
            || event->getAction() != AMOTION_EVENT_ACTION_MOVE) {
        return;
    }

    ssize_t index = findTouchState(event->getDeviceId(), event->getSource());
    if (index < 0) {
#if DEBUG_RESAMPLING
        ALOGD("Not resampled, no touch state for device.");
#endif
        return;
    }

    TouchState& touchState = mTouchStates.editItemAt(index);
    if (touchState.historySize < 1) {
#if DEBUG_RESAMPLING
        ALOGD("Not resampled, no history for device.");
#endif
        return;
    }

    // Ensure that the current sample has all of the pointers that need to be reported.
    const History* current = touchState.getHistory(0);
    size_t pointerCount = event->getPointerCount();
    for (size_t i = 0; i < pointerCount; i++) {
        uint32_t id = event->getPointerId(i);
        if (!current->ids.contains(id)) {
#if DEBUG_RESAMPLING
            ALOGD("Not resampled, missing id %d", id);
#endif
            return;
        }
    }

    // Find the data to use for resampling.
    const History* other;
    History future;
    float alpha;
    if (next) {
        // Interpolate between current sample and future sample.
        // So current->eventTime <= sampleTime <= future.eventTime.
        future.initializeFrom(next);
        other = &future;
        std::chrono::nanoseconds delta = future.eventTime - current->eventTime;
        if (delta < RESAMPLE_MIN_DELTA) {
#if DEBUG_RESAMPLING
            ALOGD("Not resampled, delta time is %lld ns.", delta);
#endif
            return;
        }
        alpha = (float)((sampleTime - current->eventTime).count()) / delta.count();
    } else if (touchState.historySize >= 2) {
        // Extrapolate future sample using current sample and past sample.
        // So other->eventTime <= current->eventTime <= sampleTime.
        other = touchState.getHistory(1);
        std::chrono::nanoseconds delta = current->eventTime - other->eventTime;
        if (delta < RESAMPLE_MIN_DELTA) {
#if DEBUG_RESAMPLING
            ALOGD("Not resampled, delta time is %lld ns.", delta);
#endif
            return;
        }
        std::chrono::nanoseconds maxPredict = current->eventTime + std::chrono::nanoseconds(min(delta.count()/2, RESAMPLE_MAX_PREDICTION.count()));
        if (sampleTime > maxPredict) {
#if DEBUG_RESAMPLING
            ALOGD("Sample time is too far in the future, adjusting prediction "
                    "from %lld to %lld ns.",
                    sampleTime - current->eventTime, maxPredict - current->eventTime);
#endif
            sampleTime = maxPredict;
        }
        alpha = (float)((current->eventTime - sampleTime).count()) / delta.count();
    } else {
#if DEBUG_RESAMPLING
        ALOGD("Not resampled, insufficient data.");
#endif
        return;
    }

    // Resample touch coordinates.
    touchState.lastResample.eventTime = sampleTime;
    touchState.lastResample.ids.clear();
    for (size_t i = 0; i < pointerCount; i++) {
        uint32_t id = event->getPointerId(i);
        touchState.lastResample.idToIndex[id] = i;
        touchState.lastResample.ids.insert(id);
        PointerCoords& resampledCoords = touchState.lastResample.pointers[i];
        const PointerCoords& currentCoords = current->getPointerById(id);
        if (other->ids.contains(id)
                && shouldResampleTool(event->getToolType(i))) {
            const PointerCoords& otherCoords = other->getPointerById(id);
            resampledCoords.copyFrom(currentCoords);
            resampledCoords.setAxisValue(AMOTION_EVENT_AXIS_X,
                    lerp(currentCoords.getX(), otherCoords.getX(), alpha));
            resampledCoords.setAxisValue(AMOTION_EVENT_AXIS_Y,
                    lerp(currentCoords.getY(), otherCoords.getY(), alpha));
#if DEBUG_RESAMPLING
            ALOGD("[%d] - out (%0.3f, %0.3f), cur (%0.3f, %0.3f), "
                    "other (%0.3f, %0.3f), alpha %0.3f",
                    id, resampledCoords.getX(), resampledCoords.getY(),
                    currentCoords.getX(), currentCoords.getY(),
                    otherCoords.getX(), otherCoords.getY(),
                    alpha);
#endif
        } else {
            resampledCoords.copyFrom(currentCoords);
#if DEBUG_RESAMPLING
            ALOGD("[%d] - out (%0.3f, %0.3f), cur (%0.3f, %0.3f)",
                    id, resampledCoords.getX(), resampledCoords.getY(),
                    currentCoords.getX(), currentCoords.getY());
#endif
        }
    }

    event->addSample(sampleTime, touchState.lastResample.pointers);
}

bool InputConsumer::shouldResampleTool(int32_t toolType) {
    return toolType == AMOTION_EVENT_TOOL_TYPE_FINGER
            || toolType == AMOTION_EVENT_TOOL_TYPE_UNKNOWN;
}

status_t InputConsumer::sendFinishedSignal(uint32_t seq, bool handled) {
#if DEBUG_TRANSPORT_ACTIONS
    ALOGD("channel '%s' consumer ~ sendFinishedSignal: seq=%u, handled=%s",
        c_str(mChannel->getName()), seq, handled ? "true" : "false");
#endif

    if (!seq) {
        ALOGE("Attempted to send a finished signal with sequence number 0.");
        return BAD_VALUE;
    }

    // Send finished signals for the batch sequence chain first.
    size_t seqChainCount = mSeqChains.size();
    if (seqChainCount) {
        uint32_t currentSeq = seq;
        uint32_t chainSeqs[seqChainCount];
        size_t chainIndex = 0;
        for (size_t i = seqChainCount; i-- > 0; ) {
             const SeqChain& seqChain = mSeqChains.itemAt(i);
             if (seqChain.seq == currentSeq) {
                 currentSeq = seqChain.chain;
                 chainSeqs[chainIndex++] = currentSeq;
                 mSeqChains.removeAt(i);
             }
        }
        status_t status = OK;
        while (!status && chainIndex-- > 0) {
            status = sendUnchainedFinishedSignal(chainSeqs[chainIndex], handled);
        }
        if (status) {
            // An error occurred so at least one signal was not sent, reconstruct the chain.
            do {
                SeqChain seqChain;
                seqChain.seq = chainIndex != 0 ? chainSeqs[chainIndex - 1] : seq;
                seqChain.chain = chainSeqs[chainIndex];
                mSeqChains.push(seqChain);
            } while (chainIndex-- > 0);
            return status;
        }
    }

    // Send finished signal for the last message in the batch.
    return sendUnchainedFinishedSignal(seq, handled);
}

status_t InputConsumer::sendUnchainedFinishedSignal(uint32_t seq, bool handled) {
    InputMessage msg;
    msg.header.type = InputMessage::TYPE_FINISHED;
    msg.body.finished.seq = seq;
    msg.body.finished.handled = handled;
    return mChannel->sendMessage(&msg);
}

bool InputConsumer::hasDeferredEvent() const {
    return mMsgDeferred;
}

bool InputConsumer::hasPendingBatch() const {
    return !mBatches.isEmpty();
}

ssize_t InputConsumer::findBatch(int32_t deviceId, int32_t source) const {
    for (size_t i = 0; i < mBatches.size(); i++) {
        const Batch& batch = mBatches.itemAt(i);
        const InputMessage& head = batch.samples.itemAt(0);
        if (head.body.motion.deviceId == deviceId && head.body.motion.source == source) {
            return i;
        }
    }
    return -1;
}

ssize_t InputConsumer::findTouchState(int32_t deviceId, int32_t source) const {
    for (size_t i = 0; i < mTouchStates.size(); i++) {
        const TouchState& touchState = mTouchStates.itemAt(i);
        if (touchState.deviceId == deviceId && touchState.source == source) {
            return i;
        }
    }
    return -1;
}

void InputConsumer::initializeKeyEvent(KeyEvent* event, const InputMessage* msg) {
    event->initialize(
            msg->body.key.deviceId,
            msg->body.key.source,
            msg->body.key.action,
            msg->body.key.flags,
            msg->body.key.keyCode,
            msg->body.key.scanCode,
            msg->body.key.metaState,
            msg->body.key.repeatCount,
            msg->body.key.mac,
            std::chrono::nanoseconds(msg->body.key.downTime),
            std::chrono::nanoseconds(msg->body.key.eventTime));
}

void InputConsumer::initializeMotionEvent(MotionEvent* event, const InputMessage* msg) {
    size_t pointerCount = msg->body.motion.pointerCount;
    PointerProperties pointerProperties[pointerCount];
    PointerCoords pointerCoords[pointerCount];
    for (size_t i = 0; i < pointerCount; i++) {
        pointerProperties[i].copyFrom(msg->body.motion.pointers[i].properties);
        pointerCoords[i].copyFrom(msg->body.motion.pointers[i].coords);
    }

    event->initialize(
            msg->body.motion.deviceId,
            msg->body.motion.source,
            msg->body.motion.action,
            msg->body.motion.flags,
            msg->body.motion.edgeFlags,
            msg->body.motion.metaState,
            msg->body.motion.buttonState,
            msg->body.motion.xOffset,
            msg->body.motion.yOffset,
            msg->body.motion.xPrecision,
            msg->body.motion.yPrecision,
            msg->body.motion.mac,
            std::chrono::nanoseconds(msg->body.motion.downTime),
            std::chrono::nanoseconds(msg->body.motion.eventTime),
            pointerCount,
            pointerProperties,
            pointerCoords);
}

void InputConsumer::addSample(MotionEvent* event, const InputMessage* msg) {
    size_t pointerCount = msg->body.motion.pointerCount;
    PointerCoords pointerCoords[pointerCount];
    for (size_t i = 0; i < pointerCount; i++) {
        pointerCoords[i].copyFrom(msg->body.motion.pointers[i].coords);
    }

    event->setMetaState(event->getMetaState() | msg->body.motion.metaState);
    event->addSample(std::chrono::nanoseconds(msg->body.motion.eventTime), pointerCoords);
}

bool InputConsumer::canAddSample(const Batch& batch, const InputMessage *msg) {
    const InputMessage& head = batch.samples.itemAt(0);
    size_t pointerCount = msg->body.motion.pointerCount;
    if (head.body.motion.pointerCount != pointerCount
            || head.body.motion.action != msg->body.motion.action) {
        return false;
    }
    for (size_t i = 0; i < pointerCount; i++) {
        if (head.body.motion.pointers[i].properties
                != msg->body.motion.pointers[i].properties) {
            return false;
        }
    }
    return true;
}

ssize_t InputConsumer::findSampleNoLaterThan(const Batch& batch, std::chrono::nanoseconds time) {
    size_t numSamples = batch.samples.size();
    size_t index = 0;
    while (index < numSamples
           && batch.samples.itemAt(index).body.motion.eventTime <= time.count()) {
        index += 1;
    }
    return ssize_t(index) - 1;
}

} // namespace android<|MERGE_RESOLUTION|>--- conflicted
+++ resolved
@@ -297,13 +297,8 @@
     ALOGD("channel '%s' publisher ~ publishMotionEvent: seq=%u, deviceId=%d, source=0x%x, "
             "action=0x%x, flags=0x%x, edgeFlags=0x%x, metaState=0x%x, buttonState=0x%x, "
             "xOffset=%f, yOffset=%f, "
-<<<<<<< HEAD
-            "xPrecision=%f, yPrecision=%f, mac=%lu, downTime=%lld, eventTime=%lld, "
-            "pointerCount=%d",
-=======
             "xPrecision=%f, yPrecision=%f, mac=%lu, "
             "downTime=%lld, eventTime=%lld, pointerCount=%d",
->>>>>>> 4a24fdca
             c_str(mChannel->getName()), seq,
             deviceId, source, action, flags, edgeFlags, metaState, buttonState,
             xOffset, yOffset, xPrecision, yPrecision, mac, downTime, eventTime, pointerCount);
