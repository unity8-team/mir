/*
 * Copyright (C) 2011 The Android Open Source Project
 *
 * Licensed under the Apache License, Version 2.0 (the "License");
 * you may not use this file except in compliance with the License.
 * You may obtain a copy of the License at
 *
 *      http://www.apache.org/licenses/LICENSE-2.0
 *
 * Unless required by applicable law or agreed to in writing, software
 * distributed under the License is distributed on an "AS IS" BASIS,
 * WITHOUT WARRANTIES OR CONDITIONS OF ANY KIND, either express or implied.
 * See the License for the specific language governing permissions and
 * limitations under the License.
 */

#define LOG_TAG "InputListener"

//#define LOG_NDEBUG 0

#include "InputListener.h"

#include <cutils/log.h>

namespace android {

// --- NotifyConfigurationChangedArgs ---

NotifyConfigurationChangedArgs::NotifyConfigurationChangedArgs(std::chrono::nanoseconds eventTime) :
        eventTime(eventTime) {
}

NotifyConfigurationChangedArgs::NotifyConfigurationChangedArgs(
        const NotifyConfigurationChangedArgs& other) :
        eventTime(other.eventTime) {
}

void NotifyConfigurationChangedArgs::notify(InputListenerInterface& listener) const {
    listener.notifyConfigurationChanged(this);
}


// --- NotifyKeyArgs ---

NotifyKeyArgs::NotifyKeyArgs(std::chrono::nanoseconds eventTime, uint64_t mac,
        int32_t deviceId, uint32_t source, uint32_t policyFlags,
        int32_t action, int32_t flags, int32_t keyCode, int32_t scanCode,
        int32_t metaState, uint64_t mac, std::chrono::nanoseconds downTime) :
        eventTime(eventTime), deviceId(deviceId), source(source), policyFlags(policyFlags),
        action(action), flags(flags), keyCode(keyCode), scanCode(scanCode),
        metaState(metaState), mac(mac), downTime(downTime) {
}

NotifyKeyArgs::NotifyKeyArgs(const NotifyKeyArgs& other) :
        eventTime(other.eventTime), mac(other.mac),
        deviceId(other.deviceId), source(other.source),
        policyFlags(other.policyFlags),
        action(other.action), flags(other.flags),
        keyCode(other.keyCode), scanCode(other.scanCode),
        metaState(other.metaState), mac(other.mac), downTime(other.downTime) {
}

void NotifyKeyArgs::notify(InputListenerInterface& listener) const {
    listener.notifyKey(this);
}


// --- NotifyMotionArgs ---

NotifyMotionArgs::NotifyMotionArgs(std::chrono::nanoseconds eventTime, uint64_t mac,
        int32_t deviceId, uint32_t source, uint32_t policyFlags,
        int32_t action, int32_t flags, int32_t metaState, int32_t buttonState,
        int32_t edgeFlags, uint32_t pointerCount,
        const PointerProperties* pointerProperties, const PointerCoords* pointerCoords,
<<<<<<< HEAD
        float xPrecision, float yPrecision, uint64_t mac, std::chrono::nanoseconds downTime) :
        eventTime(eventTime), deviceId(deviceId), source(source), policyFlags(policyFlags),
        action(action), flags(flags), metaState(metaState), buttonState(buttonState),
        edgeFlags(edgeFlags), pointerCount(pointerCount),
        xPrecision(xPrecision), yPrecision(yPrecision), mac(mac), downTime(downTime) {
=======
        float xPrecision, float yPrecision, std::chrono::nanoseconds downTime) :
        eventTime(eventTime), mac(mac), deviceId(deviceId), source(source),
        policyFlags(policyFlags), action(action), flags(flags), metaState(metaState),
        buttonState(buttonState), edgeFlags(edgeFlags), pointerCount(pointerCount),
        xPrecision(xPrecision), yPrecision(yPrecision), downTime(downTime) {
>>>>>>> 4a24fdca
    for (uint32_t i = 0; i < pointerCount; i++) {
        this->pointerProperties[i].copyFrom(pointerProperties[i]);
        this->pointerCoords[i].copyFrom(pointerCoords[i]);
    }
}

NotifyMotionArgs::NotifyMotionArgs(const NotifyMotionArgs& other) :
        eventTime(other.eventTime), mac(other.mac),
        deviceId(other.deviceId), source(other.source),
        policyFlags(other.policyFlags),
        action(other.action), flags(other.flags),
        metaState(other.metaState), buttonState(other.buttonState),
        edgeFlags(other.edgeFlags), pointerCount(other.pointerCount),
        xPrecision(other.xPrecision), yPrecision(other.yPrecision),
        mac(other.mac), downTime(other.downTime) {
    for (uint32_t i = 0; i < pointerCount; i++) {
        pointerProperties[i].copyFrom(other.pointerProperties[i]);
        pointerCoords[i].copyFrom(other.pointerCoords[i]);
    }
}

void NotifyMotionArgs::notify(InputListenerInterface& listener) const {
    listener.notifyMotion(this);
}


// --- NotifySwitchArgs ---

NotifySwitchArgs::NotifySwitchArgs(std::chrono::nanoseconds eventTime, uint32_t policyFlags,
        int32_t switchCode, int32_t switchValue) :
        eventTime(eventTime), policyFlags(policyFlags),
        switchCode(switchCode), switchValue(switchValue) {
}

NotifySwitchArgs::NotifySwitchArgs(const NotifySwitchArgs& other) :
        eventTime(other.eventTime), policyFlags(other.policyFlags),
        switchCode(other.switchCode), switchValue(other.switchValue) {
}

void NotifySwitchArgs::notify(InputListenerInterface& listener) const {
    listener.notifySwitch(this);
}


// --- NotifyDeviceResetArgs ---

NotifyDeviceResetArgs::NotifyDeviceResetArgs(std::chrono::nanoseconds eventTime, int32_t deviceId) :
        eventTime(eventTime), deviceId(deviceId) {
}

NotifyDeviceResetArgs::NotifyDeviceResetArgs(const NotifyDeviceResetArgs& other) :
        eventTime(other.eventTime), deviceId(other.deviceId) {
}

void NotifyDeviceResetArgs::notify(InputListenerInterface& listener) const {
    listener.notifyDeviceReset(this);
}


// --- QueuedInputListener ---

QueuedInputListener::QueuedInputListener(const std::shared_ptr<InputListenerInterface>& innerListener) :
        mInnerListener(innerListener) {
}

QueuedInputListener::~QueuedInputListener() {
    size_t count = mArgsQueue.size();
    for (size_t i = 0; i < count; i++) {
        delete mArgsQueue[i];
    }
}

void QueuedInputListener::notifyConfigurationChanged(
        const NotifyConfigurationChangedArgs* args) {
    mArgsQueue.push(new NotifyConfigurationChangedArgs(*args));
}

void QueuedInputListener::notifyKey(const NotifyKeyArgs* args) {
    mArgsQueue.push(new NotifyKeyArgs(*args));
}

void QueuedInputListener::notifyMotion(const NotifyMotionArgs* args) {
    mArgsQueue.push(new NotifyMotionArgs(*args));
}

void QueuedInputListener::notifySwitch(const NotifySwitchArgs* args) {
    mArgsQueue.push(new NotifySwitchArgs(*args));
}

void QueuedInputListener::notifyDeviceReset(const NotifyDeviceResetArgs* args) {
    mArgsQueue.push(new NotifyDeviceResetArgs(*args));
}

void QueuedInputListener::flush() {
    size_t count = mArgsQueue.size();
    for (size_t i = 0; i < count; i++) {
        NotifyArgs* args = mArgsQueue[i];
        args->notify(*mInnerListener);
        delete args;
    }
    mArgsQueue.clear();
}


} // namespace android<|MERGE_RESOLUTION|>--- conflicted
+++ resolved
@@ -45,10 +45,10 @@
 NotifyKeyArgs::NotifyKeyArgs(std::chrono::nanoseconds eventTime, uint64_t mac,
         int32_t deviceId, uint32_t source, uint32_t policyFlags,
         int32_t action, int32_t flags, int32_t keyCode, int32_t scanCode,
-        int32_t metaState, uint64_t mac, std::chrono::nanoseconds downTime) :
-        eventTime(eventTime), deviceId(deviceId), source(source), policyFlags(policyFlags),
+        int32_t metaState, std::chrono::nanoseconds downTime) :
+        eventTime(eventTime), mac(mac), deviceId(deviceId), source(source), policyFlags(policyFlags),
         action(action), flags(flags), keyCode(keyCode), scanCode(scanCode),
-        metaState(metaState), mac(mac), downTime(downTime) {
+        metaState(metaState), downTime(downTime) {
 }
 
 NotifyKeyArgs::NotifyKeyArgs(const NotifyKeyArgs& other) :
@@ -57,7 +57,7 @@
         policyFlags(other.policyFlags),
         action(other.action), flags(other.flags),
         keyCode(other.keyCode), scanCode(other.scanCode),
-        metaState(other.metaState), mac(other.mac), downTime(other.downTime) {
+        metaState(other.metaState), downTime(other.downTime) {
 }
 
 void NotifyKeyArgs::notify(InputListenerInterface& listener) const {
@@ -72,19 +72,11 @@
         int32_t action, int32_t flags, int32_t metaState, int32_t buttonState,
         int32_t edgeFlags, uint32_t pointerCount,
         const PointerProperties* pointerProperties, const PointerCoords* pointerCoords,
-<<<<<<< HEAD
-        float xPrecision, float yPrecision, uint64_t mac, std::chrono::nanoseconds downTime) :
-        eventTime(eventTime), deviceId(deviceId), source(source), policyFlags(policyFlags),
-        action(action), flags(flags), metaState(metaState), buttonState(buttonState),
-        edgeFlags(edgeFlags), pointerCount(pointerCount),
-        xPrecision(xPrecision), yPrecision(yPrecision), mac(mac), downTime(downTime) {
-=======
         float xPrecision, float yPrecision, std::chrono::nanoseconds downTime) :
         eventTime(eventTime), mac(mac), deviceId(deviceId), source(source),
         policyFlags(policyFlags), action(action), flags(flags), metaState(metaState),
         buttonState(buttonState), edgeFlags(edgeFlags), pointerCount(pointerCount),
         xPrecision(xPrecision), yPrecision(yPrecision), downTime(downTime) {
->>>>>>> 4a24fdca
     for (uint32_t i = 0; i < pointerCount; i++) {
         this->pointerProperties[i].copyFrom(pointerProperties[i]);
         this->pointerCoords[i].copyFrom(pointerCoords[i]);
@@ -99,7 +91,7 @@
         metaState(other.metaState), buttonState(other.buttonState),
         edgeFlags(other.edgeFlags), pointerCount(other.pointerCount),
         xPrecision(other.xPrecision), yPrecision(other.yPrecision),
-        mac(other.mac), downTime(other.downTime) {
+        downTime(other.downTime) {
     for (uint32_t i = 0; i < pointerCount; i++) {
         pointerProperties[i].copyFrom(other.pointerProperties[i]);
         pointerCoords[i].copyFrom(other.pointerCoords[i]);
