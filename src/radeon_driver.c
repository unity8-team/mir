--- conflicted
+++ resolved
@@ -2314,12 +2314,11 @@
     if (!info->allowColorTiling)
 	return;
 
-<<<<<<< HEAD
     if (info->ChipFamily >= CHIP_FAMILY_R600)
-=======
+	info->allowColorTiling = FALSE;
+
     /* for zaphod disable tiling for now */
     if (info->IsPrimary || info->IsSecondary)
->>>>>>> 98589e59
 	info->allowColorTiling = FALSE;
 
 #ifdef XF86DRI
@@ -4126,35 +4125,11 @@
 static void RADEONAdjustMemMapRegisters(ScrnInfoPtr pScrn, RADEONSavePtr save)
 {
     RADEONInfoPtr  info   = RADEONPTR(pScrn);
-<<<<<<< HEAD
     CARD32 fb, agp, agp_hi;
     int changed;
-=======
-    unsigned char *RADEONMMIO = info->MMIO;
-    CARD32 fb, agp;
 
     if (info->IsSecondary)
       return;
-
-    fb = INREG(RADEON_MC_FB_LOCATION);
-    agp = INREG(RADEON_MC_AGP_LOCATION);
-
-    if (fb != info->mc_fb_location || agp != info->mc_agp_location) {
-	    xf86DrvMsg(pScrn->scrnIndex, X_WARNING,
-		       "DRI init changed memory map, adjusting ...\n");
-	    xf86DrvMsg(pScrn->scrnIndex, X_WARNING,
-		       "  MC_FB_LOCATION  was: 0x%08x is: 0x%08x\n",
-		       (unsigned)info->mc_fb_location, (unsigned)fb);
-	    xf86DrvMsg(pScrn->scrnIndex, X_WARNING,
-		       "  MC_AGP_LOCATION was: 0x%08x is: 0x%08x\n",
-		       (unsigned)info->mc_agp_location, (unsigned)agp);
-	    info->mc_fb_location = fb;
-	    info->mc_agp_location = agp;
-	    info->fbLocation = (save->mc_fb_location & 0xffff) << 16;
-	    info->dst_pitch_offset =
-		    (((pScrn->displayWidth * info->CurrentLayout.pixel_bytes / 64)
-		      << 22) | ((info->fbLocation + pScrn->fbOffset) >> 10));
->>>>>>> 98589e59
 
     radeon_read_mc_fb_agp_location(pScrn, LOC_FB | LOC_AGP, &fb, &agp, &agp_hi);
     
@@ -5912,10 +5887,7 @@
 	OUTREG(RADEON_GRPH_BUFFER_CNTL, restore->grph_buffer_cntl);
 	OUTREG(RADEON_GRPH2_BUFFER_CNTL, restore->grph2_buffer_cntl);
 
-<<<<<<< HEAD
-=======
     if (!info->IsSecondary) {
->>>>>>> 98589e59
 	RADEONRestoreMemMapRegisters(pScrn, restore);
 	RADEONRestoreCommonRegisters(pScrn, restore);
 
@@ -5934,11 +5906,7 @@
 
 	if (info->InternalTVOut)
 	    RADEONRestoreTVRegisters(pScrn, restore);
-<<<<<<< HEAD
-
-    }
-=======
->>>>>>> 98589e59
+    }
 
 	RADEONRestoreSurfaces(pScrn, restore);
     }
