/*
 * Copyright 2000 ATI Technologies Inc., Markham, Ontario, and
 *                VA Linux Systems Inc., Fremont, California.
 *
 * All Rights Reserved.
 *
 * Permission is hereby granted, free of charge, to any person obtaining
 * a copy of this software and associated documentation files (the
 * "Software"), to deal in the Software without restriction, including
 * without limitation on the rights to use, copy, modify, merge,
 * publish, distribute, sublicense, and/or sell copies of the Software,
 * and to permit persons to whom the Software is furnished to do so,
 * subject to the following conditions:
 *
 * The above copyright notice and this permission notice (including the
 * next paragraph) shall be included in all copies or substantial
 * portions of the Software.
 *
 * THE SOFTWARE IS PROVIDED "AS IS", WITHOUT WARRANTY OF ANY KIND,
 * EXPRESS OR IMPLIED, INCLUDING BUT NOT LIMITED TO THE WARRANTIES OF
 * MERCHANTABILITY, FITNESS FOR A PARTICULAR PURPOSE AND
 * NON-INFRINGEMENT.  IN NO EVENT SHALL ATI, VA LINUX SYSTEMS AND/OR
 * THEIR SUPPLIERS BE LIABLE FOR ANY CLAIM, DAMAGES OR OTHER LIABILITY,
 * WHETHER IN AN ACTION OF CONTRACT, TORT OR OTHERWISE, ARISING FROM,
 * OUT OF OR IN CONNECTION WITH THE SOFTWARE OR THE USE OR OTHER
 * DEALINGS IN THE SOFTWARE.
 */

#ifdef HAVE_CONFIG_H
#include "config.h"
#endif

/*
 * Authors:
 *   Kevin E. Martin <martin@xfree86.org>
 *   Rickard E. Faith <faith@valinux.com>
 *   Alan Hourihane <alanh@fairlite.demon.co.uk>
 *
 * Credits:
 *
 *   Thanks to Ani Joshi <ajoshi@shell.unixbox.com> for providing source
 *   code to his Radeon driver.  Portions of this file are based on the
 *   initialization code for that driver.
 *
 * References:
 *
 * !!!! FIXME !!!!
 *   RAGE 128 VR/ RAGE 128 GL Register Reference Manual (Technical
 *   Reference Manual P/N RRG-G04100-C Rev. 0.04), ATI Technologies: April
 *   1999.
 *
 *   RAGE 128 Software Development Manual (Technical Reference Manual P/N
 *   SDK-G04000 Rev. 0.01), ATI Technologies: June 1999.
 *
 * This server does not yet support these XFree86 4.0 features:
 * !!!! FIXME !!!!
 *   DDC1 & DDC2
 *   shadowfb
 *   overlay planes
 *
 * Modified by Marc Aurele La France (tsi@xfree86.org) for ATI driver merge.
 *
 * Mergedfb and pseudo xinerama support added by Alex Deucher (agd5f@yahoo.com)
 * based on the sis driver by Thomas Winischhofer.
 *
 */

#include <string.h>
#include <stdio.h>

				/* Driver data structures */
#include "radeon.h"
#include "radeon_reg.h"
#include "radeon_macros.h"
#include "radeon_probe.h"
#include "radeon_version.h"

#ifdef XF86DRI
#define _XF86DRI_SERVER_
#include "radeon_dri.h"
#include "radeon_sarea.h"
#include "sarea.h"
#endif

#include "fb.h"

				/* colormap initialization */
#include "micmap.h"
#include "dixstruct.h"

				/* X and server generic header files */
#include "xf86.h"
#include "xf86_ansic.h"		/* For xf86getsecs() */
#include "xf86_OSproc.h"
#include "xf86RAC.h"
#include "xf86Resources.h"
#include "xf86cmap.h"
#include "vbe.h"

				/* fbdevhw * vgaHW definitions */
#ifdef WITH_VGAHW
#include "vgaHW.h"
#endif
#include "fbdevhw.h"

#define DPMS_SERVER
#include <X11/extensions/dpms.h>

#include "atipciids.h"
#include "radeon_chipset.h"



				/* Forward definitions for driver functions */
void RADEONRestoreMode(ScrnInfoPtr pScrn, RADEONSavePtr restore);
static Bool RADEONCloseScreen(int scrnIndex, ScreenPtr pScreen);
static Bool RADEONSaveScreen(ScreenPtr pScreen, int mode);
static void RADEONSave(ScrnInfoPtr pScrn);

static void RADEONSetDynamicClock(ScrnInfoPtr pScrn, int mode);
static void RADEONForceSomeClocks(ScrnInfoPtr pScrn);
static void RADEONSaveMemMapRegisters(ScrnInfoPtr pScrn, RADEONSavePtr save);

#ifdef XF86DRI
static void RADEONAdjustMemMapRegisters(ScrnInfoPtr pScrn, RADEONSavePtr save);
#endif

DisplayModePtr
RADEONCrtcFindClosestMode(xf86CrtcPtr crtc, DisplayModePtr pMode);
/* psuedo xinerama support */

extern Bool 		RADEONnoPanoramiXExtension;

static const OptionInfoRec RADEONOptions[] = {
    { OPTION_NOACCEL,        "NoAccel",          OPTV_BOOLEAN, {0}, FALSE },
    { OPTION_SW_CURSOR,      "SWcursor",         OPTV_BOOLEAN, {0}, FALSE },
    { OPTION_DAC_6BIT,       "Dac6Bit",          OPTV_BOOLEAN, {0}, FALSE },
    { OPTION_DAC_8BIT,       "Dac8Bit",          OPTV_BOOLEAN, {0}, TRUE  },
#ifdef XF86DRI
    { OPTION_BUS_TYPE,       "BusType",          OPTV_ANYSTR,  {0}, FALSE },
    { OPTION_CP_PIO,         "CPPIOMode",        OPTV_BOOLEAN, {0}, FALSE },
    { OPTION_USEC_TIMEOUT,   "CPusecTimeout",    OPTV_INTEGER, {0}, FALSE },
    { OPTION_AGP_MODE,       "AGPMode",          OPTV_INTEGER, {0}, FALSE },
    { OPTION_AGP_FW,         "AGPFastWrite",     OPTV_BOOLEAN, {0}, FALSE },
    { OPTION_GART_SIZE_OLD,  "AGPSize",          OPTV_INTEGER, {0}, FALSE },
    { OPTION_GART_SIZE,      "GARTSize",         OPTV_INTEGER, {0}, FALSE },
    { OPTION_RING_SIZE,      "RingSize",         OPTV_INTEGER, {0}, FALSE },
    { OPTION_BUFFER_SIZE,    "BufferSize",       OPTV_INTEGER, {0}, FALSE },
    { OPTION_DEPTH_MOVE,     "EnableDepthMoves", OPTV_BOOLEAN, {0}, FALSE },
    { OPTION_PAGE_FLIP,      "EnablePageFlip",   OPTV_BOOLEAN, {0}, FALSE },
    { OPTION_NO_BACKBUFFER,  "NoBackBuffer",     OPTV_BOOLEAN, {0}, FALSE },
    { OPTION_XV_DMA,         "DMAForXv",         OPTV_BOOLEAN, {0}, FALSE },
    { OPTION_FBTEX_PERCENT,  "FBTexPercent",     OPTV_INTEGER, {0}, FALSE },
    { OPTION_DEPTH_BITS,     "DepthBits",        OPTV_INTEGER, {0}, FALSE },
    { OPTION_PCIAPER_SIZE,  "PCIAPERSize",      OPTV_INTEGER, {0}, FALSE },
#ifdef USE_EXA
    { OPTION_ACCEL_DFS,      "AccelDFS",         OPTV_BOOLEAN, {0}, FALSE },
#endif
#endif
    { OPTION_DDC_MODE,       "DDCMode",          OPTV_BOOLEAN, {0}, FALSE },
    { OPTION_IGNORE_EDID,    "IgnoreEDID",       OPTV_BOOLEAN, {0}, FALSE },
    { OPTION_FBDEV,          "UseFBDev",         OPTV_BOOLEAN, {0}, FALSE },
    { OPTION_DISP_PRIORITY,  "DisplayPriority",  OPTV_ANYSTR,  {0}, FALSE },
    { OPTION_PANEL_SIZE,     "PanelSize",        OPTV_ANYSTR,  {0}, FALSE },
    { OPTION_MIN_DOTCLOCK,   "ForceMinDotClock", OPTV_FREQ,    {0}, FALSE },
    { OPTION_COLOR_TILING,   "ColorTiling",      OPTV_BOOLEAN, {0}, FALSE },
#ifdef XvExtension
    { OPTION_VIDEO_KEY,                   "VideoKey",                 OPTV_INTEGER, {0}, FALSE },
    { OPTION_RAGE_THEATRE_CRYSTAL,        "RageTheatreCrystal",       OPTV_INTEGER, {0}, FALSE },
    { OPTION_RAGE_THEATRE_TUNER_PORT,     "RageTheatreTunerPort",     OPTV_INTEGER, {0}, FALSE },
    { OPTION_RAGE_THEATRE_COMPOSITE_PORT, "RageTheatreCompositePort", OPTV_INTEGER, {0}, FALSE },
    { OPTION_RAGE_THEATRE_SVIDEO_PORT,    "RageTheatreSVideoPort",    OPTV_INTEGER, {0}, FALSE },
    { OPTION_TUNER_TYPE,                  "TunerType",                OPTV_INTEGER, {0}, FALSE },
    { OPTION_RAGE_THEATRE_MICROC_PATH,    "RageTheatreMicrocPath",    OPTV_STRING, {0}, FALSE },
    { OPTION_RAGE_THEATRE_MICROC_TYPE,    "RageTheatreMicrocType",    OPTV_STRING, {0}, FALSE },
    { OPTION_SCALER_WIDTH,                "ScalerWidth",              OPTV_INTEGER, {0}, FALSE }, 
#endif
#ifdef RENDER
    { OPTION_RENDER_ACCEL,   "RenderAccel",      OPTV_BOOLEAN, {0}, FALSE },
    { OPTION_SUBPIXEL_ORDER, "SubPixelOrder",    OPTV_ANYSTR,  {0}, FALSE },
#endif
    { OPTION_SHOWCACHE,      "ShowCache",        OPTV_BOOLEAN, {0}, FALSE },
    { OPTION_DYNAMIC_CLOCKS, "DynamicClocks",    OPTV_BOOLEAN, {0}, FALSE },
    { OPTION_VGA_ACCESS,     "VGAAccess",        OPTV_BOOLEAN, {0}, TRUE  },
    { OPTION_REVERSE_DDC,    "ReverseDDC",       OPTV_BOOLEAN, {0}, FALSE },
    { OPTION_LVDS_PROBE_PLL, "LVDSProbePLL",     OPTV_BOOLEAN, {0}, FALSE },
    { OPTION_ACCELMETHOD,    "AccelMethod",      OPTV_STRING,  {0}, FALSE },
    { OPTION_CONSTANTDPI,    "ConstantDPI",	 OPTV_BOOLEAN, {0}, FALSE },
    { OPTION_DRI,            "DRI",       	 OPTV_BOOLEAN, {0}, FALSE },
    { OPTION_CONNECTORTABLE, "ConnectorTable",   OPTV_STRING,  {0}, FALSE },
    { -1,                    NULL,               OPTV_NONE,    {0}, FALSE }
};

const OptionInfoRec *RADEONOptionsWeak(void) { return RADEONOptions; }

#ifdef WITH_VGAHW
static const char *vgahwSymbols[] = {
    "vgaHWFreeHWRec",
    "vgaHWGetHWRec",
    "vgaHWGetIndex",
    "vgaHWLock",
    "vgaHWRestore",
    "vgaHWSave",
    "vgaHWUnlock",
    "vgaHWGetIOBase",
    NULL
};
#endif

static const char *fbdevHWSymbols[] = {
    "fbdevHWInit",
    "fbdevHWUseBuildinMode",

    "fbdevHWGetVidmem",

    "fbdevHWDPMSSet",

    /* colormap */
    "fbdevHWLoadPalette",
    /* ScrnInfo hooks */
    "fbdevHWAdjustFrame",
    "fbdevHWEnterVT",
    "fbdevHWLeaveVT",
    "fbdevHWModeInit",
    "fbdevHWRestore",
    "fbdevHWSave",
    "fbdevHWSwitchMode",
    "fbdevHWValidModeWeak",

    "fbdevHWMapMMIO",
    "fbdevHWMapVidmem",
    "fbdevHWUnmapMMIO",
    "fbdevHWUnmapVidmem",

    NULL
};

static const char *ddcSymbols[] = {
    "xf86PrintEDID",
    "xf86DoEDID_DDC1",
    "xf86DoEDID_DDC2",
    NULL
};

static const char *fbSymbols[] = {
    "fbScreenInit",
    "fbPictureInit",
    NULL
};


#ifdef USE_EXA
static const char *exaSymbols[] = {
    "exaDriverAlloc",
    "exaDriverInit",
    "exaDriverFini",
    "exaOffscreenAlloc",
    "exaOffscreenFree",
    "exaGetPixmapOffset",
    "exaGetPixmapPitch",
    "exaGetPixmapSize",
    "exaMarkSync",
    "exaWaitSync",
    NULL
};
#endif /* USE_EXA */

#ifdef USE_XAA
static const char *xaaSymbols[] = {
    "XAACreateInfoRec",
    "XAADestroyInfoRec",
    "XAAInit",
    NULL
};
#endif /* USE_XAA */

#if 0
static const char *xf8_32bppSymbols[] = {
    "xf86Overlay8Plus32Init",
    NULL
};
#endif

static const char *ramdacSymbols[] = {
    "xf86CreateCursorInfoRec",
    "xf86DestroyCursorInfoRec",
    "xf86ForceHWCursor",
    "xf86InitCursor",
    NULL
};

#ifdef XF86DRI
static const char *drmSymbols[] = {
    "drmGetInterruptFromBusID",
    "drmCtlInstHandler",
    "drmCtlUninstHandler",
    "drmAddBufs",
    "drmAddMap",
    "drmAgpAcquire",
    "drmAgpAlloc",
    "drmAgpBase",
    "drmAgpBind",
    "drmAgpDeviceId",
    "drmAgpEnable",
    "drmAgpFree",
    "drmAgpGetMode",
    "drmAgpRelease",
    "drmAgpUnbind",
    "drmAgpVendorId",
    "drmCommandNone",
    "drmCommandRead",
    "drmCommandWrite",
    "drmCommandWriteRead",
    "drmDMA",
    "drmFreeVersion",
    "drmGetLibVersion",
    "drmGetVersion",
    "drmMap",
    "drmMapBufs",
    "drmRadeonCleanupCP",
    "drmRadeonClear",
    "drmRadeonFlushIndirectBuffer",
    "drmRadeonInitCP",
    "drmRadeonResetCP",
    "drmRadeonStartCP",
    "drmRadeonStopCP",
    "drmRadeonWaitForIdleCP",
    "drmScatterGatherAlloc",
    "drmScatterGatherFree",
    "drmUnmap",
    "drmUnmapBufs",
    NULL
};

static const char *driSymbols[] = {
    "DRICloseScreen",
    "DRICreateInfoRec",
    "DRIDestroyInfoRec",
    "DRIFinishScreenInit",
    "DRIGetContext",
    "DRIGetDeviceInfo",
    "DRIGetSAREAPrivate",
    "DRILock",
    "DRIQueryVersion",
    "DRIScreenInit",
    "DRIUnlock",
    "GlxSetVisualConfigs",
    "DRICreatePCIBusID",
    NULL
};
#endif

static const char *vbeSymbols[] = {
    "VBEInit",
    "vbeDoEDID",
    NULL
};

static const char *int10Symbols[] = {
    "xf86InitInt10",
    "xf86FreeInt10",
    "xf86int10Addr",
    "xf86ExecX86int10",
    NULL
};

static const char *i2cSymbols[] = {
    "xf86CreateI2CBusRec",
    "xf86I2CBusInit",
    NULL
};

void RADEONLoaderRefSymLists(void)
{
    /*
     * Tell the loader about symbols from other modules that this module might
     * refer to.
     */
    xf86LoaderRefSymLists(
#ifdef WITH_VGAHW
			  vgahwSymbols,
#endif
			  fbSymbols,
#ifdef USE_EXA
			  exaSymbols,
#endif
#ifdef USE_XAA
			  xaaSymbols,
#endif
#if 0
			  xf8_32bppSymbols,
#endif
			  ramdacSymbols,
#ifdef XF86DRI
			  drmSymbols,
			  driSymbols,
#endif
			  fbdevHWSymbols,
			  vbeSymbols,
			  int10Symbols,
			  i2cSymbols,
			  ddcSymbols,
			  NULL);
}

#ifdef XFree86LOADER
static int getRADEONEntityIndex(void)
{
    int *radeon_entity_index = LoaderSymbol("gRADEONEntityIndex");
    if (!radeon_entity_index)
        return -1;
    else
        return *radeon_entity_index;
}
#else
extern int gRADEONEntityIndex;
static int getRADEONEntityIndex(void)
{
    return gRADEONEntityIndex;
}
#endif

struct RADEONInt10Save {
	CARD32 MEM_CNTL;
	CARD32 MEMSIZE;
	CARD32 MPP_TB_CONFIG;
};

static Bool RADEONMapMMIO(ScrnInfoPtr pScrn);
static Bool RADEONUnmapMMIO(ScrnInfoPtr pScrn);

static Bool
RADEONCreateScreenResources (ScreenPtr pScreen)
{
   ScrnInfoPtr pScrn = xf86Screens[pScreen->myNum];
   RADEONInfoPtr  info   = RADEONPTR(pScrn);

   pScreen->CreateScreenResources = info->CreateScreenResources;
   if (!(*pScreen->CreateScreenResources)(pScreen))
      return FALSE;

   if (!xf86RandR12CreateScreenResources(pScreen))
      return FALSE;

  return TRUE;
}

RADEONEntPtr RADEONEntPriv(ScrnInfoPtr pScrn)
{
    DevUnion     *pPriv;
    RADEONInfoPtr  info   = RADEONPTR(pScrn);
    pPriv = xf86GetEntityPrivate(info->pEnt->index,
                                 getRADEONEntityIndex());
    return pPriv->ptr;
}

static void
RADEONPreInt10Save(ScrnInfoPtr pScrn, void **pPtr)
{
    RADEONInfoPtr  info   = RADEONPTR(pScrn);
    unsigned char *RADEONMMIO = info->MMIO;
    CARD32 CardTmp;
    static struct RADEONInt10Save SaveStruct = { 0, 0, 0 };

    /* Save the values and zap MEM_CNTL */
    SaveStruct.MEM_CNTL = INREG(RADEON_MEM_CNTL);
    SaveStruct.MEMSIZE = INREG(RADEON_CONFIG_MEMSIZE);
    SaveStruct.MPP_TB_CONFIG = INREG(RADEON_MPP_TB_CONFIG);

    /*
     * Zap MEM_CNTL and set MPP_TB_CONFIG<31:24> to 4
     */
    OUTREG(RADEON_MEM_CNTL, 0);
    CardTmp = SaveStruct.MPP_TB_CONFIG & 0x00ffffffu;
    CardTmp |= 0x04 << 24;
    OUTREG(RADEON_MPP_TB_CONFIG, CardTmp);

    *pPtr = (void *)&SaveStruct;
}

static void
RADEONPostInt10Check(ScrnInfoPtr pScrn, void *ptr)
{
    RADEONInfoPtr  info   = RADEONPTR(pScrn);
    unsigned char *RADEONMMIO = info->MMIO;
    struct RADEONInt10Save *pSave = ptr;
    CARD32 CardTmp;

    /* If we don't have a valid (non-zero) saved MEM_CNTL, get out now */
    if (!pSave || !pSave->MEM_CNTL)
	return;

    /*
     * If either MEM_CNTL is currently zero or inconistent (configured for
     * two channels with the two channels configured differently), restore
     * the saved registers.
     */
    CardTmp = INREG(RADEON_MEM_CNTL);
    if (!CardTmp ||
	((CardTmp & 1) &&
	 (((CardTmp >> 8) & 0xff) != ((CardTmp >> 24) & 0xff)))) {
	/* Restore the saved registers */
	xf86DrvMsg(pScrn->scrnIndex, X_WARNING,
		   "Restoring MEM_CNTL (%08lx), setting to %08lx\n",
		   (unsigned long)CardTmp, (unsigned long)pSave->MEM_CNTL);
	OUTREG(RADEON_MEM_CNTL, pSave->MEM_CNTL);

	CardTmp = INREG(RADEON_CONFIG_MEMSIZE);
	if (CardTmp != pSave->MEMSIZE) {
	    xf86DrvMsg(pScrn->scrnIndex, X_WARNING,
		       "Restoring CONFIG_MEMSIZE (%08lx), setting to %08lx\n",
		       (unsigned long)CardTmp, (unsigned long)pSave->MEMSIZE);
	    OUTREG(RADEON_CONFIG_MEMSIZE, pSave->MEMSIZE);
	}
    }

    CardTmp = INREG(RADEON_MPP_TB_CONFIG);
    if ((CardTmp & 0xff000000u) != (pSave->MPP_TB_CONFIG & 0xff000000u)) {
	xf86DrvMsg(pScrn->scrnIndex, X_WARNING,
	           "Restoring MPP_TB_CONFIG<31:24> (%02lx), setting to %02lx\n",
	 	   (unsigned long)CardTmp >> 24,
		   (unsigned long)pSave->MPP_TB_CONFIG >> 24);
	CardTmp &= 0x00ffffffu;
	CardTmp |= (pSave->MPP_TB_CONFIG & 0xff000000u);
	OUTREG(RADEON_MPP_TB_CONFIG, CardTmp);
    }
}

/* Allocate our private RADEONInfoRec */
static Bool RADEONGetRec(ScrnInfoPtr pScrn)
{
    if (pScrn->driverPrivate) return TRUE;

    pScrn->driverPrivate = xnfcalloc(sizeof(RADEONInfoRec), 1);
    return TRUE;
}

/* Free our private RADEONInfoRec */
static void RADEONFreeRec(ScrnInfoPtr pScrn)
{
    RADEONInfoPtr info = RADEONPTR(pScrn);

    if (!pScrn || !pScrn->driverPrivate) return;
    xfree(pScrn->driverPrivate);
    pScrn->driverPrivate = NULL;
}

/* Memory map the MMIO region.  Used during pre-init and by RADEONMapMem,
 * below
 */
static Bool RADEONMapMMIO(ScrnInfoPtr pScrn)
{
    RADEONInfoPtr  info = RADEONPTR(pScrn);

    if (info->FBDev) {
	info->MMIO = fbdevHWMapMMIO(pScrn);
    } else {
	info->MMIO = xf86MapPciMem(pScrn->scrnIndex,
				   VIDMEM_MMIO | VIDMEM_READSIDEEFFECT,
				   info->PciTag,
				   info->MMIOAddr,
				   info->MMIOSize);
    }

    if (!info->MMIO) return FALSE;
    return TRUE;
}

/* Unmap the MMIO region.  Used during pre-init and by RADEONUnmapMem,
 * below
 */
static Bool RADEONUnmapMMIO(ScrnInfoPtr pScrn)
{
    RADEONInfoPtr  info = RADEONPTR(pScrn);

    if (info->FBDev)
	fbdevHWUnmapMMIO(pScrn);
    else {
	xf86UnMapVidMem(pScrn->scrnIndex, info->MMIO, info->MMIOSize);
    }
    info->MMIO = NULL;
    return TRUE;
}

/* Memory map the frame buffer.  Used by RADEONMapMem, below. */
static Bool RADEONMapFB(ScrnInfoPtr pScrn)
{
    RADEONInfoPtr  info = RADEONPTR(pScrn);

    if (info->FBDev) {
	info->FB = fbdevHWMapVidmem(pScrn);
    } else {
	xf86DrvMsgVerb(pScrn->scrnIndex, X_INFO, RADEON_LOGLEVEL_DEBUG,
		       "Map: 0x%08lx, 0x%08lx\n", info->LinearAddr, info->FbMapSize);
	info->FB = xf86MapPciMem(pScrn->scrnIndex,
				 VIDMEM_FRAMEBUFFER,
				 info->PciTag,
				 info->LinearAddr,
				 info->FbMapSize);
    }

    if (!info->FB) return FALSE;
    return TRUE;
}

/* Unmap the frame buffer.  Used by RADEONUnmapMem, below. */
static Bool RADEONUnmapFB(ScrnInfoPtr pScrn)
{
    RADEONInfoPtr  info = RADEONPTR(pScrn);

    if (info->FBDev)
	fbdevHWUnmapVidmem(pScrn);
    else
	xf86UnMapVidMem(pScrn->scrnIndex, info->FB, info->FbMapSize);
    info->FB = NULL;
    return TRUE;
}

/* Memory map the MMIO region and the frame buffer */
static Bool RADEONMapMem(ScrnInfoPtr pScrn)
{
    if (!RADEONMapMMIO(pScrn)) return FALSE;
    if (!RADEONMapFB(pScrn)) {
	RADEONUnmapMMIO(pScrn);
	return FALSE;
    }
    return TRUE;
}

/* Unmap the MMIO region and the frame buffer */
static Bool RADEONUnmapMem(ScrnInfoPtr pScrn)
{
    if (!RADEONUnmapMMIO(pScrn) || !RADEONUnmapFB(pScrn)) return FALSE;
    return TRUE;
}

void RADEONPllErrataAfterIndex(RADEONInfoPtr info)
{
    unsigned char *RADEONMMIO = info->MMIO;
	
    if (!(info->ChipErrata & CHIP_ERRATA_PLL_DUMMYREADS))
	return;

    /* This workaround is necessary on rv200 and RS200 or PLL
     * reads may return garbage (among others...)
     */
    (void)INREG(RADEON_CLOCK_CNTL_DATA);
    (void)INREG(RADEON_CRTC_GEN_CNTL);
}

void RADEONPllErrataAfterData(RADEONInfoPtr info)
{
    unsigned char *RADEONMMIO = info->MMIO;

    /* This workarounds is necessary on RV100, RS100 and RS200 chips
     * or the chip could hang on a subsequent access
     */
    if (info->ChipErrata & CHIP_ERRATA_PLL_DELAY) {
	/* we can't deal with posted writes here ... */
	usleep(5000);
    }

    /* This function is required to workaround a hardware bug in some (all?)
     * revisions of the R300.  This workaround should be called after every
     * CLOCK_CNTL_INDEX register access.  If not, register reads afterward
     * may not be correct.
     */
    if (info->ChipErrata & CHIP_ERRATA_R300_CG) {
	CARD32         save, tmp;

	save = INREG(RADEON_CLOCK_CNTL_INDEX);
	tmp = save & ~(0x3f | RADEON_PLL_WR_EN);
	OUTREG(RADEON_CLOCK_CNTL_INDEX, tmp);
	tmp = INREG(RADEON_CLOCK_CNTL_DATA);
	OUTREG(RADEON_CLOCK_CNTL_INDEX, save);
    }
}

/* Read PLL register */
unsigned RADEONINPLL(ScrnInfoPtr pScrn, int addr)
{
    RADEONInfoPtr  info       = RADEONPTR(pScrn);
    unsigned char *RADEONMMIO = info->MMIO;
    CARD32         data;

    OUTREG8(RADEON_CLOCK_CNTL_INDEX, addr & 0x3f);
    RADEONPllErrataAfterIndex(info);
    data = INREG(RADEON_CLOCK_CNTL_DATA);
    RADEONPllErrataAfterData(info);

    return data;
}

/* Write PLL information */
void RADEONOUTPLL(ScrnInfoPtr pScrn, int addr, CARD32 data)
{
    RADEONInfoPtr  info       = RADEONPTR(pScrn);
    unsigned char *RADEONMMIO = info->MMIO;

    OUTREG8(RADEON_CLOCK_CNTL_INDEX, (((addr) & 0x3f) |
				      RADEON_PLL_WR_EN));
    RADEONPllErrataAfterIndex(info);
    OUTREG(RADEON_CLOCK_CNTL_DATA, data);
    RADEONPllErrataAfterData(info);
}


#if 0
/* Read PAL information (only used for debugging) */
static int RADEONINPAL(int idx)
{
    RADEONInfoPtr  info       = RADEONPTR(pScrn);
    unsigned char *RADEONMMIO = info->MMIO;

    OUTREG(RADEON_PALETTE_INDEX, idx << 16);
    return INREG(RADEON_PALETTE_DATA);
}
#endif

/* Wait for vertical sync on primary CRTC */
void RADEONWaitForVerticalSync(ScrnInfoPtr pScrn)
{
    RADEONInfoPtr  info       = RADEONPTR(pScrn);
    unsigned char *RADEONMMIO = info->MMIO;
    CARD32         crtc_gen_cntl;
    int            i;

    crtc_gen_cntl = INREG(RADEON_CRTC_GEN_CNTL);
    if ((crtc_gen_cntl & RADEON_CRTC_DISP_REQ_EN_B) ||
	!(crtc_gen_cntl & RADEON_CRTC_EN))
	return;

    /* Clear the CRTC_VBLANK_SAVE bit */
    OUTREG(RADEON_CRTC_STATUS, RADEON_CRTC_VBLANK_SAVE_CLEAR);

    /* Wait for it to go back up */
    for (i = 0; i < RADEON_TIMEOUT/1000; i++) {
	if (INREG(RADEON_CRTC_STATUS) & RADEON_CRTC_VBLANK_SAVE) break;
	usleep(1);
    }
}

/* Wait for vertical sync on secondary CRTC */
void RADEONWaitForVerticalSync2(ScrnInfoPtr pScrn)
{
    RADEONInfoPtr  info       = RADEONPTR(pScrn);
    unsigned char *RADEONMMIO = info->MMIO;
    CARD32         crtc2_gen_cntl;
    int            i;
 
    crtc2_gen_cntl = INREG(RADEON_CRTC2_GEN_CNTL);
    if ((crtc2_gen_cntl & RADEON_CRTC2_DISP_REQ_EN_B) ||
	!(crtc2_gen_cntl & RADEON_CRTC2_EN))
	return;

    /* Clear the CRTC2_VBLANK_SAVE bit */
    OUTREG(RADEON_CRTC2_STATUS, RADEON_CRTC2_VBLANK_SAVE_CLEAR);

    /* Wait for it to go back up */
    for (i = 0; i < RADEON_TIMEOUT/1000; i++) {
	if (INREG(RADEON_CRTC2_STATUS) & RADEON_CRTC2_VBLANK_SAVE) break;
	usleep(1);
    }
}


/* Compute log base 2 of val */
int RADEONMinBits(int val)
{
    int  bits;

    if (!val) return 1;
    for (bits = 0; val; val >>= 1, ++bits);
    return bits;
}

/* Compute n/d with rounding */
static int RADEONDiv(int n, int d)
{
    return (n + (d / 2)) / d;
}

static Bool RADEONProbePLLParameters(ScrnInfoPtr pScrn)
{
    RADEONInfoPtr info = RADEONPTR(pScrn);
    RADEONPLLPtr  pll  = &info->pll;
    unsigned char *RADEONMMIO = info->MMIO;
    unsigned char ppll_div_sel;
    unsigned mpll_fb_div, spll_fb_div, M;
    unsigned xclk, tmp, ref_div;
    int hTotal, vTotal, num, denom, m, n;
    float hz, prev_xtal, vclk, xtal, mpll, spll;
    long start_secs, start_usecs, stop_secs, stop_usecs, total_usecs;
    long to1_secs, to1_usecs, to2_secs, to2_usecs;
    unsigned int f1, f2, f3;
    int tries = 0;

    prev_xtal = 0;
 again:
    xtal = 0;
    if (++tries > 10)
           goto failed;

    xf86getsecs(&to1_secs, &to1_usecs);
    f1 = INREG(RADEON_CRTC_CRNT_FRAME);
    for (;;) {
       f2 = INREG(RADEON_CRTC_CRNT_FRAME);
       if (f1 != f2)
	    break;
       xf86getsecs(&to2_secs, &to2_usecs);
       if ((to2_secs - to1_secs) > 1) {
           xf86DrvMsg(pScrn->scrnIndex, X_WARNING, "Clock not counting...\n");
           goto failed;
       }
    }
    xf86getsecs(&start_secs, &start_usecs);
    for(;;) {
       f3 = INREG(RADEON_CRTC_CRNT_FRAME);
       if (f3 != f2)
	    break;
       xf86getsecs(&to2_secs, &to2_usecs);
       if ((to2_secs - start_secs) > 1)
           goto failed;
    }
    xf86getsecs(&stop_secs, &stop_usecs);

    if ((stop_secs - start_secs) != 0)
           goto again;
    total_usecs = abs(stop_usecs - start_usecs);
    if (total_usecs == 0)
           goto again;
    hz = 1000000.0/(float)total_usecs;

    hTotal = ((INREG(RADEON_CRTC_H_TOTAL_DISP) & 0x3ff) + 1) * 8;
    vTotal = ((INREG(RADEON_CRTC_V_TOTAL_DISP) & 0xfff) + 1);
    vclk = (float)(hTotal * (float)(vTotal * hz));

    switch((INPLL(pScrn, RADEON_PPLL_REF_DIV) & 0x30000) >> 16) {
    case 0:
    default:
        num = 1;
        denom = 1;
        break;
    case 1:
        n = ((INPLL(pScrn, RADEON_X_MPLL_REF_FB_DIV) >> 16) & 0xff);
        m = (INPLL(pScrn, RADEON_X_MPLL_REF_FB_DIV) & 0xff);
        num = 2*n;
        denom = 2*m;
        break;
    case 2:
        n = ((INPLL(pScrn, RADEON_X_MPLL_REF_FB_DIV) >> 8) & 0xff);
        m = (INPLL(pScrn, RADEON_X_MPLL_REF_FB_DIV) & 0xff);
        num = 2*n;
        denom = 2*m;
        break;
     }

    ppll_div_sel = INREG8(RADEON_CLOCK_CNTL_INDEX + 1) & 0x3;
    RADEONPllErrataAfterIndex(info);

    n = (INPLL(pScrn, RADEON_PPLL_DIV_0 + ppll_div_sel) & 0x7ff);
    m = (INPLL(pScrn, RADEON_PPLL_REF_DIV) & 0x3ff);

    num *= n;
    denom *= m;

    switch ((INPLL(pScrn, RADEON_PPLL_DIV_0 + ppll_div_sel) >> 16) & 0x7) {
    case 1:
        denom *= 2;
        break;
    case 2:
        denom *= 4;
        break;
    case 3:
        denom *= 8;
        break;
    case 4:
        denom *= 3;
        break;
    case 6:
        denom *= 6;
        break;
    case 7:
        denom *= 12;
        break;
    }

    xtal = (int)(vclk *(float)denom/(float)num);

    if ((xtal > 26900000) && (xtal < 27100000))
        xtal = 2700;
    else if ((xtal > 14200000) && (xtal < 14400000))
        xtal = 1432;
    else if ((xtal > 29400000) && (xtal < 29600000))
        xtal = 2950;
    else
       goto again;
 failed:
    if (xtal == 0) {
       xf86DrvMsg(pScrn->scrnIndex, X_WARNING, "Failed to probe xtal value ! "
                  "Using default 27Mhz\n");
       xtal = 2700;
    } else {
       if (prev_xtal == 0) {
           prev_xtal = xtal;
           tries = 0;
           goto again;
       } else if (prev_xtal != xtal) {
           prev_xtal = 0;
           goto again;
       }
    }

    tmp = INPLL(pScrn, RADEON_X_MPLL_REF_FB_DIV);
    ref_div = INPLL(pScrn, RADEON_PPLL_REF_DIV) & 0x3ff;

    /* Some sanity check based on the BIOS code .... */
    if (ref_div < 2) {
       CARD32 tmp;
       tmp = INPLL(pScrn, RADEON_PPLL_REF_DIV);
       if (IS_R300_VARIANT || (info->ChipFamily == CHIP_FAMILY_RS300)
			   || (info->ChipFamily == CHIP_FAMILY_RS400))
           ref_div = (tmp & R300_PPLL_REF_DIV_ACC_MASK) >>
                   R300_PPLL_REF_DIV_ACC_SHIFT;
       else
           ref_div = tmp & RADEON_PPLL_REF_DIV_MASK;
       if (ref_div < 2)
           ref_div = 12;
    }

    /* Calculate "base" xclk straight from MPLL, though that isn't
     * really useful (hopefully). This isn't called XCLK anymore on
     * radeon's...
     */
    mpll_fb_div = (tmp & 0xff00) >> 8;
    spll_fb_div = (tmp & 0xff0000) >> 16;
    M = (tmp & 0xff);
    xclk = RADEONDiv((2 * mpll_fb_div * xtal), (M));

    /*
     * Calculate MCLK based on MCLK-A
     */
    mpll = (2.0 * (float)mpll_fb_div * (xtal / 100.0)) / (float)M;
    spll = (2.0 * (float)spll_fb_div * (xtal / 100.0)) / (float)M;

    tmp = INPLL(pScrn, RADEON_MCLK_CNTL) & 0x7;
    switch(tmp) {
    case 1: info->mclk = mpll; break;
    case 2: info->mclk = mpll / 2.0; break;
    case 3: info->mclk = mpll / 4.0; break;
    case 4: info->mclk = mpll / 8.0; break;
    case 7: info->mclk = spll; break;
    default:
           info->mclk = 200.00;
           xf86DrvMsg(pScrn->scrnIndex, X_WARNING, "Unsupported MCLKA source"
                      " setting %d, can't probe MCLK value !\n", tmp);
    }

    /*
     * Calculate SCLK
     */
    tmp = INPLL(pScrn, RADEON_SCLK_CNTL) & 0x7;
    switch(tmp) {
    case 1: info->sclk = spll; break;
    case 2: info->sclk = spll / 2.0; break;
    case 3: info->sclk = spll / 4.0; break;
    case 4: info->sclk = spll / 8.0; break;
    case 7: info->sclk = mpll;
    default:
           info->sclk = 200.00;
           xf86DrvMsg(pScrn->scrnIndex, X_WARNING, "Unsupported SCLK source"
                      " setting %d, can't probe SCLK value !\n", tmp);
    }

    /* we're done, hopefully these are sane values */
    pll->reference_div = ref_div;
    pll->xclk = xclk;
    pll->reference_freq = xtal;

    xf86DrvMsg(pScrn->scrnIndex, X_INFO, "Probed PLL values: xtal: %f Mhz, "
              "sclk: %f Mhz, mclk: %f Mhz\n", xtal/100.0, info->sclk, info->mclk);

    return TRUE;
}

static void RADEONGetClockInfo(ScrnInfoPtr pScrn)
{
    RADEONInfoPtr info = RADEONPTR (pScrn);
    RADEONEntPtr pRADEONEnt = RADEONEntPriv(pScrn);
    RADEONPLLPtr pll = &info->pll;
    double min_dotclock;

    if (RADEONGetClockInfoFromBIOS(pScrn)) {
	if (pll->reference_div < 2) {
	    /* retrive it from register setting for fitting into current PLL algorithm.
	       We'll probably need a new routine to calculate the best ref_div from BIOS 
	       provided min_input_pll and max_input_pll 
	    */
	    CARD32 tmp;
	    tmp = INPLL(pScrn, RADEON_PPLL_REF_DIV);
	    if (IS_R300_VARIANT ||
		(info->ChipFamily == CHIP_FAMILY_RS300) ||
		(info->ChipFamily == CHIP_FAMILY_RS400)) {
		pll->reference_div = (tmp & R300_PPLL_REF_DIV_ACC_MASK) >> R300_PPLL_REF_DIV_ACC_SHIFT;
	    } else {
		pll->reference_div = tmp & RADEON_PPLL_REF_DIV_MASK;
	    }

	    if (pll->reference_div < 2) pll->reference_div = 12;
	}
	
    } else {
	xf86DrvMsg (pScrn->scrnIndex, X_WARNING,
		    "Video BIOS not detected, using default clock settings!\n");

       /* Default min/max PLL values */
       if (info->ChipFamily == CHIP_FAMILY_R420 || info->ChipFamily == CHIP_FAMILY_RV410) {
           pll->min_pll_freq = 20000;
           pll->max_pll_freq = 50000;
       } else {
           pll->min_pll_freq = 12500;
           pll->max_pll_freq = 35000;
       }

       if (RADEONProbePLLParameters(pScrn))
            return;

	if (info->IsIGP)
	    pll->reference_freq = 1432;
	else
	    pll->reference_freq = 2700;

	pll->reference_div = 12;
	pll->xclk = 10300;

        info->sclk = 200.00;
        info->mclk = 200.00;
    }

    if (info->ChipFamily == CHIP_FAMILY_RV100 && !pRADEONEnt->HasCRTC2) {
        /* Avoid RN50 corruption due to memory bandwidth starvation.
         * 18 is an empirical value based on the databook and Windows driver.
         *
	 * Empirical value changed to 24 to raise pixel clock limit and
	 * allow higher resolution modes on capable monitors
	 */
        pll->max_pll_freq = min(pll->max_pll_freq,
                               24 * info->mclk * 100 / pScrn->bitsPerPixel *
                               info->RamWidth / 16);
    }

    xf86DrvMsg (pScrn->scrnIndex, X_INFO,
		"PLL parameters: rf=%d rd=%d min=%ld max=%ld; xclk=%d\n",
		pll->reference_freq,
		pll->reference_div,
		pll->min_pll_freq, pll->max_pll_freq, pll->xclk);

    /* (Some?) Radeon BIOSes seem too lie about their minimum dot
     * clocks.  Allow users to override the detected minimum dot clock
     * value (e.g., and allow it to be suitable for TV sets).
     */
    if (xf86GetOptValFreq(info->Options, OPTION_MIN_DOTCLOCK,
			  OPTUNITS_MHZ, &min_dotclock)) {
	if (min_dotclock < 12 || min_dotclock*100 >= pll->max_pll_freq) {
	    xf86DrvMsg(pScrn->scrnIndex, X_INFO,
		       "Illegal minimum dotclock specified %.2f MHz "
		       "(option ignored)\n",
		       min_dotclock);
	} else {
	    xf86DrvMsg(pScrn->scrnIndex, X_INFO,
		       "Forced minimum dotclock to %.2f MHz "
		       "(instead of detected %.2f MHz)\n",
		       min_dotclock, ((double)pll->min_pll_freq/1000));
	    pll->min_pll_freq = min_dotclock * 1000;
	}
    }
}



/* This is called by RADEONPreInit to set up the default visual */
static Bool RADEONPreInitVisual(ScrnInfoPtr pScrn)
{
    RADEONInfoPtr  info = RADEONPTR(pScrn);

    if (!xf86SetDepthBpp(pScrn, 0, 0, 0, Support32bppFb))
	return FALSE;

    switch (pScrn->depth) {
    case 8:
    case 15:
    case 16:
    case 24:
	break;

    default:
	xf86DrvMsg(pScrn->scrnIndex, X_ERROR,
		   "Given depth (%d) is not supported by %s driver\n",
		   pScrn->depth, RADEON_DRIVER_NAME);
	return FALSE;
    }

    xf86PrintDepthBpp(pScrn);

    info->fifo_slots                 = 0;
    info->pix24bpp                   = xf86GetBppFromDepth(pScrn,
							   pScrn->depth);
    info->CurrentLayout.bitsPerPixel = pScrn->bitsPerPixel;
    info->CurrentLayout.depth        = pScrn->depth;
    info->CurrentLayout.pixel_bytes  = pScrn->bitsPerPixel / 8;
    info->CurrentLayout.pixel_code   = (pScrn->bitsPerPixel != 16
				       ? pScrn->bitsPerPixel
				       : pScrn->depth);

    if (info->pix24bpp == 24) {
	xf86DrvMsg(pScrn->scrnIndex, X_ERROR,
		   "Radeon does NOT support 24bpp\n");
	return FALSE;
    }

    xf86DrvMsg(pScrn->scrnIndex, X_INFO,
	       "Pixel depth = %d bits stored in %d byte%s (%d bpp pixmaps)\n",
	       pScrn->depth,
	       info->CurrentLayout.pixel_bytes,
	       info->CurrentLayout.pixel_bytes > 1 ? "s" : "",
	       info->pix24bpp);

    if (!xf86SetDefaultVisual(pScrn, -1)) return FALSE;

    if (pScrn->depth > 8 && pScrn->defaultVisual != TrueColor) {
	xf86DrvMsg(pScrn->scrnIndex, X_ERROR,
		   "Default visual (%s) is not supported at depth %d\n",
		   xf86GetVisualName(pScrn->defaultVisual), pScrn->depth);
	return FALSE;
    }
    return TRUE;
}

/* This is called by RADEONPreInit to handle all color weight issues */
static Bool RADEONPreInitWeight(ScrnInfoPtr pScrn)
{
    RADEONInfoPtr  info = RADEONPTR(pScrn);

				/* Save flag for 6 bit DAC to use for
				   setting CRTC registers.  Otherwise use
				   an 8 bit DAC, even if xf86SetWeight sets
				   pScrn->rgbBits to some value other than
				   8. */
    info->dac6bits = FALSE;

    if (pScrn->depth > 8) {
	rgb  defaultWeight = { 0, 0, 0 };

	if (!xf86SetWeight(pScrn, defaultWeight, defaultWeight)) return FALSE;
    } else {
	pScrn->rgbBits = 8;
	if (xf86ReturnOptValBool(info->Options, OPTION_DAC_6BIT, FALSE)) {
	    pScrn->rgbBits = 6;
	    info->dac6bits = TRUE;
	}
    }

    xf86DrvMsg(pScrn->scrnIndex, X_INFO,
	       "Using %d bits per RGB (%d bit DAC)\n",
	       pScrn->rgbBits, info->dac6bits ? 6 : 8);

    return TRUE;
}

void RADEONInitMemMapRegisters(ScrnInfoPtr pScrn, RADEONSavePtr save,
				      RADEONInfoPtr info)
{
    save->mc_fb_location = info->mc_fb_location;
    save->mc_agp_location = info->mc_agp_location;
    save->display_base_addr = info->fbLocation;
    save->display2_base_addr = info->fbLocation;
    save->ov0_base_addr = info->fbLocation;
}

static void RADEONInitMemoryMap(ScrnInfoPtr pScrn)
{
    RADEONInfoPtr  info   = RADEONPTR(pScrn);
    unsigned char *RADEONMMIO = info->MMIO;
    unsigned long mem_size;
    CARD32 aper_size;

    /* Default to existing values */
    info->mc_fb_location = INREG(RADEON_MC_FB_LOCATION);
    info->mc_agp_location = INREG(RADEON_MC_AGP_LOCATION);

    /* We shouldn't use info->videoRam here which might have been clipped
     * but the real video RAM instead
     */
    mem_size = INREG(RADEON_CONFIG_MEMSIZE);
    aper_size = INREG(RADEON_CONFIG_APER_SIZE);
    if (mem_size == 0)
	    mem_size = 0x800000;

    /* Fix for RN50, M6, M7 with 8/16/32(??) MBs of VRAM - 
       Novell bug 204882 + along with lots of ubuntu ones */
    if (aper_size > mem_size)
	mem_size = aper_size;

#ifdef XF86DRI
    /* Apply memory map limitation if using an old DRI */
    if (info->directRenderingEnabled && !info->newMemoryMap) {
	    if (aper_size < mem_size)
		mem_size = aper_size;
    }
#endif

    /* We won't try to change MC_FB_LOCATION when using fbdev */
    if (!info->FBDev) {
	if (info->IsIGP)
	    info->mc_fb_location = INREG(RADEON_NB_TOM);
	else
#ifdef XF86DRI
	/* Old DRI has restrictions on the memory map */
	if ( info->directRenderingEnabled &&
	     info->pKernelDRMVersion->version_minor < 10 )
	    info->mc_fb_location = (mem_size - 1) & 0xffff0000U;
	else
#endif
	{
	    CARD32 aper0_base = INREG(RADEON_CONFIG_APER_0_BASE);

	    /* Recent chips have an "issue" with the memory controller, the
	     * location must be aligned to the size. We just align it down,
	     * too bad if we walk over the top of system memory, we don't
	     * use DMA without a remapped anyway.
	     * Affected chips are rv280, all r3xx, and all r4xx, but not IGP
	     */
	    if (info->ChipFamily == CHIP_FAMILY_RV280 ||
		info->ChipFamily == CHIP_FAMILY_R300 ||
		info->ChipFamily == CHIP_FAMILY_R350 ||
		info->ChipFamily == CHIP_FAMILY_RV350 ||
		info->ChipFamily == CHIP_FAMILY_RV380 ||
		info->ChipFamily == CHIP_FAMILY_R420 ||
		info->ChipFamily == CHIP_FAMILY_RV410)
		    aper0_base &= ~(mem_size - 1);

	    info->mc_fb_location = (aper0_base >> 16) |
		    ((aper0_base + mem_size - 1) & 0xffff0000U);
	}
    }
    info->fbLocation = (info->mc_fb_location & 0xffff) << 16;
   
    /* Just disable the damn AGP apertures for now, it may be
     * re-enabled later by the DRM
     */
    info->mc_agp_location = 0xffffffc0;

    xf86DrvMsg(pScrn->scrnIndex, X_INFO,
	       "RADEONInitMemoryMap() : \n");
    xf86DrvMsg(pScrn->scrnIndex, X_INFO,
	       "  mem_size         : 0x%08lx\n", mem_size);
    xf86DrvMsg(pScrn->scrnIndex, X_INFO,
	       "  MC_FB_LOCATION   : 0x%08lx\n", info->mc_fb_location);
    xf86DrvMsg(pScrn->scrnIndex, X_INFO,
	       "  MC_AGP_LOCATION  : 0x%08lx\n", info->mc_agp_location);
}

static void RADEONGetVRamType(ScrnInfoPtr pScrn)
{
    RADEONInfoPtr  info   = RADEONPTR(pScrn);
    RADEONEntPtr pRADEONEnt = RADEONEntPriv(pScrn);
    unsigned char *RADEONMMIO = info->MMIO;
    CARD32 tmp;
 
    if (info->IsIGP || (info->ChipFamily >= CHIP_FAMILY_R300) ||
	(INREG(RADEON_MEM_SDRAM_MODE_REG) & (1<<30))) 
	info->IsDDR = TRUE;
    else
	info->IsDDR = FALSE;

    tmp = INREG(RADEON_MEM_CNTL);
    if (IS_R300_VARIANT) {
	tmp &=  R300_MEM_NUM_CHANNELS_MASK;
	switch (tmp) {
	case 0: info->RamWidth = 64; break;
	case 1: info->RamWidth = 128; break;
	case 2: info->RamWidth = 256; break;
	default: info->RamWidth = 128; break;
	}
    } else if ((info->ChipFamily == CHIP_FAMILY_RV100) ||
	       (info->ChipFamily == CHIP_FAMILY_RS100) ||
	       (info->ChipFamily == CHIP_FAMILY_RS200)){
	if (tmp & RV100_HALF_MODE) info->RamWidth = 32;
	else info->RamWidth = 64;
       if (!pRADEONEnt->HasCRTC2) {
           info->RamWidth /= 4;
           info->IsDDR = TRUE;
       }
    } else {
	if (tmp & RADEON_MEM_NUM_CHANNELS_MASK) info->RamWidth = 128;
	else info->RamWidth = 64;
    }

    /* This may not be correct, as some cards can have half of channel disabled 
     * ToDo: identify these cases
     */
}

/*
 * Depending on card genertation, chipset bugs, etc... the amount of vram
 * accessible to the CPU can vary. This function is our best shot at figuring
 * it out. Returns a value in KB.
 */
static CARD32 RADEONGetAccessibleVRAM(ScrnInfoPtr pScrn)
{
    RADEONInfoPtr  info   = RADEONPTR(pScrn);
    unsigned char *RADEONMMIO = info->MMIO;
    CARD32	   aper_size = INREG(RADEON_CONFIG_APER_SIZE) / 1024;

#ifdef XF86DRI
    /* If we use the DRI, we need to check if it's a version that has the
     * bug of always cropping MC_FB_LOCATION to one aperture, in which case
     * we need to limit the amount of accessible video memory
     */
    if (info->directRenderingEnabled &&
	info->pKernelDRMVersion->version_minor < 23) {
	xf86DrvMsg(pScrn->scrnIndex, X_WARNING,
		   "[dri] limiting video memory to one aperture of %ldK\n",
		   aper_size);
	xf86DrvMsg(pScrn->scrnIndex, X_WARNING,
		   "[dri] detected radeon kernel module version 1.%d but"
		   " 1.23 or newer is required for full memory mapping.\n",
		   info->pKernelDRMVersion->version_minor);
	info->newMemoryMap = FALSE;
	return aper_size;
    }
    info->newMemoryMap = TRUE;
#endif /* XF86DRI */

    /* Set HDP_APER_CNTL only on cards that are known not to be broken,
     * that is has the 2nd generation multifunction PCI interface
     */
    if (info->ChipFamily == CHIP_FAMILY_RV280 ||
	info->ChipFamily == CHIP_FAMILY_RV350 ||
	info->ChipFamily == CHIP_FAMILY_RV380 ||
	info->ChipFamily == CHIP_FAMILY_R420 ||
	info->ChipFamily == CHIP_FAMILY_RV410) {
	    OUTREGP (RADEON_HOST_PATH_CNTL, RADEON_HDP_APER_CNTL,
		     ~RADEON_HDP_APER_CNTL);
	    xf86DrvMsg(pScrn->scrnIndex, X_INFO,
		       "Generation 2 PCI interface, using max accessible memory\n");
	    return aper_size * 2;
    }

    /* Older cards have all sorts of funny issues to deal with. First
     * check if it's a multifunction card by reading the PCI config
     * header type... Limit those to one aperture size
     */
    if (pciReadByte(info->PciTag, 0xe) & 0x80) {
	xf86DrvMsg(pScrn->scrnIndex, X_INFO,
		   "Generation 1 PCI interface in multifunction mode"
		   ", accessible memory limited to one aperture\n");
	return aper_size;
    }

    /* Single function older card. We read HDP_APER_CNTL to see how the BIOS
     * have set it up. We don't write this as it's broken on some ASICs but
     * we expect the BIOS to have done the right thing (might be too optimistic...)
     */
    if (INREG(RADEON_HOST_PATH_CNTL) & RADEON_HDP_APER_CNTL)
        return aper_size * 2;
    
    return aper_size;
}

static Bool RADEONPreInitVRAM(ScrnInfoPtr pScrn)
{
    RADEONInfoPtr  info   = RADEONPTR(pScrn);
    EntityInfoPtr  pEnt   = info->pEnt;
    GDevPtr        dev    = pEnt->device;
    unsigned char *RADEONMMIO = info->MMIO;
    MessageType    from = X_PROBED;
    CARD32         accessible, bar_size;

    if (info->FBDev)
	pScrn->videoRam      = fbdevHWGetVidmem(pScrn) / 1024;
    else if ((info->IsIGP)) {
        CARD32 tom = INREG(RADEON_NB_TOM);

	pScrn->videoRam = (((tom >> 16) -
			    (tom & 0xffff) + 1) << 6);

	OUTREG(RADEON_CONFIG_MEMSIZE, pScrn->videoRam * 1024);
    } else {
	/* Read VRAM size from card */
        pScrn->videoRam      = INREG(RADEON_CONFIG_MEMSIZE) / 1024;

	/* Some production boards of m6 will return 0 if it's 8 MB */
	if (pScrn->videoRam == 0) {
	    pScrn->videoRam = 8192;
	    OUTREG(RADEON_CONFIG_MEMSIZE, 0x800000);
	}
    }

    /* Get accessible memory */
    accessible = RADEONGetAccessibleVRAM(pScrn);

    /* Crop it to the size of the PCI BAR */
    bar_size = (1ul << info->PciInfo->size[0]) / 1024;
    if (bar_size == 0)
	bar_size = 0x20000;
    if (accessible > bar_size)
	accessible = bar_size;

    xf86DrvMsg(pScrn->scrnIndex, X_INFO,
	       "Detected total video RAM=%dK, accessible=%ldK (PCI BAR=%ldK)\n",
	       pScrn->videoRam, accessible, bar_size);
    if (pScrn->videoRam > accessible)
	pScrn->videoRam = accessible;

    info->MemCntl            = INREG(RADEON_SDRAM_MODE_REG);
    info->BusCntl            = INREG(RADEON_BUS_CNTL);

    RADEONGetVRamType(pScrn);

    if (dev->videoRam) {
	xf86DrvMsg(pScrn->scrnIndex, X_INFO,
		   "Video RAM override, using %d kB instead of %d kB\n",
		   dev->videoRam,
		   pScrn->videoRam);
	from             = X_CONFIG;
	pScrn->videoRam  = dev->videoRam;
    }

    xf86DrvMsg(pScrn->scrnIndex, from,
	       "Mapped VideoRAM: %d kByte (%d bit %s SDRAM)\n", pScrn->videoRam, info->RamWidth, info->IsDDR?"DDR":"SDR");

    pScrn->videoRam  &= ~1023;
    info->FbMapSize  = pScrn->videoRam * 1024;

    /* if the card is PCI Express reserve the last 32k for the gart table */
#ifdef XF86DRI
    if (info->cardType == CARD_PCIE && info->directRenderingEnabled)
      /* work out the size of pcie aperture */
        info->FbSecureSize = RADEONDRIGetPciAperTableSize(pScrn);
    else
#endif
	info->FbSecureSize = 0;

    return TRUE;
}


/* This is called by RADEONPreInit to handle config file overrides for
 * things like chipset and memory regions.  Also determine memory size
 * and type.  If memory type ever needs an override, put it in this
 * routine.
 */
static Bool RADEONPreInitChipType(ScrnInfoPtr pScrn)
{
    RADEONInfoPtr  info   = RADEONPTR(pScrn);
    RADEONEntPtr pRADEONEnt = RADEONEntPriv(pScrn);
    EntityInfoPtr  pEnt   = info->pEnt;
    GDevPtr        dev    = pEnt->device;
    unsigned char *RADEONMMIO = info->MMIO;
    MessageType    from = X_PROBED;
#ifdef XF86DRI
    const char *s;
#endif

    /* Chipset */
    from = X_PROBED;
    if (dev->chipset && *dev->chipset) {
	info->Chipset  = xf86StringToToken(RADEONChipsets, dev->chipset);
	from           = X_CONFIG;
    } else if (dev->chipID >= 0) {
	info->Chipset  = dev->chipID;
	from           = X_CONFIG;
    } else {
	info->Chipset = info->PciInfo->chipType;
    }

    pScrn->chipset = (char *)xf86TokenToString(RADEONChipsets, info->Chipset);
    if (!pScrn->chipset) {
	xf86DrvMsg(pScrn->scrnIndex, X_ERROR,
		   "ChipID 0x%04x is not recognized\n", info->Chipset);
	return FALSE;
    }
    if (info->Chipset < 0) {
	xf86DrvMsg(pScrn->scrnIndex, X_ERROR,
		   "Chipset \"%s\" is not recognized\n", pScrn->chipset);
	return FALSE;
    }
    xf86DrvMsg(pScrn->scrnIndex, from,
	       "Chipset: \"%s\" (ChipID = 0x%04x)\n",
	       pScrn->chipset,
	       info->Chipset);

    pRADEONEnt->HasCRTC2 = TRUE;
    info->IsMobility = FALSE;
    info->IsIGP = FALSE;
    info->IsDellServer = FALSE;
    info->HasSingleDAC = FALSE;
    switch (info->Chipset) {
    case PCI_CHIP_RADEON_LY:
    case PCI_CHIP_RADEON_LZ:
	info->IsMobility = TRUE;
	info->ChipFamily = CHIP_FAMILY_RV100;
	break;

    case PCI_CHIP_RN50_515E:  /* RN50 is based on the RV100 but 3D isn't guaranteed to work.  YMMV. */
    case PCI_CHIP_RN50_5969:
        pRADEONEnt->HasCRTC2 = FALSE;
    case PCI_CHIP_RV100_QY:
    case PCI_CHIP_RV100_QZ:
	info->ChipFamily = CHIP_FAMILY_RV100;

	/* DELL triple-head configuration. */
	if ((info->PciInfo->subsysVendor == PCI_VENDOR_DELL) &&
	    ((info->PciInfo->subsysCard  == 0x016c) ||
	    (info->PciInfo->subsysCard   == 0x016d) ||
	    (info->PciInfo->subsysCard   == 0x016e) ||
	    (info->PciInfo->subsysCard   == 0x016f) ||
	    (info->PciInfo->subsysCard   == 0x0170) ||
	    (info->PciInfo->subsysCard   == 0x017d) ||
	    (info->PciInfo->subsysCard   == 0x017e) ||
	    (info->PciInfo->subsysCard   == 0x0183) ||
	    (info->PciInfo->subsysCard   == 0x018a) ||
	    (info->PciInfo->subsysCard   == 0x019a))) {
	    info->IsDellServer = TRUE;
	    xf86DrvMsg(pScrn->scrnIndex, X_INFO, "DELL server detected, force to special setup\n");
	}

	break;

    case PCI_CHIP_RS100_4336:
	info->IsMobility = TRUE;
    case PCI_CHIP_RS100_4136:
	info->ChipFamily = CHIP_FAMILY_RS100;
	info->IsIGP = TRUE;
	break;

    case PCI_CHIP_RS200_4337:
	info->IsMobility = TRUE;
    case PCI_CHIP_RS200_4137:
	info->ChipFamily = CHIP_FAMILY_RS200;
	info->IsIGP = TRUE;
	break;

    case PCI_CHIP_RS250_4437:
	info->IsMobility = TRUE;
    case PCI_CHIP_RS250_4237:
	info->ChipFamily = CHIP_FAMILY_RS200;
	info->IsIGP = TRUE;
	break;

    case PCI_CHIP_R200_BB:
    case PCI_CHIP_R200_BC:
    case PCI_CHIP_R200_QH:
    case PCI_CHIP_R200_QL:
    case PCI_CHIP_R200_QM:
	info->ChipFamily = CHIP_FAMILY_R200;
	break;

    case PCI_CHIP_RADEON_LW:
    case PCI_CHIP_RADEON_LX:
	info->IsMobility = TRUE;
    case PCI_CHIP_RV200_QW: /* RV200 desktop */
    case PCI_CHIP_RV200_QX:
	info->ChipFamily = CHIP_FAMILY_RV200;
	break;

    case PCI_CHIP_RV250_Ld:
    case PCI_CHIP_RV250_Lf:
    case PCI_CHIP_RV250_Lg:
	info->IsMobility = TRUE;
    case PCI_CHIP_RV250_If:
    case PCI_CHIP_RV250_Ig:
	info->ChipFamily = CHIP_FAMILY_RV250;
	break;

    case PCI_CHIP_RS300_5835:
    case PCI_CHIP_RS350_7835:
	info->IsMobility = TRUE;
    case PCI_CHIP_RS300_5834:
    case PCI_CHIP_RS350_7834:
	info->ChipFamily = CHIP_FAMILY_RS300;
	info->IsIGP = TRUE;
	info->HasSingleDAC = TRUE;
	break;

    case PCI_CHIP_RV280_5C61:
    case PCI_CHIP_RV280_5C63:
	info->IsMobility = TRUE;
    case PCI_CHIP_RV280_5960:
    case PCI_CHIP_RV280_5961:
    case PCI_CHIP_RV280_5962:
    case PCI_CHIP_RV280_5964:
    case PCI_CHIP_RV280_5965:
	info->ChipFamily = CHIP_FAMILY_RV280;
	break;

    case PCI_CHIP_R300_AD:
    case PCI_CHIP_R300_AE:
    case PCI_CHIP_R300_AF:
    case PCI_CHIP_R300_AG:
    case PCI_CHIP_R300_ND:
    case PCI_CHIP_R300_NE:
    case PCI_CHIP_R300_NF:
    case PCI_CHIP_R300_NG:
	info->ChipFamily = CHIP_FAMILY_R300;
        break;

    case PCI_CHIP_RV350_NP:
    case PCI_CHIP_RV350_NQ:
    case PCI_CHIP_RV350_NR:
    case PCI_CHIP_RV350_NS:
    case PCI_CHIP_RV350_NT:
    case PCI_CHIP_RV350_NV:
	info->IsMobility = TRUE;
    case PCI_CHIP_RV350_AP:
    case PCI_CHIP_RV350_AQ:
    case PCI_CHIP_RV360_AR:
    case PCI_CHIP_RV350_AS:
    case PCI_CHIP_RV350_AT:
    case PCI_CHIP_RV350_AV:
    case PCI_CHIP_RV350_4155:
	info->ChipFamily = CHIP_FAMILY_RV350;
        break;

    case PCI_CHIP_R350_AH:
    case PCI_CHIP_R350_AI:
    case PCI_CHIP_R350_AJ:
    case PCI_CHIP_R350_AK:
    case PCI_CHIP_R350_NH:
    case PCI_CHIP_R350_NI:
    case PCI_CHIP_R350_NK:
    case PCI_CHIP_R360_NJ:
	info->ChipFamily = CHIP_FAMILY_R350;
        break;

    case PCI_CHIP_RV380_3150:
    case PCI_CHIP_RV380_3152:
    case PCI_CHIP_RV380_3154:
        info->IsMobility = TRUE;
    case PCI_CHIP_RV380_3E50:
    case PCI_CHIP_RV380_3E54:
        info->ChipFamily = CHIP_FAMILY_RV380;
        break;

    case PCI_CHIP_RV370_5460:
    case PCI_CHIP_RV370_5462:
    case PCI_CHIP_RV370_5464:
        info->IsMobility = TRUE;
    case PCI_CHIP_RV370_5B60:
    case PCI_CHIP_RV370_5B62:
    case PCI_CHIP_RV370_5B63:
    case PCI_CHIP_RV370_5B64:
    case PCI_CHIP_RV370_5B65:
        info->ChipFamily = CHIP_FAMILY_RV380;
        break;

    case PCI_CHIP_RS400_5A42:
    case PCI_CHIP_RC410_5A62:
    case PCI_CHIP_RS480_5955:
    case PCI_CHIP_RS482_5975:
        info->IsMobility = TRUE;
    case PCI_CHIP_RS400_5A41:
    case PCI_CHIP_RC410_5A61:
    case PCI_CHIP_RS480_5954:
    case PCI_CHIP_RS482_5974:
	info->ChipFamily = CHIP_FAMILY_RS400;
	info->IsIGP = TRUE;
<<<<<<< HEAD
	info->HasSingleDAC = TRUE; /* ??? */
=======
	info->HasSingleDAC = TRUE;
>>>>>>> f556ad43
        break;

    case PCI_CHIP_RV410_564A:
    case PCI_CHIP_RV410_564B:
    case PCI_CHIP_RV410_564F:
    case PCI_CHIP_RV410_5652:
    case PCI_CHIP_RV410_5653:
        info->IsMobility = TRUE;
    case PCI_CHIP_RV410_5E48:
    case PCI_CHIP_RV410_5E4B:
    case PCI_CHIP_RV410_5E4A:
    case PCI_CHIP_RV410_5E4D:
    case PCI_CHIP_RV410_5E4C:
    case PCI_CHIP_RV410_5E4F:
        info->ChipFamily = CHIP_FAMILY_RV410;
        break;

    case PCI_CHIP_R420_JN:
        info->IsMobility = TRUE;
    case PCI_CHIP_R420_JH:
    case PCI_CHIP_R420_JI:
    case PCI_CHIP_R420_JJ:
    case PCI_CHIP_R420_JK:
    case PCI_CHIP_R420_JL:
    case PCI_CHIP_R420_JM:
    case PCI_CHIP_R420_JP:
    case PCI_CHIP_R420_4A4F:
        info->ChipFamily = CHIP_FAMILY_R420;
        break;

    case PCI_CHIP_R423_UH:
    case PCI_CHIP_R423_UI:
    case PCI_CHIP_R423_UJ:
    case PCI_CHIP_R423_UK:
    case PCI_CHIP_R423_UQ:
    case PCI_CHIP_R423_UR:
    case PCI_CHIP_R423_UT:
    case PCI_CHIP_R423_5D57:
    case PCI_CHIP_R423_5550:
        info->ChipFamily = CHIP_FAMILY_R420;
        break;

    case PCI_CHIP_R430_5D49:
    case PCI_CHIP_R430_5D4A:
    case PCI_CHIP_R430_5D48:
        info->IsMobility = TRUE;
    case PCI_CHIP_R430_554F:
    case PCI_CHIP_R430_554D:
    case PCI_CHIP_R430_554E:
    case PCI_CHIP_R430_554C:
        info->ChipFamily = CHIP_FAMILY_R420; /*CHIP_FAMILY_R430*/
        break;

    case PCI_CHIP_R480_5D4C:
    case PCI_CHIP_R480_5D50:
    case PCI_CHIP_R480_5D4E:
    case PCI_CHIP_R480_5D4F:
    case PCI_CHIP_R480_5D52:
    case PCI_CHIP_R480_5D4D:
    case PCI_CHIP_R481_4B4B:
    case PCI_CHIP_R481_4B4A:
    case PCI_CHIP_R481_4B49:
    case PCI_CHIP_R481_4B4C:
        info->ChipFamily = CHIP_FAMILY_R420; /*CHIP_FAMILY_R480*/
        break;

    default:
	/* Original Radeon/7200 */
	info->ChipFamily = CHIP_FAMILY_RADEON;
	pRADEONEnt->HasCRTC2 = FALSE;
    }


    from               = X_PROBED;
    info->LinearAddr   = info->PciInfo->memBase[0] & 0xfe000000;
    pScrn->memPhysBase = info->LinearAddr;
    if (dev->MemBase) {
	xf86DrvMsg(pScrn->scrnIndex, X_INFO,
		   "Linear address override, using 0x%08lx instead of 0x%08lx\n",
		   dev->MemBase,
		   info->LinearAddr);
	info->LinearAddr = dev->MemBase;
	from             = X_CONFIG;
    } else if (!info->LinearAddr) {
	xf86DrvMsg(pScrn->scrnIndex, X_ERROR,
		   "No valid linear framebuffer address\n");
	return FALSE;
    }
    xf86DrvMsg(pScrn->scrnIndex, from,
	       "Linear framebuffer at 0x%08lx\n", info->LinearAddr);

				/* BIOS */
    from              = X_PROBED;
    info->BIOSAddr    = info->PciInfo->biosBase & 0xfffe0000;
    if (dev->BiosBase) {
	xf86DrvMsg(pScrn->scrnIndex, X_INFO,
		   "BIOS address override, using 0x%08lx instead of 0x%08lx\n",
		   dev->BiosBase,
		   info->BIOSAddr);
	info->BIOSAddr = dev->BiosBase;
	from           = X_CONFIG;
    }
    if (info->BIOSAddr) {
	xf86DrvMsg(pScrn->scrnIndex, from,
		   "BIOS at 0x%08lx\n", info->BIOSAddr);
    }

				/* Read registers used to determine options */
    /* Check chip errata */
    info->ChipErrata = 0;

    if (info->ChipFamily == CHIP_FAMILY_R300 &&
	(INREG(RADEON_CONFIG_CNTL) & RADEON_CFG_ATI_REV_ID_MASK)
	== RADEON_CFG_ATI_REV_A11)
	    info->ChipErrata |= CHIP_ERRATA_R300_CG;

    if (info->ChipFamily == CHIP_FAMILY_RV200 ||
	info->ChipFamily == CHIP_FAMILY_RS200)
	    info->ChipErrata |= CHIP_ERRATA_PLL_DUMMYREADS;

    if (info->ChipFamily == CHIP_FAMILY_RV100 ||
	info->ChipFamily == CHIP_FAMILY_RS100 ||
	info->ChipFamily == CHIP_FAMILY_RS200)
	    info->ChipErrata |= CHIP_ERRATA_PLL_DELAY;

#ifdef XF86DRI
				/* AGP/PCI */
    /* Proper autodetection of an AGP capable device requires examining
     * PCI config registers to determine if the device implements extended
     * PCI capabilities, and then walking the capability list as indicated
     * in the PCI 2.2 and AGP 2.0 specifications, to determine if AGP
     * capability is present.  The procedure is outlined as follows:
     *
     * 1) Test bit 4 (CAP_LIST) of the PCI status register of the device
     *    to determine wether or not this device implements any extended
     *    capabilities.  If this bit is zero, then the device is a PCI 2.1
     *    or earlier device and is not AGP capable, and we can conclude it
     *    to be a PCI device.
     *
     * 2) If bit 4 of the status register is set, then the device implements
     *    extended capabilities.  There is an 8 bit wide capabilities pointer
     *    register located at offset 0x34 in PCI config space which points to
     *    the first capability in a linked list of extended capabilities that
     *    this device implements.  The lower two bits of this register are
     *    reserved and MBZ so must be masked out.
     *
     * 3) The extended capabilities list is formed by one or more extended
     *    capabilities structures which are aligned on DWORD boundaries.
     *    The first byte of the structure is the capability ID (CAP_ID)
     *    indicating what extended capability this structure refers to.  The
     *    second byte of the structure is an offset from the beginning of
     *    PCI config space pointing to the next capability in the linked
     *    list (NEXT_PTR) or NULL (0x00) at the end of the list.  The lower
     *    two bits of this pointer are reserved and MBZ.  By examining the
     *    CAP_ID of each capability and walking through the list, we will
     *    either find the AGP_CAP_ID (0x02) indicating this device is an
     *    AGP device, or we'll reach the end of the list, indicating it is
     *    a PCI device.
     *
     * Mike A. Harris <mharris@redhat.com>
     *
     * References:
     *	- PCI Local Bus Specification Revision 2.2, Chapter 6
     *	- AGP Interface Specification Revision 2.0, Section 6.1.5
     */

    info->cardType = CARD_PCI;

    if (pciReadLong(info->PciTag, PCI_CMD_STAT_REG) & RADEON_CAP_LIST) {
	CARD32 cap_ptr, cap_id;
	
	cap_ptr = pciReadLong(info->PciTag,
			      RADEON_CAPABILITIES_PTR_PCI_CONFIG)
	    & RADEON_CAP_PTR_MASK;

	while(cap_ptr != RADEON_CAP_ID_NULL) {
	    cap_id = pciReadLong(info->PciTag, cap_ptr);
	    if ((cap_id & 0xff)== RADEON_CAP_ID_AGP) {
		info->cardType = CARD_AGP;
		break;
	    }
	    if ((cap_id & 0xff)== RADEON_CAP_ID_EXP) {
		info->cardType = CARD_PCIE;
		break;
	    }
	    cap_ptr = (cap_id >> 8) & RADEON_CAP_PTR_MASK;
	}
    }


    xf86DrvMsg(pScrn->scrnIndex, X_INFO, "%s card detected\n",
	       (info->cardType==CARD_PCI) ? "PCI" :
		(info->cardType==CARD_PCIE) ? "PCIE" : "AGP");

    /* treat PCIE IGP cards as PCI */
    if (info->cardType == CARD_PCIE && info->IsIGP)
		info->cardType = CARD_PCI;

    if ((s = xf86GetOptValString(info->Options, OPTION_BUS_TYPE))) {
	if (strcmp(s, "AGP") == 0) {
	    info->cardType = CARD_AGP;
	    xf86DrvMsg(pScrn->scrnIndex, X_CONFIG, "Forced into AGP mode\n");
	} else if (strcmp(s, "PCI") == 0) {
	    info->cardType = CARD_PCI;
	    xf86DrvMsg(pScrn->scrnIndex, X_CONFIG, "Forced into PCI mode\n");
	} else if (strcmp(s, "PCIE") == 0) {
	    info->cardType = CARD_PCIE;
	    xf86DrvMsg(pScrn->scrnIndex, X_CONFIG, "Forced into PCI Express mode\n");
	} else {
	    xf86DrvMsg(pScrn->scrnIndex, X_CONFIG,
		       "Invalid BusType option, using detected type\n");
	}
    }
#endif
    xf86GetOptValBool(info->Options, OPTION_SHOWCACHE, &info->showCache);
    if (info->showCache)
	xf86DrvMsg(pScrn->scrnIndex, X_CONFIG,
		   "Option ShowCache enabled\n");

#ifdef RENDER
    info->RenderAccel = xf86ReturnOptValBool(info->Options, OPTION_RENDER_ACCEL,
					     info->Chipset != PCI_CHIP_RN50_515E &&
					     info->Chipset != PCI_CHIP_RN50_5969);
#endif

    return TRUE;
}


static void RADEONPreInitDDC(ScrnInfoPtr pScrn)
{
    RADEONInfoPtr  info = RADEONPTR(pScrn);
 /* vbeInfoPtr     pVbe; */

    info->ddc1     = FALSE;
    info->ddc_bios = FALSE;
    if (!xf86LoadSubModule(pScrn, "ddc")) {
	info->ddc2 = FALSE;
    } else {
	xf86LoaderReqSymLists(ddcSymbols, NULL);
	info->ddc2 = TRUE;
    }

    /* DDC can use I2C bus */
    /* Load I2C if we have the code to use it */
    if (info->ddc2) {
	if (xf86LoadSubModule(pScrn, "i2c")) {
	    xf86LoaderReqSymLists(i2cSymbols,NULL);
	}
    }
}

/* This is called by RADEONPreInit to initialize gamma correction */
static Bool RADEONPreInitGamma(ScrnInfoPtr pScrn)
{
    Gamma  zeros = { 0.0, 0.0, 0.0 };

    if (!xf86SetGamma(pScrn, zeros)) return FALSE;
    return TRUE;
}

/* This is called by RADEONPreInit to initialize the hardware cursor */
static Bool RADEONPreInitCursor(ScrnInfoPtr pScrn)
{
    RADEONInfoPtr  info = RADEONPTR(pScrn);

    if (!xf86ReturnOptValBool(info->Options, OPTION_SW_CURSOR, FALSE)) {
	if (!xf86LoadSubModule(pScrn, "ramdac")) return FALSE;
	xf86LoaderReqSymLists(ramdacSymbols, NULL);
    }
    return TRUE;
}

/* This is called by RADEONPreInit to initialize hardware acceleration */
static Bool RADEONPreInitAccel(ScrnInfoPtr pScrn)
{
#ifdef XFree86LOADER
    RADEONInfoPtr  info = RADEONPTR(pScrn);
    MessageType from;
#if defined(USE_EXA) && defined(USE_XAA)
    char *optstr;
#endif

    info->useEXA = FALSE;

    if (!xf86ReturnOptValBool(info->Options, OPTION_NOACCEL, FALSE)) {
	int errmaj = 0, errmin = 0;

	from = X_DEFAULT;
#if defined(USE_EXA)
#if defined(USE_XAA)
	optstr = (char *)xf86GetOptValString(info->Options, OPTION_ACCELMETHOD);
	if (optstr != NULL) {
	    if (xf86NameCmp(optstr, "EXA") == 0) {
		from = X_CONFIG;
		info->useEXA = TRUE;
	    } else if (xf86NameCmp(optstr, "XAA") == 0) {
		from = X_CONFIG;
	    }
	}
#else /* USE_XAA */
	info->useEXA = TRUE;
#endif /* !USE_XAA */
#endif /* USE_EXA */
	xf86DrvMsg(pScrn->scrnIndex, from,
	    "Using %s acceleration architecture\n",
	    info->useEXA ? "EXA" : "XAA");

#ifdef USE_EXA
	if (info->useEXA) {
	    info->exaReq.majorversion = 2;
	    info->exaReq.minorversion = 0;

	    if (!LoadSubModule(pScrn->module, "exa", NULL, NULL, NULL,
			       &info->exaReq, &errmaj, &errmin)) {
		LoaderErrorMsg(NULL, "exa", errmaj, errmin);
		return FALSE;
	    }
	    xf86LoaderReqSymLists(exaSymbols, NULL);
	}
#endif /* USE_EXA */
#ifdef USE_XAA
	if (!info->useEXA) {
	    info->xaaReq.majorversion = 1;
	    info->xaaReq.minorversion = 2;

	    if (!LoadSubModule(pScrn->module, "xaa", NULL, NULL, NULL,
			   &info->xaaReq, &errmaj, &errmin)) {
		info->xaaReq.minorversion = 1;

		if (!LoadSubModule(pScrn->module, "xaa", NULL, NULL, NULL,
			       &info->xaaReq, &errmaj, &errmin)) {
		    info->xaaReq.minorversion = 0;

		    if (!LoadSubModule(pScrn->module, "xaa", NULL, NULL, NULL,
			       &info->xaaReq, &errmaj, &errmin)) {
			LoaderErrorMsg(NULL, "xaa", errmaj, errmin);
			return FALSE;
		    }
		}
	    }
	    xf86LoaderReqSymLists(xaaSymbols, NULL);
	}
#endif /* USE_XAA */
    }
#endif /* XFree86Loader */

    return TRUE;
}

static Bool RADEONPreInitInt10(ScrnInfoPtr pScrn, xf86Int10InfoPtr *ppInt10)
{
#if !defined(__powerpc__)
    RADEONInfoPtr  info = RADEONPTR(pScrn);
    unsigned char *RADEONMMIO = info->MMIO;
    CARD32 fp2_gen_ctl_save   = 0;

    if (xf86LoadSubModule(pScrn, "int10")) {
	xf86LoaderReqSymLists(int10Symbols, NULL);

	/* The VGA BIOS on the RV100/QY cannot be read when the digital output
	 * is enabled.  Clear and restore FP2_ON around int10 to avoid this.
	 */
	if (info->PciInfo->chipType == PCI_CHIP_RV100_QY) {
	    fp2_gen_ctl_save = INREG(RADEON_FP2_GEN_CNTL);
	    if (fp2_gen_ctl_save & RADEON_FP2_ON) {
		xf86DrvMsg(pScrn->scrnIndex, X_INFO, "disabling digital out\n");
		OUTREG(RADEON_FP2_GEN_CNTL, fp2_gen_ctl_save & ~RADEON_FP2_ON);
	    }
	}
	
	xf86DrvMsg(pScrn->scrnIndex,X_INFO,"initializing int10\n");
	*ppInt10 = xf86InitInt10(info->pEnt->index);

	if (fp2_gen_ctl_save & RADEON_FP2_ON) {
	    xf86DrvMsg(pScrn->scrnIndex, X_INFO, "re-enabling digital out\n");
	    OUTREG(RADEON_FP2_GEN_CNTL, fp2_gen_ctl_save);	
	}
    }
#endif
    return TRUE;
}

#ifdef XF86DRI
static Bool RADEONPreInitDRI(ScrnInfoPtr pScrn)
{
    RADEONInfoPtr  info = RADEONPTR(pScrn);
    MessageType    from;
    char          *reason;

    info->directRenderingEnabled = FALSE;
    info->directRenderingInited = FALSE;
    info->CPInUse = FALSE;
    info->CPStarted = FALSE;
    info->pLibDRMVersion = NULL;
    info->pKernelDRMVersion = NULL;

    if (info->Chipset == PCI_CHIP_RN50_515E ||
	info->Chipset == PCI_CHIP_RN50_5969) {
    	if (xf86ReturnOptValBool(info->Options, OPTION_DRI, FALSE)) {
	    xf86DrvMsg(pScrn->scrnIndex, X_WARNING,
		"Direct rendering for RN50 forced on -- "
		"This is NOT officially supported at the hardware level "
		"and may cause instability or lockups\n");
    	} else {
	    xf86DrvMsg(pScrn->scrnIndex, X_INFO,
		"Direct rendering not officially supported on RN50\n");
	    return FALSE;
	}
    }


    if (!xf86ReturnOptValBool(info->Options, OPTION_DRI, TRUE)) {
	xf86DrvMsg(pScrn->scrnIndex, X_INFO,
		"Direct rendering forced off\n");
	return FALSE;
    }

    if (xf86ReturnOptValBool(info->Options, OPTION_NOACCEL, FALSE)) {
	xf86DrvMsg(pScrn->scrnIndex, X_WARNING,
		   "[dri] Acceleration disabled, not initializing the DRI\n");
	return FALSE;
    }

    if (!RADEONDRIGetVersion(pScrn))
	return FALSE;

    xf86DrvMsg(pScrn->scrnIndex, X_INFO,
	       "[dri] Found DRI library version %d.%d.%d and kernel"
	       " module version %d.%d.%d\n",
	       info->pLibDRMVersion->version_major,
	       info->pLibDRMVersion->version_minor,
	       info->pLibDRMVersion->version_patchlevel,
	       info->pKernelDRMVersion->version_major,
	       info->pKernelDRMVersion->version_minor,
	       info->pKernelDRMVersion->version_patchlevel);

    if (info->Chipset == PCI_CHIP_RS400_5A41 ||
	info->Chipset == PCI_CHIP_RS400_5A42 ||
	info->Chipset == PCI_CHIP_RC410_5A61 ||
	info->Chipset == PCI_CHIP_RC410_5A62 ||
	info->Chipset == PCI_CHIP_RS480_5954 ||
	info->Chipset == PCI_CHIP_RS480_5955 ||
	info->Chipset == PCI_CHIP_RS482_5974 ||
	info->Chipset == PCI_CHIP_RS482_5975) {

	if (info->pKernelDRMVersion->version_minor < 27) {
 	     xf86DrvMsg(pScrn->scrnIndex, X_INFO,
			"Direct rendering broken on XPRESS 200 and 200M with DRI less than 1.27\n");
	     return FALSE;
	}
 	xf86DrvMsg(pScrn->scrnIndex, X_INFO,
	"Direct rendering experimental on RS400/Xpress 200 enabled\n");
    }

    if (xf86ReturnOptValBool(info->Options, OPTION_CP_PIO, FALSE)) {
	xf86DrvMsg(pScrn->scrnIndex, X_CONFIG, "Forcing CP into PIO mode\n");
	info->CPMode = RADEON_DEFAULT_CP_PIO_MODE;
    } else {
	info->CPMode = RADEON_DEFAULT_CP_BM_MODE;
    }

    info->gartSize      = RADEON_DEFAULT_GART_SIZE;
    info->ringSize      = RADEON_DEFAULT_RING_SIZE;
    info->bufSize       = RADEON_DEFAULT_BUFFER_SIZE;
    info->gartTexSize   = RADEON_DEFAULT_GART_TEX_SIZE;
    info->pciAperSize   = RADEON_DEFAULT_PCI_APER_SIZE;
    info->CPusecTimeout = RADEON_DEFAULT_CP_TIMEOUT;

    if ((xf86GetOptValInteger(info->Options,
			     OPTION_GART_SIZE, (int *)&(info->gartSize))) ||
			     (xf86GetOptValInteger(info->Options,
			     OPTION_GART_SIZE_OLD, (int *)&(info->gartSize)))) {
	switch (info->gartSize) {
	case 4:
	case 8:
	case 16:
	case 32:
	case 64:
	case 128:
	case 256:
	    break;

	default:
	    xf86DrvMsg(pScrn->scrnIndex, X_ERROR,
		       "Illegal GART size: %d MB\n", info->gartSize);
	    return FALSE;
	}
    }

    if (xf86GetOptValInteger(info->Options,
			     OPTION_RING_SIZE, &(info->ringSize))) {
	if (info->ringSize < 1 || info->ringSize >= (int)info->gartSize) {
	    xf86DrvMsg(pScrn->scrnIndex, X_ERROR,
		       "Illegal ring buffer size: %d MB\n",
		       info->ringSize);
	    return FALSE;
	}
    }

    if (xf86GetOptValInteger(info->Options,
			     OPTION_PCIAPER_SIZE, &(info->pciAperSize))) {
      switch(info->pciAperSize) {
      case 32:
      case 64:
      case 128:
      case 256:
	break;
      default:
	xf86DrvMsg(pScrn->scrnIndex, X_ERROR,
		       "Illegal pci aper size: %d MB\n",
		       info->pciAperSize);
	return FALSE;
      }
    }


    if (xf86GetOptValInteger(info->Options,
			     OPTION_BUFFER_SIZE, &(info->bufSize))) {
	if (info->bufSize < 1 || info->bufSize >= (int)info->gartSize) {
	    xf86DrvMsg(pScrn->scrnIndex, X_ERROR,
		       "Illegal vertex/indirect buffers size: %d MB\n",
		       info->bufSize);
	    return FALSE;
	}
	if (info->bufSize > 2) {
	    xf86DrvMsg(pScrn->scrnIndex, X_ERROR,
		       "Illegal vertex/indirect buffers size: %d MB\n",
		       info->bufSize);
	    xf86DrvMsg(pScrn->scrnIndex, X_ERROR,
		       "Clamping vertex/indirect buffers size to 2 MB\n");
	    info->bufSize = 2;
	}
    }

    if (info->ringSize + info->bufSize + info->gartTexSize >
	(int)info->gartSize) {
	xf86DrvMsg(pScrn->scrnIndex, X_ERROR,
		   "Buffers are too big for requested GART space\n");
	return FALSE;
    }

    info->gartTexSize = info->gartSize - (info->ringSize + info->bufSize);

    if (xf86GetOptValInteger(info->Options, OPTION_USEC_TIMEOUT,
			     &(info->CPusecTimeout))) {
	/* This option checked by the RADEON DRM kernel module */
    }

    /* Two options to try and squeeze as much texture memory as possible
     * for dedicated 3d rendering boxes
     */
    info->noBackBuffer = xf86ReturnOptValBool(info->Options,
					      OPTION_NO_BACKBUFFER,
					      FALSE);

    info->allowPageFlip = 0;

#ifdef DAMAGE
    if (info->noBackBuffer) {
	from = X_DEFAULT;
	reason = " because back buffer disabled";
    } else {
	from = xf86GetOptValBool(info->Options, OPTION_PAGE_FLIP,
				 &info->allowPageFlip) ? X_CONFIG : X_DEFAULT;
	reason = "";
    }
#else
    from = X_DEFAULT;
    reason = " because Damage layer not available at build time";
#endif

    xf86DrvMsg(pScrn->scrnIndex, from, "Page Flipping %sabled%s\n",
	       info->allowPageFlip ? "en" : "dis", reason);

    info->DMAForXv = TRUE;
    from = xf86GetOptValBool(info->Options, OPTION_XV_DMA, &info->DMAForXv)
	 ? X_CONFIG : X_INFO;
    xf86DrvMsg(pScrn->scrnIndex, from,
	       "Will %stry to use DMA for Xv image transfers\n",
	       info->DMAForXv ? "" : "not ");

    return TRUE;
}
#endif /* XF86DRI */

static void RADEONPreInitColorTiling(ScrnInfoPtr pScrn)
{
    RADEONInfoPtr  info = RADEONPTR(pScrn);

    info->allowColorTiling = xf86ReturnOptValBool(info->Options,
				        OPTION_COLOR_TILING, TRUE);
    if (IS_R300_VARIANT) {
	info->MaxSurfaceWidth = 3968; /* one would have thought 4096...*/
	info->MaxLines = 4096;
    } else {
	info->MaxSurfaceWidth = 2048;
	info->MaxLines = 2048;
    }

    if (!info->allowColorTiling)
	return;

#ifdef XF86DRI
    if (info->directRenderingEnabled &&
	info->pKernelDRMVersion->version_minor < 14) {
	xf86DrvMsg(pScrn->scrnIndex, X_WARNING,
		   "[dri] color tiling disabled because of version "
		   "mismatch.\n"
		   "[dri] radeon.o kernel module version is %d.%d.%d but "
		   "1.14.0 or later is required for color tiling.\n",
		   info->pKernelDRMVersion->version_major,
		   info->pKernelDRMVersion->version_minor,
		   info->pKernelDRMVersion->version_patchlevel);
	   info->allowColorTiling = FALSE;
	   return;	   
    }
#endif /* XF86DRI */

    if ((info->allowColorTiling) && (info->FBDev)) {
	xf86DrvMsg(pScrn->scrnIndex, X_WARNING,
		   "Color tiling not supported with UseFBDev option\n");
	info->allowColorTiling = FALSE;
    }
    else if (info->allowColorTiling) {
	xf86DrvMsg(pScrn->scrnIndex, X_INFO, "Color tiling enabled by default\n");
    } else {
	xf86DrvMsg(pScrn->scrnIndex, X_INFO, "Color tiling disabled\n");
    }
}


static Bool RADEONPreInitXv(ScrnInfoPtr pScrn)
{
    RADEONInfoPtr  info = RADEONPTR(pScrn);
    CARD16 mm_table;
    CARD16 bios_header;
    CARD16 pll_info_block;
#ifdef XvExtension
    char* microc_path = NULL;
    char* microc_type = NULL;
    MessageType from;

    if (xf86GetOptValInteger(info->Options, OPTION_VIDEO_KEY,
			     &(info->videoKey))) {
	xf86DrvMsg(pScrn->scrnIndex, X_CONFIG, "video key set to 0x%x\n",
		   info->videoKey);
    } else {
	info->videoKey = 0x1E;
    }

    if(xf86GetOptValInteger(info->Options, OPTION_RAGE_THEATRE_CRYSTAL, &(info->RageTheatreCrystal))) {
        xf86DrvMsg(pScrn->scrnIndex, X_CONFIG, "Rage Theatre Crystal frequency was specified as %d.%d Mhz\n",
                                info->RageTheatreCrystal/100, info->RageTheatreCrystal % 100);
    } else {
	info->RageTheatreCrystal=-1;
    }

    if(xf86GetOptValInteger(info->Options, OPTION_RAGE_THEATRE_TUNER_PORT, &(info->RageTheatreTunerPort))) {
        xf86DrvMsg(pScrn->scrnIndex, X_CONFIG, "Rage Theatre tuner port was specified as %d\n",
                                info->RageTheatreTunerPort);
    } else {
	info->RageTheatreTunerPort=-1;
    }

    if(info->RageTheatreTunerPort>5){
         xf86DrvMsg(pScrn->scrnIndex, X_ERROR, "Attempt to assign Rage Theatre tuner port to invalid value. Disabling setting\n");
	 info->RageTheatreTunerPort=-1;
	 }

    if(xf86GetOptValInteger(info->Options, OPTION_RAGE_THEATRE_COMPOSITE_PORT, &(info->RageTheatreCompositePort))) {
        xf86DrvMsg(pScrn->scrnIndex, X_CONFIG, "Rage Theatre composite port was specified as %d\n",
                                info->RageTheatreCompositePort);
    } else {
	info->RageTheatreCompositePort=-1;
    }

    if(info->RageTheatreCompositePort>6){
         xf86DrvMsg(pScrn->scrnIndex, X_ERROR, "Attempt to assign Rage Theatre composite port to invalid value. Disabling setting\n");
	 info->RageTheatreCompositePort=-1;
	 }

    if(xf86GetOptValInteger(info->Options, OPTION_RAGE_THEATRE_SVIDEO_PORT, &(info->RageTheatreSVideoPort))) {
        xf86DrvMsg(pScrn->scrnIndex, X_CONFIG, "Rage Theatre SVideo Port was specified as %d\n",
                                info->RageTheatreSVideoPort);
    } else {
	info->RageTheatreSVideoPort=-1;
    }

    if(info->RageTheatreSVideoPort>6){
         xf86DrvMsg(pScrn->scrnIndex, X_ERROR, "Attempt to assign Rage Theatre SVideo port to invalid value. Disabling setting\n");
	 info->RageTheatreSVideoPort=-1;
	 }

    if(xf86GetOptValInteger(info->Options, OPTION_TUNER_TYPE, &(info->tunerType))) {
        xf86DrvMsg(pScrn->scrnIndex, X_CONFIG, "Tuner type was specified as %d\n",
                                info->tunerType);
    } else {
	info->tunerType=-1;
    }

    if(info->tunerType>31){
         xf86DrvMsg(pScrn->scrnIndex, X_ERROR, "Attempt to set tuner type to invalid value. Disabling setting\n");
	 info->tunerType=-1;
	 }

	if((microc_path = xf86GetOptValString(info->Options, OPTION_RAGE_THEATRE_MICROC_PATH)) != NULL)
	{
		xf86DrvMsg(pScrn->scrnIndex, X_CONFIG, "Rage Theatre Microcode path was specified as %s\n", microc_path);
		info->RageTheatreMicrocPath = microc_path;
    } else {
		info->RageTheatreMicrocPath= NULL;
    }

	if((microc_type = xf86GetOptValString(info->Options, OPTION_RAGE_THEATRE_MICROC_TYPE)) != NULL)
	{
		xf86DrvMsg(pScrn->scrnIndex, X_CONFIG, "Rage Theatre Microcode type was specified as %s\n", microc_type);
		info->RageTheatreMicrocType = microc_type;
	} else {
		info->RageTheatreMicrocType= NULL;
	}

    if(xf86GetOptValInteger(info->Options, OPTION_SCALER_WIDTH, &(info->overlay_scaler_buffer_width))) {
	if ((info->overlay_scaler_buffer_width < 1024) ||
	  (info->overlay_scaler_buffer_width > 2048) ||
	  ((info->overlay_scaler_buffer_width % 64) != 0)) {
	    xf86DrvMsg(pScrn->scrnIndex, X_ERROR, "Attempt to set illegal scaler width. Using default\n");
	    from = X_DEFAULT;
	    info->overlay_scaler_buffer_width = 0;
	} else
	    from = X_CONFIG;
    } else {
	from = X_DEFAULT;
	info->overlay_scaler_buffer_width = 0;
    }
    if (!info->overlay_scaler_buffer_width) {
       /* overlay scaler line length differs for different revisions
       this needs to be maintained by hand  */
	switch(info->ChipFamily){
	case CHIP_FAMILY_R200:
	case CHIP_FAMILY_R300:
	case CHIP_FAMILY_RV350:
		info->overlay_scaler_buffer_width = 1920;
		break;
	default:
		info->overlay_scaler_buffer_width = 1536;
	}
    }
    xf86DrvMsg(pScrn->scrnIndex, from, "Assuming overlay scaler buffer width is %d\n",
	info->overlay_scaler_buffer_width);
#endif

    /* Rescue MM_TABLE before VBIOS is freed */
    info->MM_TABLE_valid = FALSE;
    
    if((info->VBIOS==NULL)||(info->VBIOS[0]!=0x55)||(info->VBIOS[1]!=0xaa)){
       xf86DrvMsg(pScrn->scrnIndex, X_INFO, "Cannot access BIOS or it is not valid.\n"
               "\t\tIf your card is TV-in capable you will need to specify options RageTheatreCrystal, RageTheatreTunerPort, \n"
               "\t\tRageTheatreSVideoPort and TunerType in /etc/X11/xorg.conf.\n"
               );
       info->MM_TABLE_valid = FALSE;
       return TRUE;
       }

    bios_header=info->VBIOS[0x48];
    bios_header+=(((int)info->VBIOS[0x49]+0)<<8);           
        
    mm_table=info->VBIOS[bios_header+0x38];
    if(mm_table==0)
    {
        xf86DrvMsg(pScrn->scrnIndex,X_INFO,"No MM_TABLE found - assuming CARD is not TV-in capable.\n");
        info->MM_TABLE_valid = FALSE;
        return TRUE;
    }
    mm_table+=(((int)info->VBIOS[bios_header+0x39]+0)<<8)-2;
    
    if(mm_table>0)
    {
        memcpy(&(info->MM_TABLE), &(info->VBIOS[mm_table]), sizeof(info->MM_TABLE));
        xf86DrvMsg(pScrn->scrnIndex, X_INFO, "MM_TABLE: %02x-%02x-%02x-%02x-%02x-%02x-%02x-%02x-%02x-%02x-%02x-%02x-%02x-%02x\n",
            info->MM_TABLE.table_revision,
            info->MM_TABLE.table_size,
            info->MM_TABLE.tuner_type,
            info->MM_TABLE.audio_chip,
            info->MM_TABLE.product_id,
            info->MM_TABLE.tuner_voltage_teletext_fm,
            info->MM_TABLE.i2s_config,
            info->MM_TABLE.video_decoder_type,
            info->MM_TABLE.video_decoder_host_config,
            info->MM_TABLE.input[0],
            info->MM_TABLE.input[1],
            info->MM_TABLE.input[2],
            info->MM_TABLE.input[3],
            info->MM_TABLE.input[4]);
	    
	  /* Is it an MM_TABLE we know about ? */
	  if(info->MM_TABLE.table_size != 0xc){
	       xf86DrvMsg(pScrn->scrnIndex, X_INFO, "This card has MM_TABLE we do not recognize.\n"
			"\t\tIf your card is TV-in capable you will need to specify options RageTheatreCrystal, RageTheatreTunerPort, \n"
			"\t\tRageTheatreSVideoPort and TunerType in /etc/X11/xorg.conf.\n"
			);
		info->MM_TABLE_valid = FALSE;
		return TRUE;
	  	}
        info->MM_TABLE_valid = TRUE;
    } else {
        xf86DrvMsg(pScrn->scrnIndex, X_INFO, "No MM_TABLE found - assuming card is not TV-in capable (mm_table=%d).\n", mm_table);
        info->MM_TABLE_valid = FALSE;
    }

    pll_info_block=info->VBIOS[bios_header+0x30];
    pll_info_block+=(((int)info->VBIOS[bios_header+0x31]+0)<<8);
       
    info->video_decoder_type=info->VBIOS[pll_info_block+0x08];
    info->video_decoder_type+=(((int)info->VBIOS[pll_info_block+0x09]+0)<<8);
    
    return TRUE;
}

static Bool RADEONPreInitControllers(ScrnInfoPtr pScrn, xf86Int10InfoPtr  pInt10)
{
    RADEONInfoPtr info       = RADEONPTR(pScrn);
    xf86CrtcConfigPtr   config = XF86_CRTC_CONFIG_PTR(pScrn);
    int i;

    if (!RADEONAllocateControllers(pScrn))
	return FALSE;

    RADEONGetBIOSInfo(pScrn, pInt10);

<<<<<<< HEAD
    if (!RADEONSetupConnectors(pScrn)) {
	return FALSE;
    }
      
    RADEONPrintPortMap(pScrn);
=======
    if (!info->IsSecondary) {
	RADEONSetupConnectors(pScrn);
    }
    RADEONMapControllers(pScrn);
>>>>>>> f556ad43

    RADEONGetClockInfo(pScrn);

    for (i = 0; i < config->num_output; i++) 
    {
      xf86OutputPtr	      output = config->output[i];
      
      output->status = (*output->funcs->detect) (output);
      ErrorF("finished output detect: %d\n", i);
    }
    ErrorF("finished all detect\n");
    return TRUE;
}

static void
RADEONProbeDDC(ScrnInfoPtr pScrn, int indx)
{
    vbeInfoPtr  pVbe;

    if (xf86LoadSubModule(pScrn, "vbe")) {
	pVbe = VBEInit(NULL,indx);
	ConfiguredMonitor = vbeDoEDID(pVbe, NULL);
    }
}

static Bool
RADEONCRTCResize(ScrnInfoPtr scrn, int width, int height)
{
    scrn->virtualX = width;
    scrn->virtualY = height;
    return TRUE;
}

static const xf86CrtcConfigFuncsRec RADEONCRTCResizeFuncs = {
    RADEONCRTCResize
};

_X_EXPORT Bool RADEONPreInit(ScrnInfoPtr pScrn, int flags)
{
    xf86CrtcConfigPtr   xf86_config;
    RADEONInfoPtr     info;
    xf86Int10InfoPtr  pInt10 = NULL;
    void *int10_save = NULL;
    const char *s;
    MessageType from;

    xf86DrvMsgVerb(pScrn->scrnIndex, X_INFO, RADEON_LOGLEVEL_DEBUG,
		   "RADEONPreInit\n");
    if (pScrn->numEntities != 1) return FALSE;

    if (!RADEONGetRec(pScrn)) return FALSE;

    info               = RADEONPTR(pScrn);
    info->MMIO         = NULL;

    info->pEnt         = xf86GetEntityInfo(pScrn->entityList[pScrn->numEntities - 1]);
    if (info->pEnt->location.type != BUS_PCI) goto fail;

    info->PciInfo = xf86GetPciInfoForEntity(info->pEnt->index);
    info->PciTag  = pciTag(info->PciInfo->bus,
			   info->PciInfo->device,
			   info->PciInfo->func);
    info->MMIOAddr   = info->PciInfo->memBase[2] & 0xffffff00;
    info->MMIOSize  = (1 << info->PciInfo->size[2]);
    if (info->pEnt->device->IOBase) {
	xf86DrvMsg(pScrn->scrnIndex, X_CONFIG,
		   "MMIO address override, using 0x%08lx instead of 0x%08lx\n",
		   info->pEnt->device->IOBase,
		   info->MMIOAddr);
	info->MMIOAddr = info->pEnt->device->IOBase;
    } else if (!info->MMIOAddr) {
	xf86DrvMsg(pScrn->scrnIndex, X_ERROR, "No valid MMIO address\n");
	goto fail1;
    }
    xf86DrvMsg(pScrn->scrnIndex, X_INFO,
	       "MMIO registers at 0x%08lx: size %ldKB\n", info->MMIOAddr, info->MMIOSize / 1024);

    if(!RADEONMapMMIO(pScrn)) {
	xf86DrvMsg(pScrn->scrnIndex, X_ERROR,
		   "Memory map the MMIO region failed\n");
	goto fail1;
    }

#if !defined(__alpha__)
    if (xf86GetPciDomain(info->PciTag) ||
	!xf86IsPrimaryPci(info->PciInfo))
	RADEONPreInt10Save(pScrn, &int10_save);
#else
    /* [Alpha] On the primary, the console already ran the BIOS and we're
     *         going to run it again - so make sure to "fix up" the card
     *         so that (1) we can read the BIOS ROM and (2) the BIOS will
     *         get the memory config right.
     */
    RADEONPreInt10Save(pScrn, &int10_save);
#endif

    if (flags & PROBE_DETECT) {
	RADEONProbeDDC(pScrn, info->pEnt->index);
	RADEONPostInt10Check(pScrn, int10_save);
	if(info->MMIO) RADEONUnmapMMIO(pScrn);
	return TRUE;
    }


    xf86DrvMsg(pScrn->scrnIndex, X_INFO,
	       "PCI bus %d card %d func %d\n",
	       info->PciInfo->bus,
	       info->PciInfo->device,
	       info->PciInfo->func);

    if (xf86RegisterResources(info->pEnt->index, 0, ResExclusive))
	goto fail;

    if (xf86SetOperatingState(resVga, info->pEnt->index, ResUnusedOpr))
	goto fail;

    pScrn->racMemFlags = RAC_FB | RAC_COLORMAP | RAC_VIEWPORT | RAC_CURSOR;
    pScrn->monitor     = pScrn->confScreen->monitor;

   /* Allocate an xf86CrtcConfig */
    xf86CrtcConfigInit (pScrn, &RADEONCRTCResizeFuncs);
    xf86_config = XF86_CRTC_CONFIG_PTR(pScrn);


    if (!RADEONPreInitVisual(pScrn))
	goto fail;

				/* We can't do this until we have a
				   pScrn->display. */
    xf86CollectOptions(pScrn, NULL);
    if (!(info->Options = xalloc(sizeof(RADEONOptions))))
	goto fail;

    memcpy(info->Options, RADEONOptions, sizeof(RADEONOptions));
    xf86ProcessOptions(pScrn->scrnIndex, pScrn->options, info->Options);

    /* By default, don't do VGA IOs on ppc */
#if defined(__powerpc__) || !defined(WITH_VGAHW)
    info->VGAAccess = FALSE;
#else
    info->VGAAccess = TRUE;
#endif

#ifdef WITH_VGAHW
    xf86GetOptValBool(info->Options, OPTION_VGA_ACCESS, &info->VGAAccess);
    if (info->VGAAccess) {
       if (!xf86LoadSubModule(pScrn, "vgahw"))
           info->VGAAccess = FALSE;
        else {
           xf86LoaderReqSymLists(vgahwSymbols, NULL);
            if (!vgaHWGetHWRec(pScrn))
               info->VGAAccess = FALSE;
       }
       if (!info->VGAAccess)
           xf86DrvMsg(pScrn->scrnIndex, X_WARNING, "Loading VGA module failed,"
                      " trying to run without it\n");
    } else
           xf86DrvMsg(pScrn->scrnIndex, X_INFO, "VGAAccess option set to FALSE,"
                      " VGA module load skipped\n");
    if (info->VGAAccess)
        vgaHWGetIOBase(VGAHWPTR(pScrn));
#endif


    if (!RADEONPreInitWeight(pScrn))
	goto fail;

    info->DispPriority = 1; 
    if ((s = xf86GetOptValString(info->Options, OPTION_DISP_PRIORITY))) {
	if (strcmp(s, "AUTO") == 0) {
	    info->DispPriority = 1;
	} else if (strcmp(s, "BIOS") == 0) {
	    info->DispPriority = 0;
	} else if (strcmp(s, "HIGH") == 0) {
	    info->DispPriority = 2;
	} else
	    info->DispPriority = 1; 
    }

    info->constantDPI = -1;
    from = X_DEFAULT;
    if (xf86GetOptValBool(info->Options, OPTION_CONSTANTDPI, &info->constantDPI)) {
       from = X_CONFIG;
    } else {
       if (monitorResolution > 0) {
	  info->constantDPI = TRUE;
	  from = X_CMDLINE;
	  xf86DrvMsg(pScrn->scrnIndex, from,
		"\"-dpi %d\" given in command line, assuming \"ConstantDPI\" set\n",
		monitorResolution);
       } else {
	  info->constantDPI = FALSE;
       }
    }
    xf86DrvMsg(pScrn->scrnIndex, from,
	"X server will %skeep DPI constant for all screen sizes\n",
	info->constantDPI ? "" : "not ");

    if (xf86ReturnOptValBool(info->Options, OPTION_FBDEV, FALSE)) {
	/* check for Linux framebuffer device */

	if (xf86LoadSubModule(pScrn, "fbdevhw")) {
	    xf86LoaderReqSymLists(fbdevHWSymbols, NULL);

	    if (fbdevHWInit(pScrn, info->PciInfo, NULL)) {
		pScrn->ValidMode     = fbdevHWValidModeWeak();
		info->FBDev = TRUE;
		xf86DrvMsg(pScrn->scrnIndex, X_CONFIG,
			   "Using framebuffer device\n");
	    } else {
		xf86DrvMsg(pScrn->scrnIndex, X_WARNING,
			   "fbdevHWInit failed, not using framebuffer device\n");
	    }
	} else {
	    xf86DrvMsg(pScrn->scrnIndex, X_WARNING,
		       "Couldn't load fbdevhw module, not using framebuffer device\n");
	}
    }

    if (!info->FBDev)
	if (!RADEONPreInitInt10(pScrn, &pInt10))
	    goto fail;

    RADEONPostInt10Check(pScrn, int10_save);

    if (!RADEONPreInitChipType(pScrn))
	goto fail;

#ifdef XF86DRI
    /* PreInit DRI first of all since we need that for getting a proper
     * memory map
     */
    info->directRenderingEnabled = RADEONPreInitDRI(pScrn);
#endif
    if (!RADEONPreInitVRAM(pScrn))
	goto fail;

    RADEONPreInitColorTiling(pScrn);

    xf86CrtcSetSizeRange (pScrn, 320, 200, 2708, 1152);//nfo->MaxSurfaceWidth, info->MaxLines);


    RADEONPreInitDDC(pScrn);

    if (!RADEONPreInitControllers(pScrn, pInt10))
       goto fail;


    ErrorF("before xf86InitialConfiguration\n");

    if (!xf86InitialConfiguration (pScrn, FALSE))
   {
      xf86DrvMsg(pScrn->scrnIndex, X_ERROR, "No valid modes.\n");
      goto fail;
   }

    ErrorF("after xf86InitialConfiguration\n");

   pScrn->displayWidth = (pScrn->virtualX + 63) & ~63;

   /* Set display resolution */
   xf86SetDpi(pScrn, 0, 0);

	/* Get ScreenInit function */
    if (!xf86LoadSubModule(pScrn, "fb")) return FALSE;

    xf86LoaderReqSymLists(fbSymbols, NULL);

    if (!RADEONPreInitGamma(pScrn))              goto fail;

    if (!RADEONPreInitCursor(pScrn))             goto fail;

    if (!RADEONPreInitAccel(pScrn))              goto fail;

    if (!RADEONPreInitXv(pScrn))                 goto fail;

   info->CurrentLayout.displayWidth = pScrn->displayWidth;

    if (!xf86RandR12PreInit (pScrn))
    {
      xf86DrvMsg(pScrn->scrnIndex, X_ERROR, "RandR initialization failure\n");
      goto fail;
    }	
    
    if (pScrn->modes == NULL) {
      xf86DrvMsg(pScrn->scrnIndex, X_ERROR, "No modes.\n");
      goto fail;
   }

    /* Free the video bios (if applicable) */
    if (info->VBIOS) {
	xfree(info->VBIOS);
	info->VBIOS = NULL;
    }

				/* Free int10 info */
    if (pInt10)
	xf86FreeInt10(pInt10);

    if(info->MMIO) RADEONUnmapMMIO(pScrn);
    info->MMIO = NULL;

    xf86DrvMsg(pScrn->scrnIndex, X_NOTICE,
	       "For information on using the multimedia capabilities\n\tof this"
	       " adapter, please see http://gatos.sf.net.\n");

    return TRUE;

fail:
				/* Pre-init failed. */
				/* Free the video bios (if applicable) */
    if (info->VBIOS) {
	xfree(info->VBIOS);
	info->VBIOS = NULL;
    }

				/* Free int10 info */
    if (pInt10)
	xf86FreeInt10(pInt10);

#ifdef WITH_VGAHW
    if (info->VGAAccess)
           vgaHWFreeHWRec(pScrn);
#endif

 fail2:
    if(info->MMIO) RADEONUnmapMMIO(pScrn);
    info->MMIO = NULL;

 fail1:
    RADEONFreeRec(pScrn);

    return FALSE;
}

/* Load a palette */
static void RADEONLoadPalette(ScrnInfoPtr pScrn, int numColors,
			      int *indices, LOCO *colors, VisualPtr pVisual)
{
    RADEONInfoPtr  info       = RADEONPTR(pScrn);
    unsigned char *RADEONMMIO = info->MMIO;
    xf86CrtcConfigPtr   xf86_config = XF86_CRTC_CONFIG_PTR(pScrn);
    int            i;
    int            index, j;
    unsigned char  r, g, b;
    CARD16 lut_r[256], lut_g[256], lut_b[256];
    int c;

#ifdef XF86DRI
    if (info->CPStarted && pScrn->pScreen) DRILock(pScrn->pScreen, 0);
#endif

    if (info->accelOn && pScrn->pScreen)
        RADEON_SYNC(info, pScrn);

    if (info->FBDev) {
	fbdevHWLoadPalette(pScrn, numColors, indices, colors, pVisual);
    } else {

      for (c = 0; c < xf86_config->num_crtc; c++) {
	  xf86CrtcPtr crtc = xf86_config->crtc[c];
	  RADEONCrtcPrivatePtr radeon_crtc = crtc->driver_private;

	  for (i = 0 ; i < 256; i++) {
	      lut_r[i] = radeon_crtc->lut_r[i] << 8;
	      lut_g[i] = radeon_crtc->lut_g[i] << 8;
	      lut_b[i] = radeon_crtc->lut_b[i] << 8;
	  }

	  switch (info->CurrentLayout.depth) {
	  case 15:
	      for (i = 0; i < numColors; i++) {
		  index = indices[i];
		  for (j = 0; j < 8; j++) {
		      lut_r[index * 8 + j] = colors[index].red << 8;
		      lut_g[index * 8 + j] = colors[index].green << 8;
		      lut_b[index * 8 + j] = colors[index].blue << 8;
		  }
	      }
	  case 16:
	      for (i = 0; i < numColors; i++) {
		  index = indices[i];
		  
		  if (i <= 31) {
		      for (j = 0; j < 8; j++) {
			  lut_r[index * 8 + j] = colors[index].red << 8;
			  lut_b[index * 8 + j] = colors[index].blue << 8;
		      }
		  }
		  
		  for (j = 0; j < 4; j++) {
		      lut_g[index * 4 + j] = colors[index].green << 8;
		  }
	      }
	  default:
	      for (i = 0; i < numColors; i++) {
		  index = indices[i];
		  lut_r[index] = colors[index].red << 8;
		  lut_g[index] = colors[index].green << 8;
		  lut_b[index] = colors[index].blue << 8;
	      } 
	      break;
	  }

	      /* Make the change through RandR */
#ifdef RANDR_12_INTERFACE
      RRCrtcGammaSet(crtc->randr_crtc, lut_r, lut_g, lut_b);
#else
      crtc->funcs->gamma_set(crtc, lut_r, lut_g, lut_b, 256);
#endif
      }
    }

#ifdef XF86DRI
    if (info->CPStarted && pScrn->pScreen) DRIUnlock(pScrn->pScreen);
#endif
}

static void RADEONBlockHandler(int i, pointer blockData,
			       pointer pTimeout, pointer pReadmask)
{
    ScreenPtr      pScreen = screenInfo.screens[i];
    ScrnInfoPtr    pScrn   = xf86Screens[i];
    RADEONInfoPtr  info    = RADEONPTR(pScrn);

    pScreen->BlockHandler = info->BlockHandler;
    (*pScreen->BlockHandler) (i, blockData, pTimeout, pReadmask);
    pScreen->BlockHandler = RADEONBlockHandler;

    if (info->VideoTimerCallback)
	(*info->VideoTimerCallback)(pScrn, currentTime.milliseconds);

#if defined(RENDER) && defined(USE_XAA)
    if(info->RenderCallback)
	(*info->RenderCallback)(pScrn);
#endif

#ifdef USE_EXA
    info->engineMode = EXA_ENGINEMODE_UNKNOWN;
#endif
}


#ifdef USE_XAA
#ifdef XF86DRI
Bool RADEONSetupMemXAA_DRI(int scrnIndex, ScreenPtr pScreen)
{
    ScrnInfoPtr    pScrn = xf86Screens[pScreen->myNum];
    RADEONInfoPtr  info  = RADEONPTR(pScrn);
    int            cpp = info->CurrentLayout.pixel_bytes;
    int            depthCpp = (info->depthBits - 8) / 4;
    int            width_bytes = pScrn->displayWidth * cpp;
    int            bufferSize;
    int            depthSize;
    int            l;
    int            scanlines;
    int            texsizerequest;
    BoxRec         MemBox;
    FBAreaPtr      fbarea;

    info->frontOffset = 0;
    info->frontPitch = pScrn->displayWidth;
    info->backPitch = pScrn->displayWidth;

    /* make sure we use 16 line alignment for tiling (8 might be enough).
     * Might need that for non-XF86DRI too?
     */
    if (info->allowColorTiling) {
	bufferSize = (((pScrn->virtualY + 15) & ~15) * width_bytes
		      + RADEON_BUFFER_ALIGN) & ~RADEON_BUFFER_ALIGN;
    } else {
        bufferSize = (pScrn->virtualY * width_bytes
		      + RADEON_BUFFER_ALIGN) & ~RADEON_BUFFER_ALIGN;
    }

    /* Due to tiling, the Z buffer pitch must be a multiple of 32 pixels,
     * which is always the case if color tiling is used due to color pitch
     * but not necessarily otherwise, and its height a multiple of 16 lines.
     */
    info->depthPitch = (pScrn->displayWidth + 31) & ~31;
    depthSize = ((((pScrn->virtualY + 15) & ~15) * info->depthPitch
		  * depthCpp + RADEON_BUFFER_ALIGN) & ~RADEON_BUFFER_ALIGN);

    switch (info->CPMode) {
    case RADEON_DEFAULT_CP_PIO_MODE:
	xf86DrvMsg(pScrn->scrnIndex, X_INFO, "CP in PIO mode\n");
	break;
    case RADEON_DEFAULT_CP_BM_MODE:
	xf86DrvMsg(pScrn->scrnIndex, X_INFO, "CP in BM mode\n");
	break;
    default:
        xf86DrvMsg(pScrn->scrnIndex, X_INFO, "CP in UNKNOWN mode\n");
	break;
    }

    xf86DrvMsg(pScrn->scrnIndex, X_INFO,
	       "Using %d MB GART aperture\n", info->gartSize);
    xf86DrvMsg(pScrn->scrnIndex, X_INFO,
	       "Using %d MB for the ring buffer\n", info->ringSize);
    xf86DrvMsg(pScrn->scrnIndex, X_INFO,
	       "Using %d MB for vertex/indirect buffers\n", info->bufSize);
    xf86DrvMsg(pScrn->scrnIndex, X_INFO,
	       "Using %d MB for GART textures\n", info->gartTexSize);

    /* Try for front, back, depth, and three framebuffers worth of
     * pixmap cache.  Should be enough for a fullscreen background
     * image plus some leftovers.
     * If the FBTexPercent option was used, try to achieve that percentage instead,
     * but still have at least one pixmap buffer (get problems with xvideo/render
     * otherwise probably), and never reserve more than 3 offscreen buffers as it's
     * probably useless for XAA.
     */
    if (info->textureSize >= 0) {
	texsizerequest = ((int)info->FbMapSize - 2 * bufferSize - depthSize
			 - 2 * width_bytes - 16384 - info->FbSecureSize)
	/* first divide, then multiply or we'll get an overflow (been there...) */
			 / 100 * info->textureSize;
    }
    else {
	texsizerequest = (int)info->FbMapSize / 2;
    }
    info->textureSize = info->FbMapSize - info->FbSecureSize - 5 * bufferSize - depthSize;

    /* If that gives us less than the requested memory, let's
     * be greedy and grab some more.  Sorry, I care more about 3D
     * performance than playing nicely, and you'll get around a full
     * framebuffer's worth of pixmap cache anyway.
     */
    if (info->textureSize < texsizerequest) {
        info->textureSize = info->FbMapSize - 4 * bufferSize - depthSize;
    }
    if (info->textureSize < texsizerequest) {
        info->textureSize = info->FbMapSize - 3 * bufferSize - depthSize;
    }

    /* If there's still no space for textures, try without pixmap cache, but
     * never use the reserved space, the space hw cursor and PCIGART table might
     * use.
     */
    if (info->textureSize < 0) {
	info->textureSize = info->FbMapSize - 2 * bufferSize - depthSize
	                    - 2 * width_bytes - 16384 - info->FbSecureSize;
    }

    /* Check to see if there is more room available after the 8192nd
     * scanline for textures
     */
    /* FIXME: what's this good for? condition is pretty much impossible to meet */
    if ((int)info->FbMapSize - 8192*width_bytes - bufferSize - depthSize
	> info->textureSize) {
	info->textureSize =
		info->FbMapSize - 8192*width_bytes - bufferSize - depthSize;
    }

    /* If backbuffer is disabled, don't allocate memory for it */
    if (info->noBackBuffer) {
	info->textureSize += bufferSize;
    }

    /* RADEON_BUFFER_ALIGN is not sufficient for backbuffer!
       At least for pageflip + color tiling, need to make sure it's 16 scanlines aligned,
       otherwise the copy-from-front-to-back will fail (width_bytes * 16 will also guarantee
       it's still 4kb aligned for tiled case). Need to round up offset (might get into cursor
       area otherwise).
       This might cause some space at the end of the video memory to be unused, since it
       can't be used (?) due to that log_tex_granularity thing???
       Could use different copyscreentoscreen function for the pageflip copies
       (which would use different src and dst offsets) to avoid this. */   
    if (info->allowColorTiling && !info->noBackBuffer) {
	info->textureSize = info->FbMapSize - ((info->FbMapSize - info->textureSize +
			  width_bytes * 16 - 1) / (width_bytes * 16)) * (width_bytes * 16);
    }
    if (info->textureSize > 0) {
	l = RADEONMinBits((info->textureSize-1) / RADEON_NR_TEX_REGIONS);
	if (l < RADEON_LOG_TEX_GRANULARITY)
	    l = RADEON_LOG_TEX_GRANULARITY;
	/* Round the texture size up to the nearest whole number of
	 * texture regions.  Again, be greedy about this, don't
	 * round down.
	 */
	info->log2TexGran = l;
	info->textureSize = (info->textureSize >> l) << l;
    } else {
	info->textureSize = 0;
    }

    /* Set a minimum usable local texture heap size.  This will fit
     * two 256x256x32bpp textures.
     */
    if (info->textureSize < 512 * 1024) {
	info->textureOffset = 0;
	info->textureSize = 0;
    }

    if (info->allowColorTiling && !info->noBackBuffer) {
	info->textureOffset = ((info->FbMapSize - info->textureSize) /
			       (width_bytes * 16)) * (width_bytes * 16);
    }
    else {
	/* Reserve space for textures */
	info->textureOffset = ((info->FbMapSize - info->textureSize +
				RADEON_BUFFER_ALIGN) &
			       ~(CARD32)RADEON_BUFFER_ALIGN);
    }

    /* Reserve space for the shared depth
     * buffer.
     */
    info->depthOffset = ((info->textureOffset - depthSize +
			  RADEON_BUFFER_ALIGN) &
			 ~(CARD32)RADEON_BUFFER_ALIGN);

    /* Reserve space for the shared back buffer */
    if (info->noBackBuffer) {
       info->backOffset = info->depthOffset;
    } else {
       info->backOffset = ((info->depthOffset - bufferSize +
			    RADEON_BUFFER_ALIGN) &
			   ~(CARD32)RADEON_BUFFER_ALIGN);
    }

    info->backY = info->backOffset / width_bytes;
    info->backX = (info->backOffset - (info->backY * width_bytes)) / cpp;

    scanlines = (info->FbMapSize-info->FbSecureSize) / width_bytes;
    if (scanlines > 8191)
	scanlines = 8191;

    MemBox.x1 = 0;
    MemBox.y1 = 0;
    MemBox.x2 = pScrn->displayWidth;
    MemBox.y2 = scanlines;

    if (!xf86InitFBManager(pScreen, &MemBox)) {
        xf86DrvMsg(scrnIndex, X_ERROR,
		   "Memory manager initialization to "
		   "(%d,%d) (%d,%d) failed\n",
		   MemBox.x1, MemBox.y1, MemBox.x2, MemBox.y2);
	return FALSE;
    } else {
	int  width, height;

	xf86DrvMsg(scrnIndex, X_INFO,
		   "Memory manager initialized to (%d,%d) (%d,%d)\n",
		   MemBox.x1, MemBox.y1, MemBox.x2, MemBox.y2);
	/* why oh why can't we just request modes which are guaranteed to be 16 lines
	   aligned... sigh */
	if ((fbarea = xf86AllocateOffscreenArea(pScreen,
						pScrn->displayWidth,
						info->allowColorTiling ? 
						((pScrn->virtualY + 15) & ~15)
						- pScrn->virtualY + 2 : 2,
						0, NULL, NULL,
						NULL))) {
	    xf86DrvMsg(scrnIndex, X_INFO,
		       "Reserved area from (%d,%d) to (%d,%d)\n",
		       fbarea->box.x1, fbarea->box.y1,
		       fbarea->box.x2, fbarea->box.y2);
	} else {
	    xf86DrvMsg(scrnIndex, X_ERROR, "Unable to reserve area\n");
	}

	RADEONDRIAllocatePCIGARTTable(pScreen);

	if (xf86QueryLargestOffscreenArea(pScreen, &width,
					  &height, 0, 0, 0)) {
	    xf86DrvMsg(scrnIndex, X_INFO,
		       "Largest offscreen area available: %d x %d\n",
		       width, height);

	    /* Lines in offscreen area needed for depth buffer and
	     * textures
	     */
	    info->depthTexLines = (scanlines
				   - info->depthOffset / width_bytes);
	    info->backLines	    = (scanlines
				       - info->backOffset / width_bytes
				       - info->depthTexLines);
	    info->backArea	    = NULL;
	} else {
	    xf86DrvMsg(scrnIndex, X_ERROR,
		       "Unable to determine largest offscreen area "
		       "available\n");
	    return FALSE;
	}
    }

    xf86DrvMsg(scrnIndex, X_INFO,
	       "Will use front buffer at offset 0x%x\n",
	       info->frontOffset);

    xf86DrvMsg(scrnIndex, X_INFO,
	       "Will use back buffer at offset 0x%x\n",
	       info->backOffset);
    xf86DrvMsg(scrnIndex, X_INFO,
	       "Will use depth buffer at offset 0x%x\n",
	       info->depthOffset);
    if (info->cardType==CARD_PCIE)
    	xf86DrvMsg(scrnIndex, X_INFO,
	           "Will use %d kb for PCI GART table at offset 0x%lx\n",
		   info->pciGartSize/1024, info->pciGartOffset);
    xf86DrvMsg(scrnIndex, X_INFO,
	       "Will use %d kb for textures at offset 0x%x\n",
	       info->textureSize/1024, info->textureOffset);

    info->frontPitchOffset = (((info->frontPitch * cpp / 64) << 22) |
			      ((info->frontOffset + info->fbLocation) >> 10));

    info->backPitchOffset = (((info->backPitch * cpp / 64) << 22) |
			     ((info->backOffset + info->fbLocation) >> 10));

    info->depthPitchOffset = (((info->depthPitch * depthCpp / 64) << 22) |
			      ((info->depthOffset + info->fbLocation) >> 10));
    return TRUE;
}
#endif /* XF86DRI */

Bool RADEONSetupMemXAA(int scrnIndex, ScreenPtr pScreen)
{
    ScrnInfoPtr    pScrn = xf86Screens[pScreen->myNum];
    RADEONInfoPtr  info  = RADEONPTR(pScrn);
    BoxRec         MemBox;
    int            y2;

    int width_bytes = pScrn->displayWidth * info->CurrentLayout.pixel_bytes;

    MemBox.x1 = 0;
    MemBox.y1 = 0;
    MemBox.x2 = pScrn->displayWidth;
    y2 = info->FbMapSize / width_bytes;
    if (y2 >= 32768)
	y2 = 32767; /* because MemBox.y2 is signed short */
    MemBox.y2 = y2;
    
    /* The acceleration engine uses 14 bit
     * signed coordinates, so we can't have any
     * drawable caches beyond this region.
     */
    if (MemBox.y2 > 8191)
	MemBox.y2 = 8191;

    if (!xf86InitFBManager(pScreen, &MemBox)) {
	xf86DrvMsg(scrnIndex, X_ERROR,
		   "Memory manager initialization to "
		   "(%d,%d) (%d,%d) failed\n",
		   MemBox.x1, MemBox.y1, MemBox.x2, MemBox.y2);
	return FALSE;
    } else {
	int       width, height;
	FBAreaPtr fbarea;

	xf86DrvMsg(scrnIndex, X_INFO,
		   "Memory manager initialized to (%d,%d) (%d,%d)\n",
		   MemBox.x1, MemBox.y1, MemBox.x2, MemBox.y2);
	if ((fbarea = xf86AllocateOffscreenArea(pScreen,
						pScrn->displayWidth,
						info->allowColorTiling ? 
						((pScrn->virtualY + 15) & ~15)
						- pScrn->virtualY + 2 : 2,
						0, NULL, NULL,
						NULL))) {
	    xf86DrvMsg(scrnIndex, X_INFO,
		       "Reserved area from (%d,%d) to (%d,%d)\n",
		       fbarea->box.x1, fbarea->box.y1,
		       fbarea->box.x2, fbarea->box.y2);
	} else {
	    xf86DrvMsg(scrnIndex, X_ERROR, "Unable to reserve area\n");
	}
	if (xf86QueryLargestOffscreenArea(pScreen, &width, &height,
					      0, 0, 0)) {
	    xf86DrvMsg(scrnIndex, X_INFO,
		       "Largest offscreen area available: %d x %d\n",
		       width, height);
	}
	return TRUE;
    }    
}
#endif /* USE_XAA */

static void
RADEONPointerMoved(int index, int x, int y)
{
    ScrnInfoPtr pScrn = xf86Screens[index];
    RADEONInfoPtr  info  = RADEONPTR(pScrn);
    int newX = x, newY = y;

    switch (info->rotation) {
    case RR_Rotate_0:
	break;
    case RR_Rotate_90:
	newX = y;
	newY = pScrn->pScreen->width - x - 1;
	break;
    case RR_Rotate_180:
	newX = pScrn->pScreen->width - x - 1;
	newY = pScrn->pScreen->height - y - 1;
	break;
    case RR_Rotate_270:
	newX = pScrn->pScreen->height - y - 1;
	newY = x;
	break;
    }

    (*info->PointerMoved)(index, newX, newY);
}

/* Called at the start of each server generation. */
Bool RADEONScreenInit(int scrnIndex, ScreenPtr pScreen,
                                int argc, char **argv)
{
    ScrnInfoPtr    pScrn = xf86Screens[pScreen->myNum];
    RADEONInfoPtr  info  = RADEONPTR(pScrn);
    xf86CrtcConfigPtr   xf86_config = XF86_CRTC_CONFIG_PTR(pScrn);
    int            hasDRI = 0;
#ifdef RENDER
    int            subPixelOrder = SubPixelUnknown;
    char*          s;
#endif

<<<<<<< HEAD

#ifdef XF86DRI
    RADEONTRACE(("RADEONScreenInit %lx %ld %d\n",
		 pScrn->memPhysBase, pScrn->fbOffset, info->frontOffset));
#else
    RADEONTRACE(("RADEONScreenInit %lx %ld\n",
		 pScrn->memPhysBase, pScrn->fbOffset));
=======
#ifdef XF86DRI
    xf86DrvMsgVerb(pScrn->scrnIndex, X_INFO, RADEON_LOGLEVEL_DEBUG,
		   "RADEONScreenInit %lx %ld %d\n",
		   pScrn->memPhysBase, pScrn->fbOffset, info->frontOffset);
#else
    xf86DrvMsgVerb(pScrn->scrnIndex, X_INFO, RADEON_LOGLEVEL_DEBUG,
		   "RADEONScreenInit %lx %ld\n",
		   pScrn->memPhysBase, pScrn->fbOffset);
>>>>>>> f556ad43
#endif

    info->accelOn      = FALSE;
#ifdef USE_XAA
    info->accel        = NULL;
#endif
#ifdef XF86DRI
    pScrn->fbOffset    = info->frontOffset;
#endif
<<<<<<< HEAD
=======
    if (info->IsSecondary) pScrn->fbOffset = pScrn->videoRam * 1024;
>>>>>>> f556ad43
    if (!RADEONMapMem(pScrn)) return FALSE;

#ifdef XF86DRI
    info->fbX = 0;
    info->fbY = 0;
#endif

    info->PaletteSavedOnVT = FALSE;

    RADEONSave(pScrn);

    RADEONDisableDisplays(pScrn);

    if (info->IsMobility) {
        if (xf86ReturnOptValBool(info->Options, OPTION_DYNAMIC_CLOCKS, FALSE)) {
	    RADEONSetDynamicClock(pScrn, 1);
        } else {
	    RADEONSetDynamicClock(pScrn, 0);
        }
    }

    if (IS_R300_VARIANT || IS_RV100_VARIANT)
	RADEONForceSomeClocks(pScrn);

    if (info->allowColorTiling && (pScrn->virtualX > info->MaxSurfaceWidth)) {
	xf86DrvMsg(pScrn->scrnIndex, X_INFO,
		   "Color tiling not supported with virtual x resolutions larger than %d, disabling\n",
		    info->MaxSurfaceWidth);
	info->allowColorTiling = FALSE;
    }
    if (info->allowColorTiling) {
        info->tilingEnabled = (pScrn->currentMode->Flags & (V_DBLSCAN | V_INTERLACE)) ? FALSE : TRUE;
    }

    /* Visual setup */
    miClearVisualTypes();
    if (!miSetVisualTypes(pScrn->depth,
			  miGetDefaultVisualMask(pScrn->depth),
			  pScrn->rgbBits,
			  pScrn->defaultVisual)) return FALSE;
    miSetPixmapDepths ();

#ifdef XF86DRI
    if (info->directRenderingEnabled) {
	MessageType from;

	info->depthBits = pScrn->depth;

	from = xf86GetOptValInteger(info->Options, OPTION_DEPTH_BITS,
				    &info->depthBits)
	     ? X_CONFIG : X_DEFAULT;

	if (info->depthBits != 16 && info->depthBits != 24) {
	    xf86DrvMsg(pScrn->scrnIndex, X_ERROR,
		       "Value for Option \"DepthBits\" must be 16 or 24\n");
	    info->depthBits = pScrn->depth;
	    from = X_DEFAULT;
	}

	xf86DrvMsg(pScrn->scrnIndex, from,
		   "Using %d bit depth buffer\n", info->depthBits);
    }


    hasDRI = info->directRenderingEnabled;
#endif /* XF86DRI */

    /* Initialize the memory map, this basically calculates the values
     * we'll use later on for MC_FB_LOCATION & MC_AGP_LOCATION
     */
    RADEONInitMemoryMap(pScrn);

    /* empty the surfaces */
    unsigned char *RADEONMMIO = info->MMIO;
    unsigned int i;
    for (i = 0; i < 8; i++) {
	OUTREG(RADEON_SURFACE0_INFO + 16 * i, 0);
	OUTREG(RADEON_SURFACE0_LOWER_BOUND + 16 * i, 0);
	OUTREG(RADEON_SURFACE0_UPPER_BOUND + 16 * i, 0);
    }

#ifdef XF86DRI
    /* Depth moves are disabled by default since they are extremely slow */
    info->depthMoves = xf86ReturnOptValBool(info->Options,
						 OPTION_DEPTH_MOVE, FALSE);
    if (info->depthMoves && info->allowColorTiling) {
	xf86DrvMsg(pScrn->scrnIndex, X_CONFIG, "Enabling depth moves\n");
    } else if (info->depthMoves) {
	xf86DrvMsg(pScrn->scrnIndex, X_INFO,
		   "Depth moves don't work without color tiling, disabled\n");
	info->depthMoves = FALSE;
    } else {
	xf86DrvMsg(pScrn->scrnIndex, X_INFO,
		   "Depth moves disabled by default\n");
    }
#endif

    /* Initial setup of surfaces */
<<<<<<< HEAD
    RADEONTRACE(("Setting up initial surfaces\n"));
    RADEONChangeSurfaces(pScrn);
=======
    if (!info->IsSecondary) {
	xf86DrvMsgVerb(pScrn->scrnIndex, X_INFO, RADEON_LOGLEVEL_DEBUG,
		       "Setting up initial surfaces\n");
	RADEONChangeSurfaces(pScrn);
    }
>>>>>>> f556ad43

				/* Memory manager setup */

    xf86DrvMsgVerb(pScrn->scrnIndex, X_INFO, RADEON_LOGLEVEL_DEBUG,
		   "Setting up accel memmap\n");

#ifdef USE_EXA
    if (info->useEXA) {
#ifdef XF86DRI
	MessageType from = X_DEFAULT;

	if (hasDRI) {
	    info->accelDFS = info->cardType != CARD_AGP;

	    if (xf86GetOptValInteger(info->Options, OPTION_ACCEL_DFS,
				     &info->accelDFS)) {
		from = X_CONFIG;
	    }

	    /* Reserve approx. half of offscreen memory for local textures by
	     * default, can be overridden with Option "FBTexPercent".
	     * Round down to a whole number of texture regions.
	     */
	    info->textureSize = 50;

	    if (xf86GetOptValInteger(info->Options, OPTION_FBTEX_PERCENT,
				     &(info->textureSize))) {
		if (info->textureSize < 0 || info->textureSize > 100) {
		    xf86DrvMsg(pScrn->scrnIndex, X_ERROR,
			       "Illegal texture memory percentage: %dx, setting to default 50%%\n",
			       info->textureSize);
		    info->textureSize = 50;
		}
	    }
	}

	xf86DrvMsg(pScrn->scrnIndex, from,
		   "%ssing accelerated EXA DownloadFromScreen hook\n",
		   info->accelDFS ? "U" : "Not u");
#endif /* XF86DRI */

	if (!RADEONSetupMemEXA(pScreen))
	    return FALSE;
    }
#endif

#if defined(XF86DRI) && defined(USE_XAA)
    if (!info->useEXA && hasDRI) {
	info->textureSize = -1;
	if (xf86GetOptValInteger(info->Options, OPTION_FBTEX_PERCENT,
				 &(info->textureSize))) {
	    if (info->textureSize < 0 || info->textureSize > 100) {
		xf86DrvMsg(pScrn->scrnIndex, X_ERROR,
			   "Illegal texture memory percentage: %dx, using default behaviour\n",
			   info->textureSize);
		info->textureSize = -1;
	    }
	}
	if (!RADEONSetupMemXAA_DRI(scrnIndex, pScreen))
	    return FALSE;
    	pScrn->fbOffset    = info->frontOffset;
    }
#endif

#ifdef USE_XAA
    if (!info->useEXA && !hasDRI && !RADEONSetupMemXAA(scrnIndex, pScreen))
	return FALSE;
#endif

    info->dst_pitch_offset = (((pScrn->displayWidth * info->CurrentLayout.pixel_bytes / 64)
			       << 22) | ((info->fbLocation + pScrn->fbOffset) >> 10));

    /* Setup DRI after visuals have been established, but before fbScreenInit is
     * called.  fbScreenInit will eventually call the driver's InitGLXVisuals
     * call back. */
#ifdef XF86DRI
    if (info->directRenderingEnabled) {
	/* FIXME: When we move to dynamic allocation of back and depth
	 * buffers, we will want to revisit the following check for 3
	 * times the virtual size of the screen below.
	 */
	int  width_bytes = (pScrn->displayWidth *
			    info->CurrentLayout.pixel_bytes);
	int  maxy        = info->FbMapSize / width_bytes;

	if (maxy <= pScrn->virtualY * 3) {
	    xf86DrvMsg(scrnIndex, X_ERROR,
		       "Static buffer allocation failed.  Disabling DRI.\n");
	    xf86DrvMsg(scrnIndex, X_ERROR,
		       "At least %d kB of video memory needed at this "
		       "resolution and depth.\n",
		       (pScrn->displayWidth * pScrn->virtualY *
			info->CurrentLayout.pixel_bytes * 3 + 1023) / 1024);
	    info->directRenderingEnabled = FALSE;
	} else {
	    info->directRenderingEnabled = RADEONDRIScreenInit(pScreen);
	}
    }

    /* Tell DRI about new memory map */
    if (info->directRenderingEnabled && info->newMemoryMap) {
        if (RADEONDRISetParam(pScrn, RADEON_SETPARAM_NEW_MEMMAP, 1) < 0) {
		xf86DrvMsg(pScrn->scrnIndex, X_WARNING,
			   "[drm] failed to enable new memory map\n");
		RADEONDRICloseScreen(pScreen);
		info->directRenderingEnabled = FALSE;		
	}
    }
#endif
    xf86DrvMsgVerb(pScrn->scrnIndex, X_INFO, RADEON_LOGLEVEL_DEBUG,
		   "Initializing fb layer\n");

    /* Init fb layer */
    if (!fbScreenInit(pScreen, info->FB + pScrn->fbOffset,
		      pScrn->virtualX, pScrn->virtualY,
		      pScrn->xDpi, pScrn->yDpi, pScrn->displayWidth,
		      pScrn->bitsPerPixel))
	return FALSE;

    xf86SetBlackWhitePixels(pScreen);

    if (pScrn->bitsPerPixel > 8) {
	VisualPtr  visual;

	visual = pScreen->visuals + pScreen->numVisuals;
	while (--visual >= pScreen->visuals) {
	    if ((visual->class | DynamicClass) == DirectColor) {
		visual->offsetRed   = pScrn->offset.red;
		visual->offsetGreen = pScrn->offset.green;
		visual->offsetBlue  = pScrn->offset.blue;
		visual->redMask     = pScrn->mask.red;
		visual->greenMask   = pScrn->mask.green;
		visual->blueMask    = pScrn->mask.blue;
	    }
	}
    }

    /* Must be after RGB order fixed */
    fbPictureInit (pScreen, 0, 0);

#ifdef RENDER
    if ((s = xf86GetOptValString(info->Options, OPTION_SUBPIXEL_ORDER))) {
	if (strcmp(s, "RGB") == 0) subPixelOrder = SubPixelHorizontalRGB;
	else if (strcmp(s, "BGR") == 0) subPixelOrder = SubPixelHorizontalBGR;
	else if (strcmp(s, "NONE") == 0) subPixelOrder = SubPixelNone;
	PictureSetSubpixelOrder (pScreen, subPixelOrder);
    } 
#endif

    pScrn->vtSema = TRUE;
    if (info->FBDev) {
	unsigned char *RADEONMMIO = info->MMIO;

	if (!fbdevHWModeInit(pScrn, pScrn->currentMode)) return FALSE;
	pScrn->displayWidth = fbdevHWGetLineLength(pScrn)
		/ info->CurrentLayout.pixel_bytes;
	RADEONSaveMemMapRegisters(pScrn, &info->ModeReg);
	info->fbLocation = (info->ModeReg.mc_fb_location & 0xffff) << 16;
	info->ModeReg.surface_cntl = INREG(RADEON_SURFACE_CNTL);
	info->ModeReg.surface_cntl &= ~RADEON_SURF_TRANSLATION_DIS;
    } else {
	int i;
	for (i = 0; i < xf86_config->num_crtc; i++)
	{
	    xf86CrtcPtr	crtc = xf86_config->crtc[i];
	    
	    /* Mark that we'll need to re-set the mode for sure */
	    memset(&crtc->mode, 0, sizeof(crtc->mode));
	    if (!crtc->desiredMode.CrtcHDisplay) {
		crtc->desiredMode = *RADEONCrtcFindClosestMode (crtc, pScrn->currentMode);
		crtc->desiredRotation = RR_Rotate_0;
		crtc->desiredX = 0;
		crtc->desiredY = 0;
	    }

	    if (!xf86CrtcSetMode (crtc, &crtc->desiredMode, crtc->desiredRotation, crtc->desiredX, crtc->desiredY))
		return FALSE;

	}
    }

    RADEONSaveScreen(pScreen, SCREEN_SAVER_ON);

    //    pScrn->AdjustFrame(scrnIndex, pScrn->frameX0, pScrn->frameY0, 0);

    /* Backing store setup */
    xf86DrvMsgVerb(pScrn->scrnIndex, X_INFO, RADEON_LOGLEVEL_DEBUG,
		   "Initializing backing store\n");
    miInitializeBackingStore(pScreen);
    xf86SetBackingStore(pScreen);

    /* DRI finalisation */
#ifdef XF86DRI
    if (info->directRenderingEnabled && info->cardType==CARD_PCIE &&
        info->pKernelDRMVersion->version_minor >= 19)
    {
      if (RADEONDRISetParam(pScrn, RADEON_SETPARAM_PCIGART_LOCATION, info->pciGartOffset) < 0)
	xf86DrvMsg(pScrn->scrnIndex, X_ERROR,
		   "[drm] failed set pci gart location\n");

      if (info->pKernelDRMVersion->version_minor >= 26) {
	if (RADEONDRISetParam(pScrn, RADEON_SETPARAM_PCIGART_TABLE_SIZE, info->pciGartSize) < 0)
	  xf86DrvMsg(pScrn->scrnIndex, X_ERROR,
		     "[drm] failed set pci gart table size\n");
      }
    }
    if (info->directRenderingEnabled) {
        xf86DrvMsgVerb(pScrn->scrnIndex, X_INFO, RADEON_LOGLEVEL_DEBUG,
		       "DRI Finishing init !\n");
	info->directRenderingEnabled = RADEONDRIFinishScreenInit(pScreen);
    }
    if (info->directRenderingEnabled) {
	/* DRI final init might have changed the memory map, we need to adjust
	 * our local image to make sure we restore them properly on mode
	 * changes or VT switches
	 */
	RADEONAdjustMemMapRegisters(pScrn, &info->ModeReg);

	if ((info->DispPriority == 1) && (info->cardType==CARD_AGP)) {
	    /* we need to re-calculate bandwidth because of AGPMode difference. */ 
	    RADEONInitDispBandwidth(pScrn);
	}
	xf86DrvMsg(pScrn->scrnIndex, X_INFO, "Direct rendering enabled\n");

	/* we might already be in tiled mode, tell drm about it */
	if (info->directRenderingEnabled && info->tilingEnabled) {
	  if (RADEONDRISetParam(pScrn, RADEON_SETPARAM_SWITCH_TILING, (info->tilingEnabled ? 1 : 0)) < 0)
  	      xf86DrvMsg(pScrn->scrnIndex, X_ERROR,
			 "[drm] failed changing tiling status\n");
	}
    } else {
	xf86DrvMsg(pScrn->scrnIndex, X_WARNING, 
		   "Direct rendering disabled\n");
    }
#endif

    /* Make sure surfaces are allright since DRI setup may have changed them */
<<<<<<< HEAD
    RADEONTRACE(("Setting up final surfaces\n"));
    RADEONChangeSurfaces(pScrn);
=======
    if (!info->IsSecondary) {
	xf86DrvMsgVerb(pScrn->scrnIndex, X_INFO, RADEON_LOGLEVEL_DEBUG,
		       "Setting up final surfaces\n");
	RADEONChangeSurfaces(pScrn);
    }

    if(info->MergedFB)
	/* need this here to fix up sarea values */
	RADEONAdjustFrameMerged(scrnIndex, pScrn->frameX0, pScrn->frameY0, 0);
>>>>>>> f556ad43

    /* Enable aceleration */
    if (!xf86ReturnOptValBool(info->Options, OPTION_NOACCEL, FALSE)) {
	xf86DrvMsgVerb(pScrn->scrnIndex, X_INFO, RADEON_LOGLEVEL_DEBUG,
		       "Initializing Acceleration\n");
	if (RADEONAccelInit(pScreen)) {
	    xf86DrvMsg(scrnIndex, X_INFO, "Acceleration enabled\n");
	    info->accelOn = TRUE;
	} else {
	    xf86DrvMsg(scrnIndex, X_ERROR,
		       "Acceleration initialization failed\n");
	    xf86DrvMsg(scrnIndex, X_INFO, "Acceleration disabled\n");
	    info->accelOn = FALSE;
	}
    } else {
	xf86DrvMsg(scrnIndex, X_INFO, "Acceleration disabled\n");
	info->accelOn = FALSE;
    }

    /* Init DPMS */
<<<<<<< HEAD
    RADEONTRACE(("Initializing DPMS\n"));
    xf86DPMSInit(pScreen, xf86DPMSSet, 0);
=======
    xf86DrvMsgVerb(pScrn->scrnIndex, X_INFO, RADEON_LOGLEVEL_DEBUG,
		   "Initializing DPMS\n");
    xf86DPMSInit(pScreen, RADEONDisplayPowerManagementSet, 0);
>>>>>>> f556ad43

    xf86DrvMsgVerb(pScrn->scrnIndex, X_INFO, RADEON_LOGLEVEL_DEBUG,
		   "Initializing Cursor\n");

    /* Set Silken Mouse */
    xf86SetSilkenMouse(pScreen);

    /* Cursor setup */
    miDCInitialize(pScreen, xf86GetPointerScreenFuncs());

    /* Hardware cursor setup */
    if (!xf86ReturnOptValBool(info->Options, OPTION_SW_CURSOR, FALSE)) {
	if (RADEONCursorInit(pScreen)) {
#ifdef USE_XAA
	    if (!info->useEXA) {
		int  width, height;

		xf86DrvMsg(pScrn->scrnIndex, X_INFO,
			   "Using hardware cursor (scanline %ld)\n",
			   info->cursor_offset / pScrn->displayWidth
			   / info->CurrentLayout.pixel_bytes);
		if (xf86QueryLargestOffscreenArea(pScreen, &width, &height,
					      0, 0, 0)) {
		    xf86DrvMsg(scrnIndex, X_INFO,
			       "Largest offscreen area available: %d x %d\n",
			       width, height);
		}
	    }
#endif /* USE_XAA */
	} else {
	    xf86DrvMsg(scrnIndex, X_ERROR,
		       "Hardware cursor initialization failed\n");
	    xf86DrvMsg(scrnIndex, X_INFO, "Using software cursor\n");
	}
    } else {
	info->cursor_offset = 0;
	xf86DrvMsg(scrnIndex, X_INFO, "Using software cursor\n");
    }

<<<<<<< HEAD

=======
    /* Colormap setup */
    xf86DrvMsgVerb(pScrn->scrnIndex, X_INFO, RADEON_LOGLEVEL_DEBUG,
		   "Initializing color map\n");
    if (!miCreateDefColormap(pScreen)) return FALSE;
    if (!xf86HandleColormaps(pScreen, 256, info->dac6bits ? 6 : 8,
			     RADEONLoadPalette, NULL,
			     CMAP_PALETTED_TRUECOLOR
#if 0 /* This option messes up text mode! (eich@suse.de) */
			     | CMAP_LOAD_EVEN_IF_OFFSCREEN
#endif
			     | CMAP_RELOAD_ON_MODE_SWITCH)) return FALSE;
>>>>>>> f556ad43

    /* DGA setup */
    xf86DrvMsgVerb(pScrn->scrnIndex, X_INFO, RADEON_LOGLEVEL_DEBUG,
		   "Initializing DGA\n");
    RADEONDGAInit(pScreen);

    /* Init Xv */
    xf86DrvMsgVerb(pScrn->scrnIndex, X_INFO, RADEON_LOGLEVEL_DEBUG,
		   "Initializing Xv\n");
    RADEONInitVideo(pScreen);

    /* Provide SaveScreen & wrap BlockHandler and CloseScreen */
    /* Wrap CloseScreen */
    info->CloseScreen    = pScreen->CloseScreen;
    pScreen->CloseScreen = RADEONCloseScreen;
    pScreen->SaveScreen  = RADEONSaveScreen;
    info->BlockHandler = pScreen->BlockHandler;
    pScreen->BlockHandler = RADEONBlockHandler;

   if (!xf86CrtcScreenInit (pScreen))
       return FALSE;

    /* Wrap pointer motion to flip touch screen around */
    info->PointerMoved = pScrn->PointerMoved;
    pScrn->PointerMoved = RADEONPointerMoved;

    /* Colormap setup */
    RADEONTRACE(("Initializing color map\n"));
    if (!miCreateDefColormap(pScreen)) return FALSE;
    if (!xf86HandleColormaps(pScreen, 256, info->dac6bits ? 6 : 8,
			     RADEONLoadPalette, NULL,
			     CMAP_PALETTED_TRUECOLOR
#if 0 /* This option messes up text mode! (eich@suse.de) */
			     | CMAP_LOAD_EVEN_IF_OFFSCREEN
#endif
			     | CMAP_RELOAD_ON_MODE_SWITCH)) return FALSE;

    /* Note unused options */
    if (serverGeneration == 1)
	xf86ShowUnusedOptions(pScrn->scrnIndex, pScrn->options);

    xf86DrvMsgVerb(pScrn->scrnIndex, X_INFO, RADEON_LOGLEVEL_DEBUG,
		   "RADEONScreenInit finished\n");

    return TRUE;
}

/* Write memory mapping registers */
void RADEONRestoreMemMapRegisters(ScrnInfoPtr pScrn,
					 RADEONSavePtr restore)
{
    RADEONInfoPtr  info       = RADEONPTR(pScrn);
    RADEONEntPtr pRADEONEnt = RADEONEntPriv(pScrn);
    unsigned char *RADEONMMIO = info->MMIO;
    int timeout;

    xf86DrvMsg(pScrn->scrnIndex, X_INFO,
	       "RADEONRestoreMemMapRegisters() : \n");
    xf86DrvMsg(pScrn->scrnIndex, X_INFO,
	       "  MC_FB_LOCATION   : 0x%08lx\n", restore->mc_fb_location);
    xf86DrvMsg(pScrn->scrnIndex, X_INFO,
	       "  MC_AGP_LOCATION  : 0x%08lx\n", restore->mc_agp_location);

    /* Write memory mapping registers only if their value change
     * since we must ensure no access is done while they are
     * reprogrammed
     */
    if (INREG(RADEON_MC_FB_LOCATION) != restore->mc_fb_location ||
	INREG(RADEON_MC_AGP_LOCATION) != restore->mc_agp_location) {
	CARD32 crtc_ext_cntl, crtc_gen_cntl, crtc2_gen_cntl=0, ov0_scale_cntl;
	CARD32 old_mc_status, status_idle;

	xf86DrvMsgVerb(pScrn->scrnIndex, X_INFO, RADEON_LOGLEVEL_DEBUG,
		       "  Map Changed ! Applying ...\n");

	/* Make sure engine is idle. We assume the CCE is stopped
	 * at this point
	 */
	RADEONWaitForIdleMMIO(pScrn);

	if (info->IsIGP)
		goto igp_no_mcfb;

	/* Capture MC_STATUS in case things go wrong ... */
	old_mc_status = INREG(RADEON_MC_STATUS);

	/* Stop display & memory access */
	ov0_scale_cntl = INREG(RADEON_OV0_SCALE_CNTL);
	OUTREG(RADEON_OV0_SCALE_CNTL, ov0_scale_cntl & ~RADEON_SCALER_ENABLE);
	crtc_ext_cntl = INREG(RADEON_CRTC_EXT_CNTL);
	OUTREG(RADEON_CRTC_EXT_CNTL, crtc_ext_cntl | RADEON_CRTC_DISPLAY_DIS);
	crtc_gen_cntl = INREG(RADEON_CRTC_GEN_CNTL);
	RADEONWaitForVerticalSync(pScrn);
	OUTREG(RADEON_CRTC_GEN_CNTL,
	       (crtc_gen_cntl
		& ~(RADEON_CRTC_CUR_EN | RADEON_CRTC_ICON_EN))
	       | RADEON_CRTC_DISP_REQ_EN_B | RADEON_CRTC_EXT_DISP_EN);

 	if (pRADEONEnt->HasCRTC2) {
	    crtc2_gen_cntl = INREG(RADEON_CRTC2_GEN_CNTL);
	    RADEONWaitForVerticalSync2(pScrn);
	    OUTREG(RADEON_CRTC2_GEN_CNTL,
		   (crtc2_gen_cntl
		    & ~(RADEON_CRTC2_CUR_EN | RADEON_CRTC2_ICON_EN))
		   | RADEON_CRTC2_DISP_REQ_EN_B);
	}

 	/* Make sure the chip settles down (paranoid !) */ 
 	usleep(100000);

	/* Wait for MC idle */
	if (IS_R300_VARIANT)
	    status_idle = R300_MC_IDLE;
	else
	    status_idle = RADEON_MC_IDLE;

	timeout = 0;
	while (!(INREG(RADEON_MC_STATUS) & status_idle)) {
	    if (++timeout > 1000000) {
		xf86DrvMsg(pScrn->scrnIndex, X_ERROR,
		    "Timeout trying to update memory controller settings !\n");
		xf86DrvMsg(pScrn->scrnIndex, X_ERROR,
			   "MC_STATUS = 0x%08x (on entry = 0x%08x)\n",
			   INREG(RADEON_MC_STATUS), (unsigned int)old_mc_status);
		xf86DrvMsg(pScrn->scrnIndex, X_ERROR,
		    "You will probably crash now ... \n");
		/* Nothing we can do except maybe try to kill the server,
		 * let's wait 2 seconds to leave the above message a chance
		 * to maybe hit the disk and continue trying to setup despite
		 * the MC being non-idle
		 */
		usleep(2000000);
	    }
	    usleep(10);
	}

	/* Update maps, first clearing out AGP to make sure we don't get
	 * a temporary overlap
	 */
 	OUTREG(RADEON_MC_AGP_LOCATION, 0xfffffffc);
	OUTREG(RADEON_MC_FB_LOCATION, restore->mc_fb_location);
    igp_no_mcfb:
 	OUTREG(RADEON_MC_AGP_LOCATION, restore->mc_agp_location);
	/* Make sure map fully reached the chip */
	(void)INREG(RADEON_MC_FB_LOCATION);

	xf86DrvMsgVerb(pScrn->scrnIndex, X_INFO, RADEON_LOGLEVEL_DEBUG,
		       "  Map applied, resetting engine ...\n");

	/* Reset the engine and HDP */
	RADEONEngineReset(pScrn);

	/* Make sure we have sane offsets before re-enabling the CRTCs, disable
	 * stereo, clear offsets, and wait for offsets to catch up with hw
	 */

	OUTREG(RADEON_CRTC_OFFSET_CNTL, RADEON_CRTC_OFFSET_FLIP_CNTL);
	OUTREG(RADEON_CRTC_OFFSET, 0);
	OUTREG(RADEON_CUR_OFFSET, 0);
	timeout = 0;
	while(INREG(RADEON_CRTC_OFFSET) & RADEON_CRTC_OFFSET__GUI_TRIG_OFFSET) {
	    if (timeout++ > 1000000) {
		xf86DrvMsg(pScrn->scrnIndex, X_ERROR,
			   "Timeout waiting for CRTC offset to update !\n");
		break;
	    }
	    usleep(1000);
	}
	if (pRADEONEnt->HasCRTC2) {
	    OUTREG(RADEON_CRTC2_OFFSET_CNTL, RADEON_CRTC2_OFFSET_FLIP_CNTL);
	    OUTREG(RADEON_CRTC2_OFFSET, 0);
	    OUTREG(RADEON_CUR2_OFFSET, 0);
	    timeout = 0;
	    while(INREG(RADEON_CRTC2_OFFSET) & RADEON_CRTC2_OFFSET__GUI_TRIG_OFFSET) {
		if (timeout++ > 1000000) {
		    xf86DrvMsg(pScrn->scrnIndex, X_ERROR,
			       "Timeout waiting for CRTC2 offset to update !\n");
		    break;
		}
		usleep(1000);
	    }
	}
    }

    xf86DrvMsgVerb(pScrn->scrnIndex, X_INFO, RADEON_LOGLEVEL_DEBUG,
		   "Updating display base addresses...\n");

    OUTREG(RADEON_DISPLAY_BASE_ADDR, restore->display_base_addr);
    if (pRADEONEnt->HasCRTC2)
        OUTREG(RADEON_DISPLAY2_BASE_ADDR, restore->display2_base_addr);
    OUTREG(RADEON_OV0_BASE_ADDR, restore->ov0_base_addr);
    (void)INREG(RADEON_OV0_BASE_ADDR);

    /* More paranoia delays, wait 100ms */
    usleep(100000);

    xf86DrvMsgVerb(pScrn->scrnIndex, X_INFO, RADEON_LOGLEVEL_DEBUG,
		   "Memory map updated.\n");
 }

#ifdef XF86DRI
static void RADEONAdjustMemMapRegisters(ScrnInfoPtr pScrn, RADEONSavePtr save)
{
    RADEONInfoPtr  info   = RADEONPTR(pScrn);
    unsigned char *RADEONMMIO = info->MMIO;
    CARD32 fb, agp;
    int fb_loc_changed;

    fb = INREG(RADEON_MC_FB_LOCATION);
    agp = INREG(RADEON_MC_AGP_LOCATION);
    fb_loc_changed = (fb != info->mc_fb_location);

    if (fb_loc_changed || agp != info->mc_agp_location) {
	    xf86DrvMsg(pScrn->scrnIndex, X_WARNING,
		       "DRI init changed memory map, adjusting ...\n");
	    xf86DrvMsg(pScrn->scrnIndex, X_WARNING,
		       "  MC_FB_LOCATION  was: 0x%08lx is: 0x%08lx\n",
		       info->mc_fb_location, fb);
	    xf86DrvMsg(pScrn->scrnIndex, X_WARNING,
		       "  MC_AGP_LOCATION was: 0x%08lx is: 0x%08lx\n",
		       info->mc_agp_location, agp);
	    info->mc_fb_location = fb;
	    info->mc_agp_location = agp;
	    info->fbLocation = (save->mc_fb_location & 0xffff) << 16;
	    info->dst_pitch_offset =
		    (((pScrn->displayWidth * info->CurrentLayout.pixel_bytes / 64)
		      << 22) | ((info->fbLocation + pScrn->fbOffset) >> 10));


	    RADEONInitMemMapRegisters(pScrn, save, info);

	    /* If MC_FB_LOCATION was changed, adjust the various offsets */
	    if (fb_loc_changed)
		    RADEONRestoreMemMapRegisters(pScrn, save);
    }

#ifdef USE_EXA
    if (info->accelDFS)
    {
	drmRadeonGetParam gp;
	int gart_base;

	memset(&gp, 0, sizeof(gp));
	gp.param = RADEON_PARAM_GART_BASE;
	gp.value = &gart_base;

	if (drmCommandWriteRead(info->drmFD, DRM_RADEON_GETPARAM, &gp,
				sizeof(gp)) < 0) {
	    xf86DrvMsg(pScrn->scrnIndex, X_ERROR,
		       "Failed to determine GART area MC location, not using "
		       "accelerated DownloadFromScreen hook!\n");
	    info->accelDFS = FALSE;
	} else {
	    info->gartLocation = gart_base;
	}
    }
#endif /* USE_EXA */
}
#endif

/* Write common registers */
void RADEONRestoreCommonRegisters(ScrnInfoPtr pScrn,
					 RADEONSavePtr restore)
{
    RADEONInfoPtr  info       = RADEONPTR(pScrn);
    RADEONEntPtr pRADEONEnt = RADEONEntPriv(pScrn);
    unsigned char *RADEONMMIO = info->MMIO;

    OUTREG(RADEON_OVR_CLR,            restore->ovr_clr);
    OUTREG(RADEON_OVR_WID_LEFT_RIGHT, restore->ovr_wid_left_right);
    OUTREG(RADEON_OVR_WID_TOP_BOTTOM, restore->ovr_wid_top_bottom);
    OUTREG(RADEON_OV0_SCALE_CNTL,     restore->ov0_scale_cntl);
    OUTREG(RADEON_SUBPIC_CNTL,        restore->subpic_cntl);
    OUTREG(RADEON_VIPH_CONTROL,       restore->viph_control);
    OUTREG(RADEON_I2C_CNTL_1,         restore->i2c_cntl_1);
    OUTREG(RADEON_GEN_INT_CNTL,       restore->gen_int_cntl);
    OUTREG(RADEON_CAP0_TRIG_CNTL,     restore->cap0_trig_cntl);
    OUTREG(RADEON_CAP1_TRIG_CNTL,     restore->cap1_trig_cntl);
    OUTREG(RADEON_BUS_CNTL,           restore->bus_cntl);
    OUTREG(RADEON_SURFACE_CNTL,       restore->surface_cntl);

    /* Workaround for the VT switching problem in dual-head mode.  This
     * problem only occurs on RV style chips, typically when a FP and
     * CRT are connected.
     */
    if (pRADEONEnt->HasCRTC2 &&
	info->ChipFamily != CHIP_FAMILY_R200 &&
	!IS_R300_VARIANT) {
	CARD32        tmp;
        RADEONEntPtr pRADEONEnt = RADEONEntPriv(pScrn);

	tmp = INREG(RADEON_DAC_CNTL2);
	OUTREG(RADEON_DAC_CNTL2, tmp & ~RADEON_DAC2_DAC_CLK_SEL);
	usleep(100000);
    }
}

/* Write miscellaneous registers which might have been destroyed by an fbdevHW
 * call
 */
static void RADEONRestoreFBDevRegisters(ScrnInfoPtr pScrn,
					 RADEONSavePtr restore)
{
#ifdef XF86DRI
    RADEONInfoPtr  info       = RADEONPTR(pScrn);
    RADEONEntPtr pRADEONEnt = RADEONEntPriv(pScrn);
    unsigned char *RADEONMMIO = info->MMIO;

    /* Restore register for vertical blank interrupts */
    if (info->irq) {
	OUTREG(RADEON_GEN_INT_CNTL, restore->gen_int_cntl);
    }

    /* Restore registers for page flipping */
    if (info->allowPageFlip) {
	OUTREG(RADEON_CRTC_OFFSET_CNTL, restore->crtc_offset_cntl);
	if (pRADEONEnt->HasCRTC2) {
	    OUTREG(RADEON_CRTC2_OFFSET_CNTL, restore->crtc2_offset_cntl);
	}
    }
#endif
}

void RADEONRestoreDACRegisters(ScrnInfoPtr pScrn,
				       RADEONSavePtr restore)
{
    RADEONInfoPtr  info       = RADEONPTR(pScrn);
    unsigned char *RADEONMMIO = info->MMIO;

    OUTREGP(RADEON_DAC_CNTL,
	    restore->dac_cntl,
	    RADEON_DAC_RANGE_CNTL |
	    RADEON_DAC_BLANKING);

    OUTREG(RADEON_DAC_CNTL2, restore->dac2_cntl);

    //OUTREG(RADEON_TV_DAC_CNTL, 0x00280203);
    if ((info->ChipFamily != CHIP_FAMILY_RADEON) &&
    	(info->ChipFamily != CHIP_FAMILY_R200)) 
    OUTREG (RADEON_TV_DAC_CNTL, restore->tv_dac_cntl);

    if ((info->ChipFamily == CHIP_FAMILY_R200) ||
	IS_R300_VARIANT) {
	OUTREG(RADEON_DISP_OUTPUT_CNTL, restore->disp_output_cntl);
	OUTREG(RADEON_DISP_TV_OUT_CNTL, restore->disp_tv_out_cntl);
    } else {
	OUTREG(RADEON_DISP_HW_DEBUG, restore->disp_hw_debug);
    }

}

/* Write CRTC registers */
void RADEONRestoreCrtcRegisters(ScrnInfoPtr pScrn,
				       RADEONSavePtr restore)
{
    RADEONInfoPtr  info       = RADEONPTR(pScrn);
    unsigned char *RADEONMMIO = info->MMIO;

    xf86DrvMsgVerb(pScrn->scrnIndex, X_INFO, RADEON_LOGLEVEL_DEBUG,
		   "Programming CRTC1, offset: 0x%08lx\n",
		   restore->crtc_offset);

    /* We prevent the CRTC from hitting the memory controller until
     * fully programmed
     */
    OUTREG(RADEON_CRTC_GEN_CNTL, restore->crtc_gen_cntl |
	   RADEON_CRTC_DISP_REQ_EN_B);

    OUTREGP(RADEON_CRTC_EXT_CNTL,
	    restore->crtc_ext_cntl,
	    RADEON_CRTC_VSYNC_DIS |
	    RADEON_CRTC_HSYNC_DIS |
	    RADEON_CRTC_DISPLAY_DIS);

    OUTREG(RADEON_CRTC_H_TOTAL_DISP,    restore->crtc_h_total_disp);
    OUTREG(RADEON_CRTC_H_SYNC_STRT_WID, restore->crtc_h_sync_strt_wid);
    OUTREG(RADEON_CRTC_V_TOTAL_DISP,    restore->crtc_v_total_disp);
    OUTREG(RADEON_CRTC_V_SYNC_STRT_WID, restore->crtc_v_sync_strt_wid);

    OUTREG(RADEON_FP_H_SYNC_STRT_WID,   restore->fp_h_sync_strt_wid);
    OUTREG(RADEON_FP_V_SYNC_STRT_WID,   restore->fp_v_sync_strt_wid);
    OUTREG(RADEON_FP_CRTC_H_TOTAL_DISP, restore->fp_crtc_h_total_disp);
    OUTREG(RADEON_FP_CRTC_V_TOTAL_DISP, restore->fp_crtc_v_total_disp);

    if (IS_R300_VARIANT)
	OUTREG(R300_CRTC_TILE_X0_Y0, restore->crtc_tile_x0_y0);
    OUTREG(RADEON_CRTC_OFFSET_CNTL,     restore->crtc_offset_cntl);
    OUTREG(RADEON_CRTC_OFFSET,          restore->crtc_offset);

    OUTREG(RADEON_CRTC_PITCH,           restore->crtc_pitch);
    OUTREG(RADEON_DISP_MERGE_CNTL,      restore->disp_merge_cntl);
    OUTREG(RADEON_CRTC_MORE_CNTL,       restore->crtc_more_cntl);

    if (info->IsDellServer) {
	OUTREG(RADEON_TV_DAC_CNTL, restore->tv_dac_cntl);
	OUTREG(RADEON_DISP_HW_DEBUG, restore->disp_hw_debug);
	OUTREG(RADEON_DAC_CNTL2, restore->dac2_cntl);
	OUTREG(RADEON_CRTC2_GEN_CNTL, restore->crtc2_gen_cntl);
    }

    OUTREG(RADEON_CRTC_GEN_CNTL, restore->crtc_gen_cntl);
}

/* Write CRTC2 registers */
void RADEONRestoreCrtc2Registers(ScrnInfoPtr pScrn,
					RADEONSavePtr restore)
{
    RADEONInfoPtr  info       = RADEONPTR(pScrn);
    unsigned char *RADEONMMIO = info->MMIO;
    /*    CARD32	   crtc2_gen_cntl;*/

    xf86DrvMsgVerb(pScrn->scrnIndex, X_INFO, RADEON_LOGLEVEL_DEBUG,
		   "Programming CRTC2, offset: 0x%08lx\n",
		   restore->crtc2_offset);

    /* We prevent the CRTC from hitting the memory controller until
     * fully programmed
     */
    OUTREG(RADEON_CRTC2_GEN_CNTL,
	   restore->crtc2_gen_cntl | RADEON_CRTC2_VSYNC_DIS |
	   RADEON_CRTC2_HSYNC_DIS | RADEON_CRTC2_DISP_DIS |
	   RADEON_CRTC2_DISP_REQ_EN_B);

    OUTREG(RADEON_CRTC2_H_TOTAL_DISP,    restore->crtc2_h_total_disp);
    OUTREG(RADEON_CRTC2_H_SYNC_STRT_WID, restore->crtc2_h_sync_strt_wid);
    OUTREG(RADEON_CRTC2_V_TOTAL_DISP,    restore->crtc2_v_total_disp);
    OUTREG(RADEON_CRTC2_V_SYNC_STRT_WID, restore->crtc2_v_sync_strt_wid);

    OUTREG(RADEON_FP_H2_SYNC_STRT_WID,   restore->fp_h2_sync_strt_wid);
    OUTREG(RADEON_FP_V2_SYNC_STRT_WID,   restore->fp_v2_sync_strt_wid);

    if (IS_R300_VARIANT)
	OUTREG(R300_CRTC2_TILE_X0_Y0, restore->crtc2_tile_x0_y0);
    OUTREG(RADEON_CRTC2_OFFSET_CNTL,     restore->crtc2_offset_cntl);
    OUTREG(RADEON_CRTC2_OFFSET,          restore->crtc2_offset);

    OUTREG(RADEON_CRTC2_PITCH,           restore->crtc2_pitch);
    OUTREG(RADEON_DISP2_MERGE_CNTL,      restore->disp2_merge_cntl);

<<<<<<< HEAD
    OUTREG(RADEON_CRTC2_GEN_CNTL, restore->crtc2_gen_cntl);
=======
    if (info->ChipFamily == CHIP_FAMILY_RS400) {
	OUTREG(RADEON_RS480_UNK_e30, restore->rs480_unk_e30);
	OUTREG(RADEON_RS480_UNK_e34, restore->rs480_unk_e34);
	OUTREG(RADEON_RS480_UNK_e38, restore->rs480_unk_e38);
	OUTREG(RADEON_RS480_UNK_e3c, restore->rs480_unk_e3c);
    }
    OUTREG(RADEON_CRTC2_GEN_CNTL, crtc2_gen_cntl);
>>>>>>> f556ad43

}

/* Write flat panel registers */
void RADEONRestoreFPRegisters(ScrnInfoPtr pScrn, RADEONSavePtr restore)
{
    RADEONInfoPtr  info       = RADEONPTR(pScrn);
    RADEONEntPtr pRADEONEnt = RADEONEntPriv(pScrn);
    unsigned char *RADEONMMIO = info->MMIO;

    OUTREG(RADEON_TMDS_PLL_CNTL,        restore->tmds_pll_cntl);
    OUTREG(RADEON_TMDS_TRANSMITTER_CNTL,restore->tmds_transmitter_cntl);
    OUTREG(RADEON_FP_HORZ_STRETCH,      restore->fp_horz_stretch);
    OUTREG(RADEON_FP_VERT_STRETCH,      restore->fp_vert_stretch);
    OUTREG(RADEON_FP_GEN_CNTL,          restore->fp_gen_cntl);
    OUTREG(RADEON_FP2_GEN_CNTL,         restore->fp2_gen_cntl);

    /* old AIW Radeon has some BIOS initialization problem
     * with display buffer underflow, only occurs to DFP
     */
    if (!pRADEONEnt->HasCRTC2)
	OUTREG(RADEON_GRPH_BUFFER_CNTL,
	       INREG(RADEON_GRPH_BUFFER_CNTL) & ~0x7f0000);

    if (info->IsMobility) {
	OUTREG(RADEON_LVDS_GEN_CNTL,  restore->lvds_gen_cntl);
	OUTREG(RADEON_BIOS_4_SCRATCH, restore->bios_4_scratch);
	OUTREG(RADEON_BIOS_5_SCRATCH, restore->bios_5_scratch);
	OUTREG(RADEON_BIOS_6_SCRATCH, restore->bios_6_scratch);
    }

}

static void RADEONPLLWaitForReadUpdateComplete(ScrnInfoPtr pScrn)
{
    int i = 0;

    /* FIXME: Certain revisions of R300 can't recover here.  Not sure of
       the cause yet, but this workaround will mask the problem for now.
       Other chips usually will pass at the very first test, so the
       workaround shouldn't have any effect on them. */
    for (i = 0;
	 (i < 10000 &&
	  INPLL(pScrn, RADEON_PPLL_REF_DIV) & RADEON_PPLL_ATOMIC_UPDATE_R);
	 i++);
}

static void RADEONPLLWriteUpdate(ScrnInfoPtr pScrn)
{
    while (INPLL(pScrn, RADEON_PPLL_REF_DIV) & RADEON_PPLL_ATOMIC_UPDATE_R);

    OUTPLLP(pScrn, RADEON_PPLL_REF_DIV,
	    RADEON_PPLL_ATOMIC_UPDATE_W,
	    ~(RADEON_PPLL_ATOMIC_UPDATE_W));
}

static void RADEONPLL2WaitForReadUpdateComplete(ScrnInfoPtr pScrn)
{
    int i = 0;

    /* FIXME: Certain revisions of R300 can't recover here.  Not sure of
       the cause yet, but this workaround will mask the problem for now.
       Other chips usually will pass at the very first test, so the
       workaround shouldn't have any effect on them. */
    for (i = 0;
	 (i < 10000 &&
	  INPLL(pScrn, RADEON_P2PLL_REF_DIV) & RADEON_P2PLL_ATOMIC_UPDATE_R);
	 i++);
}

static void RADEONPLL2WriteUpdate(ScrnInfoPtr pScrn)
{
    while (INPLL(pScrn, RADEON_P2PLL_REF_DIV) & RADEON_P2PLL_ATOMIC_UPDATE_R);

    OUTPLLP(pScrn, RADEON_P2PLL_REF_DIV,
	    RADEON_P2PLL_ATOMIC_UPDATE_W,
	    ~(RADEON_P2PLL_ATOMIC_UPDATE_W));
}

/* Write PLL registers */
void RADEONRestorePLLRegisters(ScrnInfoPtr pScrn,
				      RADEONSavePtr restore)
{
    RADEONInfoPtr  info       = RADEONPTR(pScrn);
    unsigned char *RADEONMMIO = info->MMIO;

    if (info->IsMobility) {
        /* A temporal workaround for the occational blanking on certain laptop panels.
           This appears to related to the PLL divider registers (fail to lock?).
	   It occurs even when all dividers are the same with their old settings.
           In this case we really don't need to fiddle with PLL registers.
           By doing this we can avoid the blanking problem with some panels.
        */
        if ((restore->ppll_ref_div == (INPLL(pScrn, RADEON_PPLL_REF_DIV) & RADEON_PPLL_REF_DIV_MASK)) &&
	    (restore->ppll_div_3 == (INPLL(pScrn, RADEON_PPLL_DIV_3) & 
				     (RADEON_PPLL_POST3_DIV_MASK | RADEON_PPLL_FB3_DIV_MASK)))) {
	    OUTREGP(RADEON_CLOCK_CNTL_INDEX,
		    RADEON_PLL_DIV_SEL,
		    ~(RADEON_PLL_DIV_SEL));
	    RADEONPllErrataAfterIndex(info);
	    return;
	}
    }

    OUTPLLP(pScrn, RADEON_VCLK_ECP_CNTL,
	    RADEON_VCLK_SRC_SEL_CPUCLK,
	    ~(RADEON_VCLK_SRC_SEL_MASK));

    OUTPLLP(pScrn,
	    RADEON_PPLL_CNTL,
	    RADEON_PPLL_RESET
	    | RADEON_PPLL_ATOMIC_UPDATE_EN
	    | RADEON_PPLL_VGA_ATOMIC_UPDATE_EN,
	    ~(RADEON_PPLL_RESET
	      | RADEON_PPLL_ATOMIC_UPDATE_EN
	      | RADEON_PPLL_VGA_ATOMIC_UPDATE_EN));

    OUTREGP(RADEON_CLOCK_CNTL_INDEX,
	    RADEON_PLL_DIV_SEL,
	    ~(RADEON_PLL_DIV_SEL));
    RADEONPllErrataAfterIndex(info);

    if (IS_R300_VARIANT ||
	(info->ChipFamily == CHIP_FAMILY_RS300) ||
	(info->ChipFamily == CHIP_FAMILY_RS400)) {
	if (restore->ppll_ref_div & R300_PPLL_REF_DIV_ACC_MASK) {
	    /* When restoring console mode, use saved PPLL_REF_DIV
	     * setting.
	     */
	    OUTPLLP(pScrn, RADEON_PPLL_REF_DIV,
		    restore->ppll_ref_div,
		    0);
	} else {
	    /* R300 uses ref_div_acc field as real ref divider */
	    OUTPLLP(pScrn, RADEON_PPLL_REF_DIV,
		    (restore->ppll_ref_div << R300_PPLL_REF_DIV_ACC_SHIFT),
		    ~R300_PPLL_REF_DIV_ACC_MASK);
	}
    } else {
	OUTPLLP(pScrn, RADEON_PPLL_REF_DIV,
		restore->ppll_ref_div,
		~RADEON_PPLL_REF_DIV_MASK);
    }

    OUTPLLP(pScrn, RADEON_PPLL_DIV_3,
	    restore->ppll_div_3,
	    ~RADEON_PPLL_FB3_DIV_MASK);

    OUTPLLP(pScrn, RADEON_PPLL_DIV_3,
	    restore->ppll_div_3,
	    ~RADEON_PPLL_POST3_DIV_MASK);

    RADEONPLLWriteUpdate(pScrn);
    RADEONPLLWaitForReadUpdateComplete(pScrn);

    OUTPLL(pScrn, RADEON_HTOTAL_CNTL, restore->htotal_cntl);

    OUTPLLP(pScrn, RADEON_PPLL_CNTL,
	    0,
	    ~(RADEON_PPLL_RESET
	      | RADEON_PPLL_SLEEP
	      | RADEON_PPLL_ATOMIC_UPDATE_EN
	      | RADEON_PPLL_VGA_ATOMIC_UPDATE_EN));

    xf86DrvMsgVerb(pScrn->scrnIndex, X_INFO, RADEON_LOGLEVEL_DEBUG,
		   "Wrote: 0x%08x 0x%08x 0x%08lx (0x%08x)\n",
		   restore->ppll_ref_div,
		   restore->ppll_div_3,
		   restore->htotal_cntl,
		   INPLL(pScrn, RADEON_PPLL_CNTL));
    xf86DrvMsgVerb(pScrn->scrnIndex, X_INFO, RADEON_LOGLEVEL_DEBUG,
		   "Wrote: rd=%d, fd=%d, pd=%d\n",
		   restore->ppll_ref_div & RADEON_PPLL_REF_DIV_MASK,
		   restore->ppll_div_3 & RADEON_PPLL_FB3_DIV_MASK,
		   (restore->ppll_div_3 & RADEON_PPLL_POST3_DIV_MASK) >> 16);

    usleep(50000); /* Let the clock to lock */

    OUTPLLP(pScrn, RADEON_VCLK_ECP_CNTL,
	    RADEON_VCLK_SRC_SEL_PPLLCLK,
	    ~(RADEON_VCLK_SRC_SEL_MASK));

    ErrorF("finished PLL1\n");

}


/* Write PLL2 registers */
void RADEONRestorePLL2Registers(ScrnInfoPtr pScrn,
				       RADEONSavePtr restore)
{
    OUTPLLP(pScrn, RADEON_PIXCLKS_CNTL,
	    RADEON_PIX2CLK_SRC_SEL_CPUCLK,
	    ~(RADEON_PIX2CLK_SRC_SEL_MASK));

    OUTPLLP(pScrn,
	    RADEON_P2PLL_CNTL,
	    RADEON_P2PLL_RESET
	    | RADEON_P2PLL_ATOMIC_UPDATE_EN,
	    ~(RADEON_P2PLL_RESET
	      | RADEON_P2PLL_ATOMIC_UPDATE_EN));


    OUTPLLP(pScrn, RADEON_P2PLL_REF_DIV,
	    restore->p2pll_ref_div,
	    ~RADEON_P2PLL_REF_DIV_MASK);

    OUTPLLP(pScrn, RADEON_P2PLL_DIV_0,
	    restore->p2pll_div_0,
	    ~RADEON_P2PLL_FB0_DIV_MASK);

    OUTPLLP(pScrn, RADEON_P2PLL_DIV_0,
	    restore->p2pll_div_0,
	    ~RADEON_P2PLL_POST0_DIV_MASK);

    RADEONPLL2WriteUpdate(pScrn);
    RADEONPLL2WaitForReadUpdateComplete(pScrn);

    OUTPLL(pScrn, RADEON_HTOTAL2_CNTL, restore->htotal_cntl2);

    OUTPLLP(pScrn, RADEON_P2PLL_CNTL,
	    0,
	    ~(RADEON_P2PLL_RESET
	      | RADEON_P2PLL_SLEEP
	      | RADEON_P2PLL_ATOMIC_UPDATE_EN));

    xf86DrvMsgVerb(pScrn->scrnIndex, X_INFO, RADEON_LOGLEVEL_DEBUG,
		   "Wrote2: 0x%08lx 0x%08lx 0x%08lx (0x%08x)\n",
		   restore->p2pll_ref_div,
		   restore->p2pll_div_0,
		   restore->htotal_cntl2,
		   INPLL(pScrn, RADEON_P2PLL_CNTL));
    xf86DrvMsgVerb(pScrn->scrnIndex, X_INFO, RADEON_LOGLEVEL_DEBUG,
		   "Wrote2: rd=%ld, fd=%ld, pd=%ld\n",
		   restore->p2pll_ref_div & RADEON_P2PLL_REF_DIV_MASK,
		   restore->p2pll_div_0 & RADEON_P2PLL_FB0_DIV_MASK,
		   (restore->p2pll_div_0 & RADEON_P2PLL_POST0_DIV_MASK) >>16);

    usleep(5000); /* Let the clock to lock */

    OUTPLLP(pScrn, RADEON_PIXCLKS_CNTL,
	    RADEON_PIX2CLK_SRC_SEL_P2PLLCLK,
	    ~(RADEON_PIX2CLK_SRC_SEL_MASK));

    ErrorF("finished PLL2\n");

}


/* restore original surface info (for fb console). */
static void RADEONRestoreSurfaces(ScrnInfoPtr pScrn, RADEONSavePtr restore)
{
    RADEONInfoPtr      info = RADEONPTR(pScrn);
    unsigned char *RADEONMMIO = info->MMIO;
    unsigned int surfnr;
    
    for ( surfnr = 0; surfnr < 8; surfnr++ ) {
	OUTREG(RADEON_SURFACE0_INFO + 16 * surfnr, restore->surfaces[surfnr][0]);
	OUTREG(RADEON_SURFACE0_LOWER_BOUND + 16 * surfnr, restore->surfaces[surfnr][1]);
	OUTREG(RADEON_SURFACE0_UPPER_BOUND + 16 * surfnr, restore->surfaces[surfnr][2]);
    }
}

/* save original surface info (for fb console). */
static void RADEONSaveSurfaces(ScrnInfoPtr pScrn, RADEONSavePtr save)
{
    RADEONInfoPtr      info = RADEONPTR(pScrn);
    unsigned char *RADEONMMIO = info->MMIO;
    unsigned int surfnr;
    
    for ( surfnr = 0; surfnr < 8; surfnr++ ) {
	save->surfaces[surfnr][0] = INREG(RADEON_SURFACE0_INFO + 16 * surfnr);
	save->surfaces[surfnr][1] = INREG(RADEON_SURFACE0_LOWER_BOUND + 16 * surfnr);
	save->surfaces[surfnr][2] = INREG(RADEON_SURFACE0_UPPER_BOUND + 16 * surfnr);
    }
}

void RADEONChangeSurfaces(ScrnInfoPtr pScrn)
{
   /* the idea here is to only set up front buffer as tiled, and back/depth buffer when needed.
      Everything else is left as untiled. This means we need to use eplicit src/dst pitch control
      when blitting, based on the src/target address, and can no longer use a default offset.
      But OTOH we don't need to dynamically change surfaces (for xv for instance), and some
      ugly offset / fb reservation (cursor) is gone. And as a bonus, everything actually works...
      For simplicity, just always update everything (just let the ioctl fail - could do better).
      All surface addresses are relative to RADEON_MC_FB_LOCATION */
  
    RADEONInfoPtr  info  = RADEONPTR(pScrn);
    int cpp = info->CurrentLayout.pixel_bytes;
    /* depth/front/back pitch must be identical (and the same as displayWidth) */
    int width_bytes = pScrn->displayWidth * cpp;
    int bufferSize = ((((pScrn->virtualY + 15) & ~15) * width_bytes
        + RADEON_BUFFER_ALIGN) & ~RADEON_BUFFER_ALIGN);
    unsigned int color_pattern, swap_pattern;

    if (!info->allowColorTiling)
	return;

    swap_pattern = 0;
#if X_BYTE_ORDER == X_BIG_ENDIAN
    switch (pScrn->bitsPerPixel) {
    case 16:
	swap_pattern = RADEON_SURF_AP0_SWP_16BPP | RADEON_SURF_AP1_SWP_16BPP;
	break;

    case 32:
	swap_pattern = RADEON_SURF_AP0_SWP_32BPP | RADEON_SURF_AP1_SWP_32BPP;
	break;
    }
#endif
    if (info->ChipFamily < CHIP_FAMILY_R200) {
	color_pattern = RADEON_SURF_TILE_COLOR_MACRO;
    } else if (IS_R300_VARIANT) {
       color_pattern = R300_SURF_TILE_COLOR_MACRO;
    } else {
	color_pattern = R200_SURF_TILE_COLOR_MACRO;
    }   
#ifdef XF86DRI
    if (info->directRenderingInited) {
	drmRadeonSurfaceFree drmsurffree;
	drmRadeonSurfaceAlloc drmsurfalloc;
	int retvalue;
	int depthCpp = (info->depthBits - 8) / 4;
	int depth_width_bytes = pScrn->displayWidth * depthCpp;
	int depthBufferSize = ((((pScrn->virtualY + 15) & ~15) * depth_width_bytes
				+ RADEON_BUFFER_ALIGN) & ~RADEON_BUFFER_ALIGN);
	unsigned int depth_pattern;

	drmsurffree.address = info->frontOffset;
	retvalue = drmCommandWrite(info->drmFD, DRM_RADEON_SURF_FREE,
	    &drmsurffree, sizeof(drmsurffree));

	if ((info->ChipFamily != CHIP_FAMILY_RV100) || 
	    (info->ChipFamily != CHIP_FAMILY_RS100) ||
	    (info->ChipFamily != CHIP_FAMILY_RS200)) {
	    drmsurffree.address = info->depthOffset;
	    retvalue = drmCommandWrite(info->drmFD, DRM_RADEON_SURF_FREE,
		&drmsurffree, sizeof(drmsurffree));
	}

	if (!info->noBackBuffer) {
	    drmsurffree.address = info->backOffset;
	    retvalue = drmCommandWrite(info->drmFD, DRM_RADEON_SURF_FREE,
		&drmsurffree, sizeof(drmsurffree));
	}

	drmsurfalloc.size = bufferSize;
	drmsurfalloc.address = info->frontOffset;
	drmsurfalloc.flags = swap_pattern;

	if (info->tilingEnabled) {
	    if (IS_R300_VARIANT)
		drmsurfalloc.flags |= (width_bytes / 8) | color_pattern;
	    else
		drmsurfalloc.flags |= (width_bytes / 16) | color_pattern;
	}
	retvalue = drmCommandWrite(info->drmFD, DRM_RADEON_SURF_ALLOC,
				   &drmsurfalloc, sizeof(drmsurfalloc));
	if (retvalue < 0)
	    xf86DrvMsg(pScrn->scrnIndex, X_ERROR,
		       "drm: could not allocate surface for front buffer!\n");
	
	if ((info->have3DWindows) && (!info->noBackBuffer)) {
	    drmsurfalloc.address = info->backOffset;
	    retvalue = drmCommandWrite(info->drmFD, DRM_RADEON_SURF_ALLOC,
				       &drmsurfalloc, sizeof(drmsurfalloc));
	    if (retvalue < 0)
		xf86DrvMsg(pScrn->scrnIndex, X_ERROR,
			   "drm: could not allocate surface for back buffer!\n");
	}

	if (info->ChipFamily < CHIP_FAMILY_R200) {
	    if (depthCpp == 2)
		depth_pattern = RADEON_SURF_TILE_DEPTH_16BPP;
	    else
		depth_pattern = RADEON_SURF_TILE_DEPTH_32BPP;
	} else if (IS_R300_VARIANT) {
	    if (depthCpp == 2)
		depth_pattern = R300_SURF_TILE_COLOR_MACRO;
	    else
		depth_pattern = R300_SURF_TILE_COLOR_MACRO | R300_SURF_TILE_DEPTH_32BPP;
	} else {
	    if (depthCpp == 2)
		depth_pattern = R200_SURF_TILE_DEPTH_16BPP;
	    else
		depth_pattern = R200_SURF_TILE_DEPTH_32BPP;
	}

	/* rv100 and probably the derivative igps don't have depth tiling on all the time? */
	if (info->have3DWindows && ((info->ChipFamily != CHIP_FAMILY_RV100) || 
	    (info->ChipFamily != CHIP_FAMILY_RS100) ||
	    (info->ChipFamily != CHIP_FAMILY_RS200))) {
	    drmRadeonSurfaceAlloc drmsurfalloc;
	    drmsurfalloc.size = depthBufferSize;
	    drmsurfalloc.address = info->depthOffset;
            if (IS_R300_VARIANT)
                drmsurfalloc.flags = swap_pattern | (depth_width_bytes / 8) | depth_pattern;
            else
                drmsurfalloc.flags = swap_pattern | (depth_width_bytes / 16) | depth_pattern;
	    retvalue = drmCommandWrite(info->drmFD, DRM_RADEON_SURF_ALLOC,
		&drmsurfalloc, sizeof(drmsurfalloc));
	    if (retvalue < 0)
		xf86DrvMsg(pScrn->scrnIndex, X_ERROR,
		    "drm: could not allocate surface for depth buffer!\n");
	}
    }
    else
#endif
    {
	unsigned int surf_info = swap_pattern;
	unsigned char *RADEONMMIO = info->MMIO;
	/* we don't need anything like WaitForFifo, no? */
	if (info->tilingEnabled) {
	    if (IS_R300_VARIANT)
		surf_info |= (width_bytes / 8) | color_pattern;
	    else
		surf_info |= (width_bytes / 16) | color_pattern;
	}
	OUTREG(RADEON_SURFACE0_INFO, surf_info);
	OUTREG(RADEON_SURFACE0_LOWER_BOUND, 0);
	OUTREG(RADEON_SURFACE0_UPPER_BOUND, bufferSize - 1);
/*	    xf86DrvMsg(pScrn->scrnIndex, X_INFO,
		"surface0 set to %x, LB 0x%x UB 0x%x\n",
		surf_info, 0, bufferSize - 1024);*/
    }

    /* Update surface images */
    RADEONSaveSurfaces(pScrn, &info->ModeReg);
}

void
RADEONEnableOutputs(ScrnInfoPtr pScrn, int crtc_num)
{
    RADEONInfoPtr      info = RADEONPTR(pScrn);
    RADEONEntPtr pRADEONEnt = RADEONEntPriv(pScrn);
    xf86CrtcConfigPtr   xf86_config = XF86_CRTC_CONFIG_PTR(pScrn);
    xf86CrtcPtr crtc = pRADEONEnt->pCrtc[crtc_num];
    int i;

    /* get the output connected to this CRTC */
    for (i = 0; i < xf86_config->num_output; i++) {
	xf86OutputPtr output = xf86_config->output[i];
	if (output->crtc == crtc) {
	    RADEONEnableDisplay(output, TRUE);
	}
    }
}

/* Write out state to define a new video mode */
void RADEONRestoreMode(ScrnInfoPtr pScrn, RADEONSavePtr restore)
{
    RADEONInfoPtr      info = RADEONPTR(pScrn);
    RADEONEntPtr pRADEONEnt = RADEONEntPriv(pScrn);
<<<<<<< HEAD
    RADEONCrtcPrivatePtr pCRTC1 = pRADEONEnt->Controller[0];
    RADEONCrtcPrivatePtr pCRTC2 = pRADEONEnt->Controller[1];
    xf86OutputPtr output;
    RADEONTRACE(("RADEONRestoreMode(%p)\n", restore));
=======
    RADEONController* pCRTC1 = pRADEONEnt->Controller[0];
    RADEONController* pCRTC2 = pRADEONEnt->Controller[1];
    RADEONConnector *pPort;

    xf86DrvMsgVerb(pScrn->scrnIndex, X_INFO, RADEON_LOGLEVEL_DEBUG,
		   "RADEONRestoreMode(%p)\n", restore);
>>>>>>> f556ad43

    /* For Non-dual head card, we don't have private field in the Entity */
    if (!pRADEONEnt->HasCRTC2) {
	RADEONRestoreMemMapRegisters(pScrn, restore);
	RADEONRestoreCommonRegisters(pScrn, restore);
	RADEONRestoreCrtcRegisters(pScrn, restore);
	RADEONRestoreFPRegisters(pScrn, restore);
	RADEONRestoreDACRegisters(pScrn, restore);
	RADEONRestorePLLRegisters(pScrn, restore);
	return;
    }

    /* Disable all outputs at initial mode set.  the ones we want will
       get set by RADEONEnableDisplay()
     */
    RADEONDisableDisplays(pScrn);

    /* When changing mode with Dual-head card, care must be taken for
     * the special order in setting registers. CRTC2 has to be set
     * before changing CRTC_EXT register.  In the dual-head setup, X
     * server calls this routine twice with primary and secondary pScrn
     * pointers respectively. The calls can come with different
     * order. Regardless the order of X server issuing the calls, we
     * have to ensure we set registers in the right order!!!  Otherwise
     * we may get a blank screen.
     *
     * We always restore MemMap first, the saverec should be up to date
     * in all cases
     */
    RADEONRestoreMemMapRegisters(pScrn, restore);
    RADEONRestoreCommonRegisters(pScrn, restore);
    RADEONRestoreCrtc2Registers(pScrn, restore);
    RADEONRestorePLL2Registers(pScrn, restore);

    RADEONRestoreCrtcRegisters(pScrn, restore);
    RADEONRestorePLLRegisters(pScrn, restore);
    RADEONRestoreFPRegisters(pScrn, restore);
    RADEONRestoreDACRegisters(pScrn, restore);

    RADEONEnableOutputs(pScrn, 0);
    RADEONEnableOutputs(pScrn, 1);

#if 0
    RADEONRestorePalette(pScrn, &info->SavedReg);
#endif
}

/* Read memory map */
static void RADEONSaveMemMapRegisters(ScrnInfoPtr pScrn, RADEONSavePtr save)
{
    RADEONInfoPtr  info       = RADEONPTR(pScrn);
    unsigned char *RADEONMMIO = info->MMIO;

    save->mc_fb_location     = INREG(RADEON_MC_FB_LOCATION);
    save->mc_agp_location    = INREG(RADEON_MC_AGP_LOCATION);
    save->display_base_addr  = INREG(RADEON_DISPLAY_BASE_ADDR);
    save->display2_base_addr = INREG(RADEON_DISPLAY2_BASE_ADDR);
    save->ov0_base_addr      = INREG(RADEON_OV0_BASE_ADDR);
}

/* Read common registers */
static void RADEONSaveCommonRegisters(ScrnInfoPtr pScrn, RADEONSavePtr save)
{
    RADEONInfoPtr  info       = RADEONPTR(pScrn);
    unsigned char *RADEONMMIO = info->MMIO;

    save->ovr_clr            = INREG(RADEON_OVR_CLR);
    save->ovr_wid_left_right = INREG(RADEON_OVR_WID_LEFT_RIGHT);
    save->ovr_wid_top_bottom = INREG(RADEON_OVR_WID_TOP_BOTTOM);
    save->ov0_scale_cntl     = INREG(RADEON_OV0_SCALE_CNTL);
    save->subpic_cntl        = INREG(RADEON_SUBPIC_CNTL);
    save->viph_control       = INREG(RADEON_VIPH_CONTROL);
    save->i2c_cntl_1         = INREG(RADEON_I2C_CNTL_1);
    save->gen_int_cntl       = INREG(RADEON_GEN_INT_CNTL);
    save->cap0_trig_cntl     = INREG(RADEON_CAP0_TRIG_CNTL);
    save->cap1_trig_cntl     = INREG(RADEON_CAP1_TRIG_CNTL);
    save->bus_cntl           = INREG(RADEON_BUS_CNTL);
    save->surface_cntl	     = INREG(RADEON_SURFACE_CNTL);
    save->grph_buffer_cntl   = INREG(RADEON_GRPH_BUFFER_CNTL);
    save->grph2_buffer_cntl  = INREG(RADEON_GRPH2_BUFFER_CNTL);
}

/* Read miscellaneous registers which might be destroyed by an fbdevHW call */
static void RADEONSaveFBDevRegisters(ScrnInfoPtr pScrn, RADEONSavePtr save)
{
#ifdef XF86DRI
    RADEONInfoPtr  info       = RADEONPTR(pScrn);
    RADEONEntPtr pRADEONEnt = RADEONEntPriv(pScrn);
    unsigned char *RADEONMMIO = info->MMIO;

    /* Save register for vertical blank interrupts */
    if (info->irq) {
	save->gen_int_cntl = INREG(RADEON_GEN_INT_CNTL);
    }

    /* Save registers for page flipping */
    if (info->allowPageFlip) {
	save->crtc_offset_cntl = INREG(RADEON_CRTC_OFFSET_CNTL);
	if (pRADEONEnt->HasCRTC2) {
	    save->crtc2_offset_cntl = INREG(RADEON_CRTC2_OFFSET_CNTL);
	}
    }
#endif
}

/* Read CRTC registers */
static void RADEONSaveCrtcRegisters(ScrnInfoPtr pScrn, RADEONSavePtr save)
{
    RADEONInfoPtr  info       = RADEONPTR(pScrn);
    unsigned char *RADEONMMIO = info->MMIO;

    save->crtc_gen_cntl        = INREG(RADEON_CRTC_GEN_CNTL);
    save->crtc_ext_cntl        = INREG(RADEON_CRTC_EXT_CNTL);
    save->crtc_h_total_disp    = INREG(RADEON_CRTC_H_TOTAL_DISP);
    save->crtc_h_sync_strt_wid = INREG(RADEON_CRTC_H_SYNC_STRT_WID);
    save->crtc_v_total_disp    = INREG(RADEON_CRTC_V_TOTAL_DISP);
    save->crtc_v_sync_strt_wid = INREG(RADEON_CRTC_V_SYNC_STRT_WID);

    save->fp_h_sync_strt_wid   = INREG(RADEON_FP_H_SYNC_STRT_WID);
    save->fp_v_sync_strt_wid   = INREG(RADEON_FP_V_SYNC_STRT_WID);
    save->fp_crtc_h_total_disp = INREG(RADEON_FP_CRTC_H_TOTAL_DISP);
    save->fp_crtc_v_total_disp = INREG(RADEON_FP_CRTC_V_TOTAL_DISP);

    save->crtc_offset          = INREG(RADEON_CRTC_OFFSET);
    save->crtc_offset_cntl     = INREG(RADEON_CRTC_OFFSET_CNTL);
    save->crtc_pitch           = INREG(RADEON_CRTC_PITCH);
    save->disp_merge_cntl      = INREG(RADEON_DISP_MERGE_CNTL);
    save->crtc_more_cntl       = INREG(RADEON_CRTC_MORE_CNTL);

    if (IS_R300_VARIANT)
	save->crtc_tile_x0_y0 =  INREG(R300_CRTC_TILE_X0_Y0);

    if (info->IsDellServer) {
	save->tv_dac_cntl      = INREG(RADEON_TV_DAC_CNTL);
	save->dac2_cntl        = INREG(RADEON_DAC_CNTL2);
	save->disp_hw_debug    = INREG (RADEON_DISP_HW_DEBUG);
	save->crtc2_gen_cntl   = INREG(RADEON_CRTC2_GEN_CNTL);
    }
}

/* Read DAC registers */
static void RADEONSaveDACRegisters(ScrnInfoPtr pScrn, RADEONSavePtr save)
{
    RADEONInfoPtr  info       = RADEONPTR(pScrn);
    unsigned char *RADEONMMIO = info->MMIO;

    save->dac_cntl              = INREG(RADEON_DAC_CNTL);
    save->dac2_cntl             = INREG(RADEON_DAC_CNTL2);
    save->tv_dac_cntl           = INREG(RADEON_TV_DAC_CNTL);
    save->disp_output_cntl      = INREG(RADEON_DISP_OUTPUT_CNTL);
    save->disp_tv_out_cntl      = INREG(RADEON_DISP_TV_OUT_CNTL);
    save->disp_hw_debug         = INREG(RADEON_DISP_HW_DEBUG);

}

/* Read flat panel registers */
static void RADEONSaveFPRegisters(ScrnInfoPtr pScrn, RADEONSavePtr save)
{
    RADEONInfoPtr  info       = RADEONPTR(pScrn);
    unsigned char *RADEONMMIO = info->MMIO;

    save->fp_gen_cntl          = INREG(RADEON_FP_GEN_CNTL);
    save->fp2_gen_cntl          = INREG (RADEON_FP2_GEN_CNTL);
    save->fp_horz_stretch      = INREG(RADEON_FP_HORZ_STRETCH);
    save->fp_vert_stretch      = INREG(RADEON_FP_VERT_STRETCH);
    save->lvds_gen_cntl        = INREG(RADEON_LVDS_GEN_CNTL);
    save->lvds_pll_cntl        = INREG(RADEON_LVDS_PLL_CNTL);
    save->tmds_pll_cntl        = INREG(RADEON_TMDS_PLL_CNTL);
    save->tmds_transmitter_cntl= INREG(RADEON_TMDS_TRANSMITTER_CNTL);
    save->bios_4_scratch       = INREG(RADEON_BIOS_4_SCRATCH);
    save->bios_5_scratch       = INREG(RADEON_BIOS_5_SCRATCH);
    save->bios_6_scratch       = INREG(RADEON_BIOS_6_SCRATCH);

    save->lvds_gen_cntl |= (RADEON_LVDS_ON | RADEON_LVDS_DISPLAY_DIS);
    save->lvds_gen_cntl &= ~(RADEON_LVDS_BLON);

    if (info->ChipFamily == CHIP_FAMILY_RV280) {
	/* bit 22 of TMDS_PLL_CNTL is read-back inverted */
	save->tmds_pll_cntl ^= (1 << 22);
    }
}

/* Read CRTC2 registers */
static void RADEONSaveCrtc2Registers(ScrnInfoPtr pScrn, RADEONSavePtr save)
{
    RADEONInfoPtr  info       = RADEONPTR(pScrn);
    unsigned char *RADEONMMIO = info->MMIO;

    save->crtc2_gen_cntl        = INREG(RADEON_CRTC2_GEN_CNTL);
    save->crtc2_h_total_disp    = INREG(RADEON_CRTC2_H_TOTAL_DISP);
    save->crtc2_h_sync_strt_wid = INREG(RADEON_CRTC2_H_SYNC_STRT_WID);
    save->crtc2_v_total_disp    = INREG(RADEON_CRTC2_V_TOTAL_DISP);
    save->crtc2_v_sync_strt_wid = INREG(RADEON_CRTC2_V_SYNC_STRT_WID);
    save->crtc2_offset          = INREG(RADEON_CRTC2_OFFSET);
    save->crtc2_offset_cntl     = INREG(RADEON_CRTC2_OFFSET_CNTL);
    save->crtc2_pitch           = INREG(RADEON_CRTC2_PITCH);

    if (IS_R300_VARIANT)
	save->crtc2_tile_x0_y0 =  INREG(R300_CRTC2_TILE_X0_Y0);

    save->fp_h2_sync_strt_wid   = INREG (RADEON_FP_H2_SYNC_STRT_WID);
    save->fp_v2_sync_strt_wid   = INREG (RADEON_FP_V2_SYNC_STRT_WID);

    if (info->ChipFamily == CHIP_FAMILY_RS400) {
	save->rs480_unk_e30 = INREG(RADEON_RS480_UNK_e30);
	save->rs480_unk_e34 = INREG(RADEON_RS480_UNK_e34);
	save->rs480_unk_e38 = INREG(RADEON_RS480_UNK_e38);
	save->rs480_unk_e3c = INREG(RADEON_RS480_UNK_e3c);
    }
    
    save->disp2_merge_cntl      = INREG(RADEON_DISP2_MERGE_CNTL);
}

/* Read PLL registers */
static void RADEONSavePLLRegisters(ScrnInfoPtr pScrn, RADEONSavePtr save)
{
    save->ppll_ref_div = INPLL(pScrn, RADEON_PPLL_REF_DIV);
    save->ppll_div_3   = INPLL(pScrn, RADEON_PPLL_DIV_3);
    save->htotal_cntl  = INPLL(pScrn, RADEON_HTOTAL_CNTL);
    save->vclk_cntl    = INPLL(pScrn, RADEON_VCLK_ECP_CNTL);

    xf86DrvMsgVerb(pScrn->scrnIndex, X_INFO, RADEON_LOGLEVEL_DEBUG,
		   "Read: 0x%08x 0x%08x 0x%08lx\n",
		   save->ppll_ref_div,
		   save->ppll_div_3,
		   save->htotal_cntl);
    xf86DrvMsgVerb(pScrn->scrnIndex, X_INFO, RADEON_LOGLEVEL_DEBUG,
		   "Read: rd=%d, fd=%d, pd=%d\n",
		   save->ppll_ref_div & RADEON_PPLL_REF_DIV_MASK,
		   save->ppll_div_3 & RADEON_PPLL_FB3_DIV_MASK,
		   (save->ppll_div_3 & RADEON_PPLL_POST3_DIV_MASK) >> 16);
}

/* Read PLL registers */
static void RADEONSavePLL2Registers(ScrnInfoPtr pScrn, RADEONSavePtr save)
{
    save->p2pll_ref_div = INPLL(pScrn, RADEON_P2PLL_REF_DIV);
    save->p2pll_div_0   = INPLL(pScrn, RADEON_P2PLL_DIV_0);
    save->htotal_cntl2  = INPLL(pScrn, RADEON_HTOTAL2_CNTL);
    save->pixclks_cntl  = INPLL(pScrn, RADEON_PIXCLKS_CNTL);

    xf86DrvMsgVerb(pScrn->scrnIndex, X_INFO, RADEON_LOGLEVEL_DEBUG,
		   "Read: 0x%08lx 0x%08lx 0x%08lx\n",
		   save->p2pll_ref_div,
		   save->p2pll_div_0,
		   save->htotal_cntl2);
    xf86DrvMsgVerb(pScrn->scrnIndex, X_INFO, RADEON_LOGLEVEL_DEBUG,
		   "Read: rd=%ld, fd=%ld, pd=%ld\n",
		   save->p2pll_ref_div & RADEON_P2PLL_REF_DIV_MASK,
		   save->p2pll_div_0 & RADEON_P2PLL_FB0_DIV_MASK,
		   (save->p2pll_div_0 & RADEON_P2PLL_POST0_DIV_MASK) >> 16);
}

/* Read palette data */
static void RADEONSavePalette(ScrnInfoPtr pScrn, RADEONSavePtr save)
{
    RADEONInfoPtr  info       = RADEONPTR(pScrn);
    unsigned char *RADEONMMIO = info->MMIO;
    int            i;

#ifdef ENABLE_FLAT_PANEL
    /* Select palette 0 (main CRTC) if using FP-enabled chip */
 /* if (info->Port1 == MT_DFP) PAL_SELECT(1); */
#endif
    PAL_SELECT(1);
    INPAL_START(0);
    for (i = 0; i < 256; i++) save->palette2[i] = INPAL_NEXT();
    PAL_SELECT(0);
    INPAL_START(0);
    for (i = 0; i < 256; i++) save->palette[i] = INPAL_NEXT();
    save->palette_valid = TRUE;
}

/* Save state that defines current video mode */
static void RADEONSaveMode(ScrnInfoPtr pScrn, RADEONSavePtr save)
{
    RADEONInfoPtr  info = RADEONPTR(pScrn);

    xf86DrvMsgVerb(pScrn->scrnIndex, X_INFO, RADEON_LOGLEVEL_DEBUG,
		   "RADEONSaveMode(%p)\n", save);

    RADEONSaveMemMapRegisters(pScrn, save);
    RADEONSaveCommonRegisters(pScrn, save);
    RADEONSavePLLRegisters (pScrn, save);
    RADEONSaveCrtcRegisters (pScrn, save);
    RADEONSaveFPRegisters (pScrn, save);
    RADEONSaveDACRegisters (pScrn, save);
    RADEONSaveCrtc2Registers (pScrn, save);
    RADEONSavePLL2Registers (pScrn, save);
    /*RADEONSavePalette(pScrn, save);*/

    xf86DrvMsgVerb(pScrn->scrnIndex, X_INFO, RADEON_LOGLEVEL_DEBUG,
		   "RADEONSaveMode returns %p\n", save);
}

/* Save everything needed to restore the original VC state */
static void RADEONSave(ScrnInfoPtr pScrn)
{
    RADEONInfoPtr  info       = RADEONPTR(pScrn);
    unsigned char *RADEONMMIO = info->MMIO;
    RADEONSavePtr  save       = &info->SavedReg;

    xf86DrvMsgVerb(pScrn->scrnIndex, X_INFO, RADEON_LOGLEVEL_DEBUG,
		   "RADEONSave\n");

    if (info->FBDev) {
	RADEONSaveMemMapRegisters(pScrn, save);
	fbdevHWSave(pScrn);
	return;
    }


#ifdef WITH_VGAHW
    if (info->VGAAccess) {
	vgaHWPtr hwp = VGAHWPTR(pScrn);

	vgaHWUnlock(hwp);
# if defined(__powerpc__)
	/* temporary hack to prevent crashing on PowerMacs when trying to
	 * read VGA fonts and colormap, will find a better solution
	 * in the future. TODO: Check if there's actually some VGA stuff
	 * setup in the card at all !!
	 */
	vgaHWSave(pScrn, &hwp->SavedReg, VGA_SR_MODE); /* Save mode only */
# else
	/* Save mode * & fonts & cmap */
	vgaHWSave(pScrn, &hwp->SavedReg, VGA_SR_MODE | VGA_SR_FONTS);
# endif
	vgaHWLock(hwp);
    }
#endif
    save->dp_datatype      = INREG(RADEON_DP_DATATYPE);
    save->rbbm_soft_reset  = INREG(RADEON_RBBM_SOFT_RESET);
    save->clock_cntl_index = INREG(RADEON_CLOCK_CNTL_INDEX);
    RADEONPllErrataAfterIndex(info);

    RADEONSaveMode(pScrn, save);
    RADEONSaveSurfaces(pScrn, save);
}

/* Restore the original (text) mode */
void RADEONRestore(ScrnInfoPtr pScrn)
{
    RADEONInfoPtr  info       = RADEONPTR(pScrn);
    unsigned char *RADEONMMIO = info->MMIO;
    RADEONSavePtr  restore    = &info->SavedReg;

    xf86DrvMsgVerb(pScrn->scrnIndex, X_INFO, RADEON_LOGLEVEL_DEBUG,
		   "RADEONRestore\n");

#if X_BYTE_ORDER == X_BIG_ENDIAN
    RADEONWaitForFifo(pScrn, 1);
    OUTREG(RADEON_RBBM_GUICNTL, RADEON_HOST_DATA_SWAP_NONE);
#endif

    if (info->FBDev) {
	fbdevHWRestore(pScrn);
	return;
    }
    RADEONBlank(pScrn);

    OUTREG(RADEON_CLOCK_CNTL_INDEX, restore->clock_cntl_index);
    RADEONPllErrataAfterIndex(info);
    OUTREG(RADEON_RBBM_SOFT_RESET,  restore->rbbm_soft_reset);
    OUTREG(RADEON_DP_DATATYPE,      restore->dp_datatype);
    OUTREG(RADEON_GRPH_BUFFER_CNTL, restore->grph_buffer_cntl);
    OUTREG(RADEON_GRPH2_BUFFER_CNTL, restore->grph2_buffer_cntl);

#if 0
    /* M6 card has trouble restoring text mode for its CRT.
     * This is fixed elsewhere and will be removed in the future.
     */
    if ((xf86IsEntityShared(info->pEnt->index) || info->MergedFB)
	&& info->IsM6)
	OUTREG(RADEON_DAC_CNTL2, restore->dac2_cntl);
#endif

    RADEONRestoreMode(pScrn, restore);
    RADEONRestoreSurfaces(pScrn, restore);

#if 1
    /* Temp fix to "solve" VT switch problems.  When switching VTs on
     * some systems, the console can either hang or the fonts can be
     * corrupted.  This hack solves the problem 99% of the time.  A
     * correct fix is being worked on.
     */
    usleep(100000);
#endif

#ifdef WITH_VGAHW
    if (info->VGAAccess) {
       vgaHWPtr hwp = VGAHWPTR(pScrn);
       vgaHWUnlock(hwp);
# if defined(__powerpc__)
       /* Temporary hack to prevent crashing on PowerMacs when trying to
	* write VGA fonts, will find a better solution in the future
	*/
       vgaHWRestore(pScrn, &hwp->SavedReg, VGA_SR_MODE );
# else
       vgaHWRestore(pScrn, &hwp->SavedReg, VGA_SR_MODE | VGA_SR_FONTS );
# endif
       vgaHWLock(hwp);
    }
#endif
#if 0
    {
        xf86CrtcConfigPtr   xf86_config = XF86_CRTC_CONFIG_PTR(pScrn);
	int i;
	for (i = 0; i <= xf86_config->num_crtc; i++) {
		if (i == 0)
			xf86_config->crtc[i]->enabled = 1;
		else
			xf86_config->crtc[i]->enabled = 0;
    	}
    }
    RADEONUnblank(pScrn);
#endif
#if 0
    RADEONWaitForVerticalSync(pScrn);
#endif
}

/* Define common registers for requested video mode */
void RADEONInitCommonRegisters(RADEONSavePtr save, RADEONInfoPtr info)
{
    save->ovr_clr            = 0;
    save->ovr_wid_left_right = 0;
    save->ovr_wid_top_bottom = 0;
    save->ov0_scale_cntl     = 0;
    save->subpic_cntl        = 0;
    save->viph_control       = 0;
    save->i2c_cntl_1         = 0;
    save->rbbm_soft_reset    = 0;
    save->cap0_trig_cntl     = 0;
    save->cap1_trig_cntl     = 0;
    save->bus_cntl           = info->BusCntl;
    /*
     * If bursts are enabled, turn on discards
     * Radeon doesn't have write bursts
     */
    if (save->bus_cntl & (RADEON_BUS_READ_BURST))
	save->bus_cntl |= RADEON_BUS_RD_DISCARD_EN;
}

/* XXX: fix me */
static void RADEONInitTvDacCntl(ScrnInfoPtr pScrn, RADEONSavePtr save)
{
    RADEONInfoPtr  info       = RADEONPTR(pScrn);
    if (info->ChipFamily == CHIP_FAMILY_R420 ||
	info->ChipFamily == CHIP_FAMILY_RV410) {
	save->tv_dac_cntl = info->SavedReg.tv_dac_cntl &
			     ~(RADEON_TV_DAC_STD_MASK |
			       RADEON_TV_DAC_BGADJ_MASK |
			       R420_TV_DAC_DACADJ_MASK |
			       R420_TV_DAC_RDACPD |
			       R420_TV_DAC_GDACPD |
			       R420_TV_DAC_GDACPD |
			       R420_TV_DAC_TVENABLE);
    } else {
	save->tv_dac_cntl = info->SavedReg.tv_dac_cntl &
			     ~(RADEON_TV_DAC_STD_MASK |
			       RADEON_TV_DAC_BGADJ_MASK |
			       RADEON_TV_DAC_DACADJ_MASK |
			       RADEON_TV_DAC_RDACPD |
			       RADEON_TV_DAC_GDACPD |
			       RADEON_TV_DAC_GDACPD);
    }
    /* FIXME: doesn't make sense, this just replaces the previous value... */
    save->tv_dac_cntl |= (RADEON_TV_DAC_NBLANK |
			 RADEON_TV_DAC_NHOLD |
			  RADEON_TV_DAC_STD_PS2);
			  //			 info->tv_dac_adj);
}

static void RADEONInitFPRegisters(xf86OutputPtr output, RADEONSavePtr save,
				  DisplayModePtr mode, BOOL IsPrimary)
{
    ScrnInfoPtr pScrn = output->scrn;
    RADEONInfoPtr  info       = RADEONPTR(pScrn);
    RADEONEntPtr  pRADEONEnt = RADEONEntPriv(pScrn);
    RADEONOutputPrivatePtr radeon_output = output->driver_private;
    int i;
    CARD32 tmp = info->SavedReg.tmds_pll_cntl & 0xfffff;

    for (i=0; i<4; i++) {
	if (radeon_output->tmds_pll[i].freq == 0) break;
	if ((CARD32)(mode->Clock/10) < radeon_output->tmds_pll[i].freq) {
	    tmp = radeon_output->tmds_pll[i].value ;
	    break;
	}
    }

    if (IS_R300_VARIANT || (info->ChipFamily == CHIP_FAMILY_RV280)) {
	if (tmp & 0xfff00000)
	    save->tmds_pll_cntl = tmp;
	else {
	    save->tmds_pll_cntl = info->SavedReg.tmds_pll_cntl & 0xfff00000;
	    save->tmds_pll_cntl |= tmp;
	}
    } else save->tmds_pll_cntl = tmp;

    save->tmds_transmitter_cntl = info->SavedReg.tmds_transmitter_cntl &
					~(RADEON_TMDS_TRANSMITTER_PLLRST);

    if (IS_R300_VARIANT || (info->ChipFamily == CHIP_FAMILY_R200) || !pRADEONEnt->HasCRTC2)
	save->tmds_transmitter_cntl &= ~(RADEON_TMDS_TRANSMITTER_PLLEN);
    else /* weird, RV chips got this bit reversed? */
        save->tmds_transmitter_cntl |= (RADEON_TMDS_TRANSMITTER_PLLEN);

    save->fp_gen_cntl = info->SavedReg.fp_gen_cntl |
			 (RADEON_FP_CRTC_DONT_SHADOW_VPAR |
			  RADEON_FP_CRTC_DONT_SHADOW_HEND );

    save->fp_gen_cntl &= ~(RADEON_FP_FPON | RADEON_FP_TMDS_EN);

    if (pScrn->rgbBits == 8)
        save->fp_gen_cntl |= RADEON_FP_PANEL_FORMAT;  /* 24 bit format */
    else
        save->fp_gen_cntl &= ~RADEON_FP_PANEL_FORMAT;/* 18 bit format */


    if (IsPrimary) {
	if ((IS_R300_VARIANT) || (info->ChipFamily == CHIP_FAMILY_R200)) {
	    save->fp_gen_cntl &= ~R200_FP_SOURCE_SEL_MASK;
	    if (mode->Flags & RADEON_USE_RMX) 
		save->fp_gen_cntl |= R200_FP_SOURCE_SEL_RMX;
	    else
		save->fp_gen_cntl |= R200_FP_SOURCE_SEL_CRTC1;
	} else 
	    save->fp_gen_cntl |= RADEON_FP_SEL_CRTC1;
    } else {
	if ((IS_R300_VARIANT) || (info->ChipFamily == CHIP_FAMILY_R200)) {
	    save->fp_gen_cntl &= ~R200_FP_SOURCE_SEL_MASK;
	    save->fp_gen_cntl |= R200_FP_SOURCE_SEL_CRTC2;
	} else 
	    save->fp_gen_cntl |= RADEON_FP_SEL_CRTC2;
    }

}

static void RADEONInitFP2Registers(xf86OutputPtr output, RADEONSavePtr save,
				   DisplayModePtr mode, BOOL IsPrimary)
{
    ScrnInfoPtr pScrn = output->scrn;
    RADEONInfoPtr info       = RADEONPTR(pScrn);


    if (pScrn->rgbBits == 8) 
	save->fp2_gen_cntl = info->SavedReg.fp2_gen_cntl |
				RADEON_FP2_PANEL_FORMAT; /* 24 bit format, */
    else
	save->fp2_gen_cntl = info->SavedReg.fp2_gen_cntl &
				~RADEON_FP2_PANEL_FORMAT;/* 18 bit format, */

    save->fp2_gen_cntl &= ~(RADEON_FP2_ON | RADEON_FP2_DVO_EN);

    if (IsPrimary) {
        if ((info->ChipFamily == CHIP_FAMILY_R200) || IS_R300_VARIANT) {
            save->fp2_gen_cntl   &= ~(R200_FP2_SOURCE_SEL_MASK | 
                                      RADEON_FP2_DVO_EN |
                                      RADEON_FP2_DVO_RATE_SEL_SDR);
	if (mode->Flags & RADEON_USE_RMX) 
	    save->fp2_gen_cntl |= R200_FP2_SOURCE_SEL_RMX;
        } else {
            save->fp2_gen_cntl   &= ~(RADEON_FP2_SRC_SEL_CRTC2 | 
                                      RADEON_FP2_DVO_RATE_SEL_SDR);
            }
    } else {
        if ((info->ChipFamily == CHIP_FAMILY_R200) || IS_R300_VARIANT) {
            save->fp2_gen_cntl &= ~(R200_FP2_SOURCE_SEL_MASK | 
                                    RADEON_FP2_DVO_RATE_SEL_SDR);
            save->fp2_gen_cntl |= R200_FP2_SOURCE_SEL_CRTC2;
        } else {
            save->fp2_gen_cntl &= ~(RADEON_FP2_DVO_RATE_SEL_SDR);
            save->fp2_gen_cntl |= RADEON_FP2_SRC_SEL_CRTC2;
        }
    }

}

static void RADEONInitLVDSRegisters(xf86OutputPtr output, RADEONSavePtr save,
				    DisplayModePtr mode, BOOL IsPrimary)
{
    ScrnInfoPtr pScrn = output->scrn;
    RADEONInfoPtr  info       = RADEONPTR(pScrn);

    save->lvds_gen_cntl = info->SavedReg.lvds_gen_cntl;
    save->lvds_gen_cntl |= (RADEON_LVDS_ON | RADEON_LVDS_DISPLAY_DIS);
    save->lvds_gen_cntl &= ~(RADEON_LVDS_BLON);

    if (IsPrimary)
	save->lvds_gen_cntl &= ~RADEON_LVDS_SEL_CRTC2;
    else
	save->lvds_gen_cntl |= RADEON_LVDS_SEL_CRTC2;

}

static void RADEONInitRMXRegisters(xf86OutputPtr output, RADEONSavePtr save,
				   DisplayModePtr mode)
{
    ScrnInfoPtr pScrn = output->scrn;
    RADEONInfoPtr  info       = RADEONPTR(pScrn);
    RADEONOutputPrivatePtr radeon_output = output->driver_private;
    int    xres = mode->HDisplay;
    int    yres = mode->VDisplay;
    float  Hratio, Vratio;

    if (radeon_output->PanelXRes == 0 || radeon_output->PanelYRes == 0) {
	Hratio = 1.0;
	Vratio = 1.0;
    } else {
	if (xres > radeon_output->PanelXRes) xres = radeon_output->PanelXRes;
	if (yres > radeon_output->PanelYRes) yres = radeon_output->PanelYRes;
	    
	Hratio = (float)xres/(float)radeon_output->PanelXRes;
	Vratio = (float)yres/(float)radeon_output->PanelYRes;
    }

	save->fp_vert_stretch = info->SavedReg.fp_vert_stretch &
				  RADEON_VERT_STRETCH_RESERVED;
	save->fp_horz_stretch = info->SavedReg.fp_horz_stretch &
				  (RADEON_HORZ_FP_LOOP_STRETCH |
				  RADEON_HORZ_AUTO_RATIO_INC);

    if (Hratio == 1.0 || !(mode->Flags & RADEON_USE_RMX)) {
	save->fp_horz_stretch |= ((xres/8-1)<<16);
    } else {
	save->fp_horz_stretch |= ((((unsigned long)(Hratio * RADEON_HORZ_STRETCH_RATIO_MAX +
				     0.5)) & RADEON_HORZ_STRETCH_RATIO_MASK) |
				    RADEON_HORZ_STRETCH_BLEND |
				    RADEON_HORZ_STRETCH_ENABLE |
				    ((radeon_output->PanelXRes/8-1)<<16));
    }

    if (Vratio == 1.0 || !(mode->Flags & RADEON_USE_RMX)) {
	save->fp_vert_stretch |= ((yres-1)<<12);
    } else {
	save->fp_vert_stretch |= ((((unsigned long)(Vratio * RADEON_VERT_STRETCH_RATIO_MAX +
						0.5)) & RADEON_VERT_STRETCH_RATIO_MASK) |
				      RADEON_VERT_STRETCH_ENABLE |
				      RADEON_VERT_STRETCH_BLEND |
				      ((radeon_output->PanelYRes-1)<<12));
    }

}

static void RADEONInitDACRegisters(xf86OutputPtr output, RADEONSavePtr save,
				  DisplayModePtr mode, BOOL IsPrimary)
{
    ScrnInfoPtr pScrn = output->scrn;
    RADEONInfoPtr  info       = RADEONPTR(pScrn);

    if (IsPrimary) {
	if ((info->ChipFamily == CHIP_FAMILY_R200) || IS_R300_VARIANT) {
            save->disp_output_cntl = info->SavedReg.disp_output_cntl &
					~RADEON_DISP_DAC_SOURCE_MASK;
        } else {
            save->dac2_cntl = info->SavedReg.dac2_cntl & ~(RADEON_DAC2_DAC_CLK_SEL);
        }
    } else {
        if ((info->ChipFamily == CHIP_FAMILY_R200) || IS_R300_VARIANT) {
            save->disp_output_cntl = info->SavedReg.disp_output_cntl &
					~RADEON_DISP_DAC_SOURCE_MASK;
            save->disp_output_cntl |= RADEON_DISP_DAC_SOURCE_CRTC2;
        } else {
            save->dac2_cntl = info->SavedReg.dac2_cntl | RADEON_DAC2_DAC_CLK_SEL;
        }
    }
    save->dac_cntl = (RADEON_DAC_MASK_ALL
		      | RADEON_DAC_VGA_ADR_EN
		      | (info->dac6bits ? 0 : RADEON_DAC_8BIT_EN));
}

static void RADEONInitDAC2Registers(xf86OutputPtr output, RADEONSavePtr save,
				  DisplayModePtr mode, BOOL IsPrimary)
{
    ScrnInfoPtr pScrn = output->scrn;
    RADEONInfoPtr  info       = RADEONPTR(pScrn);

    /*0x0028023;*/
    RADEONInitTvDacCntl(pScrn, save);

    if (IsPrimary) {
	/*save->crtc2_gen_cntl = info->SavedReg.crtc2_gen_cntl | RADEON_CRTC2_CRT2_ON;*/
        save->dac2_cntl = info->SavedReg.dac2_cntl | RADEON_DAC2_DAC2_CLK_SEL;
        if (IS_R300_VARIANT) {
            save->disp_output_cntl = info->SavedReg.disp_output_cntl &
					~RADEON_DISP_TVDAC_SOURCE_MASK;
            save->disp_output_cntl |= RADEON_DISP_TVDAC_SOURCE_CRTC;
        } else if (info->ChipFamily == CHIP_FAMILY_R200) {
	    save->fp2_gen_cntl = info->SavedReg.fp2_gen_cntl &
				  ~(R200_FP2_SOURCE_SEL_MASK |
				    RADEON_FP2_DVO_RATE_SEL_SDR);
            /*save->fp2_gen_cntl = info->SavedReg.fp2_gen_cntl |
				    (RADEON_FP2_ON |
				     RADEON_FP2_BLANK_EN |
				     RADEON_FP2_DVO_EN);*/
	} else {
            save->disp_hw_debug = info->SavedReg.disp_hw_debug | RADEON_CRT2_DISP1_SEL;
        }
    } else {
            save->dac2_cntl = info->SavedReg.dac2_cntl | RADEON_DAC2_DAC2_CLK_SEL;
        if (IS_R300_VARIANT) {
            save->dac2_cntl = info->SavedReg.dac2_cntl | RADEON_DAC2_DAC2_CLK_SEL;
            save->disp_output_cntl = info->SavedReg.disp_output_cntl &
					~RADEON_DISP_TVDAC_SOURCE_MASK;
            save->disp_output_cntl |= RADEON_DISP_TVDAC_SOURCE_CRTC2;
	} else if (info->ChipFamily == CHIP_FAMILY_R200) {
	    save->fp2_gen_cntl = info->SavedReg.fp2_gen_cntl &
				  ~(R200_FP2_SOURCE_SEL_MASK |
				    RADEON_FP2_DVO_RATE_SEL_SDR);
            save->fp2_gen_cntl |= (R200_FP2_SOURCE_SEL_CRTC2 /*|
				   RADEON_FP2_BLANK_EN |
                                   RADEON_FP2_ON |
                                   RADEON_FP2_DVO_EN*/);
	    /*save->fp_h2_sync_strt_wid = save->crtc2_h_sync_strt_wid;
	    save->fp_v2_sync_strt_wid = save->crtc2_v_sync_strt_wid;*/
        } else {
            save->dac2_cntl = info->SavedReg.dac2_cntl | RADEON_DAC2_DAC2_CLK_SEL;
            save->disp_hw_debug = info->SavedReg.disp_hw_debug &
					~RADEON_CRT2_DISP1_SEL;
        }
    }
}

void RADEONInitOutputRegisters(ScrnInfoPtr pScrn, RADEONSavePtr save, DisplayModePtr mode, xf86OutputPtr output, int crtc_num)
{
    Bool IsPrimary = crtc_num == 0 ? TRUE : FALSE;
    RADEONOutputPrivatePtr radeon_output = output->driver_private;

    if (radeon_output->MonType == MT_CRT) {
	if (radeon_output->DACType == DAC_PRIMARY) {
	    RADEONInitDACRegisters(output, save, mode, IsPrimary);
	} else {
	    RADEONInitDAC2Registers(output, save, mode, IsPrimary);
	}
    } else if (radeon_output->MonType == MT_LCD) {
	if (crtc_num == 0)
	    RADEONInitRMXRegisters(output, save, mode);
	RADEONInitLVDSRegisters(output, save, mode, IsPrimary);
    } else if (radeon_output->MonType == MT_DFP) {
	if (crtc_num == 0)
	    RADEONInitRMXRegisters(output, save, mode);
	if (radeon_output->TMDSType == TMDS_INT) {
	    RADEONInitFPRegisters(output, save, mode, IsPrimary);
	} else {
	    RADEONInitFP2Registers(output, save, mode, IsPrimary);
	}
    }
}

/* Define CRTC registers for requested video mode */
Bool RADEONInitCrtcRegisters(xf86CrtcPtr crtc, RADEONSavePtr save,
				  DisplayModePtr mode, int x, int y)
{
    ScrnInfoPtr pScrn = crtc->scrn;
    RADEONInfoPtr  info       = RADEONPTR(pScrn);
    xf86CrtcConfigPtr   xf86_config = XF86_CRTC_CONFIG_PTR(pScrn);
    RADEONCrtcPrivatePtr radeon_crtc = crtc->driver_private;
    //RADEONEntPtr pRADEONEnt   = RADEONEntPriv(pScrn);
    unsigned char *RADEONMMIO = info->MMIO;
    int    format;
    int    hsync_start;
    int    hsync_wid;
    int    vsync_wid;
    int i, Base;
#ifdef XF86DRI
    RADEONSAREAPrivPtr pSAREAPriv;
    XF86DRISAREAPtr pSAREA;
#endif

    switch (info->CurrentLayout.pixel_code) {
    case 4:  format = 1; break;
    case 8:  format = 2; break;
    case 15: format = 3; break;      /*  555 */
    case 16: format = 4; break;      /*  565 */
    case 24: format = 5; break;      /*  RGB */
    case 32: format = 6; break;      /* xRGB */
    default:
	xf86DrvMsg(pScrn->scrnIndex, X_ERROR,
		   "Unsupported pixel depth (%d)\n",
		   info->CurrentLayout.bitsPerPixel);
	return FALSE;
    }

    save->bios_4_scratch = info->SavedReg.bios_4_scratch;
    save->crtc_gen_cntl = (RADEON_CRTC_EXT_DISP_EN
			   | RADEON_CRTC_EN
			   | (format << 8)
			   | ((mode->Flags & V_DBLSCAN)
			      ? RADEON_CRTC_DBL_SCAN_EN
			      : 0)
			   | ((mode->Flags & V_CSYNC)
			      ? RADEON_CRTC_CSYNC_EN
			      : 0)
			   | ((mode->Flags & V_INTERLACE)
			      ? RADEON_CRTC_INTERLACE_EN
			      : 0));

    save->crtc_ext_cntl |= (RADEON_XCRT_CNT_EN|
			    RADEON_CRTC_VSYNC_DIS |
			    RADEON_CRTC_HSYNC_DIS |
			    RADEON_CRTC_DISPLAY_DIS);

    save->surface_cntl = 0;
    save->disp_merge_cntl = info->SavedReg.disp_merge_cntl;
    save->disp_merge_cntl &= ~RADEON_DISP_RGB_OFFSET_EN;

#if X_BYTE_ORDER == X_BIG_ENDIAN
    /* We must set both apertures as they can be both used to map the entire
     * video memory. -BenH.
     */
    switch (pScrn->bitsPerPixel) {
    case 16:
	save->surface_cntl |= RADEON_NONSURF_AP0_SWP_16BPP;
	save->surface_cntl |= RADEON_NONSURF_AP1_SWP_16BPP;
	break;

    case 32:
	save->surface_cntl |= RADEON_NONSURF_AP0_SWP_32BPP;
	save->surface_cntl |= RADEON_NONSURF_AP1_SWP_32BPP;
	break;
    }
#endif

    save->crtc_more_cntl = 0;
    if ((info->ChipFamily == CHIP_FAMILY_RS100) ||
        (info->ChipFamily == CHIP_FAMILY_RS200)) {
        /* This is to workaround the asic bug for RMX, some versions
           of BIOS dosen't have this register initialized correctly.
	*/
        save->crtc_more_cntl |= RADEON_CRTC_H_CUTOFF_ACTIVE_EN;
    }

    save->crtc_h_total_disp = ((((mode->CrtcHTotal / 8) - 1) & 0x3ff)
			       | ((((mode->CrtcHDisplay / 8) - 1) & 0x1ff)
				  << 16));

    hsync_wid = (mode->CrtcHSyncEnd - mode->CrtcHSyncStart) / 8;
    if (!hsync_wid)       hsync_wid = 1;
    if (hsync_wid > 0x3f) hsync_wid = 0x3f;
    hsync_start = mode->CrtcHSyncStart - 8;

    save->crtc_h_sync_strt_wid = ((hsync_start & 0x1fff)
				  | (hsync_wid << 16)
				  | ((mode->Flags & V_NHSYNC)
				     ? RADEON_CRTC_H_SYNC_POL
				     : 0));

				/* This works for double scan mode. */
    save->crtc_v_total_disp = (((mode->CrtcVTotal - 1) & 0xffff)
			       | ((mode->CrtcVDisplay - 1) << 16));

    vsync_wid = mode->CrtcVSyncEnd - mode->CrtcVSyncStart;
    if (!vsync_wid)       vsync_wid = 1;
    if (vsync_wid > 0x1f) vsync_wid = 0x1f;

    save->crtc_v_sync_strt_wid = (((mode->CrtcVSyncStart - 1) & 0xfff)
				  | (vsync_wid << 16)
				  | ((mode->Flags & V_NVSYNC)
				     ? RADEON_CRTC_V_SYNC_POL
				     : 0));

    save->crtc_offset      = pScrn->fbOffset;
    if (info->tilingEnabled) {
       if (IS_R300_VARIANT)
          save->crtc_offset_cntl |= (R300_CRTC_X_Y_MODE_EN |
				     R300_CRTC_MICRO_TILE_BUFFER_DIS |
				     R300_CRTC_MACRO_TILE_EN);
       else
          save->crtc_offset_cntl |= RADEON_CRTC_TILE_EN;
    }
    else {
       if (IS_R300_VARIANT)
          save->crtc_offset_cntl &= ~(R300_CRTC_X_Y_MODE_EN |
				      R300_CRTC_MICRO_TILE_BUFFER_DIS |
				      R300_CRTC_MACRO_TILE_EN);
       else
          save->crtc_offset_cntl &= ~RADEON_CRTC_TILE_EN;
    }

    save->crtc_pitch  = (((pScrn->displayWidth * pScrn->bitsPerPixel) +
			  ((pScrn->bitsPerPixel * 8) -1)) /
			 (pScrn->bitsPerPixel * 8));
    save->crtc_pitch |= save->crtc_pitch << 16;
    
    save->fp_h_sync_strt_wid = save->crtc_h_sync_strt_wid;
    save->fp_v_sync_strt_wid = save->crtc_v_sync_strt_wid;
    save->fp_crtc_h_total_disp = save->crtc_h_total_disp;
    save->fp_crtc_v_total_disp = save->crtc_v_total_disp;

    Base = pScrn->fbOffset;

    if (info->tilingEnabled) {
        if (IS_R300_VARIANT) {
	/* On r300/r400 when tiling is enabled crtc_offset is set to the address of
	 * the surface.  the x/y offsets are handled by the X_Y tile reg for each crtc
	 * Makes tiling MUCH easier.
	 */
             save->crtc_tile_x0_y0 = x | (y << 16);
             Base &= ~0x7ff;
         } else {
	     /* note we cannot really simply use the info->ModeReg.crtc_offset_cntl value, since the
		drm might have set FLIP_CNTL since we wrote that. Unfortunately FLIP_CNTL causes
		flickering when scrolling vertically in a virtual screen, possibly because crtc will
		pick up the new offset value at the end of each scanline, but the new offset_cntl value
		only after a vsync. We'd probably need to wait (in drm) for vsync and only then update
		OFFSET and OFFSET_CNTL, if the y coord has changed. Seems hard to fix. */
	     save->crtc_offset_cntl = INREG(RADEON_CRTC_OFFSET_CNTL) & ~0xf;
#if 0
	     /* try to get rid of flickering when scrolling at least for 2d */
#ifdef XF86DRI
	     if (!info->have3DWindows)
#endif
		 save->crtc_offset_cntl &= ~RADEON_CRTC_OFFSET_FLIP_CNTL;
#endif
	     
             int byteshift = info->CurrentLayout.bitsPerPixel >> 4;
             /* crtc uses 256(bytes)x8 "half-tile" start addresses? */
             int tile_addr = (((y >> 3) * info->CurrentLayout.displayWidth + x) >> (8 - byteshift)) << 11;
             Base += tile_addr + ((x << byteshift) % 256) + ((y % 8) << 8);
             save->crtc_offset_cntl = save->crtc_offset_cntl | (y % 16);
         }
    }
    else {
       int offset = y * info->CurrentLayout.displayWidth + x;
       switch (info->CurrentLayout.pixel_code) {
       case 15:
       case 16: offset *= 2; break;
       case 24: offset *= 3; break;
       case 32: offset *= 4; break;
       }
       Base += offset;
    }

    Base &= ~7;                 /* 3 lower bits are always 0 */


#ifdef XF86DRI
    if (info->directRenderingInited) {
	/* note cannot use pScrn->pScreen since this is unitialized when called from
	   RADEONScreenInit, and we need to call from there to get mergedfb + pageflip working */
        /*** NOTE: r3/4xx will need sarea and drm pageflip updates to handle the xytile regs for
	 *** pageflipping!
	 ***/
	pSAREAPriv = DRIGetSAREAPrivate(screenInfo.screens[pScrn->scrnIndex]);
	/* can't get at sarea in a semi-sane way? */
	pSAREA = (void *)((char*)pSAREAPriv - sizeof(XF86DRISAREARec));

	pSAREA->frame.x = (Base  / info->CurrentLayout.pixel_bytes)
	    % info->CurrentLayout.displayWidth;
	pSAREA->frame.y = (Base / info->CurrentLayout.pixel_bytes)
	    / info->CurrentLayout.displayWidth;
	pSAREA->frame.width = pScrn->frameX1 - x + 1;
	pSAREA->frame.height = pScrn->frameY1 - y + 1;

	if (pSAREAPriv->pfCurrentPage == 1) {
	    Base += info->backOffset - info->frontOffset;
	}
    }
#endif
    save->crtc_offset = Base;


    if (info->IsDellServer) {
	save->dac2_cntl = info->SavedReg.dac2_cntl;
	save->tv_dac_cntl = info->SavedReg.tv_dac_cntl;
	save->crtc2_gen_cntl = info->SavedReg.crtc2_gen_cntl;
	save->disp_hw_debug = info->SavedReg.disp_hw_debug;

	save->dac2_cntl &= ~RADEON_DAC2_DAC_CLK_SEL;
	save->dac2_cntl |= RADEON_DAC2_DAC2_CLK_SEL;

	/* For CRT on DAC2, don't turn it on if BIOS didn't
	   enable it, even it's detected.
	*/
	save->disp_hw_debug |= RADEON_CRT2_DISP1_SEL;
	save->tv_dac_cntl &= ~((1<<2) | (3<<8) | (7<<24) | (0xff<<16));
	save->tv_dac_cntl |= (0x03 | (2<<8) | (0x58<<16));
    }

    return TRUE;
}

/* Define CRTC2 registers for requested video mode */
Bool RADEONInitCrtc2Registers(xf86CrtcPtr crtc, RADEONSavePtr save,
				     DisplayModePtr mode, int x, int y)
{
    ScrnInfoPtr pScrn = crtc->scrn;
    RADEONInfoPtr  info       = RADEONPTR(pScrn);
    xf86CrtcConfigPtr   xf86_config = XF86_CRTC_CONFIG_PTR(pScrn);
    RADEONCrtcPrivatePtr radeon_crtc = crtc->driver_private;
    //RADEONEntPtr pRADEONEnt   = RADEONEntPriv(pScrn);
    unsigned char *RADEONMMIO = info->MMIO;
    int    format;
    int    hsync_start;
    int    hsync_wid;
    int    vsync_wid;
    int i, Base;
#ifdef XF86DRI
    RADEONSAREAPrivPtr pSAREAPriv;
    XF86DRISAREAPtr pSAREA;
#endif

    switch (info->CurrentLayout.pixel_code) {
    case 4:  format = 1; break;
    case 8:  format = 2; break;
    case 15: format = 3; break;      /*  555 */
    case 16: format = 4; break;      /*  565 */
    case 24: format = 5; break;      /*  RGB */
    case 32: format = 6; break;      /* xRGB */
    default:
	xf86DrvMsg(pScrn->scrnIndex, X_ERROR,
		   "Unsupported pixel depth (%d)\n",
		   info->CurrentLayout.bitsPerPixel);
	return FALSE;
    }

    save->crtc2_h_total_disp =
	((((mode->CrtcHTotal / 8) - 1) & 0x3ff)
	 | ((((mode->CrtcHDisplay / 8) - 1) & 0x1ff) << 16));

    hsync_wid = (mode->CrtcHSyncEnd - mode->CrtcHSyncStart) / 8;
    if (!hsync_wid)       hsync_wid = 1;
    if (hsync_wid > 0x3f) hsync_wid = 0x3f;
    hsync_start = mode->CrtcHSyncStart - 8;

    save->crtc2_h_sync_strt_wid = ((hsync_start & 0x1fff)
				   | (hsync_wid << 16)
				   | ((mode->Flags & V_NHSYNC)
				      ? RADEON_CRTC_H_SYNC_POL
				      : 0));

				/* This works for double scan mode. */
    save->crtc2_v_total_disp = (((mode->CrtcVTotal - 1) & 0xffff)
				| ((mode->CrtcVDisplay - 1) << 16));

    vsync_wid = mode->CrtcVSyncEnd - mode->CrtcVSyncStart;
    if (!vsync_wid)       vsync_wid = 1;
    if (vsync_wid > 0x1f) vsync_wid = 0x1f;

    save->crtc2_v_sync_strt_wid = (((mode->CrtcVSyncStart - 1) & 0xfff)
				   | (vsync_wid << 16)
				   | ((mode->Flags & V_NVSYNC)
				      ? RADEON_CRTC2_V_SYNC_POL
				      : 0));

    /* It seems all fancy options apart from pflip can be safely disabled
     */
    save->crtc2_offset      = pScrn->fbOffset;
    save->crtc2_offset_cntl &= RADEON_CRTC_OFFSET_FLIP_CNTL;
    if (info->tilingEnabled) {
       if (IS_R300_VARIANT)
          save->crtc2_offset_cntl |= (R300_CRTC_X_Y_MODE_EN |
				      R300_CRTC_MICRO_TILE_BUFFER_DIS |
				      R300_CRTC_MACRO_TILE_EN);
       else
          save->crtc2_offset_cntl |= RADEON_CRTC_TILE_EN;
    }
    else {
       if (IS_R300_VARIANT)
          save->crtc2_offset_cntl &= ~(R300_CRTC_X_Y_MODE_EN |
				      R300_CRTC_MICRO_TILE_BUFFER_DIS |
				      R300_CRTC_MACRO_TILE_EN);
       else
          save->crtc2_offset_cntl &= ~RADEON_CRTC_TILE_EN;
    }

    save->crtc2_pitch  = ((info->CurrentLayout.displayWidth * pScrn->bitsPerPixel) +
			  ((pScrn->bitsPerPixel * 8) -1)) / (pScrn->bitsPerPixel * 8);
    save->crtc2_pitch |= save->crtc2_pitch << 16;

    save->crtc2_gen_cntl = (RADEON_CRTC2_EN
			    | (format << 8)
			    | RADEON_CRTC2_VSYNC_DIS
			    | RADEON_CRTC2_HSYNC_DIS
			    | RADEON_CRTC2_DISP_DIS
			    | ((mode->Flags & V_DBLSCAN)
			       ? RADEON_CRTC2_DBL_SCAN_EN
			       : 0)
			    | ((mode->Flags & V_CSYNC)
			       ? RADEON_CRTC2_CSYNC_EN
			       : 0)
			    | ((mode->Flags & V_INTERLACE)
			       ? RADEON_CRTC2_INTERLACE_EN
			       : 0));

    save->disp2_merge_cntl = info->SavedReg.disp2_merge_cntl;
    save->disp2_merge_cntl &= ~(RADEON_DISP2_RGB_OFFSET_EN);

    save->fp_h2_sync_strt_wid = save->crtc2_h_sync_strt_wid;
    save->fp_v2_sync_strt_wid = save->crtc2_v_sync_strt_wid;

    Base = pScrn->fbOffset;

    if (info->tilingEnabled) {
        if (IS_R300_VARIANT) {
	/* On r300/r400 when tiling is enabled crtc_offset is set to the address of
	 * the surface.  the x/y offsets are handled by the X_Y tile reg for each crtc
	 * Makes tiling MUCH easier.
	 */
             save->crtc2_tile_x0_y0 = x | (y << 16);
             Base &= ~0x7ff;
         } else {
	     /* note we cannot really simply use the info->ModeReg.crtc_offset_cntl value, since the
		drm might have set FLIP_CNTL since we wrote that. Unfortunately FLIP_CNTL causes
		flickering when scrolling vertically in a virtual screen, possibly because crtc will
		pick up the new offset value at the end of each scanline, but the new offset_cntl value
		only after a vsync. We'd probably need to wait (in drm) for vsync and only then update
		OFFSET and OFFSET_CNTL, if the y coord has changed. Seems hard to fix. */
	     save->crtc2_offset_cntl = INREG(RADEON_CRTC2_OFFSET_CNTL) & ~0xf;
#if 0
	     /* try to get rid of flickering when scrolling at least for 2d */
#ifdef XF86DRI
	     if (!info->have3DWindows)
#endif
		 save->crtc2_offset_cntl &= ~RADEON_CRTC_OFFSET_FLIP_CNTL;
#endif

             int byteshift = info->CurrentLayout.bitsPerPixel >> 4;
             /* crtc uses 256(bytes)x8 "half-tile" start addresses? */
             int tile_addr = (((y >> 3) * info->CurrentLayout.displayWidth + x) >> (8 - byteshift)) << 11;
             Base += tile_addr + ((x << byteshift) % 256) + ((y % 8) << 8);
             save->crtc2_offset_cntl = save->crtc_offset_cntl | (y % 16);
         }
    }
    else {
       int offset = y * info->CurrentLayout.displayWidth + x;
       switch (info->CurrentLayout.pixel_code) {
       case 15:
       case 16: offset *= 2; break;
       case 24: offset *= 3; break;
       case 32: offset *= 4; break;
       }
       Base += offset;
    }

    Base &= ~7;                 /* 3 lower bits are always 0 */

#ifdef XF86DRI
    if (info->directRenderingInited) {
	/* note cannot use pScrn->pScreen since this is unitialized when called from
	   RADEONScreenInit, and we need to call from there to get mergedfb + pageflip working */
        /*** NOTE: r3/4xx will need sarea and drm pageflip updates to handle the xytile regs for
	 *** pageflipping!
	 ***/
	pSAREAPriv = DRIGetSAREAPrivate(screenInfo.screens[pScrn->scrnIndex]);
	/* can't get at sarea in a semi-sane way? */
	pSAREA = (void *)((char*)pSAREAPriv - sizeof(XF86DRISAREARec));

	pSAREAPriv->crtc2_base = Base;

	if (pSAREAPriv->pfCurrentPage == 1) {
	    Base += info->backOffset - info->frontOffset;
	}
    }
#endif
    save->crtc2_offset = Base;

    /* We must set SURFACE_CNTL properly on the second screen too */
    save->surface_cntl = 0;
#if X_BYTE_ORDER == X_BIG_ENDIAN
    /* We must set both apertures as they can be both used to map the entire
     * video memory. -BenH.
     */
    switch (pScrn->bitsPerPixel) {
    case 16:
       save->surface_cntl |= RADEON_NONSURF_AP0_SWP_16BPP;
       save->surface_cntl |= RADEON_NONSURF_AP1_SWP_16BPP;
       break;

    case 32:
       save->surface_cntl |= RADEON_NONSURF_AP0_SWP_32BPP;
       save->surface_cntl |= RADEON_NONSURF_AP1_SWP_32BPP;
       break;
    }
#endif
 
    if (info->ChipFamily == CHIP_FAMILY_RS400) {
	save->rs480_unk_e30 = 0x105DC1CC; /* because I'm worth it */
	save->rs480_unk_e34 = 0x2749D000; /* AMD really should */
	save->rs480_unk_e38 = 0x29ca71dc; /* release docs */
	save->rs480_unk_e3c = 0x28FBC3AC; /* this is so a trade secret */
    }

    return TRUE;
}


/* Define PLL registers for requested video mode */
void RADEONInitPLLRegisters(ScrnInfoPtr pScrn, RADEONInfoPtr info,
				   RADEONSavePtr save, RADEONPLLPtr pll,
				   double dot_clock)
{
    unsigned long  freq = dot_clock * 100;

    struct {
	int divider;
	int bitvalue;
    } *post_div, post_divs[]   = {
				/* From RAGE 128 VR/RAGE 128 GL Register
				 * Reference Manual (Technical Reference
				 * Manual P/N RRG-G04100-C Rev. 0.04), page
				 * 3-17 (PLL_DIV_[3:0]).
				 */
	{  1, 0 },              /* VCLK_SRC                 */
	{  2, 1 },              /* VCLK_SRC/2               */
	{  4, 2 },              /* VCLK_SRC/4               */
	{  8, 3 },              /* VCLK_SRC/8               */
	{  3, 4 },              /* VCLK_SRC/3               */
	{ 16, 5 },              /* VCLK_SRC/16              */
	{  6, 6 },              /* VCLK_SRC/6               */
	{ 12, 7 },              /* VCLK_SRC/12              */
	{  0, 0 }
    };

    if (info->UseBiosDividers) {
       save->ppll_ref_div = info->RefDivider;
       save->ppll_div_3   = info->FeedbackDivider | (info->PostDivider << 16);
       save->htotal_cntl  = 0;
       return;
    }

    if (freq > pll->max_pll_freq)      freq = pll->max_pll_freq;
    if (freq * 12 < pll->min_pll_freq) freq = pll->min_pll_freq / 12;

    for (post_div = &post_divs[0]; post_div->divider; ++post_div) {
	save->pll_output_freq = post_div->divider * freq;

	if (save->pll_output_freq >= pll->min_pll_freq
	    && save->pll_output_freq <= pll->max_pll_freq) break;
    }

    if (!post_div->divider) {
	save->pll_output_freq = freq;
	post_div = &post_divs[0];
    }

    save->dot_clock_freq = freq;
    save->feedback_div   = RADEONDiv(pll->reference_div
				     * save->pll_output_freq,
				     pll->reference_freq);
    save->post_div       = post_div->divider;

    xf86DrvMsgVerb(pScrn->scrnIndex, X_INFO, RADEON_LOGLEVEL_DEBUG,
		   "dc=%ld, of=%ld, fd=%d, pd=%d\n",
		   save->dot_clock_freq,
		   save->pll_output_freq,
		   save->feedback_div,
		   save->post_div);

    save->ppll_ref_div   = pll->reference_div;
    save->ppll_div_3     = (save->feedback_div | (post_div->bitvalue << 16));
    save->htotal_cntl    = 0;

    save->vclk_cntl = (info->SavedReg.vclk_cntl &
	    ~RADEON_VCLK_SRC_SEL_MASK) | RADEON_VCLK_SRC_SEL_PPLLCLK;

}

/* Define PLL2 registers for requested video mode */
void RADEONInitPLL2Registers(ScrnInfoPtr pScrn, RADEONSavePtr save,
				    RADEONPLLPtr pll, double dot_clock,
				    int no_odd_postdiv)
{
    RADEONInfoPtr  info      = RADEONPTR(pScrn);
    unsigned long  freq = dot_clock * 100;

    struct {
	int divider;
	int bitvalue;
    } *post_div, post_divs[]   = {
				/* From RAGE 128 VR/RAGE 128 GL Register
				 * Reference Manual (Technical Reference
				 * Manual P/N RRG-G04100-C Rev. 0.04), page
				 * 3-17 (PLL_DIV_[3:0]).
				 */
	{  1, 0 },              /* VCLK_SRC                 */
	{  2, 1 },              /* VCLK_SRC/2               */
	{  4, 2 },              /* VCLK_SRC/4               */
	{  8, 3 },              /* VCLK_SRC/8               */
	{  3, 4 },              /* VCLK_SRC/3               */
	{  6, 6 },              /* VCLK_SRC/6               */
	{ 12, 7 },              /* VCLK_SRC/12              */
	{  0, 0 }
    };

    if (freq > pll->max_pll_freq)      freq = pll->max_pll_freq;
    if (freq * 12 < pll->min_pll_freq) freq = pll->min_pll_freq / 12;

    for (post_div = &post_divs[0]; post_div->divider; ++post_div) {
       /* Odd post divider value don't work properly on the second digital
        * output
        */
       if (no_odd_postdiv && (post_div->divider & 1))
           continue;
	save->pll_output_freq_2 = post_div->divider * freq;
	if (save->pll_output_freq_2 >= pll->min_pll_freq
	    && save->pll_output_freq_2 <= pll->max_pll_freq) break;
    }

    if (!post_div->divider) {
	save->pll_output_freq_2 = freq;
	post_div = &post_divs[0];
    }

    save->dot_clock_freq_2 = freq;
    save->feedback_div_2   = RADEONDiv(pll->reference_div
				       * save->pll_output_freq_2,
				       pll->reference_freq);
    save->post_div_2       = post_div->divider;

    xf86DrvMsgVerb(pScrn->scrnIndex, X_INFO, RADEON_LOGLEVEL_DEBUG,
		   "dc=%ld, of=%ld, fd=%d, pd=%d\n",
		   save->dot_clock_freq_2,
		   save->pll_output_freq_2,
		   save->feedback_div_2,
		   save->post_div_2);

    save->p2pll_ref_div    = pll->reference_div;
    save->p2pll_div_0      = (save->feedback_div_2 |
			      (post_div->bitvalue << 16));
    save->htotal_cntl2     = 0;

    save->pixclks_cntl = ((info->SavedReg.pixclks_cntl &
			   ~(RADEON_PIX2CLK_SRC_SEL_MASK)) |
			  RADEON_PIX2CLK_SRC_SEL_P2PLLCLK);

}

#if 0
/* Define initial palette for requested video mode.  This doesn't do
 * anything for XFree86 4.0.
 */
static void RADEONInitPalette(RADEONSavePtr save)
{
    save->palette_valid = FALSE;
}
#endif

<<<<<<< HEAD
=======
/* Define registers for a requested video mode */
static Bool RADEONInit2(ScrnInfoPtr pScrn, DisplayModePtr crtc1,
			DisplayModePtr crtc2, int crtc_mask,
			RADEONSavePtr save)
{
    RADEONInfoPtr  info      = RADEONPTR(pScrn);
    RADEONEntPtr pRADEONEnt  = RADEONEntPriv(pScrn);
    double         dot_clock;
    RADEONInfoPtr  info0     = NULL;
    ScrnInfoPtr    pScrn0    = NULL;

    if (crtc1 && (crtc_mask & 1)) {
    	xf86DrvMsgVerb(pScrn->scrnIndex, X_INFO, RADEON_LOGLEVEL_DEBUG,
		       "%-12.12s %7.2f  %4d %4d %4d %4d  %4d %4d %4d %4d (%d,%d)",
		       crtc1->name,
		       crtc1->Clock/1000.0,

		       crtc1->HDisplay,
		       crtc1->HSyncStart,
		       crtc1->HSyncEnd,
		       crtc1->HTotal,

		       crtc1->VDisplay,
		       crtc1->VSyncStart,
		       crtc1->VSyncEnd,
		       crtc1->VTotal,
		       pScrn->depth,
		       pScrn->bitsPerPixel);
    	if (crtc1->Flags & V_DBLSCAN)   ErrorF(" D");
    	if (crtc1->Flags & V_CSYNC)     ErrorF(" C");
    	if (crtc1->Flags & V_INTERLACE) ErrorF(" I");
    	if (crtc1->Flags & V_PHSYNC)    ErrorF(" +H");
    	if (crtc1->Flags & V_NHSYNC)    ErrorF(" -H");
    	if (crtc1->Flags & V_PVSYNC)    ErrorF(" +V");
    	if (crtc1->Flags & V_NVSYNC)    ErrorF(" -V");
    	ErrorF("\n");
    }
    if (crtc2 && (crtc_mask & 2)) {
        xf86DrvMsgVerb(pScrn->scrnIndex, X_INFO, RADEON_LOGLEVEL_DEBUG,
		       "%-12.12s %7.2f  %4d %4d %4d %4d  %4d %4d %4d %4d (%d,%d)",
		       crtc2->name,
		       crtc2->Clock/1000.0,

		       crtc2->CrtcHDisplay,
		       crtc2->CrtcHSyncStart,
		       crtc2->CrtcHSyncEnd,
		       crtc2->CrtcHTotal,

		       crtc2->CrtcVDisplay,
		       crtc2->CrtcVSyncStart,
		       crtc2->CrtcVSyncEnd,
		       crtc2->CrtcVTotal,
		       pScrn->depth,
		       pScrn->bitsPerPixel);
        if (crtc2->Flags & V_DBLSCAN)   ErrorF(" D");
        if (crtc2->Flags & V_CSYNC)     ErrorF(" C");
        if (crtc2->Flags & V_INTERLACE) ErrorF(" I");
        if (crtc2->Flags & V_PHSYNC)    ErrorF(" +H");
        if (crtc2->Flags & V_NHSYNC)    ErrorF(" -H");
        if (crtc2->Flags & V_PVSYNC)    ErrorF(" +V");
        if (crtc2->Flags & V_NVSYNC)    ErrorF(" -V");
    	ErrorF("\n");
    }

    if (crtc1 && (crtc_mask & 1))
        info->Flags = crtc1->Flags;

    RADEONInitMemMapRegisters(pScrn, save, info);
    RADEONInitCommonRegisters(save, info);

    switch(crtc_mask) {
    case 1:
	if (!RADEONInitCrtcRegisters(pScrn, save, crtc1, info))
	    return FALSE;
	dot_clock = crtc1->Clock/1000.0;
	if (dot_clock) {
		RADEONInitPLLRegisters(pScrn, info, save, &info->pll, dot_clock);
	} else {
	    save->ppll_ref_div = info->SavedReg.ppll_ref_div;
	    save->ppll_div_3   = info->SavedReg.ppll_div_3;
	    save->htotal_cntl  = info->SavedReg.htotal_cntl;
	}
	if (pRADEONEnt->HasSecondary) {
	    pScrn0 = pRADEONEnt->pSecondaryScrn;
	    info0 = RADEONPTR(pScrn0);
	    /* carry over to secondary screen */
	    memcpy(&info0->ModeReg, save, sizeof(RADEONSaveRec));	
	}

	/* Not used for now: */
	/* if (!info->PaletteSavedOnVT) RADEONInitPalette(save); */
	break;
    case 2:
	pScrn0 = pRADEONEnt->pPrimaryScrn;
	info0 = RADEONPTR(pScrn0);
	dot_clock = crtc2->Clock/1000.0;
	if (!RADEONInitCrtc2Registers(pScrn, save, crtc2, info))
	    return FALSE;
	RADEONInitPLL2Registers(pScrn, save, &info->pll, dot_clock, info->DisplayType != MT_CRT);
	/* Make sure primary has the same copy */
	memcpy(&info0->ModeReg, save, sizeof(RADEONSaveRec));
	break;
    case 3:
       if (!RADEONInitCrtcRegisters(pScrn, save, 
				    crtc1, info))
            return FALSE;
        dot_clock = crtc1->Clock / 1000.0;
        if (dot_clock) {
		RADEONInitPLLRegisters(pScrn, info, save, &info->pll, dot_clock);
        } else {
            save->ppll_ref_div = info->SavedReg.ppll_ref_div;
            save->ppll_div_3   = info->SavedReg.ppll_div_3;
            save->htotal_cntl  = info->SavedReg.htotal_cntl;
        }
        RADEONInitCrtc2Registers(pScrn, save, crtc2, info);
        dot_clock = crtc2->Clock / 1000.0;
        RADEONInitPLL2Registers(pScrn, save, &info->pll, dot_clock, info->MergeType != MT_CRT);
	break;
    default:
	return FALSE;
    }

    xf86DrvMsgVerb(pScrn->scrnIndex, X_INFO, RADEON_LOGLEVEL_DEBUG,
		   "RADEONInit returns %p\n", save);
    return TRUE;
}

static Bool RADEONInit(ScrnInfoPtr pScrn, DisplayModePtr mode,
		       RADEONSavePtr save)
{
    RADEONInfoPtr info = RADEONPTR(pScrn);

    if (info->IsSecondary) {
        return RADEONInit2(pScrn, NULL, mode, 2, save);
    } else if (info->MergedFB) {
        return RADEONInit2(pScrn, ((RADEONMergedDisplayModePtr)mode->Private)->CRT1,
			   ((RADEONMergedDisplayModePtr)mode->Private)->CRT2, 3, save);
    } else {
        return RADEONInit2(pScrn, mode, NULL, 1, save);
    }
}

/* Initialize a new mode */
static Bool RADEONModeInit(ScrnInfoPtr pScrn, DisplayModePtr mode)
{
    RADEONInfoPtr  info = RADEONPTR(pScrn);

    xf86DrvMsgVerb(pScrn->scrnIndex, X_INFO, RADEON_LOGLEVEL_DEBUG,
		   "RADEONModeInit()\n");

    if (!RADEONInit(pScrn, mode, &info->ModeReg)) return FALSE;

    pScrn->vtSema = TRUE;
    RADEONBlank(pScrn);
    RADEONRestoreMode(pScrn, &info->ModeReg);
    RADEONUnblank(pScrn);

    info->CurrentLayout.mode = mode;

    if (info->DispPriority)
	RADEONInitDispBandwidth(pScrn);

    return TRUE;
}

>>>>>>> f556ad43
static Bool RADEONSaveScreen(ScreenPtr pScreen, int mode)
{
    ScrnInfoPtr  pScrn = xf86Screens[pScreen->myNum];
    Bool         unblank;

    xf86DrvMsgVerb(pScrn->scrnIndex, X_INFO, RADEON_LOGLEVEL_DEBUG,
		   "RADEONSaveScreen(%d)\n", mode);

    unblank = xf86IsUnblank(mode);
    if (unblank) SetTimeSinceLastInputEvent();

    if ((pScrn != NULL) && pScrn->vtSema) {
	if (unblank)  RADEONUnblank(pScrn);
	else          RADEONBlank(pScrn);
    }
    return TRUE;
}

static void
RADEONResetDPI(ScrnInfoPtr pScrn, Bool force)
{
    RADEONInfoPtr info = RADEONPTR(pScrn);
    ScreenPtr pScreen = screenInfo.screens[pScrn->scrnIndex];

    if(force					||
       (info->RADEONDPIVX != pScrn->virtualX)	||
       (info->RADEONDPIVY != pScrn->virtualY)
					  ) {

       pScreen->mmWidth = (pScrn->virtualX * 254 + pScrn->xDpi * 5) / (pScrn->xDpi * 10);
       pScreen->mmHeight = (pScrn->virtualY * 254 + pScrn->yDpi * 5) / (pScrn->yDpi * 10);

       info->RADEONDPIVX = pScrn->virtualX;
       info->RADEONDPIVY = pScrn->virtualY;

    }
}

Bool RADEONSwitchMode(int scrnIndex, DisplayModePtr mode, int flags)
{
    ScrnInfoPtr    pScrn       = xf86Screens[scrnIndex];
    RADEONInfoPtr  info        = RADEONPTR(pScrn);
    Bool           tilingOld   = info->tilingEnabled;
    Bool           ret;
#ifdef XF86DRI
    Bool           CPStarted   = info->CPStarted;

    if (CPStarted) {
	DRILock(pScrn->pScreen, 0);
	RADEONCP_STOP(pScrn, info);
    }
#endif

    xf86DrvMsgVerb(pScrn->scrnIndex, X_INFO, RADEON_LOGLEVEL_DEBUG,
		   "RADEONSwitchMode() !n");

    if (info->allowColorTiling) {
        info->tilingEnabled = (mode->Flags & (V_DBLSCAN | V_INTERLACE)) ? FALSE : TRUE;
#ifdef XF86DRI	
	if (info->directRenderingEnabled && (info->tilingEnabled != tilingOld)) {
	    RADEONSAREAPrivPtr pSAREAPriv;
	  if (RADEONDRISetParam(pScrn, RADEON_SETPARAM_SWITCH_TILING, (info->tilingEnabled ? 1 : 0)) < 0)
  	      xf86DrvMsg(pScrn->scrnIndex, X_ERROR,
			 "[drm] failed changing tiling status\n");
	    pSAREAPriv = DRIGetSAREAPrivate(pScrn->pScreen);
	    info->tilingEnabled = pSAREAPriv->tiling_enabled ? TRUE : FALSE;
	}
#endif
    }

    if (info->accelOn)
        RADEON_SYNC(info, pScrn);

    if (info->FBDev) {
	RADEONSaveFBDevRegisters(pScrn, &info->ModeReg);

	ret = fbdevHWSwitchMode(scrnIndex, mode, flags);
	pScrn->displayWidth = fbdevHWGetLineLength(pScrn)
		/ info->CurrentLayout.pixel_bytes;

	RADEONRestoreFBDevRegisters(pScrn, &info->ModeReg);
    } else {
	ret = xf86SetSingleMode (pScrn, mode, RR_Rotate_0);
    }

    if (info->tilingEnabled != tilingOld) {
	/* need to redraw front buffer, I guess this can be considered a hack ? */
	xf86EnableDisableFBAccess(scrnIndex, FALSE);
	RADEONChangeSurfaces(pScrn);
	xf86EnableDisableFBAccess(scrnIndex, TRUE);
	/* xf86SetRootClip would do, but can't access that here */
    }

    if (info->accelOn) {
        RADEON_SYNC(info, pScrn);
	RADEONEngineRestore(pScrn);
    }

#ifdef XF86DRI
    if (CPStarted) {
	RADEONCP_START(pScrn, info);
	DRIUnlock(pScrn->pScreen);
    }
#endif

    /* Since RandR (indirectly) uses SwitchMode(), we need to
     * update our Xinerama info here, too, in case of resizing
     */
    if(info->constantDPI) {
       RADEONResetDPI(pScrn, FALSE);
    }

    info->ecp_div = -1;

    return ret;
}

#ifdef X_XF86MiscPassMessage
Bool RADEONHandleMessage(int scrnIndex, const char* msgtype,
                                   const char* msgval, char** retmsg)
{
    ErrorF("RADEONHandleMessage(%d, \"%s\", \"%s\", retmsg)\n", scrnIndex,
		    msgtype, msgval);
    *retmsg = "";
    return 0;
}
#endif

/* Used to disallow modes that are not supported by the hardware */
ModeStatus RADEONValidMode(int scrnIndex, DisplayModePtr mode,
                                     Bool verbose, int flag)
{
    /* There are problems with double scan mode at high clocks
     * They're likely related PLL and display buffer settings.
     * Disable these modes for now.
     */
    if (mode->Flags & V_DBLSCAN) {
	if ((mode->CrtcHDisplay >= 1024) || (mode->CrtcVDisplay >= 768))
	    return MODE_CLOCK_RANGE;
    }
    return MODE_OK;
}

/* Adjust viewport into virtual desktop such that (0,0) in viewport
 * space is (x,y) in virtual space.
 */
void RADEONDoAdjustFrame(ScrnInfoPtr pScrn, int x, int y, Bool crtc2)
{
    RADEONInfoPtr  info       = RADEONPTR(pScrn);
    unsigned char *RADEONMMIO = info->MMIO;
    int            Base, reg, regcntl, crtcoffsetcntl, xytilereg, crtcxytile = 0;
#ifdef XF86DRI
    RADEONSAREAPrivPtr pSAREAPriv;
    XF86DRISAREAPtr pSAREA;
#endif

#if 0 /* Verbose */
    xf86DrvMsgVerb(pScrn->scrnIndex, X_INFO, RADEON_LOGLEVEL_DEBUG,
		   "RADEONDoAdjustFrame(%d,%d,%d)\n", x, y, clone);
#endif

    if (info->showCache && y) {
	        int lastline = info->FbMapSize /
		    ((pScrn->displayWidth * pScrn->bitsPerPixel) / 8);

		lastline -= pScrn->currentMode->VDisplay;
		y += (pScrn->virtualY - 1) * (y / 3 + 1);
		if (y > lastline) y = lastline;
    }

    Base = pScrn->fbOffset;

  /* note we cannot really simply use the info->ModeReg.crtc_offset_cntl value, since the
     drm might have set FLIP_CNTL since we wrote that. Unfortunately FLIP_CNTL causes
     flickering when scrolling vertically in a virtual screen, possibly because crtc will
     pick up the new offset value at the end of each scanline, but the new offset_cntl value
     only after a vsync. We'd probably need to wait (in drm) for vsync and only then update
     OFFSET and OFFSET_CNTL, if the y coord has changed. Seems hard to fix. */
    if (crtc2) {
	reg = RADEON_CRTC2_OFFSET;
	regcntl = RADEON_CRTC2_OFFSET_CNTL;
	xytilereg = R300_CRTC2_TILE_X0_Y0;
    } else {
	reg = RADEON_CRTC_OFFSET;
	regcntl = RADEON_CRTC_OFFSET_CNTL;
	xytilereg = R300_CRTC_TILE_X0_Y0;
    }
    crtcoffsetcntl = INREG(regcntl) & ~0xf;
#if 0
    /* try to get rid of flickering when scrolling at least for 2d */
#ifdef XF86DRI
    if (!info->have3DWindows)
#endif
    crtcoffsetcntl &= ~RADEON_CRTC_OFFSET_FLIP_CNTL;
#endif
    if (info->tilingEnabled) {
        if (IS_R300_VARIANT) {
	/* On r300/r400 when tiling is enabled crtc_offset is set to the address of
	 * the surface.  the x/y offsets are handled by the X_Y tile reg for each crtc
	 * Makes tiling MUCH easier.
	 */
             crtcxytile = x | (y << 16);
             Base &= ~0x7ff;
         } else {
             int byteshift = info->CurrentLayout.bitsPerPixel >> 4;
             /* crtc uses 256(bytes)x8 "half-tile" start addresses? */
             int tile_addr = (((y >> 3) * info->CurrentLayout.displayWidth + x) >> (8 - byteshift)) << 11;
             Base += tile_addr + ((x << byteshift) % 256) + ((y % 8) << 8);
             crtcoffsetcntl = crtcoffsetcntl | (y % 16);
         }
    }
    else {
       int offset = y * info->CurrentLayout.displayWidth + x;
       switch (info->CurrentLayout.pixel_code) {
       case 15:
       case 16: offset *= 2; break;
       case 24: offset *= 3; break;
       case 32: offset *= 4; break;
       }
       Base += offset;
    }

    Base &= ~7;                 /* 3 lower bits are always 0 */

#ifdef XF86DRI
    if (info->directRenderingInited) {
	/* note cannot use pScrn->pScreen since this is unitialized when called from
	   RADEONScreenInit, and we need to call from there to get mergedfb + pageflip working */
        /*** NOTE: r3/4xx will need sarea and drm pageflip updates to handle the xytile regs for
	 *** pageflipping!
	 ***/
	pSAREAPriv = DRIGetSAREAPrivate(screenInfo.screens[pScrn->scrnIndex]);
	/* can't get at sarea in a semi-sane way? */
	pSAREA = (void *)((char*)pSAREAPriv - sizeof(XF86DRISAREARec));

	if (crtc2) {
	    pSAREAPriv->crtc2_base = Base;
	}
	else {
	    pSAREA->frame.x = (Base  / info->CurrentLayout.pixel_bytes)
		% info->CurrentLayout.displayWidth;
	    pSAREA->frame.y = (Base / info->CurrentLayout.pixel_bytes)
		/ info->CurrentLayout.displayWidth;
	    pSAREA->frame.width = pScrn->frameX1 - x + 1;
	    pSAREA->frame.height = pScrn->frameY1 - y + 1;
	}

	if (pSAREAPriv->pfCurrentPage == 1) {
	    Base += info->backOffset - info->frontOffset;
	}
    }
#endif

    if (IS_R300_VARIANT) {
	OUTREG(xytilereg, crtcxytile);
    } else {
	OUTREG(regcntl, crtcoffsetcntl);
    }

    OUTREG(reg, Base);
}

void RADEONAdjustFrame(int scrnIndex, int x, int y, int flags)
{
    ScrnInfoPtr    pScrn      = xf86Screens[scrnIndex];
    RADEONInfoPtr  info       = RADEONPTR(pScrn);
    RADEONEntPtr pRADEONEnt = RADEONEntPriv(pScrn);
    xf86CrtcConfigPtr	config = XF86_CRTC_CONFIG_PTR(pScrn);
    xf86OutputPtr  output = config->output[config->compat_output];
    xf86CrtcPtr	crtc = output->crtc;

#ifdef XF86DRI
    if (info->CPStarted && pScrn->pScreen) DRILock(pScrn->pScreen, 0);
#endif

    if (info->accelOn)
        RADEON_SYNC(info, pScrn);

    if (crtc && crtc->enabled) {
	if (info->FBDev) {
	    fbdevHWAdjustFrame(scrnIndex, crtc->desiredX + x, crtc->desiredY + y, flags);
	} else {
	    if (crtc == pRADEONEnt->pCrtc[0])
		RADEONDoAdjustFrame(pScrn, crtc->desiredX + x, crtc->desiredY + y, FALSE);
	    else
		RADEONDoAdjustFrame(pScrn, crtc->desiredX + x, crtc->desiredY + y, TRUE);
	}
	crtc->x = output->initial_x + x;
	crtc->y = output->initial_y + y;
    }


#ifdef XF86DRI
	if (info->CPStarted && pScrn->pScreen) DRIUnlock(pScrn->pScreen);
#endif
}

/* Called when VT switching back to the X server.  Reinitialize the
 * video mode.
 */
Bool RADEONEnterVT(int scrnIndex, int flags)
{
    ScrnInfoPtr    pScrn = xf86Screens[scrnIndex];
    RADEONInfoPtr  info  = RADEONPTR(pScrn);
    unsigned char *RADEONMMIO = info->MMIO;
    xf86CrtcConfigPtr   xf86_config = XF86_CRTC_CONFIG_PTR(pScrn);

    xf86DrvMsgVerb(pScrn->scrnIndex, X_INFO, RADEON_LOGLEVEL_DEBUG,
		   "RADEONEnterVT\n");

    if (INREG(RADEON_CONFIG_MEMSIZE) == 0) { /* Softboot V_BIOS */
       xf86Int10InfoPtr pInt;
       xf86DrvMsg(pScrn->scrnIndex, X_WARNING,
                  "zero MEMSIZE, probably at D3cold. Re-POSTing via int10.\n");
       pInt = xf86InitInt10 (info->pEnt->index);
       if (pInt) {
           pInt->num = 0xe6;
           xf86ExecX86int10 (pInt);
           xf86FreeInt10 (pInt);
       }
    }

    /* Makes sure the engine is idle before doing anything */
    RADEONWaitForIdleMMIO(pScrn);

    if (info->FBDev) {
	unsigned char *RADEONMMIO = info->MMIO;
	if (!fbdevHWEnterVT(scrnIndex,flags)) return FALSE;
	info->PaletteSavedOnVT = FALSE;
	info->ModeReg.surface_cntl = INREG(RADEON_SURFACE_CNTL);

	RADEONRestoreFBDevRegisters(pScrn, &info->ModeReg);
    } else {
	int i;

	pScrn->vtSema = TRUE;
	for (i = 0; i < xf86_config->num_crtc; i++)
	{
	    xf86CrtcPtr	crtc = xf86_config->crtc[i];
	    RADEONCrtcPrivatePtr radeon_crtc = crtc->driver_private;
	    /* Mark that we'll need to re-set the mode for sure */
	    memset(&crtc->mode, 0, sizeof(crtc->mode));
	    if (!crtc->desiredMode.CrtcHDisplay) {
		crtc->desiredMode = *RADEONCrtcFindClosestMode (crtc, pScrn->currentMode);
		crtc->desiredRotation = RR_Rotate_0;
		crtc->desiredX = 0;
		crtc->desiredY = 0;
	    }

	    if (!xf86CrtcSetMode (crtc, &crtc->desiredMode, crtc->desiredRotation,
				    crtc->desiredX, crtc->desiredY))
		return FALSE;

	}
    }

    RADEONRestoreSurfaces(pScrn, &info->ModeReg);
#ifdef XF86DRI
    if (info->directRenderingEnabled) {
    	if (info->cardType == CARD_PCIE && info->pKernelDRMVersion->version_minor >= 19 && info->FbSecureSize)
    	{
      		/* we need to backup the PCIE GART TABLE from fb memory */
	  memcpy(info->FB + info->pciGartOffset, info->pciGartBackup, info->pciGartSize);
    	}

	/* get the DRI back into shape after resume */
	RADEONDRIResume(pScrn->pScreen);
	RADEONAdjustMemMapRegisters(pScrn, &info->ModeReg);
    }
#endif
    /* this will get XVideo going again, but only if XVideo was initialised
       during server startup (hence the info->adaptor if). */
    if (info->adaptor)
	RADEONResetVideo(pScrn);

    if (info->accelOn)
	RADEONEngineRestore(pScrn);

#ifdef XF86DRI
    if (info->directRenderingEnabled) {
	RADEONCP_START(pScrn, info);
	DRIUnlock(pScrn->pScreen);
    }
#endif

    //    pScrn->AdjustFrame(scrnIndex, pScrn->frameX0, pScrn->frameY0, 0);

    return TRUE;
}

/* Called when VT switching away from the X server.  Restore the
 * original text mode.
 */
void RADEONLeaveVT(int scrnIndex, int flags)
{
    ScrnInfoPtr    pScrn = xf86Screens[scrnIndex];
    RADEONInfoPtr  info  = RADEONPTR(pScrn);
    RADEONSavePtr  save  = &info->ModeReg;

    xf86DrvMsgVerb(pScrn->scrnIndex, X_INFO, RADEON_LOGLEVEL_DEBUG,
		   "RADEONLeaveVT\n");
#ifdef XF86DRI
    if (RADEONPTR(pScrn)->directRenderingInited) {
	DRILock(pScrn->pScreen, 0);
	RADEONCP_STOP(pScrn, info);

        if (info->cardType == CARD_PCIE && info->pKernelDRMVersion->version_minor >= 19 && info->FbSecureSize)
        {
            /* we need to backup the PCIE GART TABLE from fb memory */
            memcpy(info->pciGartBackup, (info->FB + info->pciGartOffset), info->pciGartSize);
        }

	/* Make sure 3D clients will re-upload textures to video RAM */
	if (info->textureSize) {
	    RADEONSAREAPrivPtr pSAREAPriv =
		(RADEONSAREAPrivPtr)DRIGetSAREAPrivate(pScrn->pScreen);
	    drmTextureRegionPtr list = pSAREAPriv->texList[0];
	    int age = ++pSAREAPriv->texAge[0], i = 0;

	    do {
		list[i].age = age;
		i = list[i].next;
	    } while (i != 0);
	}
    }
#endif

    if (info->FBDev) {
	RADEONSavePalette(pScrn, save);
	info->PaletteSavedOnVT = TRUE;

	RADEONSaveFBDevRegisters(pScrn, &info->ModeReg);

	fbdevHWLeaveVT(scrnIndex,flags);
    }

    RADEONRestore(pScrn);
<<<<<<< HEAD
    RADEONTRACE(("Ok, leaving now...\n"));
=======

    xf86DrvMsgVerb(pScrn->scrnIndex, X_INFO, RADEON_LOGLEVEL_DEBUG,
		   "Ok, leaving now...\n");
>>>>>>> f556ad43
}

/* Called at the end of each server generation.  Restore the original
 * text mode, unmap video memory, and unwrap and call the saved
 * CloseScreen function.
 */
static Bool RADEONCloseScreen(int scrnIndex, ScreenPtr pScreen)
{
    ScrnInfoPtr    pScrn = xf86Screens[scrnIndex];
    RADEONInfoPtr  info  = RADEONPTR(pScrn);

    xf86DrvMsgVerb(pScrn->scrnIndex, X_INFO, RADEON_LOGLEVEL_DEBUG,
		   "RADEONCloseScreen\n");

    /* Mark acceleration as stopped or we might try to access the engine at
     * wrong times, especially if we had DRI, after DRI has been stopped
     */
    info->accelOn = FALSE;

#ifdef XF86DRI
#ifdef DAMAGE
    if (info->pDamage) {
	PixmapPtr pPix = pScreen->GetScreenPixmap(pScreen);

	DamageUnregister(&pPix->drawable, info->pDamage);
	DamageDestroy(info->pDamage);
	info->pDamage = NULL;
    }
#endif

    RADEONDRIStop(pScreen);
#endif

#ifdef USE_XAA
    if(!info->useEXA && info->RenderTex) {
        xf86FreeOffscreenLinear(info->RenderTex);
        info->RenderTex = NULL;
    }
#endif /* USE_XAA */

    if (pScrn->vtSema) {
	RADEONRestore(pScrn);
    }

    xf86DrvMsgVerb(pScrn->scrnIndex, X_INFO, RADEON_LOGLEVEL_DEBUG,
		   "Disposing accel...\n");
#ifdef USE_EXA
    if (info->exa) {
	exaDriverFini(pScreen);
	xfree(info->exa);
	info->exa = NULL;
    }
#endif /* USE_EXA */
#ifdef USE_XAA
    if (!info->useEXA) {
	if (info->accel)
		XAADestroyInfoRec(info->accel);
	info->accel = NULL;

	if (info->scratch_save)
	    xfree(info->scratch_save);
	info->scratch_save = NULL;
    }
#endif /* USE_XAA */

    xf86DrvMsgVerb(pScrn->scrnIndex, X_INFO, RADEON_LOGLEVEL_DEBUG,
		   "Disposing cusor info\n");
    if (info->cursor) xf86DestroyCursorInfoRec(info->cursor);
    info->cursor = NULL;

    xf86DrvMsgVerb(pScrn->scrnIndex, X_INFO, RADEON_LOGLEVEL_DEBUG,
		   "Disposing DGA\n");
    if (info->DGAModes) xfree(info->DGAModes);
    info->DGAModes = NULL;
    xf86DrvMsgVerb(pScrn->scrnIndex, X_INFO, RADEON_LOGLEVEL_DEBUG,
		   "Unmapping memory\n");
    RADEONUnmapMem(pScrn);

    pScrn->vtSema = FALSE;

    xf86ClearPrimInitDone(info->pEnt->index);

    pScreen->BlockHandler = info->BlockHandler;
    pScreen->CloseScreen = info->CloseScreen;
    return (*pScreen->CloseScreen)(scrnIndex, pScreen);
}

void RADEONFreeScreen(int scrnIndex, int flags)
{
    ScrnInfoPtr  pScrn = xf86Screens[scrnIndex];
    RADEONInfoPtr  info  = RADEONPTR(pScrn);
    
    xf86DrvMsgVerb(pScrn->scrnIndex, X_INFO, RADEON_LOGLEVEL_DEBUG,
		   "RADEONFreeScreen\n");

    /* when server quits at PreInit, we don't need do this anymore*/
    if (!info) return;

#ifdef WITH_VGAHW
    if (info->VGAAccess && xf86LoaderCheckSymbol("vgaHWFreeHWRec"))
	vgaHWFreeHWRec(pScrn);
#endif
    RADEONFreeRec(pScrn);
}

static void RADEONForceSomeClocks(ScrnInfoPtr pScrn)
{
    /* It appears from r300 and rv100 may need some clocks forced-on */
     CARD32 tmp;

     tmp = INPLL(pScrn, RADEON_SCLK_CNTL);
     tmp |= RADEON_SCLK_FORCE_CP | RADEON_SCLK_FORCE_VIP;
     OUTPLL(pScrn, RADEON_SCLK_CNTL, tmp);
}

static void RADEONSetDynamicClock(ScrnInfoPtr pScrn, int mode)
{
    RADEONInfoPtr  info       = RADEONPTR(pScrn);
    RADEONEntPtr pRADEONEnt = RADEONEntPriv(pScrn);
    unsigned char *RADEONMMIO = info->MMIO;
    CARD32 tmp;
    switch(mode) {
        case 0: /* Turn everything OFF (ForceON to everything)*/
            if ( !pRADEONEnt->HasCRTC2 ) {
                tmp = INPLL(pScrn, RADEON_SCLK_CNTL);
                tmp |= (RADEON_SCLK_FORCE_CP   | RADEON_SCLK_FORCE_HDP |
			RADEON_SCLK_FORCE_DISP1 | RADEON_SCLK_FORCE_TOP |
                        RADEON_SCLK_FORCE_E2   | RADEON_SCLK_FORCE_SE  |
			RADEON_SCLK_FORCE_IDCT | RADEON_SCLK_FORCE_VIP |
			RADEON_SCLK_FORCE_RE   | RADEON_SCLK_FORCE_PB  |
			RADEON_SCLK_FORCE_TAM  | RADEON_SCLK_FORCE_TDM |
                        RADEON_SCLK_FORCE_RB);
                OUTPLL(pScrn, RADEON_SCLK_CNTL, tmp);
            } else if (info->ChipFamily == CHIP_FAMILY_RV350) {
                /* for RV350/M10, no delays are required. */
                tmp = INPLL(pScrn, R300_SCLK_CNTL2);
                tmp |= (R300_SCLK_FORCE_TCL |
                        R300_SCLK_FORCE_GA  |
			R300_SCLK_FORCE_CBA);
                OUTPLL(pScrn, R300_SCLK_CNTL2, tmp);

                tmp = INPLL(pScrn, RADEON_SCLK_CNTL);
                tmp |= (RADEON_SCLK_FORCE_DISP2 | RADEON_SCLK_FORCE_CP      |
                        RADEON_SCLK_FORCE_HDP   | RADEON_SCLK_FORCE_DISP1   |
                        RADEON_SCLK_FORCE_TOP   | RADEON_SCLK_FORCE_E2      |
                        R300_SCLK_FORCE_VAP     | RADEON_SCLK_FORCE_IDCT    |
			RADEON_SCLK_FORCE_VIP   | R300_SCLK_FORCE_SR        |
			R300_SCLK_FORCE_PX      | R300_SCLK_FORCE_TX        |
			R300_SCLK_FORCE_US      | RADEON_SCLK_FORCE_TV_SCLK |
                        R300_SCLK_FORCE_SU      | RADEON_SCLK_FORCE_OV0);
                OUTPLL(pScrn, RADEON_SCLK_CNTL, tmp);

                tmp = INPLL(pScrn, RADEON_SCLK_MORE_CNTL);
                tmp |= RADEON_SCLK_MORE_FORCEON;
                OUTPLL(pScrn, RADEON_SCLK_MORE_CNTL, tmp);

                tmp = INPLL(pScrn, RADEON_MCLK_CNTL);
                tmp |= (RADEON_FORCEON_MCLKA |
                        RADEON_FORCEON_MCLKB |
                        RADEON_FORCEON_YCLKA |
			RADEON_FORCEON_YCLKB |
                        RADEON_FORCEON_MC);
                OUTPLL(pScrn, RADEON_MCLK_CNTL, tmp);

                tmp = INPLL(pScrn, RADEON_VCLK_ECP_CNTL);
                tmp &= ~(RADEON_PIXCLK_ALWAYS_ONb  | 
                         RADEON_PIXCLK_DAC_ALWAYS_ONb | 
			 R300_DISP_DAC_PIXCLK_DAC_BLANK_OFF); 
                OUTPLL(pScrn, RADEON_VCLK_ECP_CNTL, tmp);

                tmp = INPLL(pScrn, RADEON_PIXCLKS_CNTL);
                tmp &= ~(RADEON_PIX2CLK_ALWAYS_ONb         | 
			 RADEON_PIX2CLK_DAC_ALWAYS_ONb     | 
			 RADEON_DISP_TVOUT_PIXCLK_TV_ALWAYS_ONb | 
			 R300_DVOCLK_ALWAYS_ONb            | 
			 RADEON_PIXCLK_BLEND_ALWAYS_ONb    | 
			 RADEON_PIXCLK_GV_ALWAYS_ONb       | 
			 R300_PIXCLK_DVO_ALWAYS_ONb        | 
			 RADEON_PIXCLK_LVDS_ALWAYS_ONb     | 
			 RADEON_PIXCLK_TMDS_ALWAYS_ONb     | 
			 R300_PIXCLK_TRANS_ALWAYS_ONb      | 
			 R300_PIXCLK_TVO_ALWAYS_ONb        | 
			 R300_P2G2CLK_ALWAYS_ONb            | 
			 R300_P2G2CLK_ALWAYS_ONb           | 
			 R300_DISP_DAC_PIXCLK_DAC2_BLANK_OFF); 
                OUTPLL(pScrn, RADEON_PIXCLKS_CNTL, tmp);
            }  else {
                tmp = INPLL(pScrn, RADEON_SCLK_CNTL);
                tmp |= (RADEON_SCLK_FORCE_CP | RADEON_SCLK_FORCE_E2);
                tmp |= RADEON_SCLK_FORCE_SE;

		if ( !pRADEONEnt->HasCRTC2 ) {
                     tmp |= ( RADEON_SCLK_FORCE_RB    |
			      RADEON_SCLK_FORCE_TDM   |
			      RADEON_SCLK_FORCE_TAM   |
			      RADEON_SCLK_FORCE_PB    |
			      RADEON_SCLK_FORCE_RE    |
			      RADEON_SCLK_FORCE_VIP   |
			      RADEON_SCLK_FORCE_IDCT  |
			      RADEON_SCLK_FORCE_TOP   |
			      RADEON_SCLK_FORCE_DISP1 |
			      RADEON_SCLK_FORCE_DISP2 |
			      RADEON_SCLK_FORCE_HDP    );
		} else if ((info->ChipFamily == CHIP_FAMILY_R300) ||
			   (info->ChipFamily == CHIP_FAMILY_R350)) {
		    tmp |= ( RADEON_SCLK_FORCE_HDP   |
			     RADEON_SCLK_FORCE_DISP1 |
			     RADEON_SCLK_FORCE_DISP2 |
			     RADEON_SCLK_FORCE_TOP   |
			     RADEON_SCLK_FORCE_IDCT  |
			     RADEON_SCLK_FORCE_VIP);
		}
                OUTPLL(pScrn, RADEON_SCLK_CNTL, tmp);
            
                usleep(16000);

		if ((info->ChipFamily == CHIP_FAMILY_R300) ||
		    (info->ChipFamily == CHIP_FAMILY_R350)) {
                    tmp = INPLL(pScrn, R300_SCLK_CNTL2);
                    tmp |= ( R300_SCLK_FORCE_TCL |
			     R300_SCLK_FORCE_GA  |
			     R300_SCLK_FORCE_CBA);
                    OUTPLL(pScrn, R300_SCLK_CNTL2, tmp);
		    usleep(16000);
		}

                if (info->IsIGP) {
                    tmp = INPLL(pScrn, RADEON_MCLK_CNTL);
                    tmp &= ~(RADEON_FORCEON_MCLKA |
			     RADEON_FORCEON_YCLKA);
                    OUTPLL(pScrn, RADEON_MCLK_CNTL, tmp);
		    usleep(16000);
		}
  
		if ((info->ChipFamily == CHIP_FAMILY_RV200) ||
		    (info->ChipFamily == CHIP_FAMILY_RV250) ||
		    (info->ChipFamily == CHIP_FAMILY_RV280)) {
                    tmp = INPLL(pScrn, RADEON_SCLK_MORE_CNTL);
		    tmp |= RADEON_SCLK_MORE_FORCEON;
                    OUTPLL(pScrn, RADEON_SCLK_MORE_CNTL, tmp);
		    usleep(16000);
		}

                tmp = INPLL(pScrn, RADEON_PIXCLKS_CNTL);
                tmp &= ~(RADEON_PIX2CLK_ALWAYS_ONb         |
                         RADEON_PIX2CLK_DAC_ALWAYS_ONb     |
                         RADEON_PIXCLK_BLEND_ALWAYS_ONb    |
                         RADEON_PIXCLK_GV_ALWAYS_ONb       |
                         RADEON_PIXCLK_DIG_TMDS_ALWAYS_ONb |
                         RADEON_PIXCLK_LVDS_ALWAYS_ONb     |
                         RADEON_PIXCLK_TMDS_ALWAYS_ONb);

		OUTPLL(pScrn, RADEON_PIXCLKS_CNTL, tmp);
		usleep(16000);

                tmp = INPLL(pScrn, RADEON_VCLK_ECP_CNTL);
                tmp &= ~(RADEON_PIXCLK_ALWAYS_ONb  |
			 RADEON_PIXCLK_DAC_ALWAYS_ONb); 
                OUTPLL(pScrn, RADEON_VCLK_ECP_CNTL, tmp);
	    }
	    xf86DrvMsg(pScrn->scrnIndex, X_INFO, "Dynamic Clock Scaling Disabled\n");
            break;
        case 1:
            if (!pRADEONEnt->HasCRTC2) {
                tmp = INPLL(pScrn, RADEON_SCLK_CNTL);
		if ((INREG(RADEON_CONFIG_CNTL) & RADEON_CFG_ATI_REV_ID_MASK) >
		    RADEON_CFG_ATI_REV_A13) { 
                    tmp &= ~(RADEON_SCLK_FORCE_CP | RADEON_SCLK_FORCE_RB);
                }
                tmp &= ~(RADEON_SCLK_FORCE_HDP  | RADEON_SCLK_FORCE_DISP1 |
			 RADEON_SCLK_FORCE_TOP  | RADEON_SCLK_FORCE_SE   |
			 RADEON_SCLK_FORCE_IDCT | RADEON_SCLK_FORCE_RE   |
			 RADEON_SCLK_FORCE_PB   | RADEON_SCLK_FORCE_TAM  |
			 RADEON_SCLK_FORCE_TDM);
                OUTPLL(pScrn, RADEON_SCLK_CNTL, tmp);
	    } else if ((info->ChipFamily == CHIP_FAMILY_R300) ||
		       (info->ChipFamily == CHIP_FAMILY_R350) ||
		       (info->ChipFamily == CHIP_FAMILY_RV350)) {
		if (info->ChipFamily == CHIP_FAMILY_RV350) {
		    tmp = INPLL(pScrn, R300_SCLK_CNTL2);
		    tmp &= ~(R300_SCLK_FORCE_TCL |
			     R300_SCLK_FORCE_GA  |
			     R300_SCLK_FORCE_CBA);
		    tmp |=  (R300_SCLK_TCL_MAX_DYN_STOP_LAT |
			     R300_SCLK_GA_MAX_DYN_STOP_LAT  |
			     R300_SCLK_CBA_MAX_DYN_STOP_LAT);
		    OUTPLL(pScrn, R300_SCLK_CNTL2, tmp);

		    tmp = INPLL(pScrn, RADEON_SCLK_CNTL);
		    tmp &= ~(RADEON_SCLK_FORCE_DISP2 | RADEON_SCLK_FORCE_CP      |
			     RADEON_SCLK_FORCE_HDP   | RADEON_SCLK_FORCE_DISP1   |
			     RADEON_SCLK_FORCE_TOP   | RADEON_SCLK_FORCE_E2      |
			     R300_SCLK_FORCE_VAP     | RADEON_SCLK_FORCE_IDCT    |
			     RADEON_SCLK_FORCE_VIP   | R300_SCLK_FORCE_SR        |
			     R300_SCLK_FORCE_PX      | R300_SCLK_FORCE_TX        |
			     R300_SCLK_FORCE_US      | RADEON_SCLK_FORCE_TV_SCLK |
			     R300_SCLK_FORCE_SU      | RADEON_SCLK_FORCE_OV0);
		    tmp |=  RADEON_DYN_STOP_LAT_MASK;
		    OUTPLL(pScrn, RADEON_SCLK_CNTL, tmp);

		    tmp = INPLL(pScrn, RADEON_SCLK_MORE_CNTL);
		    tmp &= ~RADEON_SCLK_MORE_FORCEON;
		    tmp |=  RADEON_SCLK_MORE_MAX_DYN_STOP_LAT;
		    OUTPLL(pScrn, RADEON_SCLK_MORE_CNTL, tmp);

		    tmp = INPLL(pScrn, RADEON_VCLK_ECP_CNTL);
		    tmp |= (RADEON_PIXCLK_ALWAYS_ONb |
			    RADEON_PIXCLK_DAC_ALWAYS_ONb);   
		    OUTPLL(pScrn, RADEON_VCLK_ECP_CNTL, tmp);

		    tmp = INPLL(pScrn, RADEON_PIXCLKS_CNTL);
		    tmp |= (RADEON_PIX2CLK_ALWAYS_ONb         |
			    RADEON_PIX2CLK_DAC_ALWAYS_ONb     |
			    RADEON_DISP_TVOUT_PIXCLK_TV_ALWAYS_ONb |
			    R300_DVOCLK_ALWAYS_ONb            |   
			    RADEON_PIXCLK_BLEND_ALWAYS_ONb    |
			    RADEON_PIXCLK_GV_ALWAYS_ONb       |
			    R300_PIXCLK_DVO_ALWAYS_ONb        | 
			    RADEON_PIXCLK_LVDS_ALWAYS_ONb     |
			    RADEON_PIXCLK_TMDS_ALWAYS_ONb     |
			    R300_PIXCLK_TRANS_ALWAYS_ONb      |
			    R300_PIXCLK_TVO_ALWAYS_ONb        |
			    R300_P2G2CLK_ALWAYS_ONb           |
			    R300_P2G2CLK_ALWAYS_ONb);
		    OUTPLL(pScrn, RADEON_PIXCLKS_CNTL, tmp);

		    tmp = INPLL(pScrn, RADEON_MCLK_MISC);
		    tmp |= (RADEON_MC_MCLK_DYN_ENABLE |
			    RADEON_IO_MCLK_DYN_ENABLE);
		    OUTPLL(pScrn, RADEON_MCLK_MISC, tmp);

		    tmp = INPLL(pScrn, RADEON_MCLK_CNTL);
		    tmp |= (RADEON_FORCEON_MCLKA |
			    RADEON_FORCEON_MCLKB);

		    tmp &= ~(RADEON_FORCEON_YCLKA  |
			     RADEON_FORCEON_YCLKB  |
			     RADEON_FORCEON_MC);

		    /* Some releases of vbios have set DISABLE_MC_MCLKA
		       and DISABLE_MC_MCLKB bits in the vbios table.  Setting these
		       bits will cause H/W hang when reading video memory with dynamic clocking
		       enabled. */
		    if ((tmp & R300_DISABLE_MC_MCLKA) &&
			(tmp & R300_DISABLE_MC_MCLKB)) {
			/* If both bits are set, then check the active channels */
			tmp = INPLL(pScrn, RADEON_MCLK_CNTL);
			if (info->RamWidth == 64) {
			    if (INREG(RADEON_MEM_CNTL) & R300_MEM_USE_CD_CH_ONLY)
				tmp &= ~R300_DISABLE_MC_MCLKB;
			    else
				tmp &= ~R300_DISABLE_MC_MCLKA;
			} else {
			    tmp &= ~(R300_DISABLE_MC_MCLKA |
				     R300_DISABLE_MC_MCLKB);
			}
		    }

		    OUTPLL(pScrn, RADEON_MCLK_CNTL, tmp);
		} else {
		    tmp = INPLL(pScrn, RADEON_SCLK_CNTL);
		    tmp &= ~(R300_SCLK_FORCE_VAP);
		    tmp |= RADEON_SCLK_FORCE_CP;
		    OUTPLL(pScrn, RADEON_SCLK_CNTL, tmp);
		    usleep(15000);

		    tmp = INPLL(pScrn, R300_SCLK_CNTL2);
		    tmp &= ~(R300_SCLK_FORCE_TCL |
			     R300_SCLK_FORCE_GA  |
			     R300_SCLK_FORCE_CBA);
		    OUTPLL(pScrn, R300_SCLK_CNTL2, tmp);
		}
	    } else {
                tmp = INPLL(pScrn, RADEON_CLK_PWRMGT_CNTL);

                tmp &= ~(RADEON_ACTIVE_HILO_LAT_MASK     | 
			 RADEON_DISP_DYN_STOP_LAT_MASK   | 
			 RADEON_DYN_STOP_MODE_MASK); 

                tmp |= (RADEON_ENGIN_DYNCLK_MODE |
			(0x01 << RADEON_ACTIVE_HILO_LAT_SHIFT));
                OUTPLL(pScrn, RADEON_CLK_PWRMGT_CNTL, tmp);
		usleep(15000);

                tmp = INPLL(pScrn, RADEON_CLK_PIN_CNTL);
                tmp |= RADEON_SCLK_DYN_START_CNTL; 
                OUTPLL(pScrn, RADEON_CLK_PIN_CNTL, tmp);
		usleep(15000);

		/* When DRI is enabled, setting DYN_STOP_LAT to zero can cause some R200 
		   to lockup randomly, leave them as set by BIOS.
		*/
                tmp = INPLL(pScrn, RADEON_SCLK_CNTL);
                /*tmp &= RADEON_SCLK_SRC_SEL_MASK;*/
		tmp &= ~RADEON_SCLK_FORCEON_MASK;

                /*RAGE_6::A11 A12 A12N1 A13, RV250::A11 A12, R300*/
		if (((info->ChipFamily == CHIP_FAMILY_RV250) &&
		     ((INREG(RADEON_CONFIG_CNTL) & RADEON_CFG_ATI_REV_ID_MASK) <
		      RADEON_CFG_ATI_REV_A13)) || 
		    ((info->ChipFamily == CHIP_FAMILY_RV100) &&
		     ((INREG(RADEON_CONFIG_CNTL) & RADEON_CFG_ATI_REV_ID_MASK) <=
		      RADEON_CFG_ATI_REV_A13))){
                    tmp |= RADEON_SCLK_FORCE_CP;
                    tmp |= RADEON_SCLK_FORCE_VIP;
                }

                OUTPLL(pScrn, RADEON_SCLK_CNTL, tmp);

		if ((info->ChipFamily == CHIP_FAMILY_RV200) ||
		    (info->ChipFamily == CHIP_FAMILY_RV250) ||
		    (info->ChipFamily == CHIP_FAMILY_RV280)) {
                    tmp = INPLL(pScrn, RADEON_SCLK_MORE_CNTL);
                    tmp &= ~RADEON_SCLK_MORE_FORCEON;

                    /* RV200::A11 A12 RV250::A11 A12 */
		    if (((info->ChipFamily == CHIP_FAMILY_RV200) ||
			 (info->ChipFamily == CHIP_FAMILY_RV250)) &&
			((INREG(RADEON_CONFIG_CNTL) & RADEON_CFG_ATI_REV_ID_MASK) <
			 RADEON_CFG_ATI_REV_A13)) {
                        tmp |= RADEON_SCLK_MORE_FORCEON;
		    }
                    OUTPLL(pScrn, RADEON_SCLK_MORE_CNTL, tmp);
		    usleep(15000);
                }

                /* RV200::A11 A12, RV250::A11 A12 */
                if (((info->ChipFamily == CHIP_FAMILY_RV200) ||
		     (info->ChipFamily == CHIP_FAMILY_RV250)) &&
		    ((INREG(RADEON_CONFIG_CNTL) & RADEON_CFG_ATI_REV_ID_MASK) <
		     RADEON_CFG_ATI_REV_A13)) {
                    tmp = INPLL(pScrn, RADEON_PLL_PWRMGT_CNTL);
                    tmp |= RADEON_TCL_BYPASS_DISABLE;
                    OUTPLL(pScrn, RADEON_PLL_PWRMGT_CNTL, tmp);
                }
		usleep(15000);

                /*enable dynamic mode for display clocks (PIXCLK and PIX2CLK)*/
		tmp = INPLL(pScrn, RADEON_PIXCLKS_CNTL);
		tmp |=  (RADEON_PIX2CLK_ALWAYS_ONb         |
			 RADEON_PIX2CLK_DAC_ALWAYS_ONb     |
			 RADEON_PIXCLK_BLEND_ALWAYS_ONb    |
			 RADEON_PIXCLK_GV_ALWAYS_ONb       |
			 RADEON_PIXCLK_DIG_TMDS_ALWAYS_ONb |
			 RADEON_PIXCLK_LVDS_ALWAYS_ONb     |
			 RADEON_PIXCLK_TMDS_ALWAYS_ONb);

		OUTPLL(pScrn, RADEON_PIXCLKS_CNTL, tmp);
		usleep(15000);

		tmp = INPLL(pScrn, RADEON_VCLK_ECP_CNTL);
		tmp |= (RADEON_PIXCLK_ALWAYS_ONb  |
		        RADEON_PIXCLK_DAC_ALWAYS_ONb); 

                OUTPLL(pScrn, RADEON_VCLK_ECP_CNTL, tmp);
		usleep(15000);
            }    
	    xf86DrvMsg(pScrn->scrnIndex, X_INFO, "Dynamic Clock Scaling Enabled\n");
	    break;
        default:
	    break;
    }
}<|MERGE_RESOLUTION|>--- conflicted
+++ resolved
@@ -1666,11 +1666,7 @@
     case PCI_CHIP_RS482_5974:
 	info->ChipFamily = CHIP_FAMILY_RS400;
 	info->IsIGP = TRUE;
-<<<<<<< HEAD
-	info->HasSingleDAC = TRUE; /* ??? */
-=======
 	info->HasSingleDAC = TRUE;
->>>>>>> f556ad43
         break;
 
     case PCI_CHIP_RV410_564A:
@@ -2501,18 +2497,11 @@
 
     RADEONGetBIOSInfo(pScrn, pInt10);
 
-<<<<<<< HEAD
     if (!RADEONSetupConnectors(pScrn)) {
 	return FALSE;
     }
       
     RADEONPrintPortMap(pScrn);
-=======
-    if (!info->IsSecondary) {
-	RADEONSetupConnectors(pScrn);
-    }
-    RADEONMapControllers(pScrn);
->>>>>>> f556ad43
 
     RADEONGetClockInfo(pScrn);
 
@@ -3332,15 +3321,6 @@
     char*          s;
 #endif
 
-<<<<<<< HEAD
-
-#ifdef XF86DRI
-    RADEONTRACE(("RADEONScreenInit %lx %ld %d\n",
-		 pScrn->memPhysBase, pScrn->fbOffset, info->frontOffset));
-#else
-    RADEONTRACE(("RADEONScreenInit %lx %ld\n",
-		 pScrn->memPhysBase, pScrn->fbOffset));
-=======
 #ifdef XF86DRI
     xf86DrvMsgVerb(pScrn->scrnIndex, X_INFO, RADEON_LOGLEVEL_DEBUG,
 		   "RADEONScreenInit %lx %ld %d\n",
@@ -3349,7 +3329,6 @@
     xf86DrvMsgVerb(pScrn->scrnIndex, X_INFO, RADEON_LOGLEVEL_DEBUG,
 		   "RADEONScreenInit %lx %ld\n",
 		   pScrn->memPhysBase, pScrn->fbOffset);
->>>>>>> f556ad43
 #endif
 
     info->accelOn      = FALSE;
@@ -3359,10 +3338,7 @@
 #ifdef XF86DRI
     pScrn->fbOffset    = info->frontOffset;
 #endif
-<<<<<<< HEAD
-=======
-    if (info->IsSecondary) pScrn->fbOffset = pScrn->videoRam * 1024;
->>>>>>> f556ad43
+
     if (!RADEONMapMem(pScrn)) return FALSE;
 
 #ifdef XF86DRI
@@ -3461,16 +3437,9 @@
 #endif
 
     /* Initial setup of surfaces */
-<<<<<<< HEAD
-    RADEONTRACE(("Setting up initial surfaces\n"));
+    xf86DrvMsgVerb(pScrn->scrnIndex, X_INFO, RADEON_LOGLEVEL_DEBUG,
+                   "Setting up initial surfaces\n");
     RADEONChangeSurfaces(pScrn);
-=======
-    if (!info->IsSecondary) {
-	xf86DrvMsgVerb(pScrn->scrnIndex, X_INFO, RADEON_LOGLEVEL_DEBUG,
-		       "Setting up initial surfaces\n");
-	RADEONChangeSurfaces(pScrn);
-    }
->>>>>>> f556ad43
 
 				/* Memory manager setup */
 
@@ -3708,20 +3677,10 @@
 #endif
 
     /* Make sure surfaces are allright since DRI setup may have changed them */
-<<<<<<< HEAD
-    RADEONTRACE(("Setting up final surfaces\n"));
+    xf86DrvMsgVerb(pScrn->scrnIndex, X_INFO, RADEON_LOGLEVEL_DEBUG,
+                   "Setting up final surfaces\n");
+
     RADEONChangeSurfaces(pScrn);
-=======
-    if (!info->IsSecondary) {
-	xf86DrvMsgVerb(pScrn->scrnIndex, X_INFO, RADEON_LOGLEVEL_DEBUG,
-		       "Setting up final surfaces\n");
-	RADEONChangeSurfaces(pScrn);
-    }
-
-    if(info->MergedFB)
-	/* need this here to fix up sarea values */
-	RADEONAdjustFrameMerged(scrnIndex, pScrn->frameX0, pScrn->frameY0, 0);
->>>>>>> f556ad43
 
     /* Enable aceleration */
     if (!xf86ReturnOptValBool(info->Options, OPTION_NOACCEL, FALSE)) {
@@ -3742,14 +3701,9 @@
     }
 
     /* Init DPMS */
-<<<<<<< HEAD
-    RADEONTRACE(("Initializing DPMS\n"));
-    xf86DPMSInit(pScreen, xf86DPMSSet, 0);
-=======
     xf86DrvMsgVerb(pScrn->scrnIndex, X_INFO, RADEON_LOGLEVEL_DEBUG,
 		   "Initializing DPMS\n");
-    xf86DPMSInit(pScreen, RADEONDisplayPowerManagementSet, 0);
->>>>>>> f556ad43
+    xf86DPMSInit(pScreen, xf86DPMSSet, 0);
 
     xf86DrvMsgVerb(pScrn->scrnIndex, X_INFO, RADEON_LOGLEVEL_DEBUG,
 		   "Initializing Cursor\n");
@@ -3789,22 +3743,6 @@
 	xf86DrvMsg(scrnIndex, X_INFO, "Using software cursor\n");
     }
 
-<<<<<<< HEAD
-
-=======
-    /* Colormap setup */
-    xf86DrvMsgVerb(pScrn->scrnIndex, X_INFO, RADEON_LOGLEVEL_DEBUG,
-		   "Initializing color map\n");
-    if (!miCreateDefColormap(pScreen)) return FALSE;
-    if (!xf86HandleColormaps(pScreen, 256, info->dac6bits ? 6 : 8,
-			     RADEONLoadPalette, NULL,
-			     CMAP_PALETTED_TRUECOLOR
-#if 0 /* This option messes up text mode! (eich@suse.de) */
-			     | CMAP_LOAD_EVEN_IF_OFFSCREEN
-#endif
-			     | CMAP_RELOAD_ON_MODE_SWITCH)) return FALSE;
->>>>>>> f556ad43
-
     /* DGA setup */
     xf86DrvMsgVerb(pScrn->scrnIndex, X_INFO, RADEON_LOGLEVEL_DEBUG,
 		   "Initializing DGA\n");
@@ -3831,7 +3769,8 @@
     pScrn->PointerMoved = RADEONPointerMoved;
 
     /* Colormap setup */
-    RADEONTRACE(("Initializing color map\n"));
+    xf86DrvMsgVerb(pScrn->scrnIndex, X_INFO, RADEON_LOGLEVEL_DEBUG,
+                   "Initializing color map\n");
     if (!miCreateDefColormap(pScreen)) return FALSE;
     if (!xf86HandleColormaps(pScreen, 256, info->dac6bits ? 6 : 8,
 			     RADEONLoadPalette, NULL,
@@ -4243,17 +4182,13 @@
     OUTREG(RADEON_CRTC2_PITCH,           restore->crtc2_pitch);
     OUTREG(RADEON_DISP2_MERGE_CNTL,      restore->disp2_merge_cntl);
 
-<<<<<<< HEAD
-    OUTREG(RADEON_CRTC2_GEN_CNTL, restore->crtc2_gen_cntl);
-=======
     if (info->ChipFamily == CHIP_FAMILY_RS400) {
 	OUTREG(RADEON_RS480_UNK_e30, restore->rs480_unk_e30);
 	OUTREG(RADEON_RS480_UNK_e34, restore->rs480_unk_e34);
 	OUTREG(RADEON_RS480_UNK_e38, restore->rs480_unk_e38);
 	OUTREG(RADEON_RS480_UNK_e3c, restore->rs480_unk_e3c);
     }
-    OUTREG(RADEON_CRTC2_GEN_CNTL, crtc2_gen_cntl);
->>>>>>> f556ad43
+    OUTREG(RADEON_CRTC2_GEN_CNTL, restore->crtc2_gen_cntl);
 
 }
 
@@ -4707,19 +4642,12 @@
 {
     RADEONInfoPtr      info = RADEONPTR(pScrn);
     RADEONEntPtr pRADEONEnt = RADEONEntPriv(pScrn);
-<<<<<<< HEAD
     RADEONCrtcPrivatePtr pCRTC1 = pRADEONEnt->Controller[0];
     RADEONCrtcPrivatePtr pCRTC2 = pRADEONEnt->Controller[1];
     xf86OutputPtr output;
-    RADEONTRACE(("RADEONRestoreMode(%p)\n", restore));
-=======
-    RADEONController* pCRTC1 = pRADEONEnt->Controller[0];
-    RADEONController* pCRTC2 = pRADEONEnt->Controller[1];
-    RADEONConnector *pPort;
 
     xf86DrvMsgVerb(pScrn->scrnIndex, X_INFO, RADEON_LOGLEVEL_DEBUG,
 		   "RADEONRestoreMode(%p)\n", restore);
->>>>>>> f556ad43
 
     /* For Non-dual head card, we don't have private field in the Entity */
     if (!pRADEONEnt->HasCRTC2) {
@@ -6060,174 +5988,6 @@
 }
 #endif
 
-<<<<<<< HEAD
-=======
-/* Define registers for a requested video mode */
-static Bool RADEONInit2(ScrnInfoPtr pScrn, DisplayModePtr crtc1,
-			DisplayModePtr crtc2, int crtc_mask,
-			RADEONSavePtr save)
-{
-    RADEONInfoPtr  info      = RADEONPTR(pScrn);
-    RADEONEntPtr pRADEONEnt  = RADEONEntPriv(pScrn);
-    double         dot_clock;
-    RADEONInfoPtr  info0     = NULL;
-    ScrnInfoPtr    pScrn0    = NULL;
-
-    if (crtc1 && (crtc_mask & 1)) {
-    	xf86DrvMsgVerb(pScrn->scrnIndex, X_INFO, RADEON_LOGLEVEL_DEBUG,
-		       "%-12.12s %7.2f  %4d %4d %4d %4d  %4d %4d %4d %4d (%d,%d)",
-		       crtc1->name,
-		       crtc1->Clock/1000.0,
-
-		       crtc1->HDisplay,
-		       crtc1->HSyncStart,
-		       crtc1->HSyncEnd,
-		       crtc1->HTotal,
-
-		       crtc1->VDisplay,
-		       crtc1->VSyncStart,
-		       crtc1->VSyncEnd,
-		       crtc1->VTotal,
-		       pScrn->depth,
-		       pScrn->bitsPerPixel);
-    	if (crtc1->Flags & V_DBLSCAN)   ErrorF(" D");
-    	if (crtc1->Flags & V_CSYNC)     ErrorF(" C");
-    	if (crtc1->Flags & V_INTERLACE) ErrorF(" I");
-    	if (crtc1->Flags & V_PHSYNC)    ErrorF(" +H");
-    	if (crtc1->Flags & V_NHSYNC)    ErrorF(" -H");
-    	if (crtc1->Flags & V_PVSYNC)    ErrorF(" +V");
-    	if (crtc1->Flags & V_NVSYNC)    ErrorF(" -V");
-    	ErrorF("\n");
-    }
-    if (crtc2 && (crtc_mask & 2)) {
-        xf86DrvMsgVerb(pScrn->scrnIndex, X_INFO, RADEON_LOGLEVEL_DEBUG,
-		       "%-12.12s %7.2f  %4d %4d %4d %4d  %4d %4d %4d %4d (%d,%d)",
-		       crtc2->name,
-		       crtc2->Clock/1000.0,
-
-		       crtc2->CrtcHDisplay,
-		       crtc2->CrtcHSyncStart,
-		       crtc2->CrtcHSyncEnd,
-		       crtc2->CrtcHTotal,
-
-		       crtc2->CrtcVDisplay,
-		       crtc2->CrtcVSyncStart,
-		       crtc2->CrtcVSyncEnd,
-		       crtc2->CrtcVTotal,
-		       pScrn->depth,
-		       pScrn->bitsPerPixel);
-        if (crtc2->Flags & V_DBLSCAN)   ErrorF(" D");
-        if (crtc2->Flags & V_CSYNC)     ErrorF(" C");
-        if (crtc2->Flags & V_INTERLACE) ErrorF(" I");
-        if (crtc2->Flags & V_PHSYNC)    ErrorF(" +H");
-        if (crtc2->Flags & V_NHSYNC)    ErrorF(" -H");
-        if (crtc2->Flags & V_PVSYNC)    ErrorF(" +V");
-        if (crtc2->Flags & V_NVSYNC)    ErrorF(" -V");
-    	ErrorF("\n");
-    }
-
-    if (crtc1 && (crtc_mask & 1))
-        info->Flags = crtc1->Flags;
-
-    RADEONInitMemMapRegisters(pScrn, save, info);
-    RADEONInitCommonRegisters(save, info);
-
-    switch(crtc_mask) {
-    case 1:
-	if (!RADEONInitCrtcRegisters(pScrn, save, crtc1, info))
-	    return FALSE;
-	dot_clock = crtc1->Clock/1000.0;
-	if (dot_clock) {
-		RADEONInitPLLRegisters(pScrn, info, save, &info->pll, dot_clock);
-	} else {
-	    save->ppll_ref_div = info->SavedReg.ppll_ref_div;
-	    save->ppll_div_3   = info->SavedReg.ppll_div_3;
-	    save->htotal_cntl  = info->SavedReg.htotal_cntl;
-	}
-	if (pRADEONEnt->HasSecondary) {
-	    pScrn0 = pRADEONEnt->pSecondaryScrn;
-	    info0 = RADEONPTR(pScrn0);
-	    /* carry over to secondary screen */
-	    memcpy(&info0->ModeReg, save, sizeof(RADEONSaveRec));	
-	}
-
-	/* Not used for now: */
-	/* if (!info->PaletteSavedOnVT) RADEONInitPalette(save); */
-	break;
-    case 2:
-	pScrn0 = pRADEONEnt->pPrimaryScrn;
-	info0 = RADEONPTR(pScrn0);
-	dot_clock = crtc2->Clock/1000.0;
-	if (!RADEONInitCrtc2Registers(pScrn, save, crtc2, info))
-	    return FALSE;
-	RADEONInitPLL2Registers(pScrn, save, &info->pll, dot_clock, info->DisplayType != MT_CRT);
-	/* Make sure primary has the same copy */
-	memcpy(&info0->ModeReg, save, sizeof(RADEONSaveRec));
-	break;
-    case 3:
-       if (!RADEONInitCrtcRegisters(pScrn, save, 
-				    crtc1, info))
-            return FALSE;
-        dot_clock = crtc1->Clock / 1000.0;
-        if (dot_clock) {
-		RADEONInitPLLRegisters(pScrn, info, save, &info->pll, dot_clock);
-        } else {
-            save->ppll_ref_div = info->SavedReg.ppll_ref_div;
-            save->ppll_div_3   = info->SavedReg.ppll_div_3;
-            save->htotal_cntl  = info->SavedReg.htotal_cntl;
-        }
-        RADEONInitCrtc2Registers(pScrn, save, crtc2, info);
-        dot_clock = crtc2->Clock / 1000.0;
-        RADEONInitPLL2Registers(pScrn, save, &info->pll, dot_clock, info->MergeType != MT_CRT);
-	break;
-    default:
-	return FALSE;
-    }
-
-    xf86DrvMsgVerb(pScrn->scrnIndex, X_INFO, RADEON_LOGLEVEL_DEBUG,
-		   "RADEONInit returns %p\n", save);
-    return TRUE;
-}
-
-static Bool RADEONInit(ScrnInfoPtr pScrn, DisplayModePtr mode,
-		       RADEONSavePtr save)
-{
-    RADEONInfoPtr info = RADEONPTR(pScrn);
-
-    if (info->IsSecondary) {
-        return RADEONInit2(pScrn, NULL, mode, 2, save);
-    } else if (info->MergedFB) {
-        return RADEONInit2(pScrn, ((RADEONMergedDisplayModePtr)mode->Private)->CRT1,
-			   ((RADEONMergedDisplayModePtr)mode->Private)->CRT2, 3, save);
-    } else {
-        return RADEONInit2(pScrn, mode, NULL, 1, save);
-    }
-}
-
-/* Initialize a new mode */
-static Bool RADEONModeInit(ScrnInfoPtr pScrn, DisplayModePtr mode)
-{
-    RADEONInfoPtr  info = RADEONPTR(pScrn);
-
-    xf86DrvMsgVerb(pScrn->scrnIndex, X_INFO, RADEON_LOGLEVEL_DEBUG,
-		   "RADEONModeInit()\n");
-
-    if (!RADEONInit(pScrn, mode, &info->ModeReg)) return FALSE;
-
-    pScrn->vtSema = TRUE;
-    RADEONBlank(pScrn);
-    RADEONRestoreMode(pScrn, &info->ModeReg);
-    RADEONUnblank(pScrn);
-
-    info->CurrentLayout.mode = mode;
-
-    if (info->DispPriority)
-	RADEONInitDispBandwidth(pScrn);
-
-    return TRUE;
-}
-
->>>>>>> f556ad43
 static Bool RADEONSaveScreen(ScreenPtr pScreen, int mode)
 {
     ScrnInfoPtr  pScrn = xf86Screens[pScreen->myNum];
@@ -6665,13 +6425,9 @@
     }
 
     RADEONRestore(pScrn);
-<<<<<<< HEAD
-    RADEONTRACE(("Ok, leaving now...\n"));
-=======
 
     xf86DrvMsgVerb(pScrn->scrnIndex, X_INFO, RADEON_LOGLEVEL_DEBUG,
 		   "Ok, leaving now...\n");
->>>>>>> f556ad43
 }
 
 /* Called at the end of each server generation.  Restore the original
