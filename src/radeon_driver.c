--- conflicted
+++ resolved
@@ -1202,7 +1202,7 @@
 	   pll->pll_out_max = 50000;
        } else {
 	   pll->pll_in_min = 40;
-	   pll->pll_in_max = 100;
+	   pll->pll_in_max = 500;
 	   pll->pll_out_min = 12500;
 	   pll->pll_out_max = 35000;
        }
@@ -1246,11 +1246,6 @@
     pll->max_ref_div = 0x3ff;
     pll->min_feedback_div = 4;
     pll->max_feedback_div = 0x7ff;
-<<<<<<< HEAD
-=======
-    pll->pll_in_min = 40;
-    pll->pll_in_max = 500;
->>>>>>> 0b80cc3e
     pll->best_vco = 0;
 
     xf86DrvMsg (pScrn->scrnIndex, X_INFO,
