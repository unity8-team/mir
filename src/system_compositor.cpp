--- conflicted
+++ resolved
@@ -19,18 +19,14 @@
 #include "system_compositor.h"
 
 #include <mir/run_mir.h>
-<<<<<<< HEAD
-#include <mir/report_exception.h>
-#include <mir/default_server_configuration.h>
-=======
 #include <mir/abnormal_exit.h>
->>>>>>> 899e3a4d
 #include <mir/main_loop.h>
 #include <mir/shell/session.h>
 #include <mir/shell/session_container.h>
 #include <mir/shell/focus_setter.h>
 #include <cstdio>
 #include <thread>
+#include <boost/exception/diagnostic_information.hpp>
 #include <boost/asio.hpp>
 
 namespace mf = mir::frontend;
@@ -50,19 +46,11 @@
     {
         mir::run_mir(*config, [this](mir::DisplayServer&)
         {
-<<<<<<< HEAD
-            dm_connection.send_ready();
-=======
             thread = std::thread(std::mem_fn(&SystemCompositor::main), this);
->>>>>>> 899e3a4d
         });
     }
-    catch (...)
+    catch (mir::AbnormalExit const& error)
     {
-<<<<<<< HEAD
-        mir::report_exception(std::cerr);
-        return 1;
-=======
         std::cerr << error.what() << std::endl;
         return_value = 1;
     }
@@ -70,7 +58,6 @@
     {
         std::cerr << "ERROR: " << boost::diagnostic_information(error) << std::endl;
         return_value = 1;
->>>>>>> 899e3a4d
     }
 
     io_service.stop();
