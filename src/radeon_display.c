--- conflicted
+++ resolved
@@ -161,635 +161,9 @@
 
 void RADEONGetTVDacAdjInfo(xf86OutputPtr output)
 {
-<<<<<<< HEAD
     ScrnInfoPtr pScrn = output->scrn;
     RADEONInfoPtr  info       = RADEONPTR(pScrn);
     RADEONOutputPrivatePtr radeon_output = output->driver_private;
-=======
-    RADEONInfoPtr info       = RADEONPTR(pScrn);
-    unsigned char *RADEONMMIO = info->MMIO;
-    int		  bConnected = 0;
-
-    /* the monitor either wasn't connected or it is a non-DDC CRT.
-     * try to probe it
-     */
-    if(IsCrtDac) {
-	unsigned long ulOrigVCLK_ECP_CNTL;
-	unsigned long ulOrigDAC_CNTL;
-	unsigned long ulOrigDAC_MACRO_CNTL;
-	unsigned long ulOrigDAC_EXT_CNTL;
-	unsigned long ulOrigCRTC_EXT_CNTL;
-	unsigned long ulData;
-	unsigned long ulMask;
-
-	ulOrigVCLK_ECP_CNTL = INPLL(pScrn, RADEON_VCLK_ECP_CNTL);
-
-	ulData              = ulOrigVCLK_ECP_CNTL;
-	ulData             &= ~(RADEON_PIXCLK_ALWAYS_ONb
-				| RADEON_PIXCLK_DAC_ALWAYS_ONb);
-	ulMask              = ~(RADEON_PIXCLK_ALWAYS_ONb
-				|RADEON_PIXCLK_DAC_ALWAYS_ONb);
-	OUTPLLP(pScrn, RADEON_VCLK_ECP_CNTL, ulData, ulMask);
-
-	ulOrigCRTC_EXT_CNTL = INREG(RADEON_CRTC_EXT_CNTL);
-	ulData              = ulOrigCRTC_EXT_CNTL;
-	ulData             |= RADEON_CRTC_CRT_ON;
-	OUTREG(RADEON_CRTC_EXT_CNTL, ulData);
-
-	ulOrigDAC_EXT_CNTL = INREG(RADEON_DAC_EXT_CNTL);
-	ulData             = ulOrigDAC_EXT_CNTL;
-	ulData            &= ~RADEON_DAC_FORCE_DATA_MASK;
-	ulData            |=  (RADEON_DAC_FORCE_BLANK_OFF_EN
-			       |RADEON_DAC_FORCE_DATA_EN
-			       |RADEON_DAC_FORCE_DATA_SEL_MASK);
-	if ((info->ChipFamily == CHIP_FAMILY_RV250) ||
-	    (info->ChipFamily == CHIP_FAMILY_RV280))
-	    ulData |= (0x01b6 << RADEON_DAC_FORCE_DATA_SHIFT);
-	else
-	    ulData |= (0x01ac << RADEON_DAC_FORCE_DATA_SHIFT);
-
-	OUTREG(RADEON_DAC_EXT_CNTL, ulData);
-
-	/* turn on power so testing can go through */
-	ulOrigDAC_CNTL = INREG(RADEON_DAC_CNTL);
-	ulOrigDAC_CNTL &= ~RADEON_DAC_PDWN;
-	OUTREG(RADEON_DAC_CNTL, ulOrigDAC_CNTL);
-
-	ulOrigDAC_MACRO_CNTL = INREG(RADEON_DAC_MACRO_CNTL);
-	ulOrigDAC_MACRO_CNTL &= ~(RADEON_DAC_PDWN_R | RADEON_DAC_PDWN_G |
-				  RADEON_DAC_PDWN_B);
-	OUTREG(RADEON_DAC_MACRO_CNTL, ulOrigDAC_MACRO_CNTL);
-
-	/* Enable comparators and set DAC range to PS2 (VGA) output level */
-	ulData = ulOrigDAC_CNTL;
-	ulData |= RADEON_DAC_CMP_EN;
-	ulData &= ~RADEON_DAC_RANGE_CNTL_MASK;
-	ulData |= 0x2;
-	OUTREG(RADEON_DAC_CNTL, ulData);
-
-	/* Settle down */
-	usleep(10000);
-
-	/* Read comparators */
-	ulData     = INREG(RADEON_DAC_CNTL);
-	bConnected =  (RADEON_DAC_CMP_OUTPUT & ulData)?1:0;
-
-	/* Restore things */
-	ulData    = ulOrigVCLK_ECP_CNTL;
-	ulMask    = 0xFFFFFFFFL;
-	OUTPLLP(pScrn, RADEON_VCLK_ECP_CNTL, ulData, ulMask);
-
-	OUTREG(RADEON_DAC_CNTL,      ulOrigDAC_CNTL     );
-	OUTREG(RADEON_DAC_EXT_CNTL,  ulOrigDAC_EXT_CNTL );
-	OUTREG(RADEON_CRTC_EXT_CNTL, ulOrigCRTC_EXT_CNTL);
-
-	if (!bConnected) {
-	    /* Power DAC down if CRT is not connected */
-            ulOrigDAC_MACRO_CNTL = INREG(RADEON_DAC_MACRO_CNTL);
-            ulOrigDAC_MACRO_CNTL |= (RADEON_DAC_PDWN_R | RADEON_DAC_PDWN_G |
-	    	RADEON_DAC_PDWN_B);
-            OUTREG(RADEON_DAC_MACRO_CNTL, ulOrigDAC_MACRO_CNTL);
-
-	    ulData = INREG(RADEON_DAC_CNTL);
-	    ulData |= RADEON_DAC_PDWN;
-	    OUTREG(RADEON_DAC_CNTL, ulData);
-    	}
-    } else { /* TV DAC */
-
-        /* This doesn't seem to work reliably (maybe worse on some OEM cards),
-           for now we always return false. If one wants to connected a
-           non-DDC monitor on the DVI port when CRT port is also connected,
-           he will need to explicitly tell the driver in the config file
-           with Option MonitorLayout.
-        */
-        bConnected = FALSE;
-
-#if 0
-	if (info->ChipFamily == CHIP_FAMILY_R200) {
-	    unsigned long ulOrigGPIO_MONID;
-	    unsigned long ulOrigFP2_GEN_CNTL;
-	    unsigned long ulOrigDISP_OUTPUT_CNTL;
-	    unsigned long ulOrigCRTC2_GEN_CNTL;
-	    unsigned long ulOrigDISP_LIN_TRANS_GRPH_A;
-	    unsigned long ulOrigDISP_LIN_TRANS_GRPH_B;
-	    unsigned long ulOrigDISP_LIN_TRANS_GRPH_C;
-	    unsigned long ulOrigDISP_LIN_TRANS_GRPH_D;
-	    unsigned long ulOrigDISP_LIN_TRANS_GRPH_E;
-	    unsigned long ulOrigDISP_LIN_TRANS_GRPH_F;
-	    unsigned long ulOrigCRTC2_H_TOTAL_DISP;
-	    unsigned long ulOrigCRTC2_V_TOTAL_DISP;
-	    unsigned long ulOrigCRTC2_H_SYNC_STRT_WID;
-	    unsigned long ulOrigCRTC2_V_SYNC_STRT_WID;
-	    unsigned long ulData, i;
-
-	    ulOrigGPIO_MONID = INREG(RADEON_GPIO_MONID);
-	    ulOrigFP2_GEN_CNTL = INREG(RADEON_FP2_GEN_CNTL);
-	    ulOrigDISP_OUTPUT_CNTL = INREG(RADEON_DISP_OUTPUT_CNTL);
-	    ulOrigCRTC2_GEN_CNTL = INREG(RADEON_CRTC2_GEN_CNTL);
-	    ulOrigDISP_LIN_TRANS_GRPH_A = INREG(RADEON_DISP_LIN_TRANS_GRPH_A);
-	    ulOrigDISP_LIN_TRANS_GRPH_B = INREG(RADEON_DISP_LIN_TRANS_GRPH_B);
-	    ulOrigDISP_LIN_TRANS_GRPH_C = INREG(RADEON_DISP_LIN_TRANS_GRPH_C);
-	    ulOrigDISP_LIN_TRANS_GRPH_D = INREG(RADEON_DISP_LIN_TRANS_GRPH_D);
-	    ulOrigDISP_LIN_TRANS_GRPH_E = INREG(RADEON_DISP_LIN_TRANS_GRPH_E);
-	    ulOrigDISP_LIN_TRANS_GRPH_F = INREG(RADEON_DISP_LIN_TRANS_GRPH_F);
-
-	    ulOrigCRTC2_H_TOTAL_DISP = INREG(RADEON_CRTC2_H_TOTAL_DISP);
-	    ulOrigCRTC2_V_TOTAL_DISP = INREG(RADEON_CRTC2_V_TOTAL_DISP);
-	    ulOrigCRTC2_H_SYNC_STRT_WID = INREG(RADEON_CRTC2_H_SYNC_STRT_WID);
-	    ulOrigCRTC2_V_SYNC_STRT_WID = INREG(RADEON_CRTC2_V_SYNC_STRT_WID);
-
-	    ulData     = INREG(RADEON_GPIO_MONID);
-	    ulData    &= ~RADEON_GPIO_A_0;
-	    OUTREG(RADEON_GPIO_MONID, ulData);
-
-	    OUTREG(RADEON_FP2_GEN_CNTL, 0x0a000c0c);
-
-	    OUTREG(RADEON_DISP_OUTPUT_CNTL, 0x00000012);
-
-	    OUTREG(RADEON_CRTC2_GEN_CNTL, 0x06000000);
-	    OUTREG(RADEON_DISP_LIN_TRANS_GRPH_A, 0x00000000);
-	    OUTREG(RADEON_DISP_LIN_TRANS_GRPH_B, 0x000003f0);
-	    OUTREG(RADEON_DISP_LIN_TRANS_GRPH_C, 0x00000000);
-	    OUTREG(RADEON_DISP_LIN_TRANS_GRPH_D, 0x000003f0);
-	    OUTREG(RADEON_DISP_LIN_TRANS_GRPH_E, 0x00000000);
-	    OUTREG(RADEON_DISP_LIN_TRANS_GRPH_F, 0x000003f0);
-	    OUTREG(RADEON_CRTC2_H_TOTAL_DISP, 0x01000008);
-	    OUTREG(RADEON_CRTC2_H_SYNC_STRT_WID, 0x00000800);
-	    OUTREG(RADEON_CRTC2_V_TOTAL_DISP, 0x00080001);
-	    OUTREG(RADEON_CRTC2_V_SYNC_STRT_WID, 0x00000080);
-
-	    for (i = 0; i < 200; i++) {
-		ulData     = INREG(RADEON_GPIO_MONID);
-		bConnected = (ulData & RADEON_GPIO_Y_0)?1:0;
-		if (!bConnected) break;
-
-		usleep(1000);
-	    }
-
-	    OUTREG(RADEON_DISP_LIN_TRANS_GRPH_A, ulOrigDISP_LIN_TRANS_GRPH_A);
-	    OUTREG(RADEON_DISP_LIN_TRANS_GRPH_B, ulOrigDISP_LIN_TRANS_GRPH_B);
-	    OUTREG(RADEON_DISP_LIN_TRANS_GRPH_C, ulOrigDISP_LIN_TRANS_GRPH_C);
-	    OUTREG(RADEON_DISP_LIN_TRANS_GRPH_D, ulOrigDISP_LIN_TRANS_GRPH_D);
-	    OUTREG(RADEON_DISP_LIN_TRANS_GRPH_E, ulOrigDISP_LIN_TRANS_GRPH_E);
-	    OUTREG(RADEON_DISP_LIN_TRANS_GRPH_F, ulOrigDISP_LIN_TRANS_GRPH_F);
-	    OUTREG(RADEON_CRTC2_H_TOTAL_DISP, ulOrigCRTC2_H_TOTAL_DISP);
-	    OUTREG(RADEON_CRTC2_V_TOTAL_DISP, ulOrigCRTC2_V_TOTAL_DISP);
-	    OUTREG(RADEON_CRTC2_H_SYNC_STRT_WID, ulOrigCRTC2_H_SYNC_STRT_WID);
-	    OUTREG(RADEON_CRTC2_V_SYNC_STRT_WID, ulOrigCRTC2_V_SYNC_STRT_WID);
-	    OUTREG(RADEON_CRTC2_GEN_CNTL, ulOrigCRTC2_GEN_CNTL);
-	    OUTREG(RADEON_DISP_OUTPUT_CNTL, ulOrigDISP_OUTPUT_CNTL);
-	    OUTREG(RADEON_FP2_GEN_CNTL, ulOrigFP2_GEN_CNTL);
-	    OUTREG(RADEON_GPIO_MONID, ulOrigGPIO_MONID);
-        } else {
-	    unsigned long ulOrigPIXCLKSDATA;
-	    unsigned long ulOrigTV_MASTER_CNTL;
-	    unsigned long ulOrigTV_DAC_CNTL;
-	    unsigned long ulOrigTV_PRE_DAC_MUX_CNTL;
-	    unsigned long ulOrigDAC_CNTL2;
-	    unsigned long ulData;
-	    unsigned long ulMask;
-
-	    ulOrigPIXCLKSDATA = INPLL(pScrn, RADEON_PIXCLKS_CNTL);
-
-	    ulData            = ulOrigPIXCLKSDATA;
-	    ulData           &= ~(RADEON_PIX2CLK_ALWAYS_ONb
-				  | RADEON_PIX2CLK_DAC_ALWAYS_ONb);
-	    ulMask            = ~(RADEON_PIX2CLK_ALWAYS_ONb
-			  | RADEON_PIX2CLK_DAC_ALWAYS_ONb);
-	    OUTPLLP(pScrn, RADEON_PIXCLKS_CNTL, ulData, ulMask);
-
-	    ulOrigTV_MASTER_CNTL = INREG(RADEON_TV_MASTER_CNTL);
-	    ulData               = ulOrigTV_MASTER_CNTL;
-	    ulData              &= ~RADEON_TVCLK_ALWAYS_ONb;
-	    OUTREG(RADEON_TV_MASTER_CNTL, ulData);
-
-	    ulOrigDAC_CNTL2 = INREG(RADEON_DAC_CNTL2);
-	    ulData          = ulOrigDAC_CNTL2;
-	    ulData          &= ~RADEON_DAC2_DAC2_CLK_SEL;
-	    OUTREG(RADEON_DAC_CNTL2, ulData);
-
-	    ulOrigTV_DAC_CNTL = INREG(RADEON_TV_DAC_CNTL);
-
-	    ulData  = 0x00880213;
-	    OUTREG(RADEON_TV_DAC_CNTL, ulData);
-
-	    ulOrigTV_PRE_DAC_MUX_CNTL = INREG(RADEON_TV_PRE_DAC_MUX_CNTL);
-
-	    ulData  =  (RADEON_Y_RED_EN
-			| RADEON_C_GRN_EN
-			| RADEON_CMP_BLU_EN
-			| RADEON_RED_MX_FORCE_DAC_DATA
-			| RADEON_GRN_MX_FORCE_DAC_DATA
-			| RADEON_BLU_MX_FORCE_DAC_DATA);
-            if (IS_R300_VARIANT)
-		ulData |= 0x180 << RADEON_TV_FORCE_DAC_DATA_SHIFT;
-	    else
-		ulData |= 0x1f5 << RADEON_TV_FORCE_DAC_DATA_SHIFT;
-	    OUTREG(RADEON_TV_PRE_DAC_MUX_CNTL, ulData);
-
-	    usleep(10000);
-
-	    ulData     = INREG(RADEON_TV_DAC_CNTL);
-	    bConnected = (ulData & RADEON_TV_DAC_CMPOUT)?1:0;
-
-	    ulData    = ulOrigPIXCLKSDATA;
-	    ulMask    = 0xFFFFFFFFL;
-	    OUTPLLP(pScrn, RADEON_PIXCLKS_CNTL, ulData, ulMask);
-
-	    OUTREG(RADEON_TV_MASTER_CNTL, ulOrigTV_MASTER_CNTL);
-	    OUTREG(RADEON_DAC_CNTL2, ulOrigDAC_CNTL2);
-	    OUTREG(RADEON_TV_DAC_CNTL, ulOrigTV_DAC_CNTL);
-	    OUTREG(RADEON_TV_PRE_DAC_MUX_CNTL, ulOrigTV_PRE_DAC_MUX_CNTL);
-	}
-#endif
-    }
-
-    return(bConnected ? MT_CRT : MT_NONE);
-}
-
-
-static RADEONMonitorType RADEONDisplayDDCConnected(ScrnInfoPtr pScrn, RADEONDDCType DDCType, RADEONConnector* port)
-{
-    RADEONInfoPtr info = RADEONPTR(pScrn);
-    unsigned char *RADEONMMIO = info->MMIO;
-    unsigned long DDCReg;
-    RADEONMonitorType MonType = MT_NONE;
-    xf86MonPtr* MonInfo = &port->MonInfo;
-    int i, j;
-
-    DDCReg = info->DDCReg;
-    switch(DDCType)
-    {
-    case DDC_MONID:
-	info->DDCReg = RADEON_GPIO_MONID;
-	break;
-    case DDC_DVI:
-	info->DDCReg = RADEON_GPIO_DVI_DDC;
-	break;
-    case DDC_VGA:
-	info->DDCReg = RADEON_GPIO_VGA_DDC;
-	break;
-    case DDC_CRT2:
-	info->DDCReg = RADEON_GPIO_CRT2_DDC;
-	break;
-    case DDC_LCD:
-	info->DDCReg = RADEON_LCD_GPIO_MASK;
-	break;
-    default:
-	info->DDCReg = DDCReg;
-	return MT_NONE;
-    }
-
-    /* Read and output monitor info using DDC2 over I2C bus */
-    if (info->pI2CBus && info->ddc2 && (info->DDCReg != RADEON_LCD_GPIO_MASK)) {
-	OUTREG(info->DDCReg, INREG(info->DDCReg) &
-	       (CARD32)~(RADEON_GPIO_A_0 | RADEON_GPIO_A_1));
-
-	/* For some old monitors (like Compaq Presario FP500), we need
-	 * following process to initialize/stop DDC
-	 */
-	OUTREG(info->DDCReg, INREG(info->DDCReg) & ~(RADEON_GPIO_EN_1));
-	for (j = 0; j < 3; j++) {
-	    OUTREG(info->DDCReg,
-		   INREG(info->DDCReg) & ~(RADEON_GPIO_EN_0));
-	    usleep(13000);
-
-	    OUTREG(info->DDCReg,
-		   INREG(info->DDCReg) & ~(RADEON_GPIO_EN_1));
-	    for (i = 0; i < 10; i++) {
-		usleep(15000);
-		if (INREG(info->DDCReg) & RADEON_GPIO_Y_1)
-		    break;
-	    }
-	    if (i == 10) continue;
-
-	    usleep(15000);
-
-	    OUTREG(info->DDCReg, INREG(info->DDCReg) | RADEON_GPIO_EN_0);
-	    usleep(15000);
-
-	    OUTREG(info->DDCReg, INREG(info->DDCReg) | RADEON_GPIO_EN_1);
-	    usleep(15000);
-	    OUTREG(info->DDCReg,
-		   INREG(info->DDCReg) & ~(RADEON_GPIO_EN_0));
-	    usleep(15000);
-	    *MonInfo = xf86DoEDID_DDC2(pScrn->scrnIndex, info->pI2CBus);
-
-	    OUTREG(info->DDCReg, INREG(info->DDCReg) | RADEON_GPIO_EN_1);
-	    OUTREG(info->DDCReg, INREG(info->DDCReg) | RADEON_GPIO_EN_0);
-	    usleep(15000);
-	    OUTREG(info->DDCReg,
-		   INREG(info->DDCReg) & ~(RADEON_GPIO_EN_1));
-	    for (i = 0; i < 5; i++) {
-		usleep(15000);
-		if (INREG(info->DDCReg) & RADEON_GPIO_Y_1)
-		    break;
-	    }
-	    usleep(15000);
-	    OUTREG(info->DDCReg,
-		   INREG(info->DDCReg) & ~(RADEON_GPIO_EN_0));
-	    usleep(15000);
-
-	    OUTREG(info->DDCReg, INREG(info->DDCReg) | RADEON_GPIO_EN_1);
-	    OUTREG(info->DDCReg, INREG(info->DDCReg) | RADEON_GPIO_EN_0);
-	    usleep(15000);
-	    if(*MonInfo)  break;
-	}
-    } else if (info->pI2CBus && info->ddc2 && info->DDCReg == RADEON_LCD_GPIO_MASK) {
-         *MonInfo = xf86DoEDID_DDC2(pScrn->scrnIndex, info->pI2CBus);
-    } else {
-	xf86DrvMsg(pScrn->scrnIndex, X_WARNING, "DDC2/I2C is not properly initialized\n");
-	MonType = MT_NONE;
-    }
-
-    OUTREG(info->DDCReg, INREG(info->DDCReg) &
-        ~(RADEON_GPIO_EN_0 | RADEON_GPIO_EN_1));
-
-    if (*MonInfo) {
-	if ((*MonInfo)->rawData[0x14] & 0x80) {
-	    /* Note some laptops have a DVI output that uses internal TMDS,
-	     * when its DVI is enabled by hotkey, LVDS panel is not used.
-	     * In this case, the laptop is configured as DVI+VGA as a normal 
-	     * desktop card.
-	     * Also for laptop, when X starts with lid closed (no DVI connection)
-	     * both LDVS and TMDS are disable, we still need to treat it as a LVDS panel.
-	     */
-	    if (port->TMDSType == TMDS_EXT) MonType = MT_DFP;
-	    else {
-		if ((INREG(RADEON_FP_GEN_CNTL) & RADEON_FP_EN_TMDS) || !info->IsMobility)
-		    MonType = MT_DFP;
-		else 
-		    MonType = MT_LCD;
-	    }
-	} else MonType = MT_CRT;
-    } else MonType = MT_NONE;
-
-    info->DDCReg = DDCReg;
-
-    xf86DrvMsg(pScrn->scrnIndex, X_INFO,
-	       "DDC Type: %d, Detected Type: %d\n", DDCType, MonType);
-
-    return MonType;
-}
-
-static void RADEONGetPanelInfoFromReg (ScrnInfoPtr pScrn)
-{
-    RADEONInfoPtr info     = RADEONPTR(pScrn);
-    unsigned char *RADEONMMIO = info->MMIO;
-    CARD32 fp_vert_stretch = INREG(RADEON_FP_VERT_STRETCH);
-    CARD32 fp_horz_stretch = INREG(RADEON_FP_HORZ_STRETCH);
-
-    info->PanelPwrDly = 200;
-    if (fp_vert_stretch & RADEON_VERT_STRETCH_ENABLE) {
-	info->PanelYRes = ((fp_vert_stretch & RADEON_VERT_PANEL_SIZE) >>
-			   RADEON_VERT_PANEL_SHIFT) + 1;
-    } else {
-	info->PanelYRes = (INREG(RADEON_CRTC_V_TOTAL_DISP)>>16) + 1;
-    }
-    if (fp_horz_stretch & RADEON_HORZ_STRETCH_ENABLE) {
-	info->PanelXRes = (((fp_horz_stretch & RADEON_HORZ_PANEL_SIZE) >>
-			    RADEON_HORZ_PANEL_SHIFT) + 1) * 8;
-    } else {
-	info->PanelXRes = ((INREG(RADEON_CRTC_H_TOTAL_DISP)>>16) + 1) * 8;
-    }
-    
-    if ((info->PanelXRes < 640) || (info->PanelYRes < 480)) {
-	info->PanelXRes = 640;
-	info->PanelYRes = 480;
-    }
-
-    if (xf86ReturnOptValBool(info->Options, OPTION_LVDS_PROBE_PLL, TRUE)) {
-           CARD32 ppll_div_sel, ppll_val;
-
-           ppll_div_sel = INREG8(RADEON_CLOCK_CNTL_INDEX + 1) & 0x3;
-	   RADEONPllErrataAfterIndex(info);
-	   ppll_val = INPLL(pScrn, RADEON_PPLL_DIV_0 + ppll_div_sel);
-           if ((ppll_val & 0x000707ff) == 0x1bb)
-		   goto noprobe;
-	   info->FeedbackDivider = ppll_val & 0x7ff;
-	   info->PostDivider = (ppll_val >> 16) & 0x7;
-	   info->RefDivider = info->pll.reference_div;
-	   info->UseBiosDividers = TRUE;
-
-           xf86DrvMsg(pScrn->scrnIndex, X_INFO,
-                      "Existing panel PLL dividers will be used.\n");
-    }
- noprobe:
-
-    xf86DrvMsg(pScrn->scrnIndex, X_WARNING, 
-	       "Panel size %dx%d is derived, this may not be correct.\n"
-		   "If not, use PanelSize option to overwrite this setting\n",
-	       info->PanelXRes, info->PanelYRes);
-}
-
-
-/* BIOS may not have right panel size, we search through all supported
- * DDC modes looking for the maximum panel size.
- */
-static void RADEONUpdatePanelSize(ScrnInfoPtr pScrn)
-{
-    int             j;
-    RADEONInfoPtr   info = RADEONPTR (pScrn);
-    xf86MonPtr      ddc  = pScrn->monitor->DDC;
-    DisplayModePtr  p;
-
-    if ((info->UseBiosDividers && info->DotClock != 0) || (ddc == NULL))
-       return;
-
-    /* Go thru detailed timing table first */
-    for (j = 0; j < 4; j++) {
-	if (ddc->det_mon[j].type == 0) {
-	    struct detailed_timings *d_timings =
-		&ddc->det_mon[j].section.d_timings;
-           int match = 0;
-
-           /* If we didn't get a panel clock or guessed one, try to match the
-            * mode with the panel size. We do that because we _need_ a panel
-            * clock, or ValidateFPModes will fail, even when UseBiosDividers
-            * is set.
-            */
-           if (info->DotClock == 0 &&
-               info->PanelXRes == d_timings->h_active &&
-               info->PanelYRes == d_timings->v_active)
-               match = 1;
-
-           /* If we don't have a BIOS provided panel data with fixed dividers,
-            * check for a larger panel size
-            */
-	    if (info->PanelXRes < d_timings->h_active &&
-               info->PanelYRes < d_timings->v_active &&
-               !info->UseBiosDividers)
-               match = 1;
-
-             if (match) {
-		info->PanelXRes  = d_timings->h_active;
-		info->PanelYRes  = d_timings->v_active;
-		info->DotClock   = d_timings->clock / 1000;
-		info->HOverPlus  = d_timings->h_sync_off;
-		info->HSyncWidth = d_timings->h_sync_width;
-		info->HBlank     = d_timings->h_blanking;
-		info->VOverPlus  = d_timings->v_sync_off;
-		info->VSyncWidth = d_timings->v_sync_width;
-		info->VBlank     = d_timings->v_blanking;
-                info->Flags      = (d_timings->interlaced ? V_INTERLACE : 0);
-                switch (d_timings->misc) {
-                case 0: info->Flags |= V_NHSYNC | V_NVSYNC; break;
-                case 1: info->Flags |= V_PHSYNC | V_NVSYNC; break;
-                case 2: info->Flags |= V_NHSYNC | V_PVSYNC; break;
-                case 3: info->Flags |= V_PHSYNC | V_PVSYNC; break;
-                }
-                xf86DrvMsg(pScrn->scrnIndex, X_INFO, "Panel infos found from DDC detailed: %dx%d\n",
-                           info->PanelXRes, info->PanelYRes);
-	    }
-	}
-    }
-
-    if (info->UseBiosDividers && info->DotClock != 0)
-       return;
-
-    /* Search thru standard VESA modes from EDID */
-    for (j = 0; j < 8; j++) {
-	if ((info->PanelXRes < ddc->timings2[j].hsize) &&
-	    (info->PanelYRes < ddc->timings2[j].vsize)) {
-	    for (p = pScrn->monitor->Modes; p; p = p->next) {
-		if ((ddc->timings2[j].hsize == p->HDisplay) &&
-		    (ddc->timings2[j].vsize == p->VDisplay)) {
-		    float  refresh =
-			(float)p->Clock * 1000.0 / p->HTotal / p->VTotal;
-
-		    if (abs((float)ddc->timings2[j].refresh - refresh) < 1.0) {
-			/* Is this good enough? */
-			info->PanelXRes  = ddc->timings2[j].hsize;
-			info->PanelYRes  = ddc->timings2[j].vsize;
-			info->HBlank     = p->HTotal - p->HDisplay;
-			info->HOverPlus  = p->HSyncStart - p->HDisplay;
-			info->HSyncWidth = p->HSyncEnd - p->HSyncStart;
-			info->VBlank     = p->VTotal - p->VDisplay;
-			info->VOverPlus  = p->VSyncStart - p->VDisplay;
-			info->VSyncWidth = p->VSyncEnd - p->VSyncStart;
-			info->DotClock   = p->Clock;
-                        info->Flags      = p->Flags;
-                        xf86DrvMsg(pScrn->scrnIndex, X_INFO, "Panel infos found from DDC VESA/EDID: %dx%d\n",
-                                   info->PanelXRes, info->PanelYRes);
-		    }
-		}
-	    }
-	}
-    }
-}
-
-static Bool RADEONGetLVDSInfo (ScrnInfoPtr pScrn)
-{
-    RADEONInfoPtr info     = RADEONPTR(pScrn);
-
-    if (!RADEONGetLVDSInfoFromBIOS(pScrn))
-        RADEONGetPanelInfoFromReg(pScrn);
-
-    /* The panel size we collected from BIOS may not be the
-     * maximum size supported by the panel.  If not, we update
-     * it now.  These will be used if no matching mode can be
-     * found from EDID data.
-     */
-    RADEONUpdatePanelSize(pScrn);
-
-    if (info->DotClock == 0) {
-	RADEONEntPtr pRADEONEnt   = RADEONEntPriv(pScrn);
-	DisplayModePtr  tmp_mode = NULL;
-	xf86DrvMsg(pScrn->scrnIndex, X_WARNING,
-		   "No valid timing info from BIOS.\n");
-	/* No timing information for the native mode,
-	   use whatever specified in the Modeline.
-	   If no Modeline specified, we'll just pick
-	   the VESA mode at 60Hz refresh rate which
-	   is likely to be the best for a flat panel.
-	*/
-	tmp_mode = pScrn->monitor->Modes;
-	while(tmp_mode) {
-	    if ((tmp_mode->HDisplay == info->PanelXRes) &&
-		(tmp_mode->VDisplay == info->PanelYRes)) {
-		    
-		float  refresh =
-		    (float)tmp_mode->Clock * 1000.0 / tmp_mode->HTotal / tmp_mode->VTotal;
-		if ((abs(60.0 - refresh) < 1.0) ||
-		    (tmp_mode->type == 0)) {
-		    info->HBlank     = tmp_mode->HTotal - tmp_mode->HDisplay;
-		    info->HOverPlus  = tmp_mode->HSyncStart - tmp_mode->HDisplay;
-		    info->HSyncWidth = tmp_mode->HSyncEnd - tmp_mode->HSyncStart;
-		    info->VBlank     = tmp_mode->VTotal - tmp_mode->VDisplay;
-		    info->VOverPlus  = tmp_mode->VSyncStart - tmp_mode->VDisplay;
-		    info->VSyncWidth = tmp_mode->VSyncEnd - tmp_mode->VSyncStart;
-		    info->DotClock   = tmp_mode->Clock;
-		    info->Flags = 0;
-		    break;
-		}
-	    }
-
-	    tmp_mode = tmp_mode->next;
-
-	    if (tmp_mode == pScrn->monitor->Modes)
-		break;
-	}
-	if ((info->DotClock == 0) && !pRADEONEnt->PortInfo[0]->MonInfo) {
-	    xf86DrvMsg(pScrn->scrnIndex, X_ERROR,
-		       "Panel size is not correctly detected.\n"
-		       "Please try to use PanelSize option for correct settings.\n");
-	    return FALSE;
-	}
-    }
-
-    return TRUE;
-}
-
-static void RADEONGetTMDSInfo(ScrnInfoPtr pScrn)
-{
-    RADEONInfoPtr  info = RADEONPTR(pScrn);
-    int i;
-
-    for (i=0; i<4; i++) {
-        info->tmds_pll[i].value = 0;
-        info->tmds_pll[i].freq = 0;
-    }
-
-    if (RADEONGetTMDSInfoFromBIOS(pScrn)) return;
-
-    for (i=0; i<4; i++) {
-        info->tmds_pll[i].value = default_tmds_pll[info->ChipFamily][i].value;
-        info->tmds_pll[i].freq = default_tmds_pll[info->ChipFamily][i].freq;
-    }
-}
-
-void RADEONGetPanelInfo (ScrnInfoPtr pScrn)
-{
-    RADEONInfoPtr info     = RADEONPTR(pScrn);
-    char* s;
-
-    if((s = xf86GetOptValString(info->Options, OPTION_PANEL_SIZE))) {
-        info->PanelPwrDly = 200;
-        if (sscanf (s, "%dx%d", &info->PanelXRes, &info->PanelYRes) != 2) {
-            xf86DrvMsg(pScrn->scrnIndex, X_WARNING, "Invalid PanelSize option: %s\n", s);
-            RADEONGetPanelInfoFromReg(pScrn);
-        }
-    } else {
-
-        if(info->DisplayType == MT_LCD) {
-            RADEONGetLVDSInfo(pScrn);
-	    if (info->MergeType == MT_DFP) {
-		RADEONGetTMDSInfo(pScrn);
-	    }
-        } else if ((info->DisplayType == MT_DFP) || (info->MergeType == MT_DFP)) {
-            RADEONGetTMDSInfo(pScrn);
-            if (!pScrn->monitor->DDC)
-                RADEONGetHardCodedEDIDFromBIOS(pScrn);
-            else if (!info->IsSecondary)
-               RADEONUpdatePanelSize(pScrn);
-        }
-    }
-}
-
-void RADEONGetTVDacAdjInfo(ScrnInfoPtr pScrn)
-{
-    RADEONInfoPtr info       = RADEONPTR(pScrn);
->>>>>>> 39eecf70
     
     /* Todo: get this setting from BIOS */
     radeon_output->tv_dac_adj = default_tvdac_adj[info->ChipFamily];
@@ -799,498 +173,7 @@
     }
 }
 
-static void
-RADEONConnectorReverse(RADEONEntPtr pRADEONEnt)
-{
-    RADEONConnector *connector;
-
-    connector = pRADEONEnt->PortInfo[0];
-    pRADEONEnt->PortInfo[0] = pRADEONEnt->PortInfo[1];
-    pRADEONEnt->PortInfo[1] = connector;
-}
-
 /*
-<<<<<<< HEAD
-=======
- * initialise the static data sos we don't have to re-do at randr change */
-void RADEONSetupConnectors(ScrnInfoPtr pScrn)
-{
-    RADEONInfoPtr info       = RADEONPTR(pScrn);
-    RADEONEntPtr pRADEONEnt  = RADEONEntPriv(pScrn);
-    const char *s;
-    Bool ignore_edid = FALSE;
-    int i = 0, second = 0, max_mt = 5;
-
-    /* We first get the information about all connectors from BIOS.
-     * This is how the card is phyiscally wired up.
-     * The information should be correct even on a OEM card.
-     * If not, we may have problem -- need to use MonitorLayout option.
-     */
-    for (i = 0; i < 2; i++) {
-	pRADEONEnt->PortInfo[i]->MonType = MT_UNKNOWN;
-	pRADEONEnt->PortInfo[i]->MonInfo = NULL;
-	pRADEONEnt->PortInfo[i]->DDCType = DDC_NONE_DETECTED;
-	pRADEONEnt->PortInfo[i]->DACType = DAC_UNKNOWN;
-	pRADEONEnt->PortInfo[i]->TMDSType = TMDS_UNKNOWN;
-	pRADEONEnt->PortInfo[i]->ConnectorType = CONNECTOR_NONE;
-    }
-    pRADEONEnt->Controller[0]->IsUsed = FALSE;
-    pRADEONEnt->Controller[1]->IsUsed = FALSE;
-    pRADEONEnt->Controller[0]->IsActive = FALSE;
-    pRADEONEnt->Controller[1]->IsActive = FALSE;
-
-    if (!RADEONGetConnectorInfoFromBIOS(pScrn) ||
-        ((pRADEONEnt->PortInfo[0]->DDCType == 0) &&
-        (pRADEONEnt->PortInfo[1]->DDCType == 0))) {
-	/* Below is the most common setting, but may not be true */
-	pRADEONEnt->PortInfo[0]->MonType = MT_UNKNOWN;
-	pRADEONEnt->PortInfo[0]->MonInfo = NULL;
-	pRADEONEnt->PortInfo[0]->DDCType = DDC_DVI;
-	pRADEONEnt->PortInfo[0]->DACType = DAC_TVDAC;
-	pRADEONEnt->PortInfo[0]->TMDSType = TMDS_INT;
-	pRADEONEnt->PortInfo[0]->ConnectorType = CONNECTOR_DVI_I;
-
-	pRADEONEnt->PortInfo[1]->MonType = MT_UNKNOWN;
-	pRADEONEnt->PortInfo[1]->MonInfo = NULL;
-	pRADEONEnt->PortInfo[1]->DDCType = DDC_VGA;
-	pRADEONEnt->PortInfo[1]->DACType = DAC_PRIMARY;
-	pRADEONEnt->PortInfo[1]->TMDSType = TMDS_EXT;
-	pRADEONEnt->PortInfo[1]->ConnectorType = CONNECTOR_CRT;
-
-
-       /* Some cards have the DDC lines swapped and we have no way to
-        * detect it yet (Mac cards)
-        */
-       if (xf86ReturnOptValBool(info->Options, OPTION_REVERSE_DDC, FALSE)) {
-           pRADEONEnt->PortInfo[0]->DDCType = DDC_VGA;
-           pRADEONEnt->PortInfo[1]->DDCType = DDC_DVI;
-        }
-    }
-
-    /* always make TMDS_INT port first*/
-    if (pRADEONEnt->PortInfo[1]->TMDSType == TMDS_INT)
-	RADEONConnectorReverse(pRADEONEnt);
-    else if ((pRADEONEnt->PortInfo[0]->TMDSType != TMDS_INT &&
-                pRADEONEnt->PortInfo[1]->TMDSType != TMDS_INT)) {
-        /* no TMDS_INT port, make primary DAC port first */
-	/* On my Inspiron 8600 both internal and external ports are
-	   marked DAC_PRIMARY in BIOS. So be extra careful - only
-	   swap when the first port is not DAC_PRIMARY */
-        if ((!(pRADEONEnt->PortInfo[0]->ConnectorType == CONNECTOR_PROPRIETARY)) &&  (pRADEONEnt->PortInfo[1]->DACType == DAC_PRIMARY) &&
-	     (pRADEONEnt->PortInfo[0]->DACType != DAC_PRIMARY)) {
-	    RADEONConnectorReverse(pRADEONEnt);
-        }
-    }
-
-    if (info->HasSingleDAC) {
-        /* For RS300/RS350/RS400 chips, there is no primary DAC. Force VGA port to use TVDAC*/
-        if (pRADEONEnt->PortInfo[0]->ConnectorType == CONNECTOR_CRT) {
-            pRADEONEnt->PortInfo[0]->DACType = DAC_TVDAC;
-            pRADEONEnt->PortInfo[1]->DACType = DAC_PRIMARY;
-        } else {
-            pRADEONEnt->PortInfo[1]->DACType = DAC_TVDAC;
-            pRADEONEnt->PortInfo[0]->DACType = DAC_PRIMARY;
-        }
-    } else if (!pRADEONEnt->HasCRTC2) {
-        pRADEONEnt->PortInfo[0]->DACType = DAC_PRIMARY;
-    }
-
-    /* IgnoreEDID option is different from the NoDDCxx options used by DDC module
-     * When IgnoreEDID is used, monitor detection will still use DDC
-     * detection, but all EDID data will not be used in mode validation.
-     * You can use this option when you have a DDC monitor but want specify your own
-     * monitor timing parameters by using HSync, VRefresh and Modeline,
-     */
-    if (xf86GetOptValBool(info->Options, OPTION_IGNORE_EDID, &ignore_edid)) {
-        if (ignore_edid)
-            xf86DrvMsg(pScrn->scrnIndex, X_CONFIG,
-                       "IgnoreEDID is specified, EDID data will be ignored\n");
-    }
-
-    /*
-     * MonitorLayout option takes a string for two monitors connected in following format:
-     * Option "MonitorLayout" "primary-port-display, secondary-port-display"
-     * primary and secondary port displays can have one of following:
-     *    NONE, CRT, LVDS, TMDS
-     * With this option, driver will bring up monitors as specified,
-     * not using auto-detection routines to probe monitors.
-     *
-     * This option can be used when the false monitor detection occurs.
-     *
-     * This option can also be used to disable one connected display.
-     * For example, if you have a laptop connected to an external CRT
-     * and you want to disable the internal LCD panel, you can specify
-     * Option "MonitorLayout" "NONE, CRT"
-     *
-     * This option can also used to disable Clone mode. One there is only
-     * one monitor is specified, clone mode will be turned off automatically
-     * even you have two monitors connected.
-     *
-     * Another usage of this option is you want to config the server
-     * to start up with a certain monitor arrangement even one monitor
-     * is not plugged in when server starts.
-     * For example, you can config your laptop with 
-     * Option "MonitorLayout" "LVDS, CRT"
-     * Option "CloneHSync" "40-150"
-     * Option "CloneVRefresh" "60-120"
-     * With these options, you can connect in your CRT monitor later
-     * after the X server has started.
-     */
-    if ((s = xf86GetOptValString(info->Options, OPTION_MONITOR_LAYOUT))) {
-        char s1[5], s2[5];
-        i = 0;
-        /* When using user specified monitor types, we will not do DDC detection
-         *
-         */
-        do {
-            switch(*s) {
-            case ',':
-                s1[i] = '\0';
-                i = 0;
-                second = 1;
-                break;
-            case ' ':
-            case '\t':
-            case '\n':
-            case '\r':
-                break;
-            default:
-                if (second)
-                    s2[i] = *s;
-                else
-                    s1[i] = *s;
-                i++;
-                break;
-            }
-            if (i > 4) i = 4;
-        } while(*s++);
-        s2[i] = '\0';
-
-        for (i = 0; i < max_mt; i++)
-        {
-            if (strcmp(s1, MonTypeName[i]) == 0) 
-            {
-                pRADEONEnt->PortInfo[0]->MonType = MonTypeID[i];
-                break;
-            }
-        }
-        if (i ==  max_mt)
-            xf86DrvMsg(pScrn->scrnIndex, X_WARNING, 
-                       "Invalid Monitor type specified for 1st port \n"); 
-
-        for (i = 0; i < max_mt; i++)
-        {
-            if (strcmp(s2, MonTypeName[i]) == 0) 
-            {
-                pRADEONEnt->PortInfo[1]->MonType = MonTypeID[i];
-                break;
-            }
-
-        }
-        if (i ==  max_mt)
-            xf86DrvMsg(pScrn->scrnIndex, X_WARNING, 
-                       "Invalid Monitor type specified for 2nd port \n"); 
-
-	if (i ==  max_mt)
-	    xf86DrvMsg(pScrn->scrnIndex, X_WARNING,
-		       "Invalid Monitor type specified for 2nd port \n");
-
-	xf86DrvMsg(pScrn->scrnIndex, X_CONFIG,
-		   "MonitorLayout Option: \n\tMonitor1--Type %s, Monitor2--Type %s\n\n", s1, s2);
-#if 0
-	if (pRADEONEnt->PortInfo[1]->MonType == MT_CRT) {
-	    pRADEONEnt->PortInfo[1]->DACType = DAC_PRIMARY;
-	    pRADEONEnt->PortInfo[1]->TMDSType = TMDS_UNKNOWN;
-	    pRADEONEnt->PortInfo[1]->DDCType = DDC_VGA;
-	    pRADEONEnt->PortInfo[1]->ConnectorType = CONNECTOR_CRT;
-	    pRADEONEnt->PortInfo[0]->DACType = DAC_TVDAC;
-	    pRADEONEnt->PortInfo[0]->TMDSType = TMDS_UNKNOWN;
-	    pRADEONEnt->PortInfo[0]->DDCType = DDC_NONE_DETECTED;
-	    pRADEONEnt->PortInfo[0]->ConnectorType = pRADEONEnt->PortInfo[0]->MonType+1;
-	    pRADEONEnt->PortInfo[0]->MonInfo = NULL;
-        }
-#endif
-
-        /* some thinkpads and powerbooks use lvds and internal tmds 
-	 * at the same time.  --AGD
-	 */
-	if ((pRADEONEnt->PortInfo[0]->MonType  == MT_LCD) &&
-	    (pRADEONEnt->PortInfo[1]->MonType == MT_DFP)) {
-	    pRADEONEnt->PortInfo[1]->DDCType = DDC_DVI;
-	    pRADEONEnt->PortInfo[0]->DDCType = DDC_MONID;
-            pRADEONEnt->PortInfo[1]->TMDSType = TMDS_INT;
-            pRADEONEnt->PortInfo[1]->ConnectorType = CONNECTOR_DVI_I;
-            pRADEONEnt->PortInfo[0]->TMDSType = TMDS_UNKNOWN;
-	}
-
-    }
-}
-
-static RADEONMonitorType RADEONPortCheckNonDDC(ScrnInfoPtr pScrn, int connector)
-{
-    RADEONInfoPtr info       = RADEONPTR(pScrn);
-    unsigned char *RADEONMMIO = info->MMIO;
-
-    if (info->IsMobility) {
-      switch(connector) {
-      case 0:
-	/* non-DDC laptop panel connected on primary */
-	if (INREG(RADEON_BIOS_4_SCRATCH) & 4)
-	  return MT_LCD;
-	break;
-      case 1:
-	/* non-DDC TMDS panel connected through DVO */
-	if (INREG(RADEON_FP2_GEN_CNTL) & RADEON_FP2_ON)
-	  return MT_DFP;
-	break;
-      default:
-	break;
-      }
-    }
-    return MT_NONE;
-}
-
-/* Primary Head (DVI or Laptop Int. panel)*/
-/* A ddc capable display connected on DVI port */
-/* Secondary Head (mostly VGA, can be DVI on some OEM boards)*/
-void RADEONConnectorFindMonitor(ScrnInfoPtr pScrn, int connector)
-{
-    RADEONEntPtr pRADEONEnt  = RADEONEntPriv(pScrn);
-    RADEONConnector *pPort = pRADEONEnt->PortInfo[connector];
-    
-    if (pPort->MonType == MT_UNKNOWN) {
-      if ((pPort->MonType = RADEONDisplayDDCConnected(pScrn,
-						     pPort->DDCType,
-						     pPort)));
-      else if((pPort->MonType = RADEONPortCheckNonDDC(pScrn, connector)));
-      else
-	pPort->MonType = RADEONCrtIsPhysicallyConnected(pScrn, !(pPort->DACType));
-    }
-}
-
-static void RADEONQueryConnectedDisplays(ScrnInfoPtr pScrn)
-{
-
-    RADEONInfoPtr info       = RADEONPTR(pScrn);
-    RADEONEntPtr pRADEONEnt  = RADEONEntPriv(pScrn);
-    const char *s;
-    Bool ignore_edid = FALSE;
-
-    /* IgnoreEDID option is different from the NoDDCxx options used by DDC module
-     * When IgnoreEDID is used, monitor detection will still use DDC
-     * detection, but all EDID data will not be used in mode validation.
-     * You can use this option when you have a DDC monitor but want specify your own
-     * monitor timing parameters by using HSync, VRefresh and Modeline,
-     */
-    if (xf86GetOptValBool(info->Options, OPTION_IGNORE_EDID, &ignore_edid)) {
-        if (ignore_edid)
-            xf86DrvMsg(pScrn->scrnIndex, X_CONFIG,
-                       "IgnoreEDID is specified, EDID data will be ignored\n");
-    }
-
-    if ((s = xf86GetOptValString(info->Options, OPTION_MONITOR_LAYOUT))) {
-        if (!ignore_edid) {
-            if ((pRADEONEnt->PortInfo[0]->MonType > MT_NONE) &&
-                (pRADEONEnt->PortInfo[0]->MonType < MT_STV))
-		RADEONDisplayDDCConnected(pScrn, pRADEONEnt->PortInfo[0]->DDCType,
-					  pRADEONEnt->PortInfo[0]);
-            if ((pRADEONEnt->PortInfo[1]->MonType > MT_NONE) &&
-                (pRADEONEnt->PortInfo[1]->MonType < MT_STV))
-		RADEONDisplayDDCConnected(pScrn, pRADEONEnt->PortInfo[1]->DDCType,
-					  pRADEONEnt->PortInfo[1]);
-        }
-    }
-    else {
-      /* force monitor redetection */
-      pRADEONEnt->PortInfo[0]->MonType = MT_UNKNOWN;
-      pRADEONEnt->PortInfo[1]->MonType = MT_UNKNOWN;
-    }
-      
-    
-    if (pRADEONEnt->PortInfo[0]->MonType == MT_UNKNOWN || pRADEONEnt->PortInfo[1]->MonType == MT_UNKNOWN) {
-	
-        if ((!pRADEONEnt->HasCRTC2) && (pRADEONEnt->PortInfo[0]->MonType == MT_UNKNOWN)) {
-	    if((pRADEONEnt->PortInfo[0]->MonType = RADEONDisplayDDCConnected(pScrn, DDC_DVI,
-									     pRADEONEnt->PortInfo[0])));
-	    else if((pRADEONEnt->PortInfo[0]->MonType = RADEONDisplayDDCConnected(pScrn, DDC_VGA,
-										  pRADEONEnt->PortInfo[0])));
-	    else if((pRADEONEnt->PortInfo[0]->MonType = RADEONDisplayDDCConnected(pScrn, DDC_CRT2,
-										  pRADEONEnt->PortInfo[0])));
-	    else
-		pRADEONEnt->PortInfo[0]->MonType = MT_CRT;
-	    
-	    if (!ignore_edid) {
-		if (pRADEONEnt->PortInfo[0]->MonInfo) {
-		    xf86DrvMsg(pScrn->scrnIndex, X_INFO, "Monitor1 EDID data ---------------------------\n");
-		    xf86PrintEDID(pRADEONEnt->PortInfo[0]->MonInfo );
-		    xf86DrvMsg(pScrn->scrnIndex, X_INFO, "End of Monitor1 EDID data --------------------\n");
-		}
-	    }
-	    
-	    pRADEONEnt->PortInfo[1]->MonType = MT_NONE;
-	    pRADEONEnt->PortInfo[1]->MonInfo = NULL;
-	    pRADEONEnt->PortInfo[1]->DDCType = DDC_NONE_DETECTED;
-	    pRADEONEnt->PortInfo[1]->DACType = DAC_UNKNOWN;
-	    pRADEONEnt->PortInfo[1]->TMDSType = TMDS_UNKNOWN;
-	    pRADEONEnt->PortInfo[1]->ConnectorType = CONNECTOR_NONE;
-
-	    return;
-	}
-	
-	RADEONConnectorFindMonitor(pScrn, 0);
-	RADEONConnectorFindMonitor(pScrn, 1);
-	
-    }
-
-    if(ignore_edid) {
-        pRADEONEnt->PortInfo[0]->MonInfo = NULL;
-        pRADEONEnt->PortInfo[1]->MonInfo = NULL;
-    } else {
-        if (pRADEONEnt->PortInfo[0]->MonInfo) {
-            xf86DrvMsg(pScrn->scrnIndex, X_INFO, "EDID data from the display on 1st port ----------------------\n");
-            xf86PrintEDID( pRADEONEnt->PortInfo[0]->MonInfo );
-        }
-
-        if (pRADEONEnt->PortInfo[1]->MonInfo) {
-            xf86DrvMsg(pScrn->scrnIndex, X_INFO, "EDID data from the display on 2nd port -----------------------\n");
-            xf86PrintEDID( pRADEONEnt->PortInfo[1]->MonInfo );
-        }
-    }
-    
-    xf86DrvMsg(pScrn->scrnIndex, X_INFO, "\n");
-
-    return;
-}
-
-Bool RADEONMapControllers(ScrnInfoPtr pScrn)
-{
-    RADEONInfoPtr info       = RADEONPTR(pScrn);
-    RADEONEntPtr pRADEONEnt   = RADEONEntPriv(pScrn);
-    unsigned char *RADEONMMIO = info->MMIO;
-    Bool head_reversed = FALSE;
-
-    info->MergeType = MT_NONE;
-
-    if (!info->IsSecondary) {
-      RADEONQueryConnectedDisplays(pScrn);
-
-      xf86DrvMsg(pScrn->scrnIndex, X_INFO, 
-		 "Port1:\n Monitor   -- %s\n Connector -- %s\n DAC Type  -- %s\n TMDS Type -- %s\n DDC Type  -- %s\n", 
-		 MonTypeName[pRADEONEnt->PortInfo[0]->MonType+1], 
-		 info->IsAtomBios ? 
-		 ConnectorTypeNameATOM[pRADEONEnt->PortInfo[0]->ConnectorType]:
-		 ConnectorTypeName[pRADEONEnt->PortInfo[0]->ConnectorType],
-		 DACTypeName[pRADEONEnt->PortInfo[0]->DACType+1],
-		 TMDSTypeName[pRADEONEnt->PortInfo[0]->TMDSType+1],
-		 DDCTypeName[pRADEONEnt->PortInfo[0]->DDCType]);
-
-      xf86DrvMsg(pScrn->scrnIndex, X_INFO, 
-		 "Port2:\n Monitor   -- %s\n Connector -- %s\n DAC Type  -- %s\n TMDS Type -- %s\n DDC Type  -- %s\n", 
-		 MonTypeName[pRADEONEnt->PortInfo[1]->MonType+1], 
-		 info->IsAtomBios ? 
-		 ConnectorTypeNameATOM[pRADEONEnt->PortInfo[1]->ConnectorType]:
-		 ConnectorTypeName[pRADEONEnt->PortInfo[1]->ConnectorType],
-		 DACTypeName[pRADEONEnt->PortInfo[1]->DACType+1],
-		 TMDSTypeName[pRADEONEnt->PortInfo[1]->TMDSType+1],
-		 		 DDCTypeName[pRADEONEnt->PortInfo[1]->DDCType]);
-
-	/* no display detected on primary port*/
-	if (pRADEONEnt->PortInfo[0]->MonType == MT_NONE) {
-	    if (pRADEONEnt->PortInfo[1]->MonType != MT_NONE) {
-		/* Only one detected on secondary, let it to be primary */
-		if (!head_reversed)
-		    RADEONConnectorReverse(pRADEONEnt);
-		head_reversed = TRUE;
-	    } else {
-		/* None detected, Default to a CRT connected */
-		pRADEONEnt->PortInfo[0]->MonType = MT_CRT;
-	    }
-	}
-
-	if ((pRADEONEnt->PortInfo[0]->MonType == MT_LCD) &&
-	    (pRADEONEnt->PortInfo[1]->MonType == MT_CRT)) {
-	    if (!(INREG(RADEON_LVDS_GEN_CNTL) & RADEON_LVDS_ON)) {
-		/* LCD is switched off, don't turn it on, otherwise it may casue lockup due to SS issue. */
-		if (!head_reversed)
-		    RADEONConnectorReverse(pRADEONEnt);
-		head_reversed = TRUE;
-		pRADEONEnt->PortInfo[0]->MonType = MT_NONE;
-		xf86DrvMsg(pScrn->scrnIndex, X_CONFIG, "LCD is switched off, only CRT will be used\n");
-	    }
-	}
-
-	if ((pRADEONEnt->PortInfo[0]->MonType != MT_NONE) &&
-	    (pRADEONEnt->PortInfo[1]->MonType != MT_NONE)) {
-	  if (xf86ReturnOptValBool(info->Options, OPTION_REVERSE_DISPLAY, FALSE)) {
-		if (info->IsMobility) {
-		    /* Don't reverse display for mobility chips, as only CRTC1 path has RMX which
-		       will be required by many LCD panels
-		    */
-		    xf86DrvMsg(pScrn->scrnIndex, X_CONFIG, "Reverse Display cannot be used for mobility chip\n");
-		} else {
-		    if (!head_reversed)
-			RADEONConnectorReverse(pRADEONEnt);
-		    head_reversed = TRUE;
-		    xf86DrvMsg(pScrn->scrnIndex, X_CONFIG, "Primary and Secondary mapping is reversed\n");
-		}
-	    }
-	}
-
-	if (pRADEONEnt->HasSecondary && pRADEONEnt->PortInfo[1]->MonType == MT_NONE) {
-	    pRADEONEnt->HasSecondary = FALSE;
-	}
-    }
-
-    if(pRADEONEnt->HasCRTC2) {
-	if(info->IsSecondary) {
-  	    pRADEONEnt->Controller[1]->binding = 2;
-	    info->DisplayType = pRADEONEnt->PortInfo[1]->MonType;
-	    pScrn->monitor->DDC = pRADEONEnt->PortInfo[1]->MonInfo;
-	} else {
-  	    pRADEONEnt->Controller[0]->binding = 1;
-	    info->DisplayType = pRADEONEnt->PortInfo[0]->MonType;
-	    pScrn->monitor->DDC = pRADEONEnt->PortInfo[0]->MonInfo;
-	}
-
-	if(!pRADEONEnt->HasSecondary) {
-	    info->MergeType = pRADEONEnt->PortInfo[1]->MonType;
-	    if (info->MergeType)
-  	    	pRADEONEnt->Controller[1]->binding = 1;
-	}
-    } else {
-	if (pRADEONEnt->PortInfo[0]->MonType == MT_NONE)
-	    pRADEONEnt->PortInfo[0]->MonType = MT_CRT;
-	info->DisplayType = pRADEONEnt->PortInfo[0]->MonType;
-	pScrn->monitor->DDC = pRADEONEnt->PortInfo[0]->MonInfo;
-
-	pRADEONEnt->PortInfo[1]->MonType = MT_NONE;
-	pRADEONEnt->Controller[1]->binding = 1;
-    }
-
-    if (!info->IsSecondary) {
-        xf86DrvMsg(pScrn->scrnIndex, X_INFO, "---- Primary Head:   Port%d ---- \n", head_reversed?2:1);
-	if (pRADEONEnt->PortInfo[1]->MonType != MT_NONE)
-            xf86DrvMsg(pScrn->scrnIndex, X_INFO, "---- Secondary Head: Port%d ----\n", head_reversed?1:2);
- 	else
-            xf86DrvMsg(pScrn->scrnIndex, X_INFO, "---- Secondary Head: Not used ----\n");
-    }
-
-    info->HBlank     = 0;
-    info->HOverPlus  = 0;
-    info->HSyncWidth = 0;
-    info->VBlank     = 0;
-    info->VOverPlus  = 0;
-    info->VSyncWidth = 0;
-    info->DotClock   = 0;
-    info->UseBiosDividers = FALSE;
-
-    info->OverlayOnCRTC2 = FALSE;
-
-    return TRUE;
-}
-
-/*
->>>>>>> 39eecf70
  * Powering done DAC, needed for DPMS problem with ViewSonic P817 (or its variant).
  *
  */
@@ -1863,7 +746,6 @@
     int pixel_bytes2 = 0;
 
     mode1 = info->CurrentLayout.mode;
-<<<<<<< HEAD
     mode2 = NULL;
     pixel_bytes2 = info->CurrentLayout.pixel_bytes;
 
@@ -1912,230 +794,6 @@
     xf86OutputPtr output;
     xf86CrtcPtr crtc;
     int o, c;
-=======
-    if (info->MergedFB) {
-	mode1 = ((RADEONMergedDisplayModePtr)info->CurrentLayout.mode->Private)->CRT1;
-	mode2 = ((RADEONMergedDisplayModePtr)info->CurrentLayout.mode->Private)->CRT2;
-    } else if ((pRADEONEnt->HasSecondary) && info2) {
-	mode2 = info2->CurrentLayout.mode;
-    } else {
-	mode2 = NULL;
-    }
-
-    RADEONInitDispBandwidth2(pScrn, info, info2, mode1, mode2);
-}
-
-static void
-RADEONOutputsBlank(ScrnInfoPtr pScrn, RADEONConnector *pPort, Bool Blank)
-{
-    RADEONInfoPtr  info       = RADEONPTR(pScrn);
-    unsigned char *RADEONMMIO = info->MMIO;
-    CARD32 val;
-
-    switch(pPort->MonType) {
-    case MT_LCD:
-	val = (Blank == TRUE) ? RADEON_LVDS_DISPLAY_DIS : 0;
-	OUTREGP(RADEON_LVDS_GEN_CNTL, val, ~RADEON_LVDS_DISPLAY_DIS);
-        break;
-    case MT_CRT:
-	if ((info->ChipFamily == CHIP_FAMILY_R200) && (pPort->DACType == DAC_TVDAC)) {
-	    val = (Blank == TRUE) ? RADEON_FP2_BLANK_EN : 0;
-	    OUTREGP(RADEON_FP2_GEN_CNTL, val, ~RADEON_FP2_BLANK_EN);
-	}
-        break;
-    case MT_DFP:
-	if (pPort->TMDSType == TMDS_EXT) {
-	    val = Blank ? RADEON_FP2_BLANK_EN : 0;
-	    OUTREGP(RADEON_FP2_GEN_CNTL, val, ~RADEON_FP2_BLANK_EN);
-	} else {
-	    val = Blank ? RADEON_FP_BLANK_EN : 0;
-	    OUTREGP(RADEON_FP_GEN_CNTL, val, ~RADEON_FP_BLANK_EN);
-	}
-        break;
-    case MT_NONE:
-    default:
-        break;
-    }
-}
- 
-static void
-RADEONCRTC1Blank(RADEONInfoPtr info, Bool Blank)
-{
-    unsigned char *RADEONMMIO = info->MMIO;
-    CARD32 val = (Blank == TRUE) ? (RADEON_CRTC_DISPLAY_DIS | RADEON_CRTC_VSYNC_DIS | RADEON_CRTC_HSYNC_DIS) : 0;
-
-    OUTREGP(RADEON_CRTC_EXT_CNTL, val,
-	    ~(RADEON_CRTC_DISPLAY_DIS | RADEON_CRTC_VSYNC_DIS | RADEON_CRTC_HSYNC_DIS));
-}
-
-static void
-RADEONCRTC2Blank(RADEONInfoPtr info, Bool Blank)
-{
-    unsigned char *RADEONMMIO = info->MMIO;
-    CARD32 val = (Blank == TRUE) ? (RADEON_CRTC2_DISP_DIS | RADEON_CRTC2_VSYNC_DIS | RADEON_CRTC2_HSYNC_DIS) : 0;
-    OUTREGP(RADEON_CRTC2_GEN_CNTL, val,
-	    ~(RADEON_CRTC2_DISP_DIS | RADEON_CRTC2_VSYNC_DIS | RADEON_CRTC2_HSYNC_DIS));
-}
-
-/* Blank screen */
-void RADEONBlank(ScrnInfoPtr pScrn, Bool Blank)
-{
-    RADEONInfoPtr  info       = RADEONPTR(pScrn);
-    RADEONEntPtr pRADEONEnt   = RADEONEntPriv(pScrn);
-
-    if (!pRADEONEnt->HasSecondary ||
-	(pRADEONEnt->HasSecondary && !info->IsSwitching) ||
-	(info->IsSwitching && (!info->IsSecondary))) {
- 
-	RADEONOutputsBlank(pScrn, pRADEONEnt->PortInfo[0], Blank);
-	RADEONCRTC1Blank(info, Blank);
- 
-	if (!pRADEONEnt->HasCRTC2)
-	    return;
-
-	if (pRADEONEnt->Controller[1]->binding == 1) {
-	    RADEONOutputsBlank(pScrn, pRADEONEnt->PortInfo[1], Blank);
-	    RADEONCRTC2Blank(info, Blank);
-	}
-    }
-
-    if ((pRADEONEnt->HasSecondary && !info->IsSwitching) ||
-	(info->IsSwitching && info->IsSecondary)) {
-	RADEONOutputsBlank(pScrn, pRADEONEnt->PortInfo[1], Blank);
-	RADEONCRTC2Blank(info, Blank);
-    }
-}
-
-
-static void
-RADEONOutputsDPMS(ScrnInfoPtr pScrn, RADEONConnector *pPort, int Mode)
-{
-    RADEONInfoPtr  info       = RADEONPTR(pScrn);
-    unsigned char *RADEONMMIO = info->MMIO;
-
-    RADEONMonitorType MonType;
-    RADEONTmdsType TmdsType;
-    RADEONDacType DacType;
-  
-    MonType = pPort->MonType;
-    TmdsType = pPort->TMDSType;
-    DacType = pPort->DACType;
-    
-    switch (MonType) {
-    case MT_LCD:
-	if (Mode == DPMSModeOn) {
-	    OUTREGP(RADEON_LVDS_GEN_CNTL, RADEON_LVDS_BLON, ~RADEON_LVDS_BLON);
-	    usleep (info->PanelPwrDly * 1000);
-	    OUTREGP(RADEON_LVDS_GEN_CNTL, RADEON_LVDS_ON, ~RADEON_LVDS_ON);
-	} else {
-	    unsigned int tmpPixclksCntl = INPLL(pScrn, RADEON_PIXCLKS_CNTL);
-	    
-	    /* Asic bug, when turning off LVDS_ON, we have to make sure
-	       RADEON_PIXCLK_LVDS_ALWAYS_ON bit is off */
-	    if (info->IsMobility || info->IsIGP)
-		OUTPLLP(pScrn, RADEON_PIXCLKS_CNTL, 0, ~RADEON_PIXCLK_LVDS_ALWAYS_ONb);
-	    OUTREGP(RADEON_LVDS_GEN_CNTL, 0, ~(RADEON_LVDS_BLON | RADEON_LVDS_ON));
-	    if (info->IsMobility || info->IsIGP)
-		OUTPLL(pScrn, RADEON_PIXCLKS_CNTL, tmpPixclksCntl);
-	}
-	break;
-    case MT_DFP:
-	if (Mode == DPMSModeOn) {
-	    if (TmdsType == TMDS_EXT) {
-		OUTREGP(RADEON_FP2_GEN_CNTL, 0, ~RADEON_FP2_BLANK_EN);
-		OUTREGP(RADEON_FP2_GEN_CNTL, RADEON_FP2_ON, ~RADEON_FP2_ON);
-		if (info->ChipFamily >= CHIP_FAMILY_R200)
-		    OUTREGP(RADEON_FP2_GEN_CNTL, RADEON_FP2_DVO_EN, ~RADEON_FP2_DVO_EN);
-	    } else
-		OUTREGP(RADEON_FP_GEN_CNTL, (RADEON_FP_FPON | RADEON_FP_TMDS_EN),
-			~(RADEON_FP_FPON | RADEON_FP_TMDS_EN));
-	} else {
-	    if (TmdsType == TMDS_EXT) {
-		OUTREGP(RADEON_FP2_GEN_CNTL, RADEON_FP2_BLANK_EN, ~RADEON_FP2_BLANK_EN);
-		OUTREGP(RADEON_FP2_GEN_CNTL, 0, ~RADEON_FP2_ON);
-		if (info->ChipFamily >= CHIP_FAMILY_R200) {
-		    OUTREGP(RADEON_FP2_GEN_CNTL, 0, ~RADEON_FP2_DVO_EN);
-		}
-	    } else
-		OUTREGP(RADEON_FP_GEN_CNTL, 0, ~(RADEON_FP_FPON | RADEON_FP_TMDS_EN));
-	}
-	break;
-    case MT_CRT:
-    default:
-	RADEONDacPowerSet(pScrn, (Mode == DPMSModeOn), (DacType == DAC_PRIMARY));
-	break;
-    }
-}
-
-void
-RADEONCRTC1DPMS(RADEONInfoPtr info, int Mode)
-{
-    unsigned char *RADEONMMIO = info->MMIO;
-    CARD32 val;
-    switch (Mode) {
-	case DPMSModeOn:
-	    /* Screen: On; HSync: On, VSync: On */
-	    val = 0;
-	    break;
-	case DPMSModeStandby:
-	    /* Screen: Off; HSync: Off, VSync: On */
-	    val = (RADEON_CRTC_DISPLAY_DIS | RADEON_CRTC_HSYNC_DIS);
-	    break;
-	case DPMSModeSuspend:
-	    /* Screen: Off; HSync: On, VSync: Off */
-	    val = (RADEON_CRTC_DISPLAY_DIS | RADEON_CRTC_VSYNC_DIS);
-	    break;
-	case DPMSModeOff:
-	default:
-	    /* Screen: Off; HSync: Off, VSync: Off */
-	    val = (RADEON_CRTC_DISPLAY_DIS | RADEON_CRTC_HSYNC_DIS | RADEON_CRTC_VSYNC_DIS);
-	    break;
-    }
-    OUTREGP(RADEON_CRTC_EXT_CNTL, val,
-	    ~(RADEON_CRTC_DISPLAY_DIS | RADEON_CRTC_HSYNC_DIS | RADEON_CRTC_VSYNC_DIS));
-
-}
-
-void
-RADEONCRTC2DPMS(RADEONInfoPtr info, int Mode)
-{
-    unsigned char *RADEONMMIO = info->MMIO;
-    CARD32 val;
-    switch (Mode) {
-	case DPMSModeOn:
-	    /* Screen: On; HSync: On, VSync: On */
-	    val = 0;
-	    break;
-	case DPMSModeStandby:
-	    /* Screen: Off; HSync: Off, VSync: On */
-	    val = (RADEON_CRTC2_DISP_DIS | RADEON_CRTC2_HSYNC_DIS);
-	    break;
-	case DPMSModeSuspend:
-	    /* Screen: Off; HSync: On, VSync: Off */
-	    val = (RADEON_CRTC2_DISP_DIS | RADEON_CRTC2_VSYNC_DIS);
-	    break;
-	case DPMSModeOff:
-	default:
-	    /* Screen: Off; HSync: Off, VSync: Off */
-	    val = (RADEON_CRTC2_DISP_DIS | RADEON_CRTC2_VSYNC_DIS | RADEON_CRTC2_HSYNC_DIS);
-	    break;
-	    
-    }
-    OUTREGP(RADEON_CRTC2_GEN_CNTL, val,
-	    ~(RADEON_CRTC2_DISP_DIS | RADEON_CRTC2_VSYNC_DIS | RADEON_CRTC2_HSYNC_DIS));    
-}
-
-
-/* Sets VESA Display Power Management Signaling (DPMS) Mode */
-void
-RADEONDisplayPowerManagementSet(ScrnInfoPtr pScrn, int PowerManagementMode, int flags)
-{
-    RADEONInfoPtr  info       = RADEONPTR(pScrn);
-    RADEONEntPtr pRADEONEnt   = RADEONEntPriv(pScrn);
-
-    if (!pScrn->vtSema)
-	return;
->>>>>>> 39eecf70
 
     for (c = 0; c < xf86_config->num_crtc; c++) {
 	crtc = xf86_config->crtc[c];
@@ -2147,82 +805,7 @@
 	    if (output->crtc != crtc)
 		continue;
 
-<<<<<<< HEAD
 	    output->funcs->dpms(output, DPMSModeOn);
 	}
     }
-}
-=======
-#ifdef XF86DRI
-    if (info->CPStarted)
-	DRILock(pScrn->pScreen, 0);
-#endif
-
-    if (info->accelOn)
-        RADEON_SYNC(info, pScrn);
-
-    if (info->FBDev) {
-	fbdevHWDPMSSet(pScrn, PowerManagementMode, flags);
-    } else {
-	if (info->IsSecondary) {
-	    RADEONCRTC2DPMS(info, PowerManagementMode);
-	    RADEONOutputsDPMS(pScrn, pRADEONEnt->PortInfo[1], PowerManagementMode);
-	} else {
-	    RADEONCRTC1DPMS(info, PowerManagementMode);
-	    RADEONOutputsDPMS(pScrn, pRADEONEnt->PortInfo[0], PowerManagementMode);
-
-	    if (pRADEONEnt->Controller[1]->binding == 1) {
-		RADEONCRTC2DPMS(info, PowerManagementMode);
-		RADEONOutputsDPMS(pScrn, pRADEONEnt->PortInfo[1], PowerManagementMode);
-	    }
-	}
-    }
-
-#ifdef XF86DRI
-    if (info->CPStarted)
-	DRIUnlock(pScrn->pScreen);
-#endif
-}
-
-Bool RADEONAllocateControllers(ScrnInfoPtr pScrn)
-{
-    RADEONEntPtr pRADEONEnt = RADEONEntPriv(pScrn);
-
-    if (pRADEONEnt->Controller[0])
-      return TRUE;
-
-    pRADEONEnt->Controller[0] = xcalloc(sizeof(RADEONController), 1);
-    if (!pRADEONEnt->Controller[0])
-        return FALSE;
-    
-    pRADEONEnt->Controller[1] = xcalloc(sizeof(RADEONController), 1);
-    if (!pRADEONEnt->Controller[1])
-    {
-	xfree(pRADEONEnt->Controller[0]);
-	return FALSE;
-    }
-
-    return TRUE;
-}
-
-Bool RADEONAllocateConnectors(ScrnInfoPtr pScrn)
-{
-    RADEONEntPtr pRADEONEnt = RADEONEntPriv(pScrn);
-
-    if (pRADEONEnt->PortInfo[0])
-        return TRUE;
-
-    /* for now always allocate both connectors */
-    pRADEONEnt->PortInfo[0] = xcalloc(sizeof(RADEONConnector), 1);
-    if (!pRADEONEnt->PortInfo[0])
-	return FALSE;
-
-    pRADEONEnt->PortInfo[1] = xcalloc(sizeof(RADEONConnector), 1);
-    if (!pRADEONEnt->PortInfo[1]) {
-	xfree(pRADEONEnt->PortInfo[0]);
-	return FALSE;
-    }
-
-    return TRUE;
-}
->>>>>>> 39eecf70
+}