--- conflicted
+++ resolved
@@ -742,13 +742,8 @@
 
     xf86DrvMsgVerb(pScrn->scrnIndex, X_INFO, RADEON_LOGLEVEL_DEBUG,
 		   "GRPH_BUFFER_CNTL from %x to %x\n",
-<<<<<<< HEAD
-		   (unsigned int)info->SavedReg.grph_buffer_cntl,
+		   (unsigned int)info->SavedReg->grph_buffer_cntl,
 		   (unsigned int)INREG(RADEON_GRPH_BUFFER_CNTL));
-=======
-		   (unsigned int)info->SavedReg->grph_buffer_cntl,
-		   INREG(RADEON_GRPH_BUFFER_CNTL));
->>>>>>> f5f7f4b9
 
     if (mode2) {
 	stop_req = mode2->HDisplay * pixel_bytes2 / 16;
@@ -797,13 +792,8 @@
 
 	xf86DrvMsgVerb(pScrn->scrnIndex, X_INFO, RADEON_LOGLEVEL_DEBUG,
 		       "GRPH2_BUFFER_CNTL from %x to %x\n",
-<<<<<<< HEAD
-		       (unsigned int)info->SavedReg.grph2_buffer_cntl,
+		       (unsigned int)info->SavedReg->grph2_buffer_cntl,
 		       (unsigned int)INREG(RADEON_GRPH2_BUFFER_CNTL));
-=======
-		       (unsigned int)info->SavedReg->grph2_buffer_cntl,
-		       INREG(RADEON_GRPH2_BUFFER_CNTL));
->>>>>>> f5f7f4b9
     }
 }
 
