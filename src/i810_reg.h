--- conflicted
+++ resolved
@@ -299,23 +299,14 @@
 
 /* Instruction parser error register.  p279
  */
-#if 0
 #define IPEIR                  0x2088
 #define IPEHR                  0x208C
 #define INST_DONE                0x2090
 #define INST_PS                  0x20c4
-<<<<<<< HEAD
 #define IPEIR_I965                  0x2064 /* i965 */
 #define IPEHR_I965                  0x2068 /* i965 */
 #define INST_DONE_I965              0x206c
 #define INST_PS_I965                0x2070
-=======
-#else
-#define IPEIR                  0x2064 /* brw */
-#define IPEHR                  0x2068 /* brw */
-#define INST_DONE              0x206c
-#define INST_PS                0x2070
->>>>>>> fa4331ef
 #define ACTHD                 0x2074
 #define DMA_FADD_P             0x2078
 #define INST_DONE_1              0x207c
@@ -353,13 +344,7 @@
 #define ECOSKPD 0x21d0
 #define EXCC    0x2028
 
-<<<<<<< HEAD
 /* I965 debug regs:
-=======
-#endif
-
-/* Broadwater debug regs:
->>>>>>> fa4331ef
  */
 #define IA_VERTICES_COUNT_QW   0x2310
 #define IA_PRIMITIVES_COUNT_QW 0x2318
