--- conflicted
+++ resolved
@@ -114,12 +114,8 @@
     desc.add_options()
         ("file,f", po::value<std::string>(), "socket filename")
         ("ipc-thread-pool,i", po::value<int>(), "threads in frontend thread pool")
-<<<<<<< HEAD
-        ("log-app-mediator", po::value<bool>(), "log the ApplicationMediator report")
         ("log-display", po::value<bool>(), "log the Display report")
-=======
         (log_app_mediator, po::value<bool>(), "log the ApplicationMediator report")
->>>>>>> f43b5187
         ("tests-use-real-graphics", po::value<bool>(), "use real graphics in tests")
         ("tests-use-real-input", po::value<bool>(), "use real input in tests");
 
