
/**************************************************************************

Copyright 1998-1999 Precision Insight, Inc., Cedar Park, Texas.
Copyright © 2002 David Dawes

All Rights Reserved.

Permission is hereby granted, free of charge, to any person obtaining a
copy of this software and associated documentation files (the
"Software"), to deal in the Software without restriction, including
without limitation the rights to use, copy, modify, merge, publish,
distribute, sub license, and/or sell copies of the Software, and to
permit persons to whom the Software is furnished to do so, subject to
the following conditions:

The above copyright notice and this permission notice (including the
next paragraph) shall be included in all copies or substantial portions
of the Software.

THE SOFTWARE IS PROVIDED "AS IS", WITHOUT WARRANTY OF ANY KIND, EXPRESS
OR IMPLIED, INCLUDING BUT NOT LIMITED TO THE WARRANTIES OF
MERCHANTABILITY, FITNESS FOR A PARTICULAR PURPOSE AND NON-INFRINGEMENT.
IN NO EVENT SHALL PRECISION INSIGHT AND/OR ITS SUPPLIERS BE LIABLE FOR
ANY CLAIM, DAMAGES OR OTHER LIABILITY, WHETHER IN AN ACTION OF CONTRACT,
TORT OR OTHERWISE, ARISING FROM, OUT OF OR IN CONNECTION WITH THE
SOFTWARE OR THE USE OR OTHER DEALINGS IN THE SOFTWARE.

**************************************************************************/
/* $XFree86: xc/programs/Xserver/hw/xfree86/drivers/i810/i830.h,v 1.12 2004/01/07 03:43:19 dawes Exp $ */

/*
 * Authors:
 *   Keith Whitwell <keith@tungstengraphics.com>
 *   David Dawes <dawes@xfree86.org>
 *
 */

#if 0
#define I830DEBUG
#endif

#ifndef REMAP_RESERVED
#define REMAP_RESERVED 0
#endif

#ifndef _I830_H_
#define _I830_H_

#include "xf86_OSproc.h"
#include "compiler.h"
#include "xf86PciInfo.h"
#include "xf86Pci.h"
#include "i810_reg.h"
#include "xaa.h"
#include "xf86Cursor.h"
#include "xf86xv.h"
#include "xf86int10.h"
#include "vbe.h"
#include "vgaHW.h"
#include "randrstr.h"

#ifdef XF86DRI
#include "xf86drm.h"
#include "sarea.h"
#define _XF86DRI_SERVER_
#include "dri.h"
#include "GL/glxint.h"
#include "i830_dri.h"
#endif

<<<<<<< HEAD
typedef struct _I830OutputRec I830OutputRec, *I830OutputPtr;
=======
#ifdef I830_USE_EXA
#include "exa.h"
Bool I830EXAInit(ScreenPtr pScreen);
#endif

#ifdef I830_USE_XAA
Bool I830XAAInit(ScreenPtr pScreen);
#endif
>>>>>>> f0465ab4

#include "common.h"
#include "i830_sdvo.h"
#include "i2c_vid.h"

/* I830 Video support */
#define NEED_REPLIES				/* ? */
#define EXTENSION_PROC_ARGS void *
#include "extnsionst.h" 			/* required */
#include <X11/extensions/panoramiXproto.h> 	/* required */

/*
 * The mode handling is based upon the VESA driver written by
 * Paulo César Pereira de Andrade <pcpa@conectiva.com.br>.
 */

#ifdef XF86DRI
#define I830_MM_MINPAGES 512
#define I830_MM_MAXSIZE  (32*1024)
#define I830_KERNEL_MM  (1 << 0) /* Initialize the kernel memory manager*/
#define I830_KERNEL_TEX (1 << 1) /* Allocate texture memory pool */
#endif

typedef struct _I830Rec *I830Ptr;

typedef void (*I830WriteIndexedByteFunc)(I830Ptr pI830, IOADDRESS addr,
                                         CARD8 index, CARD8 value);
typedef CARD8(*I830ReadIndexedByteFunc)(I830Ptr pI830, IOADDRESS addr,
                                        CARD8 index);
typedef void (*I830WriteByteFunc)(I830Ptr pI830, IOADDRESS addr, CARD8 value);
typedef CARD8(*I830ReadByteFunc)(I830Ptr pI830, IOADDRESS addr);

/* Linear region allocated in framebuffer. */
typedef struct _I830MemPool *I830MemPoolPtr;
typedef struct _I830MemRange *I830MemRangePtr;
typedef struct _I830MemRange {
   long Start;
   long End;
   long Size;
   unsigned long Physical;
   unsigned long Offset;		/* Offset of AGP-allocated portion */
   unsigned long Alignment;
   int Key;
   I830MemPoolPtr Pool;
} I830MemRange;

typedef struct _I830MemPool {
   I830MemRange Total;
   I830MemRange Free;
   I830MemRange Fixed;
   I830MemRange Allocated;
} I830MemPool;

typedef struct {
   int tail_mask;
   I830MemRange mem;
   unsigned char *virtual_start;
   int head;
   int tail;
   int space;
} I830RingBuffer;

typedef struct {
   unsigned int Fence[FENCE_NEW_NR * 2];
} I830RegRec, *I830RegPtr;

typedef struct {
   int            lastInstance;
   int            refCount;
   ScrnInfoPtr    pScrn_1;
   ScrnInfoPtr    pScrn_2;
   int            RingRunning;
#ifdef I830_XV
   int            XvInUse;
#endif
} I830EntRec, *I830EntPtr;

<<<<<<< HEAD
/* store information about an Ixxx DVO */
/* The i830->i865 use multiple DVOs with multiple i2cs */
/* the i915, i945 have a single sDVO i2c bus - which is different */
#define MAX_OUTPUTS 6

#define I830_I2C_BUS_DVO 1
#define I830_I2C_BUS_SDVO 2

/* these are outputs from the chip - integrated only 
   external chips are via DVO or SDVO output */
#define I830_OUTPUT_UNUSED 0
#define I830_OUTPUT_ANALOG 1
#define I830_OUTPUT_DVO 2
#define I830_OUTPUT_SDVO 3
#define I830_OUTPUT_LVDS 4
#define I830_OUTPUT_TVOUT 5

#define I830_DVO_CHIP_NONE 0
#define I830_DVO_CHIP_LVDS 1
#define I830_DVO_CHIP_TMDS 2
#define I830_DVO_CHIP_TVOUT 4

struct _I830DVODriver {
   int type;
   char *modulename;
   char *fntablename;
   int address;
   const char **symbols;
   I830I2CVidOutputRec *vid_rec;
   void *dev_priv;
   pointer modhandle;
};

extern const char *i830_output_type_names[];

enum detect_status {
   OUTPUT_STATUS_CONNECTED,
   OUTPUT_STATUS_DISCONNECTED,
   OUTPUT_STATUS_UNKNOWN
};

struct _I830OutputRec {
   int type;
   int pipe;
   Bool enabled;
   /**
    * Marks that the output and associated pipe is temporarily enabled for
    * load detection.
    */
   Bool load_detect_temp;

   /**
    * Turns the output on/off, or sets intermediate power levels if available.
    *
    * Unsupported intermediate modes drop to the lower power setting.  If the
    * mode is DPMSModeOff, the output must be disabled, as the DPLL may be
    * disabled afterwards.
    */
   void (*dpms)(ScrnInfoPtr pScrn, I830OutputPtr output, int mode);

   /**
    * Saves the output's state for restoration on VT switch.
    */
   void (*save)(ScrnInfoPtr pScrn, I830OutputPtr output);

   /**
    * Restore's the output's state at VT switch.
    */
   void (*restore)(ScrnInfoPtr pScrn, I830OutputPtr output);

   /**
    * Callback for testing a video mode for a given output.
    *
    * This function should only check for cases where a mode can't be supported
    * on the pipe specifically, and not represent generic CRTC limitations.
    *
    * \return MODE_OK if the mode is valid, or another MODE_* otherwise.
    */
   int (*mode_valid)(ScrnInfoPtr pScrn, I830OutputPtr output,
		     DisplayModePtr pMode);

   /**
    * Callback for setting up a video mode before any pipe/dpll changes.
    *
    * \param pMode the mode that will be set, or NULL if the mode to be set is
    * unknown (such as the restore path of VT switching).
    */
   void (*pre_set_mode)(ScrnInfoPtr pScrn, I830OutputPtr output,
			DisplayModePtr pMode);

   /**
    * Callback for setting up a video mode after the DPLL update but before
    * the plane is enabled.
    */
   void (*post_set_mode)(ScrnInfoPtr pScrn, I830OutputPtr output,
			 DisplayModePtr pMode);

   /**
    * Probe for a connected output, and return detect_status.
    */
   enum detect_status (*detect)(ScrnInfoPtr pScrn, I830OutputPtr output);

   /**
    * Query the device for the modes it provides.
    *
    * This function may also update MonInfo, mm_width, and mm_height.
    *
    * \return singly-linked list of modes or NULL if no modes found.
    */
   DisplayModePtr (*get_modes)(ScrnInfoPtr pScrn, I830OutputPtr output);

   /**
    * List of available modes on this output.
    *
    * This should be the list from get_modes(), plus perhaps additional
    * compatible modes added later.
    */
   DisplayModePtr probed_modes;

   /** EDID monitor information */
   xf86MonPtr MonInfo;

   /** Physical size of the output currently attached. */
   int mm_width, mm_height;

   I2CBusPtr pI2CBus;
   I2CBusPtr pDDCBus;
   struct _I830DVODriver *i2c_drv;
   /** Output-private structure.  Should replace i2c_drv */
   void *dev_priv;
#ifdef RANDR_12_INTERFACE
   RROutputPtr randr_output;
#endif
};

typedef struct _I830PipeRec {
   Bool		  enabled;
   Bool		  gammaEnabled;
   int		  x;
   int		  y;
   Bool		  cursorInRange;
   Bool		  cursorShown;
   DisplayModeRec curMode;
   DisplayModeRec desiredMode;
#ifdef RANDR_12_INTERFACE
   RRCrtcPtr	  randr_crtc;
#endif
} I830PipeRec, *I830PipePtr;
=======
typedef struct _MergedDisplayModeRec {
    DisplayModePtr First;
    DisplayModePtr Second;
    int    SecondPosition;
} I830MergedDisplayModeRec, *I830MergedDisplayModePtr;

typedef struct _I830XineramaData {
    int x;
    int y;
    int width;
    int height;
} I830XineramaData;

typedef struct _ModePrivateRec {
    I830MergedDisplayModeRec merged;
    VbeModeInfoData vbeData;
} I830ModePrivateRec, *I830ModePrivatePtr;

typedef struct _region {
    int x0,x1,y0,y1;
} region;

/** enumeration of 3d consumers so some can maintain invariant state. */
enum last_3d {
    LAST_3D_OTHER,
    LAST_3D_VIDEO,
    LAST_3D_RENDER,
    LAST_3D_ROTATION
};
>>>>>>> f0465ab4

typedef struct _I830Rec {
   unsigned char *MMIOBase;
   unsigned char *FbBase;
   int cpp;

   DisplayModePtr currentMode;
   /* Mode saved during randr reprobe, which will need to be freed at the point
    * of the next SwitchMode, when we lose this last reference to it.
    */
   DisplayModePtr savedCurrentMode;

   Bool Clone;
   int CloneRefresh;
   int CloneHDisplay;
   int CloneVDisplay;

   I830EntPtr entityPrivate;	
#if 0
   int pipe, origPipe;
#endif
   int init;

   unsigned int bufferOffset;		/* for I830SelectBuffer */
   BoxRec FbMemBox;
   BoxRec FbMemBox2;
   int CacheLines;

   /* These are set in PreInit and never changed. */
   long FbMapSize;
   long TotalVideoRam;
   I830MemRange StolenMemory;		/* pre-allocated memory */

   /* These change according to what has been allocated. */
   long FreeMemory;
   I830MemRange MemoryAperture;
   I830MemPool StolenPool;
   long allocatedMemory;

   /* Regions allocated either from the above pools, or from agpgart. */
   /* for single and dual head configurations */
   I830MemRange FrontBuffer;
   I830MemRange FrontBuffer2;
   I830MemRange Scratch;
   I830MemRange Scratch2;
#ifdef I830_USE_EXA
   I830MemRange Offscreen;
#endif
   /* Regions allocated either from the above pools, or from agpgart. */
   I830MemRange	*CursorMem;
   I830MemRange	*CursorMemARGB;
   I830RingBuffer *LpRing;

#if REMAP_RESERVED
   I830MemRange Dummy;
#endif

#ifdef I830_XV
   /* For Xvideo */
   I830MemRange *OverlayMem;
   I830MemRange LinearMem;
#endif
   unsigned long LinearAlloc;
   XF86ModReqInfo shadowReq; /* to test for later libshadow */
   I830MemRange RotatedMem;
   I830MemRange RotatedMem2;
   Rotation rotation;
   int InitialRotation;
   int displayWidth;
   void (*PointerMoved)(int, int, int);
   CreateScreenResourcesProcPtr    CreateScreenResources;
   int *used3D;

   I830MemRange ContextMem;
#ifdef XF86DRI
   I830MemRange BackBuffer;
   I830MemRange DepthBuffer;
   I830MemRange TexMem;
   int TexGranularity;
   int drmMinor;
   Bool have3DWindows;
   int mmModeFlags;
   int mmSize;

   unsigned int front_tiled;
   unsigned int back_tiled;
   unsigned int depth_tiled;
   unsigned int rotated_tiled;
   unsigned int rotated2_tiled;
#endif

   Bool NeedRingBufferLow;
   Bool allowPageFlip;
   Bool disableTiling;

   int backPitch;

   Bool CursorNeedsPhysical;
   Bool CursorIsARGB;
   CursorPtr pCurs;

   DGAModePtr DGAModes;
   int numDGAModes;
   Bool DGAactive;
   int DGAViewportStatus;

   int Chipset;
   unsigned long LinearAddr;
   unsigned long MMIOAddr;
   IOADDRESS ioBase;
   EntityInfoPtr pEnt;
   pciVideoPtr PciInfo;
   PCITAG PciTag;
   CARD8 variant;

   unsigned int BR[20];

   int GttBound;

   unsigned char **ScanlineColorExpandBuffers;
   int NumScanlineColorExpandBuffers;
   int nextColorExpandBuf;

   I830RegRec ModeReg;

   Bool useEXA;
   Bool noAccel;
   Bool SWCursor;
   Bool cursorOn;
#ifdef I830_USE_XAA
   XAAInfoRecPtr AccelInfoRec;
#endif
   xf86CursorInfoPtr CursorInfoRec;
   CloseScreenProcPtr CloseScreen;

#ifdef I830_USE_EXA
   unsigned int copy_src_pitch;
   unsigned int copy_src_off;
   ExaDriverPtr	EXADriverPtr;
#endif

   I830WriteIndexedByteFunc writeControl;
   I830ReadIndexedByteFunc readControl;
   I830WriteByteFunc writeStandard;
   I830ReadByteFunc readStandard;

   Bool XvDisabled;			/* Xv disabled in PreInit. */
   Bool XvEnabled;			/* Xv enabled for this generation. */

#ifdef I830_XV
   int colorKey;
   XF86VideoAdaptorPtr adaptor;
   ScreenBlockHandlerProcPtr BlockHandler;
   Bool *overlayOn;
#endif

   Bool directRenderingDisabled;	/* DRI disabled in PreInit. */
   Bool directRenderingEnabled;		/* DRI enabled this generation. */

#ifdef XF86DRI
   Bool directRenderingOpen;
   int LockHeld;
   DRIInfoPtr pDRIInfo;
   int drmSubFD;
   int numVisualConfigs;
   __GLXvisualConfig *pVisualConfigs;
   I830ConfigPrivPtr pVisualConfigsPriv;
   drm_handle_t buffer_map;
   drm_handle_t ring_map;
#endif

   /* Broken-out options. */
   OptionInfoPtr Options;

   /* Stolen memory support */
   Bool StolenOnly;

   Bool swfSaved;
   CARD32 saveSWF0;
   CARD32 saveSWF4;

   Bool checkDevices;

   /* [0] is Pipe A, [1] is Pipe B. */
   int num_pipes;
   /* [0] is display plane A, [1] is display plane B. */
   I830PipeRec	  pipes[MAX_DISPLAY_PIPES];
   
   /* Driver phase/state information */
   Bool preinit;
   Bool starting;
   Bool closing;
   Bool suspended;
   Bool leaving;

   /* fbOffset converted to (x, y). */
   int xoffset;
   int yoffset;

   unsigned int SaveGeneration;

   OsTimerPtr devicesTimer;

<<<<<<< HEAD
   int ddc2;
   int num_outputs;
   struct _I830OutputRec output[MAX_OUTPUTS];

   /* Panel size pulled from the BIOS */
   int PanelXRes, PanelYRes;

   /* The BIOS's fixed timings for the LVDS */
   int panel_fixed_clock;
   int panel_fixed_hactive;
   int panel_fixed_hblank;
   int panel_fixed_hsyncoff;
   int panel_fixed_hsyncwidth;
   int panel_fixed_vactive;
   int panel_fixed_vblank;
   int panel_fixed_vsyncoff;
   int panel_fixed_vsyncwidth;

   int backlight_duty_cycle;  /* restore backlight to this value */
   
   Bool panel_wants_dither;

   CARD32 saveDSPACNTR;
   CARD32 saveDSPBCNTR;
   CARD32 savePIPEACONF;
   CARD32 savePIPEBCONF;
   CARD32 savePIPEASRC;
   CARD32 savePIPEBSRC;
   CARD32 saveFPA0;
   CARD32 saveFPA1;
   CARD32 saveDPLL_A;
   CARD32 saveDPLL_A_MD;
   CARD32 saveHTOTAL_A;
   CARD32 saveHBLANK_A;
   CARD32 saveHSYNC_A;
   CARD32 saveVTOTAL_A;
   CARD32 saveVBLANK_A;
   CARD32 saveVSYNC_A;
   CARD32 saveDSPASTRIDE;
   CARD32 saveDSPASIZE;
   CARD32 saveDSPAPOS;
   CARD32 saveDSPABASE;
   CARD32 saveDSPASURF;
   CARD32 saveFPB0;
   CARD32 saveFPB1;
   CARD32 saveDPLL_B;
   CARD32 saveDPLL_B_MD;
   CARD32 saveHTOTAL_B;
   CARD32 saveHBLANK_B;
   CARD32 saveHSYNC_B;
   CARD32 saveVTOTAL_B;
   CARD32 saveVBLANK_B;
   CARD32 saveVSYNC_B;
   CARD32 saveDSPBSTRIDE;
   CARD32 saveDSPBSIZE;
   CARD32 saveDSPBPOS;
   CARD32 saveDSPBBASE;
   CARD32 saveDSPBSURF;
   CARD32 saveVCLK_DIVISOR_VGA0;
   CARD32 saveVCLK_DIVISOR_VGA1;
   CARD32 saveVCLK_POST_DIV;
   CARD32 saveVGACNTRL;
   CARD32 saveADPA;
   CARD32 saveLVDS;
   CARD32 saveDVOA;
   CARD32 saveDVOB;
   CARD32 saveDVOC;
   CARD32 savePP_ON;
   CARD32 savePP_OFF;
   CARD32 savePP_CONTROL;
   CARD32 savePP_CYCLE;
   CARD32 savePFIT_CONTROL;
   CARD32 savePaletteA[256];
   CARD32 savePaletteB[256];
   CARD32 saveSWF[17];
   CARD32 saveBLC_PWM_CTL;
=======
   CARD32 savedAsurf;
   CARD32 savedBsurf;

    enum last_3d last_3d;
>>>>>>> f0465ab4
} I830Rec;

#define I830PTR(p) ((I830Ptr)((p)->driverPrivate))
#define I830REGPTR(p) (&(I830PTR(p)->ModeReg))

#define I830_SELECT_FRONT	0
#define I830_SELECT_BACK	1
#define I830_SELECT_DEPTH	2

/* I830 specific functions */
extern int I830WaitLpRing(ScrnInfoPtr pScrn, int n, int timeout_millis);
extern void I830SetPIOAccess(I830Ptr pI830);
extern void I830SetMMIOAccess(I830Ptr pI830);
extern void I830PrintErrorState(ScrnInfoPtr pScrn);
extern void I965PrintErrorState(ScrnInfoPtr pScrn);
extern void I830Sync(ScrnInfoPtr pScrn);
extern void I830InitHWCursor(ScrnInfoPtr pScrn);
extern void I830SetPipeCursor (ScrnInfoPtr pScrn, int pipe, Bool force);
extern Bool I830CursorInit(ScreenPtr pScreen);
extern void IntelEmitInvarientState(ScrnInfoPtr pScrn);
extern void I830EmitInvarientState(ScrnInfoPtr pScrn);
extern void I915EmitInvarientState(ScrnInfoPtr pScrn);
extern void I830SelectBuffer(ScrnInfoPtr pScrn, int buffer);

extern void I830RefreshRing(ScrnInfoPtr pScrn);
extern void I830EmitFlush(ScrnInfoPtr pScrn);

extern Bool I830DGAInit(ScreenPtr pScreen);

#ifdef I830_XV
extern void I830InitVideo(ScreenPtr pScreen);
extern void I830VideoSwitchModeBefore(ScrnInfoPtr pScrn, DisplayModePtr mode);
extern void I830VideoSwitchModeAfter(ScrnInfoPtr pScrn, DisplayModePtr mode);
#endif

extern Bool I830AllocateRotatedBuffer(ScrnInfoPtr pScrn, const int flags);
extern Bool I830AllocateRotated2Buffer(ScrnInfoPtr pScrn, const int flags);
#ifdef XF86DRI
extern Bool I830Allocate3DMemory(ScrnInfoPtr pScrn, const int flags);
extern Bool I830AllocateBackBuffer(ScrnInfoPtr pScrn, const int flags);
extern Bool I830AllocateDepthBuffer(ScrnInfoPtr pScrn, const int flags);
extern Bool I830AllocateTextureMemory(ScrnInfoPtr pScrn, const int flags);
extern void I830SetupMemoryTiling(ScrnInfoPtr pScrn);
extern Bool I830DRIScreenInit(ScreenPtr pScreen);
extern Bool I830CheckDRIAvailable(ScrnInfoPtr pScrn);
extern Bool I830DRIDoMappings(ScreenPtr pScreen);
extern Bool I830DRIResume(ScreenPtr pScreen);
extern void I830DRICloseScreen(ScreenPtr pScreen);
extern Bool I830DRIFinishScreenInit(ScreenPtr pScreen);
extern Bool I830UpdateDRIBuffers(ScrnInfoPtr pScrn, drmI830Sarea *sarea);
extern void I830DRIUnmapScreenRegions(ScrnInfoPtr pScrn, drmI830Sarea *sarea);
extern Bool I830DRIMapScreenRegions(ScrnInfoPtr pScrn, drmI830Sarea *sarea);
extern void I830DRIUnlock(ScrnInfoPtr pScrn);
extern Bool I830DRILock(ScrnInfoPtr pScrn);
extern Bool I830DRISetVBlankInterrupt (ScrnInfoPtr pScrn, Bool on);
#endif

extern Bool I830AccelInit(ScreenPtr pScreen);
extern void I830SetupForScreenToScreenCopy(ScrnInfoPtr pScrn, int xdir,
					   int ydir, int rop,
					   unsigned int planemask,
					   int trans_color);
extern void I830SubsequentScreenToScreenCopy(ScrnInfoPtr pScrn, int srcX,
					     int srcY, int dstX, int dstY,
					     int w, int h);
extern void I830SetupForSolidFill(ScrnInfoPtr pScrn, int color, int rop,
				  unsigned int planemask);
extern void I830SubsequentSolidFillRect(ScrnInfoPtr pScrn, int x, int y,
					int w, int h);

extern void I830ResetAllocations(ScrnInfoPtr pScrn, const int flags);
extern long I830CheckAvailableMemory(ScrnInfoPtr pScrn);
extern long I830GetExcessMemoryAllocations(ScrnInfoPtr pScrn);
extern Bool I830Allocate2DMemory(ScrnInfoPtr pScrn, const int flags);
extern Bool I830DoPoolAllocation(ScrnInfoPtr pScrn, I830MemPool *pool);
extern Bool I830FixupOffsets(ScrnInfoPtr pScrn);
extern Bool I830BindAGPMemory(ScrnInfoPtr pScrn);
extern Bool I830UnbindAGPMemory(ScrnInfoPtr pScrn);
extern unsigned long I830AllocVidMem(ScrnInfoPtr pScrn, I830MemRange *result,
				     I830MemPool *pool, long size,
				     unsigned long alignment, int flags);
extern void I830FreeVidMem(ScrnInfoPtr pScrn, I830MemRange *range);

extern void I830PrintAllRegisters(I830RegPtr i830Reg);
extern void I830ReadAllRegisters(I830Ptr pI830, I830RegPtr i830Reg);

extern void I830ChangeFrontbuffer(ScrnInfoPtr pScrn,int buffer);
extern Bool I830IsPrimary(ScrnInfoPtr pScrn);

extern Bool I830Rotate(ScrnInfoPtr pScrn, DisplayModePtr mode);
extern Bool I830FixOffset(ScrnInfoPtr pScrn, I830MemRange *mem);
extern Bool I830I2CInit(ScrnInfoPtr pScrn, I2CBusPtr *bus_ptr, int i2c_reg,
			char *name);

/* i830_display.c */
Bool
i830PipeHasType (ScrnInfoPtr pScrn, int pipe, int type);

/* i830_crt.c */
void i830_crt_init(ScrnInfoPtr pScrn);

/* i830_dvo.c */
void i830_dvo_init(ScrnInfoPtr pScrn);

/* i830_lvds.c */
void i830_lvds_init(ScrnInfoPtr pScrn);

extern void i830MarkSync(ScrnInfoPtr pScrn);
extern void i830WaitSync(ScrnInfoPtr pScrn);

/* i830_memory.c */
Bool I830BindAGPMemory(ScrnInfoPtr pScrn);
Bool I830UnbindAGPMemory(ScrnInfoPtr pScrn);

/* i830_modes.c */
int I830ValidateXF86ModeList(ScrnInfoPtr pScrn, Bool first_time);
void i830_reprobe_output_modes(ScrnInfoPtr pScrn);
void i830_set_xf86_modes_from_outputs(ScrnInfoPtr pScrn);
void i830_set_default_screen_size(ScrnInfoPtr pScrn);
DisplayModePtr i830_ddc_get_modes(ScrnInfoPtr pScrn, I830OutputPtr output);

/* i830_randr.c */
Bool I830RandRCreateScreenResources (ScreenPtr pScreen);
Bool I830RandRInit(ScreenPtr pScreen, int rotation);
Bool I830RandRSetConfig(ScreenPtr pScreen, Rotation rotation, int rate,
			RRScreenSizePtr pSize);
Rotation I830GetRotation(ScreenPtr pScreen);
void I830GetOriginalVirtualSize(ScrnInfoPtr pScrn, int *x, int *y);
Bool I830RandRPreInit (ScrnInfoPtr pScrn);

/* i830_tv.c */
void i830_tv_init(ScrnInfoPtr pScrn);

/*
 * 12288 is set as the maximum, chosen because it is enough for
 * 1920x1440@32bpp with a 2048 pixel line pitch with some to spare.
 */
#define I830_MAXIMUM_VBIOS_MEM		12288
#define I830_DEFAULT_VIDEOMEM_2D	(MB(32) / 1024)
#define I830_DEFAULT_VIDEOMEM_3D	(MB(64) / 1024)

/* Flags for memory allocation function */
#define FROM_ANYWHERE			0x00000000
#define FROM_POOL_ONLY			0x00000001
#define FROM_NEW_ONLY			0x00000002
#define FROM_MASK			0x0000000f

#define ALLOCATE_AT_TOP			0x00000010
#define ALLOCATE_AT_BOTTOM		0x00000020
#define FORCE_GAPS			0x00000040

#define NEED_PHYSICAL_ADDR		0x00000100
#define ALIGN_BOTH_ENDS			0x00000200
#define FORCE_LOW			0x00000400

#define ALLOC_NO_TILING			0x00001000
#define ALLOC_INITIAL			0x00002000

#define ALLOCATE_DRY_RUN		0x80000000

/* Chipset registers for VIDEO BIOS memory RW access */
#define _855_DRAM_RW_CONTROL 0x58
#define _845_DRAM_RW_CONTROL 0x90
#define DRAM_WRITE    0x33330000

/* Compat definitions for older X Servers. */
#ifndef M_T_PREFERRED
#define M_T_PREFERRED	0x08
#endif
#ifndef M_T_DRIVER
#define M_T_DRIVER	0x40
#endif

/* 
 * Xserver MM compatibility. Remove code guarded by this when the
 * XServer contains the libdrm mm code
 */
#undef XSERVER_LIBDRM_MM

#endif /* _I830_H_ */<|MERGE_RESOLUTION|>--- conflicted
+++ resolved
@@ -69,9 +69,6 @@
 #include "i830_dri.h"
 #endif
 
-<<<<<<< HEAD
-typedef struct _I830OutputRec I830OutputRec, *I830OutputPtr;
-=======
 #ifdef I830_USE_EXA
 #include "exa.h"
 Bool I830EXAInit(ScreenPtr pScreen);
@@ -80,7 +77,8 @@
 #ifdef I830_USE_XAA
 Bool I830XAAInit(ScreenPtr pScreen);
 #endif
->>>>>>> f0465ab4
+
+typedef struct _I830OutputRec I830OutputRec, *I830OutputPtr;
 
 #include "common.h"
 #include "i830_sdvo.h"
@@ -158,7 +156,6 @@
 #endif
 } I830EntRec, *I830EntPtr;
 
-<<<<<<< HEAD
 /* store information about an Ixxx DVO */
 /* The i830->i865 use multiple DVOs with multiple i2cs */
 /* the i915, i945 have a single sDVO i2c bus - which is different */
@@ -292,6 +289,14 @@
 #ifdef RANDR_12_INTERFACE
    RROutputPtr randr_output;
 #endif
+};
+
+/** enumeration of 3d consumers so some can maintain invariant state. */
+enum last_3d {
+    LAST_3D_OTHER,
+    LAST_3D_VIDEO,
+    LAST_3D_RENDER,
+    LAST_3D_ROTATION
 };
 
 typedef struct _I830PipeRec {
@@ -307,37 +312,6 @@
    RRCrtcPtr	  randr_crtc;
 #endif
 } I830PipeRec, *I830PipePtr;
-=======
-typedef struct _MergedDisplayModeRec {
-    DisplayModePtr First;
-    DisplayModePtr Second;
-    int    SecondPosition;
-} I830MergedDisplayModeRec, *I830MergedDisplayModePtr;
-
-typedef struct _I830XineramaData {
-    int x;
-    int y;
-    int width;
-    int height;
-} I830XineramaData;
-
-typedef struct _ModePrivateRec {
-    I830MergedDisplayModeRec merged;
-    VbeModeInfoData vbeData;
-} I830ModePrivateRec, *I830ModePrivatePtr;
-
-typedef struct _region {
-    int x0,x1,y0,y1;
-} region;
-
-/** enumeration of 3d consumers so some can maintain invariant state. */
-enum last_3d {
-    LAST_3D_OTHER,
-    LAST_3D_VIDEO,
-    LAST_3D_RENDER,
-    LAST_3D_ROTATION
-};
->>>>>>> f0465ab4
 
 typedef struct _I830Rec {
    unsigned char *MMIOBase;
@@ -541,7 +515,6 @@
 
    OsTimerPtr devicesTimer;
 
-<<<<<<< HEAD
    int ddc2;
    int num_outputs;
    struct _I830OutputRec output[MAX_OUTPUTS];
@@ -618,12 +591,8 @@
    CARD32 savePaletteB[256];
    CARD32 saveSWF[17];
    CARD32 saveBLC_PWM_CTL;
-=======
-   CARD32 savedAsurf;
-   CARD32 savedBsurf;
-
-    enum last_3d last_3d;
->>>>>>> f0465ab4
+
+   enum last_3d last_3d;
 } I830Rec;
 
 #define I830PTR(p) ((I830Ptr)((p)->driverPrivate))
