/*
 * Copyright 2000 ATI Technologies Inc., Markham, Ontario, and
 *                VA Linux Systems Inc., Fremont, California.
 *
 * All Rights Reserved.
 *
 * Permission is hereby granted, free of charge, to any person obtaining
 * a copy of this software and associated documentation files (the
 * "Software"), to deal in the Software without restriction, including
 * without limitation on the rights to use, copy, modify, merge,
 * publish, distribute, sublicense, and/or sell copies of the Software,
 * and to permit persons to whom the Software is furnished to do so,
 * subject to the following conditions:
 *
 * The above copyright notice and this permission notice (including the
 * next paragraph) shall be included in all copies or substantial
 * portions of the Software.
 *
 * THE SOFTWARE IS PROVIDED "AS IS", WITHOUT WARRANTY OF ANY KIND,
 * EXPRESS OR IMPLIED, INCLUDING BUT NOT LIMITED TO THE WARRANTIES OF
 * MERCHANTABILITY, FITNESS FOR A PARTICULAR PURPOSE AND
 * NON-INFRINGEMENT.  IN NO EVENT SHALL ATI, VA LINUX SYSTEMS AND/OR
 * THEIR SUPPLIERS BE LIABLE FOR ANY CLAIM, DAMAGES OR OTHER LIABILITY,
 * WHETHER IN AN ACTION OF CONTRACT, TORT OR OTHERWISE, ARISING FROM,
 * OUT OF OR IN CONNECTION WITH THE SOFTWARE OR THE USE OR OTHER
 * DEALINGS IN THE SOFTWARE.
 */

/*
 * Authors:
 *   Kevin E. Martin <martin@xfree86.org>
 *   Rickard E. Faith <faith@valinux.com>
 *   Alan Hourihane <alanh@fairlite.demon.co.uk>
 *
 */

#ifndef _RADEON_H_
#define _RADEON_H_

#include <stdlib.h>		/* For abs() */
#include <unistd.h>		/* For usleep() */
#include <sys/time.h>		/* For gettimeofday() */

#include "xf86str.h"
#include "compiler.h"
#include "xf86fbman.h"

				/* PCI support */
#include "xf86Pci.h"

#ifdef USE_EXA
#include "exa.h"
#endif
#ifdef USE_XAA
#include "xaa.h"
#endif

				/* Exa and Cursor Support */
#include "vbe.h"
#include "xf86Cursor.h"

				/* DDC support */
#include "xf86DDC.h"

				/* Xv support */
#include "xf86xv.h"

#include "radeon_probe.h"
#include "radeon_tv.h"

				/* DRI support */
#ifdef XF86DRI
#define _XF86DRI_SERVER_
#include "radeon_dripriv.h"
#include "dri.h"
#include "GL/glxint.h"
#ifdef DAMAGE
#include "damage.h"
#include "globals.h"
#endif
#endif

#include "xf86Crtc.h"
#include "X11/Xatom.h"

				/* Render support */
#ifdef RENDER
#include "picturestr.h"
#endif

#include "atipcirename.h"

#ifndef MAX
#define MAX(a,b) ((a)>(b)?(a):(b))
#endif
#ifndef MIN
#define MIN(a,b) ((a)>(b)?(b):(a))
#endif

typedef enum {
    OPTION_NOACCEL,
    OPTION_SW_CURSOR,
    OPTION_DAC_6BIT,
    OPTION_DAC_8BIT,
#ifdef XF86DRI
    OPTION_BUS_TYPE,
    OPTION_CP_PIO,
    OPTION_USEC_TIMEOUT,
    OPTION_AGP_MODE,
    OPTION_AGP_FW,
    OPTION_GART_SIZE,
    OPTION_GART_SIZE_OLD,
    OPTION_RING_SIZE,
    OPTION_BUFFER_SIZE,
    OPTION_DEPTH_MOVE,
    OPTION_PAGE_FLIP,
    OPTION_NO_BACKBUFFER,
    OPTION_XV_DMA,
    OPTION_FBTEX_PERCENT,
    OPTION_DEPTH_BITS,
    OPTION_PCIAPER_SIZE,
#ifdef USE_EXA
    OPTION_ACCEL_DFS,
#endif
#endif
    OPTION_DDC_MODE,
    OPTION_IGNORE_EDID,
    OPTION_DISP_PRIORITY,
    OPTION_PANEL_SIZE,
    OPTION_MIN_DOTCLOCK,
    OPTION_COLOR_TILING,
#ifdef XvExtension
    OPTION_VIDEO_KEY,
    OPTION_RAGE_THEATRE_CRYSTAL,
    OPTION_RAGE_THEATRE_TUNER_PORT,
    OPTION_RAGE_THEATRE_COMPOSITE_PORT,
    OPTION_RAGE_THEATRE_SVIDEO_PORT,
    OPTION_TUNER_TYPE,
    OPTION_RAGE_THEATRE_MICROC_PATH,
    OPTION_RAGE_THEATRE_MICROC_TYPE,
    OPTION_SCALER_WIDTH,
#endif
#ifdef RENDER
    OPTION_RENDER_ACCEL,
    OPTION_SUBPIXEL_ORDER,
#endif
    OPTION_SHOWCACHE,
    OPTION_DYNAMIC_CLOCKS,
    OPTION_BIOS_HOTKEYS,
    OPTION_VGA_ACCESS,
    OPTION_REVERSE_DDC,
    OPTION_LVDS_PROBE_PLL,
    OPTION_ACCELMETHOD,
    OPTION_CONNECTORTABLE,
    OPTION_DRI,
    OPTION_DEFAULT_CONNECTOR_TABLE,
#if defined(__powerpc__)
    OPTION_MAC_MODEL,
#endif
    OPTION_DEFAULT_TMDS_PLL,
    OPTION_TVDAC_LOAD_DETECT,
    OPTION_FORCE_TVOUT,
    OPTION_TVSTD
} RADEONOpts;


#define RADEON_IDLE_RETRY      16 /* Fall out of idle loops after this count */
#define RADEON_TIMEOUT    2000000 /* Fall out of wait loops after this count */

#define RADEON_VSYNC_TIMEOUT	20000 /* Maximum wait for VSYNC (in usecs) */

/* Buffer are aligned on 4096 byte boundaries */
#define RADEON_BUFFER_ALIGN 0x00000fff
#define RADEON_VBIOS_SIZE 0x00010000
#define RADEON_USE_RMX 0x80000000 /* mode flag for using RMX
				   * Need to comfirm this is not used
				   * for something else.
				   */

#define RADEON_LOGLEVEL_DEBUG 4

/* for Xv, outputs */
#define MAKE_ATOM(a) MakeAtom(a, sizeof(a) - 1, TRUE)

/* Other macros */
#define RADEON_ARRAY_SIZE(x)  (sizeof(x)/sizeof(x[0]))
#define RADEON_ALIGN(x,bytes) (((x) + ((bytes) - 1)) & ~((bytes) - 1))
#define RADEONPTR(pScrn)      ((RADEONInfoPtr)(pScrn)->driverPrivate)

typedef struct {
    int    revision;
    CARD16 rr1_offset;
    CARD16 rr2_offset;
    CARD16 dyn_clk_offset;
    CARD16 pll_offset;
    CARD16 mem_config_offset;
    CARD16 mem_reset_offset;
    CARD16 short_mem_offset;
    CARD16 rr3_offset;
    CARD16 rr4_offset;
} RADEONBIOSInitTable;

typedef struct {
<<<<<<< HEAD
=======
				/* Common registers */
    CARD32            ovr_clr;
    CARD32            ovr_wid_left_right;
    CARD32            ovr_wid_top_bottom;
    CARD32            ov0_scale_cntl;
    CARD32            mpp_tb_config;
    CARD32            mpp_gp_config;
    CARD32            subpic_cntl;
    CARD32            viph_control;
    CARD32            i2c_cntl_1;
    CARD32            gen_int_cntl;
    CARD32            cap0_trig_cntl;
    CARD32            cap1_trig_cntl;
    CARD32            bus_cntl;
    CARD32            bios_4_scratch;
    CARD32            bios_5_scratch;
    CARD32            bios_6_scratch;
    CARD32            surface_cntl;
    CARD32            surfaces[8][3];
    CARD32            mc_agp_location;
    CARD32            mc_fb_location;
    CARD32            display_base_addr;
    CARD32            display2_base_addr;
    CARD32            ov0_base_addr;

				/* Other registers to save for VT switches */
    CARD32            dp_datatype;
    CARD32            rbbm_soft_reset;
    CARD32            clock_cntl_index;
    CARD32            amcgpio_en_reg;
    CARD32            amcgpio_mask;

				/* CRTC registers */
    CARD32            crtc_gen_cntl;
    CARD32            crtc_ext_cntl;
    CARD32            dac_cntl;
    CARD32            crtc_h_total_disp;
    CARD32            crtc_h_sync_strt_wid;
    CARD32            crtc_v_total_disp;
    CARD32            crtc_v_sync_strt_wid;
    CARD32            crtc_offset;
    CARD32            crtc_offset_cntl;
    CARD32            crtc_pitch;
    CARD32            disp_merge_cntl;
    CARD32            grph_buffer_cntl;
    CARD32            crtc_more_cntl;
    CARD32            crtc_tile_x0_y0;

				/* CRTC2 registers */
    CARD32            crtc2_gen_cntl;
    CARD32            dac_macro_cntl;
    CARD32            dac2_cntl;
    CARD32            disp_output_cntl;
    CARD32            disp_tv_out_cntl;
    CARD32            disp_hw_debug;
    CARD32            disp2_merge_cntl;
    CARD32            grph2_buffer_cntl;
    CARD32            crtc2_h_total_disp;
    CARD32            crtc2_h_sync_strt_wid;
    CARD32            crtc2_v_total_disp;
    CARD32            crtc2_v_sync_strt_wid;
    CARD32            crtc2_offset;
    CARD32            crtc2_offset_cntl;
    CARD32            crtc2_pitch;
    CARD32            crtc2_tile_x0_y0;

				/* Flat panel registers */
    CARD32            fp_crtc_h_total_disp;
    CARD32            fp_crtc_v_total_disp;
    CARD32            fp_gen_cntl;
    CARD32            fp2_gen_cntl;
    CARD32            fp_h_sync_strt_wid;
    CARD32            fp_h2_sync_strt_wid;
    CARD32            fp_horz_stretch;
    CARD32            fp_panel_cntl;
    CARD32            fp_v_sync_strt_wid;
    CARD32            fp_v2_sync_strt_wid;
    CARD32            fp_vert_stretch;
    CARD32            lvds_gen_cntl;
    CARD32            lvds_pll_cntl;
    CARD32            tmds_pll_cntl;
    CARD32            tmds_transmitter_cntl;

				/* Computed values for PLL */
    CARD32            dot_clock_freq;
    CARD32            pll_output_freq;
    int               feedback_div;
    int               reference_div;
    int               post_div;

				/* PLL registers */
    unsigned          ppll_ref_div;
    unsigned          ppll_div_3;
    CARD32            htotal_cntl;
    CARD32            vclk_ecp_cntl;

				/* Computed values for PLL2 */
    CARD32            dot_clock_freq_2;
    CARD32            pll_output_freq_2;
    int               feedback_div_2;
    int               reference_div_2;
    int               post_div_2;

				/* PLL2 registers */
    CARD32            p2pll_ref_div;
    CARD32            p2pll_div_0;
    CARD32            htotal_cntl2;
    CARD32            pixclks_cntl;

				/* Pallet */
    Bool              palette_valid;
    CARD32            palette[256];
    CARD32            palette2[256];

    CARD32            rs480_unk_e30;
    CARD32            rs480_unk_e34;
    CARD32            rs480_unk_e38;
    CARD32            rs480_unk_e3c;

    /* TV out registers */
    CARD32 	      tv_master_cntl;
    CARD32 	      tv_htotal;
    CARD32 	      tv_hsize;
    CARD32 	      tv_hdisp;
    CARD32 	      tv_hstart;
    CARD32 	      tv_vtotal;
    CARD32 	      tv_vdisp;
    CARD32 	      tv_timing_cntl;
    CARD32 	      tv_vscaler_cntl1;
    CARD32 	      tv_vscaler_cntl2;
    CARD32 	      tv_sync_size;
    CARD32 	      tv_vrestart;
    CARD32 	      tv_hrestart;
    CARD32 	      tv_frestart;
    CARD32 	      tv_ftotal;
    CARD32 	      tv_clock_sel_cntl;
    CARD32 	      tv_clkout_cntl;
    CARD32 	      tv_data_delay_a;
    CARD32 	      tv_data_delay_b;
    CARD32 	      tv_dac_cntl;
    CARD32 	      tv_pll_cntl;
    CARD32 	      tv_pll_cntl1;
    CARD32	      tv_pll_fine_cntl;
    CARD32 	      tv_modulator_cntl1;
    CARD32 	      tv_modulator_cntl2;
    CARD32 	      tv_frame_lock_cntl;
    CARD32 	      tv_pre_dac_mux_cntl;
    CARD32 	      tv_rgb_cntl;
    CARD32 	      tv_y_saw_tooth_cntl;
    CARD32 	      tv_y_rise_cntl;
    CARD32 	      tv_y_fall_cntl;
    CARD32 	      tv_uv_adr;
    CARD32	      tv_upsamp_and_gain_cntl;
    CARD32	      tv_gain_limit_settings;
    CARD32	      tv_linear_gain_settings;
    CARD32	      tv_crc_cntl;
    CARD32            tv_sync_cntl;
    CARD32	      gpiopad_a;
    CARD32            pll_test_cntl;

    CARD16	      h_code_timing[MAX_H_CODE_TIMING_LEN];
    CARD16	      v_code_timing[MAX_V_CODE_TIMING_LEN];

} RADEONSaveRec, *RADEONSavePtr;

typedef struct {
>>>>>>> 5fd4cfb7
    CARD16            reference_freq;
    CARD16            reference_div;
    CARD32            min_pll_freq;
    CARD32            max_pll_freq;
    CARD16            xclk;

    CARD32            min_ref_div;
    CARD32            max_ref_div;
    CARD32            min_feedback_div;
    CARD32            max_feedback_div;
    CARD32            pll_in_min;
    CARD32            pll_in_max;
    CARD32            best_vco;
} RADEONPLLRec, *RADEONPLLPtr;

typedef struct {
    int               bitsPerPixel;
    int               depth;
    int               displayWidth;
    int               displayHeight;
    int               pixel_code;
    int               pixel_bytes;
    DisplayModePtr    mode;
} RADEONFBLayout;

typedef enum {
    CHIP_FAMILY_UNKNOW,
    CHIP_FAMILY_LEGACY,
    CHIP_FAMILY_RADEON,
    CHIP_FAMILY_RV100,
    CHIP_FAMILY_RS100,    /* U1 (IGP320M) or A3 (IGP320)*/
    CHIP_FAMILY_RV200,
    CHIP_FAMILY_RS200,    /* U2 (IGP330M/340M/350M) or A4 (IGP330/340/345/350), RS250 (IGP 7000) */
    CHIP_FAMILY_R200,
    CHIP_FAMILY_RV250,
    CHIP_FAMILY_RS300,    /* RS300/RS350 */
    CHIP_FAMILY_RV280,
    CHIP_FAMILY_R300,
    CHIP_FAMILY_R350,
    CHIP_FAMILY_RV350,
    CHIP_FAMILY_RV380,    /* RV370/RV380/M22/M24 */
    CHIP_FAMILY_R420,     /* R420/R423/M18 */
    CHIP_FAMILY_RV410,    /* RV410, M26 */
    CHIP_FAMILY_RS400,    /* xpress 200, 200m (RS400/410/480) */
    CHIP_FAMILY_RV515,    /* rv515 */
    CHIP_FAMILY_R520,    /* r520 */
    CHIP_FAMILY_RV530,    /* rv530 */
    CHIP_FAMILY_R580,    /* r580 */
    CHIP_FAMILY_RV560,   /* rv560 */
    CHIP_FAMILY_RV570,   /* rv570 */
    CHIP_FAMILY_RS690,
    CHIP_FAMILY_R600,    /* r60 */
    CHIP_FAMILY_R630,
    CHIP_FAMILY_RV610,
    CHIP_FAMILY_RV630,
    CHIP_FAMILY_RS740,
    CHIP_FAMILY_LAST
} RADEONChipFamily;

#define IS_RV100_VARIANT ((info->ChipFamily == CHIP_FAMILY_RV100)  ||  \
        (info->ChipFamily == CHIP_FAMILY_RV200)  ||  \
        (info->ChipFamily == CHIP_FAMILY_RS100)  ||  \
        (info->ChipFamily == CHIP_FAMILY_RS200)  ||  \
        (info->ChipFamily == CHIP_FAMILY_RV250)  ||  \
        (info->ChipFamily == CHIP_FAMILY_RV280)  ||  \
        (info->ChipFamily == CHIP_FAMILY_RS300))


#define IS_R300_VARIANT ((info->ChipFamily == CHIP_FAMILY_R300)  ||  \
        (info->ChipFamily == CHIP_FAMILY_RV350) ||  \
        (info->ChipFamily == CHIP_FAMILY_R350)  ||  \
        (info->ChipFamily == CHIP_FAMILY_RV380) ||  \
        (info->ChipFamily == CHIP_FAMILY_R420)  ||  \
        (info->ChipFamily == CHIP_FAMILY_RV410) ||  \
        (info->ChipFamily == CHIP_FAMILY_RS400))

#define IS_AVIVO_VARIANT ((info->ChipFamily >= CHIP_FAMILY_RV515))

/*
 * Errata workarounds
 */
typedef enum {
       CHIP_ERRATA_R300_CG             = 0x00000001,
       CHIP_ERRATA_PLL_DUMMYREADS      = 0x00000002,
       CHIP_ERRATA_PLL_DELAY           = 0x00000004
} RADEONErrata;

typedef enum {
    RADEON_DVOCHIP_NONE,
    RADEON_SIL_164,
    RADEON_SIL_1178
} RADEONExtTMDSChip;

#if defined(__powerpc__)
typedef enum {
    RADEON_MAC_NONE,
    RADEON_MAC_IBOOK,
    RADEON_MAC_POWERBOOK_EXTERNAL,
    RADEON_MAC_POWERBOOK_INTERNAL,
    RADEON_MAC_POWERBOOK_VGA,
    RADEON_MAC_MINI_EXTERNAL,
    RADEON_MAC_MINI_INTERNAL,
    RADEON_MAC_IMAC_G5_ISIGHT
} RADEONMacModel;
#endif

typedef enum {
	CARD_PCI,
	CARD_AGP,
	CARD_PCIE
} RADEONCardType;

typedef struct _atomBiosHandle *atomBiosHandlePtr;

typedef struct {
    CARD32 pci_device_id;
    RADEONChipFamily chip_family;
    int mobility;
    int igp;
    int nocrtc2;
    int nointtvout;
    int singledac;
} RADEONCardInfo;

typedef struct {
    EntityInfoPtr     pEnt;
    pciVideoPtr       PciInfo;
    PCITAG            PciTag;
    int               Chipset;
    RADEONChipFamily  ChipFamily;
    RADEONErrata      ChipErrata;

    unsigned long     LinearAddr;       /* Frame buffer physical address     */
    unsigned long     MMIOAddr;         /* MMIO region physical address      */
    unsigned long     BIOSAddr;         /* BIOS physical address             */
    CARD32            fbLocation;
    CARD32            gartLocation;
    CARD32            mc_fb_location;
    CARD32            mc_agp_location;
    CARD32            mc_agp_location_hi;

    void              *MMIO;            /* Map of MMIO region                */
    void              *FB;              /* Map of frame buffer               */
    CARD8             *VBIOS;           /* Video BIOS pointer                */

    Bool              IsAtomBios;       /* New BIOS used in R420 etc.        */
    int               ROMHeaderStart;   /* Start of the ROM Info Table       */
    int               MasterDataStart;  /* Offset for Master Data Table for ATOM BIOS */

    CARD32            MemCntl;
    CARD32            BusCntl;
    unsigned long     MMIOSize;         /* MMIO region physical address      */
    unsigned long     FbMapSize;        /* Size of frame buffer, in bytes    */
    unsigned long     FbSecureSize;     /* Size of secured fb area at end of
                                           framebuffer */

    Bool              IsMobility;       /* Mobile chips for laptops */
    Bool              IsIGP;            /* IGP chips */
    Bool              HasSingleDAC;     /* only TVDAC on chip */
    Bool              ddc_mode;         /* Validate mode by matching exactly
					 * the modes supported in DDC data
					 */
    Bool              R300CGWorkaround;

				/* EDID or BIOS values for FPs */
    int               RefDivider;
    int               FeedbackDivider;
    int               PostDivider;
    Bool              UseBiosDividers;
				/* EDID data using DDC interface */
    Bool              ddc_bios;
    Bool              ddc1;
    Bool              ddc2;

    RADEONPLLRec      pll;

    int               RamWidth;
    float	      sclk;		/* in MHz */
    float	      mclk;		/* in MHz */
    Bool	      IsDDR;
    int               DispPriority;

    RADEONSavePtr     SavedReg;         /* Original (text) mode              */
    RADEONSavePtr     ModeReg;          /* Current mode                      */
    Bool              (*CloseScreen)(int, ScreenPtr);

    void              (*BlockHandler)(int, pointer, pointer, pointer);

    Bool              PaletteSavedOnVT; /* Palette saved on last VT switch   */

#ifdef USE_EXA
    ExaDriverPtr      exa;
    int               exaSyncMarker;
    int               exaMarkerSynced;
    int               engineMode;
#define EXA_ENGINEMODE_UNKNOWN 0
#define EXA_ENGINEMODE_2D      1
#define EXA_ENGINEMODE_3D      2
#ifdef XF86DRI
    Bool              accelDFS;
#endif
#endif
#ifdef USE_XAA
    XAAInfoRecPtr     accel;
#endif
    Bool              accelOn;
    xf86CursorInfoPtr cursor;
    CARD32            cursor_offset;
#ifdef USE_XAA
    unsigned long     cursor_end;
#endif
    Bool              allowColorTiling;
    Bool              tilingEnabled; /* mirror of sarea->tiling_enabled */
#ifdef ARGB_CURSOR
    Bool	      cursor_argb;
#endif
    int               cursor_fg;
    int               cursor_bg;

#ifdef USE_XAA
    /*
     * XAAForceTransBlit is used to change the behavior of the XAA
     * SetupForScreenToScreenCopy function, to make it DGA-friendly.
     */
    Bool              XAAForceTransBlit;
#endif

    int               fifo_slots;       /* Free slots in the FIFO (64 max)   */
    int               pix24bpp;         /* Depth of pixmap for 24bpp fb      */
    Bool              dac6bits;         /* Use 6 bit DAC?                    */

				/* Computed values for Radeon */
    int               pitch;
    int               datatype;
    CARD32            dp_gui_master_cntl;
    CARD32            dp_gui_master_cntl_clip;
    CARD32            trans_color;

				/* Saved values for ScreenToScreenCopy */
    int               xdir;
    int               ydir;

#ifdef USE_XAA
				/* ScanlineScreenToScreenColorExpand support */
    unsigned char     *scratch_buffer[1];
    unsigned char     *scratch_save;
    int               scanline_x;
    int               scanline_y;
    int               scanline_w;
    int               scanline_h;
    int               scanline_h_w;
    int               scanline_words;
    int               scanline_direct;
    int               scanline_bpp;     /* Only used for ImageWrite */
    int               scanline_fg;
    int               scanline_bg;
    int               scanline_hpass;
    int               scanline_x1clip;
    int               scanline_x2clip;
#endif
				/* Saved values for DashedTwoPointLine */
    int               dashLen;
    CARD32            dashPattern;
    int               dash_fg;
    int               dash_bg;

    DGAModePtr        DGAModes;
    int               numDGAModes;
    Bool              DGAactive;
    int               DGAViewportStatus;
    DGAFunctionRec    DGAFuncs;

    RADEONFBLayout    CurrentLayout;
    CARD32            dst_pitch_offset;
#ifdef XF86DRI
    Bool              noBackBuffer;	
    Bool              directRenderingEnabled;
    Bool              directRenderingInited;
    Bool              newMemoryMap;
    drmVersionPtr     pLibDRMVersion;
    drmVersionPtr     pKernelDRMVersion;
    DRIInfoPtr        pDRIInfo;
    int               drmFD;
    int               numVisualConfigs;
    __GLXvisualConfig *pVisualConfigs;
    RADEONConfigPrivPtr pVisualConfigsPriv;
    Bool             (*DRICloseScreen)(int, ScreenPtr);

    drm_handle_t         fbHandle;

    drmSize           registerSize;
    drm_handle_t         registerHandle;

    RADEONCardType    cardType;            /* Current card is a PCI card */
    drmSize           pciSize;
    drm_handle_t         pciMemHandle;
    unsigned char     *PCI;             /* Map */

    Bool              depthMoves;       /* Enable depth moves -- slow! */
    Bool              allowPageFlip;    /* Enable 3d page flipping */
#ifdef DAMAGE
    DamagePtr         pDamage;
    RegionRec         driRegion;
#endif
    Bool              have3DWindows;    /* Are there any 3d clients? */

    int               pciAperSize;
    drmSize           gartSize;
    drm_handle_t         agpMemHandle;     /* Handle from drmAgpAlloc */
    unsigned long     gartOffset;
    unsigned char     *AGP;             /* Map */
    int               agpMode;

    CARD32            pciCommand;

    Bool              CPRuns;           /* CP is running */
    Bool              CPInUse;          /* CP has been used by X server */
    Bool              CPStarted;        /* CP has started */
    int               CPMode;           /* CP mode that server/clients use */
    int               CPFifoSize;       /* Size of the CP command FIFO */
    int               CPusecTimeout;    /* CP timeout in usecs */
    Bool              needCacheFlush;

				/* CP ring buffer data */
    unsigned long     ringStart;        /* Offset into GART space */
    drm_handle_t         ringHandle;       /* Handle from drmAddMap */
    drmSize           ringMapSize;      /* Size of map */
    int               ringSize;         /* Size of ring (in MB) */
    drmAddress        ring;             /* Map */
    int               ringSizeLog2QW;

    unsigned long     ringReadOffset;   /* Offset into GART space */
    drm_handle_t         ringReadPtrHandle; /* Handle from drmAddMap */
    drmSize           ringReadMapSize;  /* Size of map */
    drmAddress        ringReadPtr;      /* Map */

				/* CP vertex/indirect buffer data */
    unsigned long     bufStart;         /* Offset into GART space */
    drm_handle_t         bufHandle;        /* Handle from drmAddMap */
    drmSize           bufMapSize;       /* Size of map */
    int               bufSize;          /* Size of buffers (in MB) */
    drmAddress        buf;              /* Map */
    int               bufNumBufs;       /* Number of buffers */
    drmBufMapPtr      buffers;          /* Buffer map */

				/* CP GART Texture data */
    unsigned long     gartTexStart;      /* Offset into GART space */
    drm_handle_t         gartTexHandle;     /* Handle from drmAddMap */
    drmSize           gartTexMapSize;    /* Size of map */
    int               gartTexSize;       /* Size of GART tex space (in MB) */
    drmAddress        gartTex;           /* Map */
    int               log2GARTTexGran;

				/* CP accleration */
    drmBufPtr         indirectBuffer;
    int               indirectStart;

				/* DRI screen private data */
    int               fbX;
    int               fbY;
    int               backX;
    int               backY;
    int               depthX;
    int               depthY;

    int               frontOffset;
    int               frontPitch;
    int               backOffset;
    int               backPitch;
    int               depthOffset;
    int               depthPitch;
    int               depthBits;
    int               textureOffset;
    int               textureSize;
    int               log2TexGran;

    int               pciGartSize;
    CARD32            pciGartOffset;
    void              *pciGartBackup;
#ifdef USE_XAA
    CARD32            frontPitchOffset;
    CARD32            backPitchOffset;
    CARD32            depthPitchOffset;

				/* offscreen memory management */
    int               backLines;
    FBAreaPtr         backArea;
    int               depthTexLines;
    FBAreaPtr         depthTexArea;
#endif

				/* Saved scissor values */
    CARD32            sc_left;
    CARD32            sc_right;
    CARD32            sc_top;
    CARD32            sc_bottom;

    CARD32            re_top_left;
    CARD32            re_width_height;

    CARD32            aux_sc_cntl;

    int               irq;

    Bool              DMAForXv;

#ifdef PER_CONTEXT_SAREA
    int               perctx_sarea_size;
#endif

    /* Debugging info for BEGIN_RING/ADVANCE_RING pairs. */
    int               dma_begin_count;
    char              *dma_debug_func;
    int               dma_debug_lineno;
#endif /* XF86DRI */

				/* XVideo */
    XF86VideoAdaptorPtr adaptor;
    void              (*VideoTimerCallback)(ScrnInfoPtr, Time);
    int               videoKey;
    int		      RageTheatreCrystal;
    int               RageTheatreTunerPort;
    int               RageTheatreCompositePort;
    int               RageTheatreSVideoPort;
    int               tunerType;
	char*			RageTheatreMicrocPath;
	char*			RageTheatreMicrocType;
    Bool               MM_TABLE_valid;
    struct {
    	CARD8 table_revision;
	CARD8 table_size;
        CARD8 tuner_type;
        CARD8 audio_chip;
        CARD8 product_id;
        CARD8 tuner_voltage_teletext_fm;
        CARD8 i2s_config; /* configuration of the sound chip */
        CARD8 video_decoder_type;
        CARD8 video_decoder_host_config;
        CARD8 input[5];
    	} MM_TABLE;
    CARD16 video_decoder_type;
    int overlay_scaler_buffer_width;
    int ecp_div;

    /* Render */
    Bool              RenderAccel;
    unsigned short    texW[2];
    unsigned short    texH[2];
#ifdef USE_XAA
    FBLinearPtr       RenderTex;
    void              (*RenderCallback)(ScrnInfoPtr);
    Time              RenderTimeout;
#endif

    /* general */
    Bool              showCache;
    OptionInfoPtr     Options;

    Bool              useEXA;
#ifdef XFree86LOADER
#ifdef USE_EXA
    XF86ModReqInfo    exaReq;
#endif
#ifdef USE_XAA
    XF86ModReqInfo    xaaReq;
#endif
#endif

    /* X itself has the 3D context */
    Bool              XInited3D;

    DisplayModePtr currentMode, savedCurrentMode;

    /* special handlings for DELL triple-head server */
    Bool		IsDellServer; 

    Bool               VGAAccess;

    int                MaxSurfaceWidth;
    int                MaxLines;

    CARD32            tv_dac_adj;
    CARD32            tv_dac_enable_mask;

    Bool want_vblank_interrupts;
    RADEONBIOSConnector BiosConnector[RADEON_MAX_BIOS_CONNECTOR];
    RADEONBIOSInitTable BiosTable;

    /* save crtc state for console restore */
    Bool              crtc_on;
    Bool              crtc2_on;

    Bool              InternalTVOut;
    int               tvdac_use_count;

#if defined(__powerpc__)
    RADEONMacModel    MacModel;
#endif
    RADEONExtTMDSChip ext_tmds_chip;

    atomBiosHandlePtr atomBIOS;
    unsigned long FbFreeStart, FbFreeSize;
    unsigned char*      BIOSCopy;

    Rotation rotation;
    void (*PointerMoved)(int, int, int);
    CreateScreenResourcesProcPtr CreateScreenResources;


    Bool              IsSecondary;
    Bool              IsPrimary;
} RADEONInfoRec, *RADEONInfoPtr;

#define RADEONWaitForFifo(pScrn, entries)				\
do {									\
    if (info->fifo_slots < entries)					\
	RADEONWaitForFifoFunction(pScrn, entries);			\
    info->fifo_slots -= entries;					\
} while (0)

extern RADEONEntPtr RADEONEntPriv(ScrnInfoPtr pScrn);
extern void        RADEONWaitForFifoFunction(ScrnInfoPtr pScrn, int entries);
extern void        RADEONWaitForIdleMMIO(ScrnInfoPtr pScrn);
#ifdef XF86DRI
extern int RADEONDRISetParam(ScrnInfoPtr pScrn, unsigned int param, int64_t value);
extern void        RADEONWaitForIdleCP(ScrnInfoPtr pScrn);
#endif

extern void        RADEONDoAdjustFrame(ScrnInfoPtr pScrn, int x, int y,
				       Bool clone);

extern void        RADEONEngineReset(ScrnInfoPtr pScrn);
extern void        RADEONEngineFlush(ScrnInfoPtr pScrn);
extern void        RADEONEngineRestore(ScrnInfoPtr pScrn);

extern unsigned    RADEONINPLL(ScrnInfoPtr pScrn, int addr);
extern void        RADEONOUTPLL(ScrnInfoPtr pScrn, int addr, CARD32 data);

extern unsigned    RADEONINMC(ScrnInfoPtr pScrn, int addr);
extern void        RADEONOUTMC(ScrnInfoPtr pScrn, int addr, CARD32 data);

extern void        RADEONWaitForVerticalSync(ScrnInfoPtr pScrn);
extern void        RADEONWaitForVerticalSync2(ScrnInfoPtr pScrn);

extern void        RADEONChangeSurfaces(ScrnInfoPtr pScrn);

extern Bool        RADEONAccelInit(ScreenPtr pScreen);
#ifdef USE_EXA
extern Bool        RADEONSetupMemEXA (ScreenPtr pScreen);
extern Bool        RADEONDrawInitMMIO(ScreenPtr pScreen);
#ifdef XF86DRI
extern unsigned long long RADEONTexOffsetStart(PixmapPtr pPix);
extern Bool        RADEONGetDatatypeBpp(int bpp, CARD32 *type);
extern Bool        RADEONGetPixmapOffsetPitch(PixmapPtr pPix,
					      CARD32 *pitch_offset);
extern Bool        RADEONDrawInitCP(ScreenPtr pScreen);
extern void        RADEONDoPrepareCopyCP(ScrnInfoPtr pScrn,
					 CARD32 src_pitch_offset,
					 CARD32 dst_pitch_offset,
					 CARD32 datatype, int rop,
					 Pixel planemask);
extern void        RADEONCopyCP(PixmapPtr pDst, int srcX, int srcY, int dstX,
				int dstY, int w, int h);
#endif
#endif
#ifdef USE_XAA
extern void        RADEONAccelInitMMIO(ScreenPtr pScreen, XAAInfoRecPtr a);
#endif
extern void        RADEONEngineInit(ScrnInfoPtr pScrn);
extern Bool        RADEONCursorInit(ScreenPtr pScreen);
extern Bool        RADEONDGAInit(ScreenPtr pScreen);

extern void        RADEONInit3DEngine(ScrnInfoPtr pScrn);

extern int         RADEONMinBits(int val);

extern void        RADEONInitVideo(ScreenPtr pScreen);
extern void        RADEONResetVideo(ScrnInfoPtr pScrn);
extern void        R300CGWorkaround(ScrnInfoPtr pScrn);

extern void        RADEONPllErrataAfterIndex(RADEONInfoPtr info);
extern void        RADEONPllErrataAfterData(RADEONInfoPtr info);

extern Bool        RADEONGetBIOSInfo(ScrnInfoPtr pScrn, xf86Int10InfoPtr pInt10);
extern Bool        RADEONGetConnectorInfoFromBIOS (ScrnInfoPtr pScrn);
extern Bool        RADEONGetClockInfoFromBIOS (ScrnInfoPtr pScrn);
extern Bool        RADEONGetLVDSInfoFromBIOS (xf86OutputPtr output);
extern Bool        RADEONGetTMDSInfoFromBIOS (xf86OutputPtr output);
extern Bool        RADEONGetTVInfoFromBIOS (xf86OutputPtr output);
extern Bool        RADEONGetHardCodedEDIDFromBIOS (xf86OutputPtr output);

extern void        RADEONRestoreMemMapRegisters(ScrnInfoPtr pScrn,
						RADEONSavePtr restore);
extern void        RADEONRestoreCommonRegisters(ScrnInfoPtr pScrn,
						RADEONSavePtr restore);
extern void        RADEONRestoreCrtcRegisters(ScrnInfoPtr pScrn,
					      RADEONSavePtr restore);
extern void        RADEONRestoreDACRegisters(ScrnInfoPtr pScrn,
					     RADEONSavePtr restore);
extern void        RADEONRestoreFPRegisters(ScrnInfoPtr pScrn,
					    RADEONSavePtr restore);
extern void        RADEONRestoreFP2Registers(ScrnInfoPtr pScrn,
					     RADEONSavePtr restore);
extern void        RADEONRestoreLVDSRegisters(ScrnInfoPtr pScrn,
					      RADEONSavePtr restore);
extern void        RADEONRestoreBIOSRegisters(ScrnInfoPtr pScrn,
					      RADEONSavePtr restore);
extern void        RADEONRestoreRMXRegisters(ScrnInfoPtr pScrn,
					     RADEONSavePtr restore);
extern void        RADEONRestorePLLRegisters(ScrnInfoPtr pScrn,
					     RADEONSavePtr restore);
extern void        RADEONRestoreCrtc2Registers(ScrnInfoPtr pScrn,
					       RADEONSavePtr restore);
extern void        RADEONRestorePLL2Registers(ScrnInfoPtr pScrn,
					      RADEONSavePtr restore);

extern void        RADEONInitMemMapRegisters(ScrnInfoPtr pScrn,
					     RADEONSavePtr save,
					     RADEONInfoPtr info);
extern void        RADEONInitDispBandwidth(ScrnInfoPtr pScrn);
extern Bool        RADEONI2cInit(ScrnInfoPtr pScrn);
extern void        RADEONSetSyncRangeFromEdid(ScrnInfoPtr pScrn, int flag);
extern Bool        RADEONSetupConnectors(ScrnInfoPtr pScrn);
extern void        RADEONPrintPortMap(ScrnInfoPtr pScrn);
extern void        RADEONEnableDisplay(xf86OutputPtr pPort, BOOL bEnable);
extern void        RADEONDisableDisplays(ScrnInfoPtr pScrn);
extern void        RADEONGetPanelInfo(ScrnInfoPtr pScrn);
extern void        RADEONGetTVDacAdjInfo(xf86OutputPtr output);
extern void        RADEONUnblank(ScrnInfoPtr pScrn);
extern void        RADEONUnblank(ScrnInfoPtr pScrn);
extern void        RADEONBlank(ScrnInfoPtr pScrn);
extern void        RADEONDisplayPowerManagementSet(ScrnInfoPtr pScrn,
						   int PowerManagementMode,
						   int flags);
extern Bool RADEONAllocateControllers(ScrnInfoPtr pScrn, int mask);
extern Bool RADEONAllocateConnectors(ScrnInfoPtr pScrn);
extern int RADEONValidateMergeModes(ScrnInfoPtr pScrn);
extern int RADEONValidateDDCModes(ScrnInfoPtr pScrn1, char **ppModeName,
				  RADEONMonitorType DisplayType, int crtc2);
extern void RADEONSetPitch (ScrnInfoPtr pScrn);
extern void RADEONUpdateHVPosition(xf86OutputPtr output, DisplayModePtr mode);

DisplayModePtr
RADEONProbeOutputModes(xf86OutputPtr output);
extern Bool RADEONInit2(ScrnInfoPtr pScrn, DisplayModePtr crtc1,
			DisplayModePtr crtc2, int crtc_mask,
			RADEONSavePtr save, RADEONMonitorType montype);

extern Bool
RADEONDVOReadByte(I2CDevPtr dvo, int addr, CARD8 *ch);
extern Bool
RADEONDVOWriteByte(I2CDevPtr dvo, int addr, CARD8 ch);
extern Bool
RADEONGetExtTMDSInfoFromBIOS (xf86OutputPtr output);
extern Bool
RADEONInitExtTMDSInfoFromBIOS (xf86OutputPtr output);

void
radeon_crtc_set_cursor_position (xf86CrtcPtr crtc, int x, int y);
void
radeon_crtc_show_cursor (xf86CrtcPtr crtc);
void
radeon_crtc_hide_cursor (xf86CrtcPtr crtc);
void
radeon_crtc_set_cursor_position (xf86CrtcPtr crtc, int x, int y);
void
radeon_crtc_set_cursor_colors (xf86CrtcPtr crtc, int bg, int fg);
void
radeon_crtc_load_cursor_argb (xf86CrtcPtr crtc, CARD32 *image);
void
RADEONEnableOutputs(ScrnInfoPtr pScrn, int crtc_num);

extern void RADEONAdjustCrtcRegistersForTV(ScrnInfoPtr pScrn, RADEONSavePtr save,
					   DisplayModePtr mode, xf86OutputPtr output);
extern void RADEONAdjustPLLRegistersForTV(ScrnInfoPtr pScrn, RADEONSavePtr save,
					  DisplayModePtr mode, xf86OutputPtr output);
extern void RADEONAdjustCrtc2RegistersForTV(ScrnInfoPtr pScrn, RADEONSavePtr save,
					   DisplayModePtr mode, xf86OutputPtr output);
extern void RADEONAdjustPLL2RegistersForTV(ScrnInfoPtr pScrn, RADEONSavePtr save,
					  DisplayModePtr mode, xf86OutputPtr output);
extern void RADEONInitTVRegisters(xf86OutputPtr output, RADEONSavePtr save,
                                  DisplayModePtr mode, BOOL IsPrimary);

extern void RADEONRestoreTVRegisters(ScrnInfoPtr pScrn, RADEONSavePtr restore);
extern void RADEONRestoreTVRestarts(ScrnInfoPtr pScrn, RADEONSavePtr restore);
extern void RADEONRestoreTVTimingTables(ScrnInfoPtr pScrn, RADEONSavePtr restore);

#ifdef XF86DRI
#ifdef USE_XAA
extern void        RADEONAccelInitCP(ScreenPtr pScreen, XAAInfoRecPtr a);
#endif
extern Bool        RADEONDRIGetVersion(ScrnInfoPtr pScrn);
extern Bool        RADEONDRIScreenInit(ScreenPtr pScreen);
extern void        RADEONDRICloseScreen(ScreenPtr pScreen);
extern void        RADEONDRIResume(ScreenPtr pScreen);
extern Bool        RADEONDRIFinishScreenInit(ScreenPtr pScreen);
extern void        RADEONDRIAllocatePCIGARTTable(ScreenPtr pScreen);
extern int         RADEONDRIGetPciAperTableSize(ScrnInfoPtr pScrn);
extern void        RADEONDRIStop(ScreenPtr pScreen);

extern drmBufPtr   RADEONCPGetBuffer(ScrnInfoPtr pScrn);
extern void        RADEONCPFlushIndirect(ScrnInfoPtr pScrn, int discard);
extern void        RADEONCPReleaseIndirect(ScrnInfoPtr pScrn);
extern int         RADEONCPStop(ScrnInfoPtr pScrn,  RADEONInfoPtr info);
extern Bool RADEONDRISetVBlankInterrupt(ScrnInfoPtr pScrn, Bool on);

extern void        RADEONHostDataParams(ScrnInfoPtr pScrn, CARD8 *dst,
					CARD32 pitch, int cpp,
					CARD32 *dstPitchOffset, int *x, int *y);
extern CARD8*      RADEONHostDataBlit(ScrnInfoPtr pScrn, unsigned int cpp,
				      unsigned int w, CARD32 dstPitchOff,
				      CARD32 *bufPitch, int x, int *y,
				      unsigned int *h, unsigned int *hpass);
extern void        RADEONHostDataBlitCopyPass(ScrnInfoPtr pScrn,
					      unsigned int bpp,
					      CARD8 *dst, CARD8 *src,
					      unsigned int hpass,
					      unsigned int dstPitch,
					      unsigned int srcPitch);
extern void        RADEONCopySwap(CARD8 *dst, CARD8 *src, unsigned int size,
				  int swap);

#define RADEONCP_START(pScrn, info)					\
do {									\
    int _ret = drmCommandNone(info->drmFD, DRM_RADEON_CP_START);	\
    if (_ret) {								\
	xf86DrvMsg(pScrn->scrnIndex, X_ERROR,				\
		   "%s: CP start %d\n", __FUNCTION__, _ret);		\
    }									\
    info->CPStarted = TRUE;                                             \
} while (0)

#define RADEONCP_RELEASE(pScrn, info)					\
do {									\
    if (info->CPInUse) {						\
	RADEON_PURGE_CACHE();						\
	RADEON_WAIT_UNTIL_IDLE();					\
	RADEONCPReleaseIndirect(pScrn);					\
	info->CPInUse = FALSE;						\
    }									\
} while (0)

#define RADEONCP_STOP(pScrn, info)					\
do {									\
    int _ret;								\
     if (info->CPStarted) {						\
        _ret = RADEONCPStop(pScrn, info);				\
        if (_ret) {							\
	    xf86DrvMsg(pScrn->scrnIndex, X_ERROR,			\
		   "%s: CP stop %d\n", __FUNCTION__, _ret);		\
        }								\
        info->CPStarted = FALSE;                                        \
   }									\
    RADEONEngineRestore(pScrn);						\
    info->CPRuns = FALSE;						\
} while (0)

#define RADEONCP_RESET(pScrn, info)					\
do {									\
    if (RADEONCP_USE_RING_BUFFER(info->CPMode)) {			\
	int _ret = drmCommandNone(info->drmFD, DRM_RADEON_CP_RESET);	\
	if (_ret) {							\
	    xf86DrvMsg(pScrn->scrnIndex, X_ERROR,			\
		       "%s: CP reset %d\n", __FUNCTION__, _ret);	\
	}								\
    }									\
} while (0)

#define RADEONCP_REFRESH(pScrn, info)					\
do {									\
    if (!info->CPInUse) {						\
	if (info->needCacheFlush) {					\
	    RADEON_PURGE_CACHE();					\
	    RADEON_PURGE_ZCACHE();					\
	    info->needCacheFlush = FALSE;				\
	}								\
	RADEON_WAIT_UNTIL_IDLE();					\
	BEGIN_RING(6);							\
	OUT_RING_REG(RADEON_RE_TOP_LEFT,     info->re_top_left);	\
	OUT_RING_REG(RADEON_RE_WIDTH_HEIGHT, info->re_width_height);	\
	OUT_RING_REG(RADEON_AUX_SC_CNTL,     info->aux_sc_cntl);	\
	ADVANCE_RING();							\
	info->CPInUse = TRUE;						\
    }									\
} while (0)


#define CP_PACKET0(reg, n)						\
	(RADEON_CP_PACKET0 | ((n) << 16) | ((reg) >> 2))
#define CP_PACKET1(reg0, reg1)						\
	(RADEON_CP_PACKET1 | (((reg1) >> 2) << 11) | ((reg0) >> 2))
#define CP_PACKET2()							\
	(RADEON_CP_PACKET2)
#define CP_PACKET3(pkt, n)						\
	(RADEON_CP_PACKET3 | (pkt) | ((n) << 16))


#define RADEON_VERBOSE	0

#define RING_LOCALS	CARD32 *__head = NULL; int __expected; int __count = 0

#define BEGIN_RING(n) do {						\
    if (RADEON_VERBOSE) {						\
	xf86DrvMsg(pScrn->scrnIndex, X_INFO,				\
		   "BEGIN_RING(%d) in %s\n", (unsigned int)n, __FUNCTION__);\
    }									\
    if (++info->dma_begin_count != 1) {					\
	xf86DrvMsg(pScrn->scrnIndex, X_ERROR,				\
		   "BEGIN_RING without end at %s:%d\n",			\
		   info->dma_debug_func, info->dma_debug_lineno);	\
	info->dma_begin_count = 1;					\
    }									\
    info->dma_debug_func = __FILE__;					\
    info->dma_debug_lineno = __LINE__;					\
    if (!info->indirectBuffer) {					\
	info->indirectBuffer = RADEONCPGetBuffer(pScrn);		\
	info->indirectStart = 0;					\
    } else if (info->indirectBuffer->used + (n) * (int)sizeof(CARD32) >	\
	       info->indirectBuffer->total) {				\
	RADEONCPFlushIndirect(pScrn, 1);				\
    }									\
    __expected = n;							\
    __head = (pointer)((char *)info->indirectBuffer->address +		\
		       info->indirectBuffer->used);			\
    __count = 0;							\
} while (0)

#define ADVANCE_RING() do {						\
    if (info->dma_begin_count-- != 1) {					\
	xf86DrvMsg(pScrn->scrnIndex, X_ERROR,				\
		   "ADVANCE_RING without begin at %s:%d\n",		\
		   __FILE__, __LINE__);					\
	info->dma_begin_count = 0;					\
    }									\
    if (__count != __expected) {					\
	xf86DrvMsg(pScrn->scrnIndex, X_ERROR,				\
		   "ADVANCE_RING count != expected (%d vs %d) at %s:%d\n", \
		   __count, __expected, __FILE__, __LINE__);		\
    }									\
    if (RADEON_VERBOSE) {						\
	xf86DrvMsg(pScrn->scrnIndex, X_INFO,				\
		   "ADVANCE_RING() start: %d used: %d count: %d\n",	\
		   info->indirectStart,					\
		   info->indirectBuffer->used,				\
		   __count * (int)sizeof(CARD32));			\
    }									\
    info->indirectBuffer->used += __count * (int)sizeof(CARD32);	\
} while (0)

#define OUT_RING(x) do {						\
    if (RADEON_VERBOSE) {						\
	xf86DrvMsg(pScrn->scrnIndex, X_INFO,				\
		   "   OUT_RING(0x%08x)\n", (unsigned int)(x));		\
    }									\
    __head[__count++] = (x);						\
} while (0)

#define OUT_RING_REG(reg, val)						\
do {									\
    OUT_RING(CP_PACKET0(reg, 0));					\
    OUT_RING(val);							\
} while (0)

#define FLUSH_RING()							\
do {									\
    if (RADEON_VERBOSE)							\
	xf86DrvMsg(pScrn->scrnIndex, X_INFO,				\
		   "FLUSH_RING in %s\n", __FUNCTION__);			\
    if (info->indirectBuffer) {						\
	RADEONCPFlushIndirect(pScrn, 0);				\
    }									\
} while (0)


#define RADEON_WAIT_UNTIL_2D_IDLE()					\
do {									\
    BEGIN_RING(2);							\
    OUT_RING(CP_PACKET0(RADEON_WAIT_UNTIL, 0));				\
    OUT_RING((RADEON_WAIT_2D_IDLECLEAN |				\
	      RADEON_WAIT_HOST_IDLECLEAN));				\
    ADVANCE_RING();							\
} while (0)

#define RADEON_WAIT_UNTIL_3D_IDLE()					\
do {									\
    BEGIN_RING(2);							\
    OUT_RING(CP_PACKET0(RADEON_WAIT_UNTIL, 0));				\
    OUT_RING((RADEON_WAIT_3D_IDLECLEAN |				\
	      RADEON_WAIT_HOST_IDLECLEAN));				\
    ADVANCE_RING();							\
} while (0)

#define RADEON_WAIT_UNTIL_IDLE()					\
do {									\
    if (RADEON_VERBOSE) {						\
	xf86DrvMsg(pScrn->scrnIndex, X_INFO,				\
		   "WAIT_UNTIL_IDLE() in %s\n", __FUNCTION__);		\
    }									\
    BEGIN_RING(2);							\
    OUT_RING(CP_PACKET0(RADEON_WAIT_UNTIL, 0));				\
    OUT_RING((RADEON_WAIT_2D_IDLECLEAN |				\
	      RADEON_WAIT_3D_IDLECLEAN |				\
	      RADEON_WAIT_HOST_IDLECLEAN));				\
    ADVANCE_RING();							\
} while (0)

#define RADEON_PURGE_CACHE()						\
do {									\
    BEGIN_RING(2);							\
    OUT_RING(CP_PACKET0(RADEON_RB3D_DSTCACHE_CTLSTAT, 0));		\
    OUT_RING(RADEON_RB3D_DC_FLUSH_ALL);					\
    ADVANCE_RING();							\
} while (0)

#define RADEON_PURGE_ZCACHE()						\
do {									\
    OUT_RING(CP_PACKET0(RADEON_RB3D_ZCACHE_CTLSTAT, 0));		\
    OUT_RING(RADEON_RB3D_ZC_FLUSH_ALL);					\
} while (0)

#endif /* XF86DRI */

static __inline__ void RADEON_MARK_SYNC(RADEONInfoPtr info, ScrnInfoPtr pScrn)
{
#ifdef USE_EXA
    if (info->useEXA)
	exaMarkSync(pScrn->pScreen);
#endif
#ifdef USE_XAA
    if (!info->useEXA)
	SET_SYNC_FLAG(info->accel);
#endif
}

static __inline__ void RADEON_SYNC(RADEONInfoPtr info, ScrnInfoPtr pScrn)
{
#ifdef USE_EXA
    if (info->useEXA)
	exaWaitSync(pScrn->pScreen);
#endif
#ifdef USE_XAA
    if (!info->useEXA && info->accel)
	info->accel->Sync(pScrn);
#endif
}

static __inline__ void radeon_init_timeout(struct timeval *endtime,
    unsigned int timeout)
{
    gettimeofday(endtime, NULL);
    endtime->tv_usec += timeout;
    endtime->tv_sec += endtime->tv_usec / 1000000;
    endtime->tv_usec %= 1000000;
}

static __inline__ int radeon_timedout(const struct timeval *endtime)
{
    struct timeval now;
    gettimeofday(&now, NULL);
    return now.tv_sec == endtime->tv_sec ?
        now.tv_usec > endtime->tv_usec : now.tv_sec > endtime->tv_sec;
}

#endif /* _RADEON_H_ */<|MERGE_RESOLUTION|>--- conflicted
+++ resolved
@@ -201,175 +201,6 @@
 } RADEONBIOSInitTable;
 
 typedef struct {
-<<<<<<< HEAD
-=======
-				/* Common registers */
-    CARD32            ovr_clr;
-    CARD32            ovr_wid_left_right;
-    CARD32            ovr_wid_top_bottom;
-    CARD32            ov0_scale_cntl;
-    CARD32            mpp_tb_config;
-    CARD32            mpp_gp_config;
-    CARD32            subpic_cntl;
-    CARD32            viph_control;
-    CARD32            i2c_cntl_1;
-    CARD32            gen_int_cntl;
-    CARD32            cap0_trig_cntl;
-    CARD32            cap1_trig_cntl;
-    CARD32            bus_cntl;
-    CARD32            bios_4_scratch;
-    CARD32            bios_5_scratch;
-    CARD32            bios_6_scratch;
-    CARD32            surface_cntl;
-    CARD32            surfaces[8][3];
-    CARD32            mc_agp_location;
-    CARD32            mc_fb_location;
-    CARD32            display_base_addr;
-    CARD32            display2_base_addr;
-    CARD32            ov0_base_addr;
-
-				/* Other registers to save for VT switches */
-    CARD32            dp_datatype;
-    CARD32            rbbm_soft_reset;
-    CARD32            clock_cntl_index;
-    CARD32            amcgpio_en_reg;
-    CARD32            amcgpio_mask;
-
-				/* CRTC registers */
-    CARD32            crtc_gen_cntl;
-    CARD32            crtc_ext_cntl;
-    CARD32            dac_cntl;
-    CARD32            crtc_h_total_disp;
-    CARD32            crtc_h_sync_strt_wid;
-    CARD32            crtc_v_total_disp;
-    CARD32            crtc_v_sync_strt_wid;
-    CARD32            crtc_offset;
-    CARD32            crtc_offset_cntl;
-    CARD32            crtc_pitch;
-    CARD32            disp_merge_cntl;
-    CARD32            grph_buffer_cntl;
-    CARD32            crtc_more_cntl;
-    CARD32            crtc_tile_x0_y0;
-
-				/* CRTC2 registers */
-    CARD32            crtc2_gen_cntl;
-    CARD32            dac_macro_cntl;
-    CARD32            dac2_cntl;
-    CARD32            disp_output_cntl;
-    CARD32            disp_tv_out_cntl;
-    CARD32            disp_hw_debug;
-    CARD32            disp2_merge_cntl;
-    CARD32            grph2_buffer_cntl;
-    CARD32            crtc2_h_total_disp;
-    CARD32            crtc2_h_sync_strt_wid;
-    CARD32            crtc2_v_total_disp;
-    CARD32            crtc2_v_sync_strt_wid;
-    CARD32            crtc2_offset;
-    CARD32            crtc2_offset_cntl;
-    CARD32            crtc2_pitch;
-    CARD32            crtc2_tile_x0_y0;
-
-				/* Flat panel registers */
-    CARD32            fp_crtc_h_total_disp;
-    CARD32            fp_crtc_v_total_disp;
-    CARD32            fp_gen_cntl;
-    CARD32            fp2_gen_cntl;
-    CARD32            fp_h_sync_strt_wid;
-    CARD32            fp_h2_sync_strt_wid;
-    CARD32            fp_horz_stretch;
-    CARD32            fp_panel_cntl;
-    CARD32            fp_v_sync_strt_wid;
-    CARD32            fp_v2_sync_strt_wid;
-    CARD32            fp_vert_stretch;
-    CARD32            lvds_gen_cntl;
-    CARD32            lvds_pll_cntl;
-    CARD32            tmds_pll_cntl;
-    CARD32            tmds_transmitter_cntl;
-
-				/* Computed values for PLL */
-    CARD32            dot_clock_freq;
-    CARD32            pll_output_freq;
-    int               feedback_div;
-    int               reference_div;
-    int               post_div;
-
-				/* PLL registers */
-    unsigned          ppll_ref_div;
-    unsigned          ppll_div_3;
-    CARD32            htotal_cntl;
-    CARD32            vclk_ecp_cntl;
-
-				/* Computed values for PLL2 */
-    CARD32            dot_clock_freq_2;
-    CARD32            pll_output_freq_2;
-    int               feedback_div_2;
-    int               reference_div_2;
-    int               post_div_2;
-
-				/* PLL2 registers */
-    CARD32            p2pll_ref_div;
-    CARD32            p2pll_div_0;
-    CARD32            htotal_cntl2;
-    CARD32            pixclks_cntl;
-
-				/* Pallet */
-    Bool              palette_valid;
-    CARD32            palette[256];
-    CARD32            palette2[256];
-
-    CARD32            rs480_unk_e30;
-    CARD32            rs480_unk_e34;
-    CARD32            rs480_unk_e38;
-    CARD32            rs480_unk_e3c;
-
-    /* TV out registers */
-    CARD32 	      tv_master_cntl;
-    CARD32 	      tv_htotal;
-    CARD32 	      tv_hsize;
-    CARD32 	      tv_hdisp;
-    CARD32 	      tv_hstart;
-    CARD32 	      tv_vtotal;
-    CARD32 	      tv_vdisp;
-    CARD32 	      tv_timing_cntl;
-    CARD32 	      tv_vscaler_cntl1;
-    CARD32 	      tv_vscaler_cntl2;
-    CARD32 	      tv_sync_size;
-    CARD32 	      tv_vrestart;
-    CARD32 	      tv_hrestart;
-    CARD32 	      tv_frestart;
-    CARD32 	      tv_ftotal;
-    CARD32 	      tv_clock_sel_cntl;
-    CARD32 	      tv_clkout_cntl;
-    CARD32 	      tv_data_delay_a;
-    CARD32 	      tv_data_delay_b;
-    CARD32 	      tv_dac_cntl;
-    CARD32 	      tv_pll_cntl;
-    CARD32 	      tv_pll_cntl1;
-    CARD32	      tv_pll_fine_cntl;
-    CARD32 	      tv_modulator_cntl1;
-    CARD32 	      tv_modulator_cntl2;
-    CARD32 	      tv_frame_lock_cntl;
-    CARD32 	      tv_pre_dac_mux_cntl;
-    CARD32 	      tv_rgb_cntl;
-    CARD32 	      tv_y_saw_tooth_cntl;
-    CARD32 	      tv_y_rise_cntl;
-    CARD32 	      tv_y_fall_cntl;
-    CARD32 	      tv_uv_adr;
-    CARD32	      tv_upsamp_and_gain_cntl;
-    CARD32	      tv_gain_limit_settings;
-    CARD32	      tv_linear_gain_settings;
-    CARD32	      tv_crc_cntl;
-    CARD32            tv_sync_cntl;
-    CARD32	      gpiopad_a;
-    CARD32            pll_test_cntl;
-
-    CARD16	      h_code_timing[MAX_H_CODE_TIMING_LEN];
-    CARD16	      v_code_timing[MAX_V_CODE_TIMING_LEN];
-
-} RADEONSaveRec, *RADEONSavePtr;
-
-typedef struct {
->>>>>>> 5fd4cfb7
     CARD16            reference_freq;
     CARD16            reference_div;
     CARD32            min_pll_freq;
