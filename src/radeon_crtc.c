/*
 * Copyright 2000 ATI Technologies Inc., Markham, Ontario, and
 *                VA Linux Systems Inc., Fremont, California.
 *
 * All Rights Reserved.
 *
 * Permission is hereby granted, free of charge, to any person obtaining
 * a copy of this software and associated documentation files (the
 * "Software"), to deal in the Software without restriction, including
 * without limitation on the rights to use, copy, modify, merge,
 * publish, distribute, sublicense, and/or sell copies of the Software,
 * and to permit persons to whom the Software is furnished to do so,
 * subject to the following conditions:
 *
 * The above copyright notice and this permission notice (including the
 * next paragraph) shall be included in all copies or substantial
 * portions of the Software.
 *
 * THE SOFTWARE IS PROVIDED "AS IS", WITHOUT WARRANTY OF ANY KIND,
 * EXPRESS OR IMPLIED, INCLUDING BUT NOT LIMITED TO THE WARRANTIES OF
 * MERCHANTABILITY, FITNESS FOR A PARTICULAR PURPOSE AND
 * NON-INFRINGEMENT.  IN NO EVENT SHALL ATI, VA LINUX SYSTEMS AND/OR
 * THEIR SUPPLIERS BE LIABLE FOR ANY CLAIM, DAMAGES OR OTHER LIABILITY,
 * WHETHER IN AN ACTION OF CONTRACT, TORT OR OTHERWISE, ARISING FROM,
 * OUT OF OR IN CONNECTION WITH THE SOFTWARE OR THE USE OR OTHER
 * DEALINGS IN THE SOFTWARE.
 */

#ifdef HAVE_CONFIG_H
#include "config.h"
#endif

#include <string.h>
#include <stdio.h>

/* X and server generic header files */
#include "xf86.h"
#include "xf86_OSproc.h"
#include "vgaHW.h"
#include "xf86Modes.h"

/* Driver data structures */
#include "radeon.h"
#include "radeon_reg.h"
#include "radeon_macros.h"
#include "radeon_probe.h"
#include "radeon_version.h"

#ifdef XF86DRI
#define _XF86DRI_SERVER_
#include "radeon_dri.h"
#include "radeon_sarea.h"
#include "sarea.h"
#endif

void radeon_crtc_load_lut(xf86CrtcPtr crtc);

extern void atombios_crtc_mode_set(xf86CrtcPtr crtc,
				   DisplayModePtr mode,
				   DisplayModePtr adjusted_mode,
				   int x, int y);
extern void atombios_crtc_dpms(xf86CrtcPtr crtc, int mode);

static void
radeon_crtc_dpms(xf86CrtcPtr crtc, int mode)
{
    int mask;
    ScrnInfoPtr pScrn = crtc->scrn;
    RADEONCrtcPrivatePtr radeon_crtc = crtc->driver_private;
    RADEONInfoPtr info = RADEONPTR(pScrn);
    unsigned char *RADEONMMIO = info->MMIO;

    if (IS_AVIVO_VARIANT) {
	atombios_crtc_dpms(crtc, mode);
	return;
    }

    mask = radeon_crtc->crtc_id ? (RADEON_CRTC2_DISP_DIS | RADEON_CRTC2_VSYNC_DIS | RADEON_CRTC2_HSYNC_DIS | RADEON_CRTC2_DISP_REQ_EN_B) : (RADEON_CRTC_DISPLAY_DIS | RADEON_CRTC_HSYNC_DIS | RADEON_CRTC_VSYNC_DIS);


    switch(mode) {
    case DPMSModeOn:
	if (radeon_crtc->crtc_id) {
	    OUTREGP(RADEON_CRTC2_GEN_CNTL, 0, ~mask);
	} else {
	    OUTREGP(RADEON_CRTC_GEN_CNTL, 0, ~RADEON_CRTC_DISP_REQ_EN_B);
	    OUTREGP(RADEON_CRTC_EXT_CNTL, 0, ~mask);
	}
	break;
    case DPMSModeStandby:
	if (radeon_crtc->crtc_id) {
	    OUTREGP(RADEON_CRTC2_GEN_CNTL, (RADEON_CRTC2_DISP_DIS | RADEON_CRTC2_HSYNC_DIS), ~mask);
	} else {
	    OUTREGP(RADEON_CRTC_GEN_CNTL, 0, ~RADEON_CRTC_DISP_REQ_EN_B);
	    OUTREGP(RADEON_CRTC_EXT_CNTL, (RADEON_CRTC_DISPLAY_DIS | RADEON_CRTC_HSYNC_DIS), ~mask);
	}
	break;
    case DPMSModeSuspend:
	if (radeon_crtc->crtc_id) {
	    OUTREGP(RADEON_CRTC2_GEN_CNTL, (RADEON_CRTC2_DISP_DIS | RADEON_CRTC2_VSYNC_DIS), ~mask);
	} else {
	    OUTREGP(RADEON_CRTC_GEN_CNTL, 0, ~RADEON_CRTC_DISP_REQ_EN_B);
	    OUTREGP(RADEON_CRTC_EXT_CNTL, (RADEON_CRTC_DISPLAY_DIS | RADEON_CRTC_VSYNC_DIS), ~mask);
	}
	break;
    case DPMSModeOff:
	if (radeon_crtc->crtc_id) {
	    OUTREGP(RADEON_CRTC2_GEN_CNTL, mask, ~mask);
	} else {
	    OUTREGP(RADEON_CRTC_GEN_CNTL, RADEON_CRTC_DISP_REQ_EN_B, ~RADEON_CRTC_DISP_REQ_EN_B);
	    OUTREGP(RADEON_CRTC_EXT_CNTL, mask, ~mask);
	}
	break;
    }
  
    if (mode != DPMSModeOff)
	radeon_crtc_load_lut(crtc);
}

static Bool
radeon_crtc_mode_fixup(xf86CrtcPtr crtc, DisplayModePtr mode,
		     DisplayModePtr adjusted_mode)
{
    return TRUE;
}

static void
radeon_crtc_mode_prepare(xf86CrtcPtr crtc)
{
    ScrnInfoPtr pScrn = crtc->scrn;
    RADEONInfoPtr info = RADEONPTR(pScrn);

    radeon_crtc_dpms(crtc, DPMSModeOff);
}

/* Define common registers for requested video mode */
static void
RADEONInitCommonRegisters(RADEONSavePtr save, RADEONInfoPtr info)
{
    save->ovr_clr            = 0;
    save->ovr_wid_left_right = 0;
    save->ovr_wid_top_bottom = 0;
    save->ov0_scale_cntl     = 0;
    save->subpic_cntl        = 0;
    save->viph_control       = 0;
    save->i2c_cntl_1         = 0;
    save->rbbm_soft_reset    = 0;
    save->cap0_trig_cntl     = 0;
    save->cap1_trig_cntl     = 0;
    save->bus_cntl           = info->BusCntl;
    /*
     * If bursts are enabled, turn on discards
     * Radeon doesn't have write bursts
     */
    if (save->bus_cntl & (RADEON_BUS_READ_BURST))
	save->bus_cntl |= RADEON_BUS_RD_DISCARD_EN;
}

static void
RADEONInitSurfaceCntl(xf86CrtcPtr crtc, RADEONSavePtr save)
{
    ScrnInfoPtr pScrn = crtc->scrn;

    save->surface_cntl = 0;

#if X_BYTE_ORDER == X_BIG_ENDIAN
    /* We must set both apertures as they can be both used to map the entire
     * video memory. -BenH.
     */
    switch (pScrn->bitsPerPixel) {
    case 16:
	save->surface_cntl |= RADEON_NONSURF_AP0_SWP_16BPP;
	save->surface_cntl |= RADEON_NONSURF_AP1_SWP_16BPP;
	break;

    case 32:
	save->surface_cntl |= RADEON_NONSURF_AP0_SWP_32BPP;
	save->surface_cntl |= RADEON_NONSURF_AP1_SWP_32BPP;
	break;
    }
#endif

}

Bool
RADEONInitCrtcBase(xf86CrtcPtr crtc, RADEONSavePtr save,
		   int x, int y)
{
    ScrnInfoPtr pScrn = crtc->scrn;
    RADEONInfoPtr  info       = RADEONPTR(pScrn);
    int    Base;
#ifdef XF86DRI
    RADEONSAREAPrivPtr pSAREAPriv;
    XF86DRISAREAPtr pSAREA;
#endif

    save->crtc_offset      = pScrn->fbOffset;
#ifdef XF86DRI
    if (info->allowPageFlip)
	save->crtc_offset_cntl = RADEON_CRTC_OFFSET_FLIP_CNTL;
    else
#endif
	save->crtc_offset_cntl = 0;

    if (info->tilingEnabled && (crtc->rotatedData == NULL)) {
       if (IS_R300_VARIANT)
          save->crtc_offset_cntl |= (R300_CRTC_X_Y_MODE_EN |
				     R300_CRTC_MICRO_TILE_BUFFER_DIS |
				     R300_CRTC_MACRO_TILE_EN);
       else
          save->crtc_offset_cntl |= RADEON_CRTC_TILE_EN;
    }
    else {
       if (IS_R300_VARIANT)
          save->crtc_offset_cntl &= ~(R300_CRTC_X_Y_MODE_EN |
				      R300_CRTC_MICRO_TILE_BUFFER_DIS |
				      R300_CRTC_MACRO_TILE_EN);
       else
          save->crtc_offset_cntl &= ~RADEON_CRTC_TILE_EN;
    }

    Base = pScrn->fbOffset;

    if (info->tilingEnabled && (crtc->rotatedData == NULL)) {
        if (IS_R300_VARIANT) {
	/* On r300/r400 when tiling is enabled crtc_offset is set to the address of
	 * the surface.  the x/y offsets are handled by the X_Y tile reg for each crtc
	 * Makes tiling MUCH easier.
	 */
             save->crtc_tile_x0_y0 = x | (y << 16);
             Base &= ~0x7ff;
         } else {
	     /* note we cannot really simply use the info->ModeReg.crtc_offset_cntl value, since the
		drm might have set FLIP_CNTL since we wrote that. Unfortunately FLIP_CNTL causes
		flickering when scrolling vertically in a virtual screen, possibly because crtc will
		pick up the new offset value at the end of each scanline, but the new offset_cntl value
		only after a vsync. We'd probably need to wait (in drm) for vsync and only then update
		OFFSET and OFFSET_CNTL, if the y coord has changed. Seems hard to fix. */
	     /*save->crtc_offset_cntl = INREG(RADEON_CRTC_OFFSET_CNTL) & ~0xf;*/
#if 0
	     /* try to get rid of flickering when scrolling at least for 2d */
#ifdef XF86DRI
	     if (!info->have3DWindows)
#endif
		 save->crtc_offset_cntl &= ~RADEON_CRTC_OFFSET_FLIP_CNTL;
#endif
	     
             int byteshift = info->CurrentLayout.bitsPerPixel >> 4;
             /* crtc uses 256(bytes)x8 "half-tile" start addresses? */
             int tile_addr = (((y >> 3) * info->CurrentLayout.displayWidth + x) >> (8 - byteshift)) << 11;
             Base += tile_addr + ((x << byteshift) % 256) + ((y % 8) << 8);
             save->crtc_offset_cntl = save->crtc_offset_cntl | (y % 16);
         }
    }
    else {
       int offset = y * info->CurrentLayout.displayWidth + x;
       switch (info->CurrentLayout.pixel_code) {
       case 15:
       case 16: offset *= 2; break;
       case 24: offset *= 3; break;
       case 32: offset *= 4; break;
       }
       Base += offset;
    }

    if (crtc->rotatedData != NULL) {
	Base = pScrn->fbOffset + (char *)crtc->rotatedData - (char *)info->FB;
    }

    Base &= ~7;                 /* 3 lower bits are always 0 */


#ifdef XF86DRI
    if (info->directRenderingInited) {
	/* note cannot use pScrn->pScreen since this is unitialized when called from
	   RADEONScreenInit, and we need to call from there to get mergedfb + pageflip working */
        /*** NOTE: r3/4xx will need sarea and drm pageflip updates to handle the xytile regs for
	 *** pageflipping!
	 ***/
	pSAREAPriv = DRIGetSAREAPrivate(screenInfo.screens[pScrn->scrnIndex]);
	/* can't get at sarea in a semi-sane way? */
	pSAREA = (void *)((char*)pSAREAPriv - sizeof(XF86DRISAREARec));

	pSAREA->frame.x = (Base  / info->CurrentLayout.pixel_bytes)
	    % info->CurrentLayout.displayWidth;
	pSAREA->frame.y = (Base / info->CurrentLayout.pixel_bytes)
	    / info->CurrentLayout.displayWidth;
	pSAREA->frame.width = pScrn->frameX1 - x + 1;
	pSAREA->frame.height = pScrn->frameY1 - y + 1;

	if (pSAREAPriv->pfCurrentPage == 1) {
	    Base += info->backOffset - info->frontOffset;
	}
    }
#endif
    save->crtc_offset = Base;

    return TRUE;

}

/* Define CRTC registers for requested video mode */
Bool
RADEONInitCrtcRegisters(xf86CrtcPtr crtc, RADEONSavePtr save,
			DisplayModePtr mode)
{
    ScrnInfoPtr pScrn = crtc->scrn;
    RADEONInfoPtr  info       = RADEONPTR(pScrn);
    int    format;
    int    hsync_start;
    int    hsync_wid;
    int    vsync_wid;

    switch (info->CurrentLayout.pixel_code) {
    case 4:  format = 1; break;
    case 8:  format = 2; break;
    case 15: format = 3; break;      /*  555 */
    case 16: format = 4; break;      /*  565 */
    case 24: format = 5; break;      /*  RGB */
    case 32: format = 6; break;      /* xRGB */
    default:
	xf86DrvMsg(pScrn->scrnIndex, X_ERROR,
		   "Unsupported pixel depth (%d)\n",
		   info->CurrentLayout.bitsPerPixel);
	return FALSE;
    }

    /*save->bios_4_scratch = info->SavedReg->bios_4_scratch;*/
    save->crtc_gen_cntl = (RADEON_CRTC_EXT_DISP_EN
			   | RADEON_CRTC_EN
			   | (format << 8)
			   | ((mode->Flags & V_DBLSCAN)
			      ? RADEON_CRTC_DBL_SCAN_EN
			      : 0)
			   | ((mode->Flags & V_CSYNC)
			      ? RADEON_CRTC_CSYNC_EN
			      : 0)
			   | ((mode->Flags & V_INTERLACE)
			      ? RADEON_CRTC_INTERLACE_EN
			      : 0));

    save->crtc_ext_cntl |= (RADEON_XCRT_CNT_EN|
			    RADEON_CRTC_VSYNC_DIS |
			    RADEON_CRTC_HSYNC_DIS |
			    RADEON_CRTC_DISPLAY_DIS);

    save->disp_merge_cntl = info->SavedReg->disp_merge_cntl;
    save->disp_merge_cntl &= ~RADEON_DISP_RGB_OFFSET_EN;

    save->crtc_more_cntl = 0;
    if ((info->ChipFamily == CHIP_FAMILY_RS100) ||
        (info->ChipFamily == CHIP_FAMILY_RS200)) {
        /* This is to workaround the asic bug for RMX, some versions
           of BIOS dosen't have this register initialized correctly.
	*/
        save->crtc_more_cntl |= RADEON_CRTC_H_CUTOFF_ACTIVE_EN;
    }

    save->crtc_h_total_disp = ((((mode->CrtcHTotal / 8) - 1) & 0x3ff)
			       | ((((mode->CrtcHDisplay / 8) - 1) & 0x1ff)
				  << 16));

    hsync_wid = (mode->CrtcHSyncEnd - mode->CrtcHSyncStart) / 8;
    if (!hsync_wid)       hsync_wid = 1;
    hsync_start = mode->CrtcHSyncStart - 8;

    save->crtc_h_sync_strt_wid = ((hsync_start & 0x1fff)
				  | ((hsync_wid & 0x3f) << 16)
				  | ((mode->Flags & V_NHSYNC)
				     ? RADEON_CRTC_H_SYNC_POL
				     : 0));

				/* This works for double scan mode. */
    save->crtc_v_total_disp = (((mode->CrtcVTotal - 1) & 0xffff)
			       | ((mode->CrtcVDisplay - 1) << 16));

    vsync_wid = mode->CrtcVSyncEnd - mode->CrtcVSyncStart;
    if (!vsync_wid)       vsync_wid = 1;

    save->crtc_v_sync_strt_wid = (((mode->CrtcVSyncStart - 1) & 0xfff)
				  | ((vsync_wid & 0x1f) << 16)
				  | ((mode->Flags & V_NVSYNC)
				     ? RADEON_CRTC_V_SYNC_POL
				     : 0));

    save->crtc_pitch  = (((pScrn->displayWidth * pScrn->bitsPerPixel) +
			  ((pScrn->bitsPerPixel * 8) -1)) /
			 (pScrn->bitsPerPixel * 8));
    save->crtc_pitch |= save->crtc_pitch << 16;
    
    save->fp_h_sync_strt_wid = save->crtc_h_sync_strt_wid;
    save->fp_v_sync_strt_wid = save->crtc_v_sync_strt_wid;
    save->fp_crtc_h_total_disp = save->crtc_h_total_disp;
    save->fp_crtc_v_total_disp = save->crtc_v_total_disp;

    if (info->IsDellServer) {
	save->dac2_cntl = info->SavedReg->dac2_cntl;
	save->tv_dac_cntl = info->SavedReg->tv_dac_cntl;
	save->crtc2_gen_cntl = info->SavedReg->crtc2_gen_cntl;
	save->disp_hw_debug = info->SavedReg->disp_hw_debug;

	save->dac2_cntl &= ~RADEON_DAC2_DAC_CLK_SEL;
	save->dac2_cntl |= RADEON_DAC2_DAC2_CLK_SEL;

	/* For CRT on DAC2, don't turn it on if BIOS didn't
	   enable it, even it's detected.
	*/
	save->disp_hw_debug |= RADEON_CRT2_DISP1_SEL;
	save->tv_dac_cntl &= ~((1<<2) | (3<<8) | (7<<24) | (0xff<<16));
	save->tv_dac_cntl |= (0x03 | (2<<8) | (0x58<<16));
    }

    return TRUE;
}

Bool
RADEONInitCrtc2Base(xf86CrtcPtr crtc, RADEONSavePtr save,
		    int x, int y)
{
    ScrnInfoPtr pScrn = crtc->scrn;
    RADEONInfoPtr  info       = RADEONPTR(pScrn);
    int    Base;
#ifdef XF86DRI
    RADEONSAREAPrivPtr pSAREAPriv;
    XF86DRISAREAPtr pSAREA;
#endif

    /* It seems all fancy options apart from pflip can be safely disabled
     */
    save->crtc2_offset      = pScrn->fbOffset;
#ifdef XF86DRI
    if (info->allowPageFlip)
	save->crtc2_offset_cntl = RADEON_CRTC_OFFSET_FLIP_CNTL;
    else
#endif
	save->crtc2_offset_cntl = 0;

    if (info->tilingEnabled && (crtc->rotatedData == NULL)) {
       if (IS_R300_VARIANT)
          save->crtc2_offset_cntl |= (R300_CRTC_X_Y_MODE_EN |
				      R300_CRTC_MICRO_TILE_BUFFER_DIS |
				      R300_CRTC_MACRO_TILE_EN);
       else
          save->crtc2_offset_cntl |= RADEON_CRTC_TILE_EN;
    }
    else {
       if (IS_R300_VARIANT)
          save->crtc2_offset_cntl &= ~(R300_CRTC_X_Y_MODE_EN |
				      R300_CRTC_MICRO_TILE_BUFFER_DIS |
				      R300_CRTC_MACRO_TILE_EN);
       else
          save->crtc2_offset_cntl &= ~RADEON_CRTC_TILE_EN;
    }

    Base = pScrn->fbOffset;

    if (info->tilingEnabled && (crtc->rotatedData == NULL)) {
        if (IS_R300_VARIANT) {
	/* On r300/r400 when tiling is enabled crtc_offset is set to the address of
	 * the surface.  the x/y offsets are handled by the X_Y tile reg for each crtc
	 * Makes tiling MUCH easier.
	 */
             save->crtc2_tile_x0_y0 = x | (y << 16);
             Base &= ~0x7ff;
         } else {
	     /* note we cannot really simply use the info->ModeReg.crtc_offset_cntl value, since the
		drm might have set FLIP_CNTL since we wrote that. Unfortunately FLIP_CNTL causes
		flickering when scrolling vertically in a virtual screen, possibly because crtc will
		pick up the new offset value at the end of each scanline, but the new offset_cntl value
		only after a vsync. We'd probably need to wait (in drm) for vsync and only then update
		OFFSET and OFFSET_CNTL, if the y coord has changed. Seems hard to fix. */
	     /*save->crtc2_offset_cntl = INREG(RADEON_CRTC2_OFFSET_CNTL) & ~0xf;*/
#if 0
	     /* try to get rid of flickering when scrolling at least for 2d */
#ifdef XF86DRI
	     if (!info->have3DWindows)
#endif
		 save->crtc2_offset_cntl &= ~RADEON_CRTC_OFFSET_FLIP_CNTL;
#endif

             int byteshift = info->CurrentLayout.bitsPerPixel >> 4;
             /* crtc uses 256(bytes)x8 "half-tile" start addresses? */
             int tile_addr = (((y >> 3) * info->CurrentLayout.displayWidth + x) >> (8 - byteshift)) << 11;
             Base += tile_addr + ((x << byteshift) % 256) + ((y % 8) << 8);
             save->crtc2_offset_cntl = save->crtc_offset_cntl | (y % 16);
         }
    }
    else {
       int offset = y * info->CurrentLayout.displayWidth + x;
       switch (info->CurrentLayout.pixel_code) {
       case 15:
       case 16: offset *= 2; break;
       case 24: offset *= 3; break;
       case 32: offset *= 4; break;
       }
       Base += offset;
    }

    if (crtc->rotatedData != NULL) {
	Base = pScrn->fbOffset + (char *)crtc->rotatedData - (char *)info->FB;
    }

    Base &= ~7;                 /* 3 lower bits are always 0 */

#ifdef XF86DRI
    if (info->directRenderingInited) {
	/* note cannot use pScrn->pScreen since this is unitialized when called from
	   RADEONScreenInit, and we need to call from there to get mergedfb + pageflip working */
        /*** NOTE: r3/4xx will need sarea and drm pageflip updates to handle the xytile regs for
	 *** pageflipping!
	 ***/
	pSAREAPriv = DRIGetSAREAPrivate(screenInfo.screens[pScrn->scrnIndex]);
	/* can't get at sarea in a semi-sane way? */
	pSAREA = (void *)((char*)pSAREAPriv - sizeof(XF86DRISAREARec));

	pSAREAPriv->crtc2_base = Base;

	if (pSAREAPriv->pfCurrentPage == 1) {
	    Base += info->backOffset - info->frontOffset;
	}
    }
#endif
    save->crtc2_offset = Base;

    return TRUE;
}

/* Define CRTC2 registers for requested video mode */
Bool
RADEONInitCrtc2Registers(xf86CrtcPtr crtc, RADEONSavePtr save,
			 DisplayModePtr mode)
{
    ScrnInfoPtr pScrn = crtc->scrn;
    RADEONInfoPtr  info       = RADEONPTR(pScrn);
    int    format;
    int    hsync_start;
    int    hsync_wid;
    int    vsync_wid;

    switch (info->CurrentLayout.pixel_code) {
    case 4:  format = 1; break;
    case 8:  format = 2; break;
    case 15: format = 3; break;      /*  555 */
    case 16: format = 4; break;      /*  565 */
    case 24: format = 5; break;      /*  RGB */
    case 32: format = 6; break;      /* xRGB */
    default:
	xf86DrvMsg(pScrn->scrnIndex, X_ERROR,
		   "Unsupported pixel depth (%d)\n",
		   info->CurrentLayout.bitsPerPixel);
	return FALSE;
    }

    save->crtc2_h_total_disp =
	((((mode->CrtcHTotal / 8) - 1) & 0x3ff)
	 | ((((mode->CrtcHDisplay / 8) - 1) & 0x1ff) << 16));

    hsync_wid = (mode->CrtcHSyncEnd - mode->CrtcHSyncStart) / 8;
    if (!hsync_wid)       hsync_wid = 1;
    hsync_start = mode->CrtcHSyncStart - 8;

    save->crtc2_h_sync_strt_wid = ((hsync_start & 0x1fff)
				   | ((hsync_wid & 0x3f) << 16)
				   | ((mode->Flags & V_NHSYNC)
				      ? RADEON_CRTC_H_SYNC_POL
				      : 0));

				/* This works for double scan mode. */
    save->crtc2_v_total_disp = (((mode->CrtcVTotal - 1) & 0xffff)
				| ((mode->CrtcVDisplay - 1) << 16));

    vsync_wid = mode->CrtcVSyncEnd - mode->CrtcVSyncStart;
    if (!vsync_wid)       vsync_wid = 1;

    save->crtc2_v_sync_strt_wid = (((mode->CrtcVSyncStart - 1) & 0xfff)
				   | ((vsync_wid & 0x1f) << 16)
				   | ((mode->Flags & V_NVSYNC)
				      ? RADEON_CRTC2_V_SYNC_POL
				      : 0));

    save->crtc2_pitch  = ((pScrn->displayWidth * pScrn->bitsPerPixel) +
			  ((pScrn->bitsPerPixel * 8) -1)) / (pScrn->bitsPerPixel * 8);
    save->crtc2_pitch |= save->crtc2_pitch << 16;

    /* check to see if TV DAC is enabled for another crtc and keep it enabled */
    if (save->crtc2_gen_cntl & RADEON_CRTC2_CRT2_ON)
	save->crtc2_gen_cntl = RADEON_CRTC2_CRT2_ON;
    else
	save->crtc2_gen_cntl = 0;

    save->crtc2_gen_cntl |= (RADEON_CRTC2_EN
			     | (format << 8)
			     | RADEON_CRTC2_VSYNC_DIS
			     | RADEON_CRTC2_HSYNC_DIS
			     | RADEON_CRTC2_DISP_DIS
			     | ((mode->Flags & V_DBLSCAN)
				? RADEON_CRTC2_DBL_SCAN_EN
				: 0)
			     | ((mode->Flags & V_CSYNC)
				? RADEON_CRTC2_CSYNC_EN
				: 0)
			     | ((mode->Flags & V_INTERLACE)
				? RADEON_CRTC2_INTERLACE_EN
				: 0));

    save->disp2_merge_cntl = info->SavedReg->disp2_merge_cntl;
    save->disp2_merge_cntl &= ~(RADEON_DISP2_RGB_OFFSET_EN);

    save->fp_h2_sync_strt_wid = save->crtc2_h_sync_strt_wid;
    save->fp_v2_sync_strt_wid = save->crtc2_v_sync_strt_wid;

    if (info->ChipFamily == CHIP_FAMILY_RS400) {
	save->rs480_unk_e30 = 0x105DC1CC; /* because I'm worth it */
	save->rs480_unk_e34 = 0x2749D000; /* AMD really should */
	save->rs480_unk_e38 = 0x29ca71dc; /* release docs */
	save->rs480_unk_e3c = 0x28FBC3AC; /* this is so a trade secret */
    }

    return TRUE;
}


/* Compute n/d with rounding */
static int RADEONDiv(int n, int d)
{
    return (n + (d / 2)) / d;
}

/* Define PLL registers for requested video mode */
static void
RADEONInitPLLRegisters(ScrnInfoPtr pScrn, RADEONInfoPtr info,
		       RADEONSavePtr save, RADEONPLLPtr pll,
		       double dot_clock)
{
    unsigned long  freq = dot_clock * 100;

    struct {
	int divider;
	int bitvalue;
    } *post_div, post_divs[]   = {
				/* From RAGE 128 VR/RAGE 128 GL Register
				 * Reference Manual (Technical Reference
				 * Manual P/N RRG-G04100-C Rev. 0.04), page
				 * 3-17 (PLL_DIV_[3:0]).
				 */
	{  1, 0 },              /* VCLK_SRC                 */
	{  2, 1 },              /* VCLK_SRC/2               */
	{  4, 2 },              /* VCLK_SRC/4               */
	{  8, 3 },              /* VCLK_SRC/8               */
	{  3, 4 },              /* VCLK_SRC/3               */
	{ 16, 5 },              /* VCLK_SRC/16              */
	{  6, 6 },              /* VCLK_SRC/6               */
	{ 12, 7 },              /* VCLK_SRC/12              */
	{  0, 0 }
    };

    if (info->UseBiosDividers) {
       save->ppll_ref_div = info->RefDivider;
       save->ppll_div_3   = info->FeedbackDivider | (info->PostDivider << 16);
       save->htotal_cntl  = 0;
       return;
    }

    if (freq > pll->max_pll_freq)      freq = pll->max_pll_freq;
    if (freq * 12 < pll->min_pll_freq) freq = pll->min_pll_freq / 12;

    for (post_div = &post_divs[0]; post_div->divider; ++post_div) {
	save->pll_output_freq = post_div->divider * freq;

	if (save->pll_output_freq >= pll->min_pll_freq
	    && save->pll_output_freq <= pll->max_pll_freq) break;
    }

    if (!post_div->divider) {
	save->pll_output_freq = freq;
	post_div = &post_divs[0];
    }

    save->dot_clock_freq = freq;
    save->feedback_div   = RADEONDiv(pll->reference_div
				     * save->pll_output_freq,
				     pll->reference_freq);
    save->post_div       = post_div->divider;

    xf86DrvMsgVerb(pScrn->scrnIndex, X_INFO, RADEON_LOGLEVEL_DEBUG,
		   "dc=%u, of=%u, fd=%d, pd=%d\n",
		   (unsigned)save->dot_clock_freq,
		   (unsigned)save->pll_output_freq,
		   save->feedback_div,
		   save->post_div);

    save->ppll_ref_div   = pll->reference_div;

#if defined(__powerpc__)
    /* apparently programming this otherwise causes a hang??? */
    if (info->MacModel == RADEON_MAC_IBOOK)
	save->ppll_div_3 = 0x000600ad;
    else
#endif
    save->ppll_div_3     = (save->feedback_div | (post_div->bitvalue << 16));

    save->htotal_cntl    = 0;

    save->vclk_ecp_cntl = (info->SavedReg->vclk_ecp_cntl &
	    ~RADEON_VCLK_SRC_SEL_MASK) | RADEON_VCLK_SRC_SEL_PPLLCLK;

}

/* Define PLL2 registers for requested video mode */
static void
RADEONInitPLL2Registers(ScrnInfoPtr pScrn, RADEONSavePtr save,
			RADEONPLLPtr pll, double dot_clock,
			int no_odd_postdiv)
{
    RADEONInfoPtr  info      = RADEONPTR(pScrn);
    unsigned long  freq = dot_clock * 100;

    struct {
	int divider;
	int bitvalue;
    } *post_div, post_divs[]   = {
				/* From RAGE 128 VR/RAGE 128 GL Register
				 * Reference Manual (Technical Reference
				 * Manual P/N RRG-G04100-C Rev. 0.04), page
				 * 3-17 (PLL_DIV_[3:0]).
				 */
	{  1, 0 },              /* VCLK_SRC                 */
	{  2, 1 },              /* VCLK_SRC/2               */
	{  4, 2 },              /* VCLK_SRC/4               */
	{  8, 3 },              /* VCLK_SRC/8               */
	{  3, 4 },              /* VCLK_SRC/3               */
	{  6, 6 },              /* VCLK_SRC/6               */
	{ 12, 7 },              /* VCLK_SRC/12              */
	{  0, 0 }
    };

    if (freq > pll->max_pll_freq)      freq = pll->max_pll_freq;
    if (freq * 12 < pll->min_pll_freq) freq = pll->min_pll_freq / 12;

    for (post_div = &post_divs[0]; post_div->divider; ++post_div) {
       /* Odd post divider value don't work properly on the second digital
        * output
        */
       if (no_odd_postdiv && (post_div->divider & 1))
           continue;
	save->pll_output_freq_2 = post_div->divider * freq;
	if (save->pll_output_freq_2 >= pll->min_pll_freq
	    && save->pll_output_freq_2 <= pll->max_pll_freq) break;
    }

    if (!post_div->divider) {
	save->pll_output_freq_2 = freq;
	post_div = &post_divs[0];
    }

    save->dot_clock_freq_2 = freq;
    save->feedback_div_2   = RADEONDiv(pll->reference_div
				       * save->pll_output_freq_2,
				       pll->reference_freq);
    save->post_div_2       = post_div->divider;

    xf86DrvMsgVerb(pScrn->scrnIndex, X_INFO, RADEON_LOGLEVEL_DEBUG,
		   "dc=%u, of=%u, fd=%d, pd=%d\n",
		   (unsigned)save->dot_clock_freq_2,
		   (unsigned)save->pll_output_freq_2,
		   save->feedback_div_2,
		   save->post_div_2);

    save->p2pll_ref_div    = pll->reference_div;
    save->p2pll_div_0      = (save->feedback_div_2 |
			      (post_div->bitvalue << 16));
    save->htotal_cntl2     = 0;

    save->pixclks_cntl = ((info->SavedReg->pixclks_cntl &
			   ~(RADEON_PIX2CLK_SRC_SEL_MASK)) |
			  RADEON_PIX2CLK_SRC_SEL_P2PLLCLK);

}

static void
RADEONInitBIOSRegisters(ScrnInfoPtr pScrn, RADEONSavePtr save)
{
    RADEONInfoPtr  info      = RADEONPTR(pScrn);

    /* tell the bios not to muck with the hardware on events */
    save->bios_4_scratch = 0x4; /* 0x4 needed for backlight */
    save->bios_5_scratch = (info->SavedReg->bios_5_scratch & 0xff) | 0xff00; /* bits 0-3 keep backlight level */
    save->bios_6_scratch = info->SavedReg->bios_6_scratch | 0x40000000;

}

static void
radeon_update_tv_routing(ScrnInfoPtr pScrn, RADEONSavePtr restore)
{
    /* pixclks_cntl controls tv clock routing */
    OUTPLL(pScrn, RADEON_PIXCLKS_CNTL, restore->pixclks_cntl);
}

static void
legacy_crtc_mode_set(xf86CrtcPtr crtc, DisplayModePtr mode,
		     DisplayModePtr adjusted_mode, int x, int y)
{
    ScrnInfoPtr pScrn = crtc->scrn;
    xf86CrtcConfigPtr   xf86_config = XF86_CRTC_CONFIG_PTR(pScrn);
    RADEONCrtcPrivatePtr radeon_crtc = crtc->driver_private;
    RADEONInfoPtr info = RADEONPTR(pScrn);
    Bool           tilingOld   = info->tilingEnabled;
    int i = 0;
    double         dot_clock = 0;
    Bool no_odd_post_div = FALSE;
    Bool update_tv_routing = FALSE;


    if (info->allowColorTiling) {
	info->tilingEnabled = (adjusted_mode->Flags & (V_DBLSCAN | V_INTERLACE)) ? FALSE : TRUE;
#ifdef XF86DRI
	if (info->directRenderingEnabled && (info->tilingEnabled != tilingOld)) {
	    RADEONSAREAPrivPtr pSAREAPriv;
	    if (RADEONDRISetParam(pScrn, RADEON_SETPARAM_SWITCH_TILING, (info->tilingEnabled ? 1 : 0)) < 0)
		xf86DrvMsg(pScrn->scrnIndex, X_ERROR,
			   "[drm] failed changing tiling status\n");
	    /* if this is called during ScreenInit() we don't have pScrn->pScreen yet */
	    pSAREAPriv = DRIGetSAREAPrivate(screenInfo.screens[pScrn->scrnIndex]);
	    info->tilingEnabled = pSAREAPriv->tiling_enabled ? TRUE : FALSE;
	}
#endif
    }

    for (i = 0; i < xf86_config->num_output; i++) {
	xf86OutputPtr output = xf86_config->output[i];
	RADEONOutputPrivatePtr radeon_output = output->driver_private;

	if (output->crtc == crtc) {
	    if (radeon_output->MonType != MT_CRT)
		no_odd_post_div = TRUE;
	}
    }

    if (info->IsMobility)
	RADEONInitBIOSRegisters(pScrn, info->ModeReg);

    ErrorF("init memmap\n");
    RADEONInitMemMapRegisters(pScrn, info->ModeReg, info);
    ErrorF("init common\n");
    RADEONInitCommonRegisters(info->ModeReg, info);

    RADEONInitSurfaceCntl(crtc, info->ModeReg);

    switch (radeon_crtc->crtc_id) {
    case 0:
	ErrorF("init crtc1\n");
	RADEONInitCrtcRegisters(crtc, info->ModeReg, adjusted_mode);
	RADEONInitCrtcBase(crtc, info->ModeReg, x, y);
        dot_clock = adjusted_mode->Clock / 1000.0;
        if (dot_clock) {
	    ErrorF("init pll1\n");
	    RADEONInitPLLRegisters(pScrn, info, info->ModeReg, &info->pll, dot_clock);
        } else {
            info->ModeReg->ppll_ref_div = info->SavedReg->ppll_ref_div;
            info->ModeReg->ppll_div_3   = info->SavedReg->ppll_div_3;
            info->ModeReg->htotal_cntl  = info->SavedReg->htotal_cntl;
        }
	break;
    case 1:
	ErrorF("init crtc2\n");
        RADEONInitCrtc2Registers(crtc, info->ModeReg, adjusted_mode);
	RADEONInitCrtc2Base(crtc, info->ModeReg, x, y);
        dot_clock = adjusted_mode->Clock / 1000.0;
        if (dot_clock) {
	    ErrorF("init pll2\n");
	    RADEONInitPLL2Registers(pScrn, info->ModeReg, &info->pll, dot_clock, no_odd_post_div);
        }
	break;
    }

    for (i = 0; i < xf86_config->num_output; i++) {
	xf86OutputPtr output = xf86_config->output[i];
	RADEONOutputPrivatePtr radeon_output = output->driver_private;

	if (output->crtc == crtc) {
	    if (radeon_output->MonType == MT_STV || radeon_output->MonType == MT_CTV) {
		switch (radeon_crtc->crtc_id) {
		case 0:
		    RADEONAdjustCrtcRegistersForTV(pScrn, info->ModeReg, adjusted_mode, output);
		    RADEONAdjustPLLRegistersForTV(pScrn, info->ModeReg, adjusted_mode, output);
		    update_tv_routing = TRUE;
		    break;
		case 1:
		    RADEONAdjustCrtc2RegistersForTV(pScrn, info->ModeReg, adjusted_mode, output);
		    RADEONAdjustPLL2RegistersForTV(pScrn, info->ModeReg, adjusted_mode, output);
		    break;
		}
	    }
	}
    }

    if (info->IsMobility)
	RADEONRestoreBIOSRegisters(pScrn, info->ModeReg);

    ErrorF("restore memmap\n");
    RADEONRestoreMemMapRegisters(pScrn, info->ModeReg);
    ErrorF("restore common\n");
    RADEONRestoreCommonRegisters(pScrn, info->ModeReg);

    switch (radeon_crtc->crtc_id) {
    case 0:
	ErrorF("restore crtc1\n");
	RADEONRestoreCrtcRegisters(pScrn, info->ModeReg);
	ErrorF("restore pll1\n");
<<<<<<< HEAD
	/*if (info->IsAtomBios)
	    atombios_crtc_set_pll(crtc, adjusted_mode);
	else*/
	    RADEONRestorePLLRegisters(pScrn, &info->ModeReg);
=======
	RADEONRestorePLLRegisters(pScrn, info->ModeReg);
>>>>>>> 98589e59
	break;
    case 1:
	ErrorF("restore crtc2\n");
	RADEONRestoreCrtc2Registers(pScrn, info->ModeReg);
	ErrorF("restore pll2\n");
<<<<<<< HEAD
	/*if (info->IsAtomBios)
	    atombios_crtc_set_pll(crtc, adjusted_mode);
	else*/
	    RADEONRestorePLL2Registers(pScrn, &info->ModeReg);
=======
	RADEONRestorePLL2Registers(pScrn, info->ModeReg);
>>>>>>> 98589e59
	break;
    }

    /* pixclks_cntl handles tv-out clock routing */
    if (update_tv_routing)
	radeon_update_tv_routing(pScrn, info->ModeReg);

    if (info->DispPriority)
        RADEONInitDispBandwidth(pScrn);

    if (info->tilingEnabled != tilingOld) {
	/* need to redraw front buffer, I guess this can be considered a hack ? */
	/* if this is called during ScreenInit() we don't have pScrn->pScreen yet */
	if (pScrn->pScreen)
	    xf86EnableDisableFBAccess(pScrn->scrnIndex, FALSE);
	RADEONChangeSurfaces(pScrn);
	if (pScrn->pScreen)
	    xf86EnableDisableFBAccess(pScrn->scrnIndex, TRUE);
	/* xf86SetRootClip would do, but can't access that here */
    }

    /* reset ecp_div for Xv */
    info->ecp_div = -1;

}

static void
radeon_crtc_mode_set(xf86CrtcPtr crtc, DisplayModePtr mode,
		     DisplayModePtr adjusted_mode, int x, int y)
{
    ScrnInfoPtr pScrn = crtc->scrn;
    RADEONInfoPtr info = RADEONPTR(pScrn);

    if (IS_AVIVO_VARIANT) {
	atombios_crtc_mode_set(crtc, mode, adjusted_mode, x, y);
    } else {
	legacy_crtc_mode_set(crtc, mode, adjusted_mode, x, y);
    }
}

static void
radeon_crtc_mode_commit(xf86CrtcPtr crtc)
{
    ScrnInfoPtr pScrn = crtc->scrn;
    RADEONInfoPtr info = RADEONPTR(pScrn);

    radeon_crtc_dpms(crtc, DPMSModeOn);
}

void radeon_crtc_load_lut(xf86CrtcPtr crtc)
{
    ScrnInfoPtr pScrn = crtc->scrn;
    RADEONCrtcPrivatePtr radeon_crtc = crtc->driver_private;
    RADEONInfoPtr info = RADEONPTR(pScrn);
    unsigned char *RADEONMMIO = info->MMIO;
    int i;

    if (!crtc->enabled)
	return;

    if (IS_AVIVO_VARIANT) {
	OUTREG(AVIVO_DC_LUTA_CONTROL + radeon_crtc->crtc_offset, 0);

	OUTREG(AVIVO_DC_LUTA_BLACK_OFFSET_BLUE + radeon_crtc->crtc_offset, 0);
	OUTREG(AVIVO_DC_LUTA_BLACK_OFFSET_GREEN + radeon_crtc->crtc_offset, 0);
	OUTREG(AVIVO_DC_LUTA_BLACK_OFFSET_RED + radeon_crtc->crtc_offset, 0);

	OUTREG(AVIVO_DC_LUTA_WHITE_OFFSET_BLUE + radeon_crtc->crtc_offset, 0x0000ffff);
	OUTREG(AVIVO_DC_LUTA_WHITE_OFFSET_GREEN + radeon_crtc->crtc_offset, 0x0000ffff);
	OUTREG(AVIVO_DC_LUTA_WHITE_OFFSET_RED + radeon_crtc->crtc_offset, 0x0000ffff);
    }

    PAL_SELECT(radeon_crtc->crtc_id);

    if (IS_AVIVO_VARIANT) {
	OUTREG(AVIVO_DC_LUT_RW_MODE, 0);
	OUTREG(AVIVO_DC_LUT_WRITE_EN_MASK, 0x0000003f);
    }

    for (i = 0; i < 256; i++) {
	OUTPAL(i, radeon_crtc->lut_r[i], radeon_crtc->lut_g[i], radeon_crtc->lut_b[i]);
    }

}


static void
radeon_crtc_gamma_set(xf86CrtcPtr crtc, CARD16 *red, CARD16 *green,
		      CARD16 *blue, int size)
{
    RADEONCrtcPrivatePtr radeon_crtc = crtc->driver_private;
    ScrnInfoPtr		pScrn = crtc->scrn;
    int i, j;

    if (pScrn->depth == 16) {
	for (i = 0; i < 64; i++) {
	    if (i <= 31) {
		for (j = 0; j < 8; j++) {
		    radeon_crtc->lut_r[i * 8 + j] = red[i] >> 8;
		    radeon_crtc->lut_b[i * 8 + j] = blue[i] >> 8;
		}
	    }

	    for (j = 0; j < 4; j++) {
		radeon_crtc->lut_g[i * 4 + j] = green[i] >> 8;
	    }
	}
    } else {
	for (i = 0; i < 256; i++) {
	    radeon_crtc->lut_r[i] = red[i] >> 8;
	    radeon_crtc->lut_g[i] = green[i] >> 8;
	    radeon_crtc->lut_b[i] = blue[i] >> 8;
	}
    }

    radeon_crtc_load_lut(crtc);
}

static Bool
radeon_crtc_lock(xf86CrtcPtr crtc)
{
    ScrnInfoPtr		pScrn = crtc->scrn;
    RADEONInfoPtr  info = RADEONPTR(pScrn);

#ifdef XF86DRI
    if (info->CPStarted && pScrn->pScreen) {
	DRILock(pScrn->pScreen, 0);
	if (info->accelOn)
	    RADEON_SYNC(info, pScrn);
	return TRUE;
    }
#endif
    if (info->accelOn)
        RADEON_SYNC(info, pScrn);

    return FALSE;

}

static void
radeon_crtc_unlock(xf86CrtcPtr crtc)
{
    ScrnInfoPtr		pScrn = crtc->scrn;
    RADEONInfoPtr  info = RADEONPTR(pScrn);

#ifdef XF86DRI
	if (info->CPStarted && pScrn->pScreen) DRIUnlock(pScrn->pScreen);
#endif

    if (info->accelOn)
        RADEON_SYNC(info, pScrn);
}

#ifdef USE_XAA
/**
 * Allocates memory from the XF86 linear allocator, but also purges
 * memory if possible to cause the allocation to succeed.
 */
static FBLinearPtr
radeon_xf86AllocateOffscreenLinear(ScreenPtr pScreen, int length,
				 int granularity,
				 MoveLinearCallbackProcPtr moveCB,
				 RemoveLinearCallbackProcPtr removeCB,
				 pointer privData)
{
    FBLinearPtr linear;
    int max_size;

    linear = xf86AllocateOffscreenLinear(pScreen, length, granularity, moveCB,
					 removeCB, privData);
    if (linear != NULL)
	return linear;

    /* The above allocation didn't succeed, so purge unlocked stuff and try
     * again.
     */
    xf86QueryLargestOffscreenLinear(pScreen, &max_size, granularity,
				    PRIORITY_EXTREME);

    if (max_size < length)
	return NULL;

    xf86PurgeUnlockedOffscreenAreas(pScreen);

    linear = xf86AllocateOffscreenLinear(pScreen, length, granularity, moveCB,
					 removeCB, privData);

    return linear;
}
#endif

/**
 * Allocates memory for a locked-in-framebuffer shadow of the given
 * width and height for this CRTC's rotated shadow framebuffer.
 */
 
static void *
radeon_crtc_shadow_allocate (xf86CrtcPtr crtc, int width, int height)
{
    ScrnInfoPtr pScrn = crtc->scrn;
    ScreenPtr pScreen = pScrn->pScreen;
    RADEONInfoPtr  info = RADEONPTR(pScrn);
    RADEONCrtcPrivatePtr radeon_crtc = crtc->driver_private;
    unsigned long rotate_pitch;
    unsigned long rotate_offset;
    int align = 4096, size;
    int cpp = pScrn->bitsPerPixel / 8;

    rotate_pitch = pScrn->displayWidth * cpp;
    size = rotate_pitch * height;

#ifdef USE_EXA
    /* We could get close to what we want here by just creating a pixmap like
     * normal, but we have to lock it down in framebuffer, and there is no
     * setter for offscreen area locking in EXA currently.  So, we just
     * allocate offscreen memory and fake up a pixmap header for it.
     */
    if (info->useEXA) {
	assert(radeon_crtc->rotate_mem_exa == NULL);

	radeon_crtc->rotate_mem_exa = exaOffscreenAlloc(pScreen, size, align,
						       TRUE, NULL, NULL);
	if (radeon_crtc->rotate_mem_exa == NULL) {
	    xf86DrvMsg(pScrn->scrnIndex, X_ERROR,
		       "Couldn't allocate shadow memory for rotated CRTC\n");
	    return NULL;
	}
	rotate_offset = radeon_crtc->rotate_mem_exa->offset;
    }
#endif /* USE_EXA */
#ifdef USE_XAA
    if (!info->useEXA) {
	/* The XFree86 linear allocator operates in units of screen pixels,
	 * sadly.
	 */
	size = (size + cpp - 1) / cpp;
	align = (align + cpp - 1) / cpp;

	assert(radeon_crtc->rotate_mem_xaa == NULL);

	radeon_crtc->rotate_mem_xaa =
	    radeon_xf86AllocateOffscreenLinear(pScreen, size, align,
					       NULL, NULL, NULL);
	if (radeon_crtc->rotate_mem_xaa == NULL) {
	    xf86DrvMsg(pScrn->scrnIndex, X_ERROR,
		       "Couldn't allocate shadow memory for rotated CRTC\n");
	    return NULL;
	}
#ifdef XF86DRI
	rotate_offset = info->frontOffset +
	    radeon_crtc->rotate_mem_xaa->offset * cpp;
#endif
    }
#endif /* USE_XAA */

    return info->FB + rotate_offset;
}
    
/**
 * Creates a pixmap for this CRTC's rotated shadow framebuffer.
 */
static PixmapPtr
radeon_crtc_shadow_create(xf86CrtcPtr crtc, void *data, int width, int height)
{
    ScrnInfoPtr pScrn = crtc->scrn;
    unsigned long rotate_pitch;
    PixmapPtr rotate_pixmap;
    int cpp = pScrn->bitsPerPixel / 8;

    if (!data)
	data = radeon_crtc_shadow_allocate(crtc, width, height);
    
    rotate_pitch = pScrn->displayWidth * cpp;

    rotate_pixmap = GetScratchPixmapHeader(pScrn->pScreen,
					   width, height,
					   pScrn->depth,
					   pScrn->bitsPerPixel,
					   rotate_pitch,
					   data);

    if (rotate_pixmap == NULL) {
	xf86DrvMsg(pScrn->scrnIndex, X_ERROR,
		   "Couldn't allocate shadow pixmap for rotated CRTC\n");
    }

    return rotate_pixmap;
}

static void
radeon_crtc_shadow_destroy(xf86CrtcPtr crtc, PixmapPtr rotate_pixmap, void *data)
{
    ScrnInfoPtr pScrn = crtc->scrn;
    RADEONInfoPtr  info = RADEONPTR(pScrn);
    RADEONCrtcPrivatePtr radeon_crtc = crtc->driver_private;

    if (rotate_pixmap)
	FreeScratchPixmapHeader(rotate_pixmap);
    
    if (data) {
#ifdef USE_EXA
	if (info->useEXA && radeon_crtc->rotate_mem_exa != NULL) {
	    exaOffscreenFree(pScrn->pScreen, radeon_crtc->rotate_mem_exa);
	    radeon_crtc->rotate_mem_exa = NULL;
	}
#endif /* USE_EXA */
#ifdef USE_XAA
	if (!info->useEXA) {
	    xf86FreeOffscreenLinear(radeon_crtc->rotate_mem_xaa);
	    radeon_crtc->rotate_mem_xaa = NULL;
	}
#endif /* USE_XAA */
    }
}

static const xf86CrtcFuncsRec radeon_crtc_funcs = {
    .dpms = radeon_crtc_dpms,
    .save = NULL, /* XXX */
    .restore = NULL, /* XXX */
    .mode_fixup = radeon_crtc_mode_fixup,
    .prepare = radeon_crtc_mode_prepare,
    .mode_set = radeon_crtc_mode_set,
    .commit = radeon_crtc_mode_commit,
    .gamma_set = radeon_crtc_gamma_set,
    .lock = radeon_crtc_lock,
    .unlock = radeon_crtc_unlock,
    .shadow_create = radeon_crtc_shadow_create,
    .shadow_allocate = radeon_crtc_shadow_allocate,
    .shadow_destroy = radeon_crtc_shadow_destroy,
    .set_cursor_colors = radeon_crtc_set_cursor_colors,
    .set_cursor_position = radeon_crtc_set_cursor_position,
    .show_cursor = radeon_crtc_show_cursor,
    .hide_cursor = radeon_crtc_hide_cursor,
    .load_cursor_argb = radeon_crtc_load_cursor_argb,
    .destroy = NULL, /* XXX */
};

Bool RADEONAllocateControllers(ScrnInfoPtr pScrn, int mask)
{
    RADEONEntPtr pRADEONEnt = RADEONEntPriv(pScrn);

    if (mask & 1) {
	if (pRADEONEnt->Controller[0])
	    return TRUE;
	
	pRADEONEnt->pCrtc[0] = xf86CrtcCreate(pScrn, &radeon_crtc_funcs);
	if (!pRADEONEnt->pCrtc[0])
	    return FALSE;

	pRADEONEnt->Controller[0] = xnfcalloc(sizeof(RADEONCrtcPrivateRec), 1);
	if (!pRADEONEnt->Controller[0])
	    return FALSE;

	pRADEONEnt->pCrtc[0]->driver_private = pRADEONEnt->Controller[0];
	pRADEONEnt->Controller[0]->crtc_id = 0;

<<<<<<< HEAD
    pRADEONEnt->pCrtc[0]->driver_private = pRADEONEnt->Controller[0];
    pRADEONEnt->Controller[0]->crtc_id = 0;
    pRADEONEnt->Controller[0]->crtc_offset = 0;

    if (!pRADEONEnt->HasCRTC2)
	return TRUE;
=======
    }
>>>>>>> 98589e59

    if (mask & 2) {
	if (!pRADEONEnt->HasCRTC2)
	    return TRUE;
	
	pRADEONEnt->pCrtc[1] = xf86CrtcCreate(pScrn, &radeon_crtc_funcs);
	if (!pRADEONEnt->pCrtc[1])
	    return FALSE;
	
	pRADEONEnt->Controller[1] = xnfcalloc(sizeof(RADEONCrtcPrivateRec), 1);
	if (!pRADEONEnt->Controller[1])
	    {
		xfree(pRADEONEnt->Controller[0]);
		return FALSE;
	    }

	pRADEONEnt->pCrtc[1]->driver_private = pRADEONEnt->Controller[1];
	pRADEONEnt->Controller[1]->crtc_id = 1;
    }
<<<<<<< HEAD

    pRADEONEnt->pCrtc[1]->driver_private = pRADEONEnt->Controller[1];
    pRADEONEnt->Controller[1]->crtc_id = 1;
    pRADEONEnt->Controller[1]->crtc_offset = AVIVO_D2CRTC_H_TOTAL - AVIVO_D1CRTC_H_TOTAL;

=======
>>>>>>> 98589e59
    return TRUE;
}

/**
 * In the current world order, there are lists of modes per output, which may
 * or may not include the mode that was asked to be set by XFree86's mode
 * selection.  Find the closest one, in the following preference order:
 *
 * - Equality
 * - Closer in size to the requested mode, but no larger
 * - Closer in refresh rate to the requested mode.
 */
DisplayModePtr
RADEONCrtcFindClosestMode(xf86CrtcPtr crtc, DisplayModePtr pMode)
{
    ScrnInfoPtr	pScrn = crtc->scrn;
    xf86CrtcConfigPtr   xf86_config = XF86_CRTC_CONFIG_PTR(pScrn);
    DisplayModePtr pBest = NULL, pScan = NULL;
    int i;

    /* Assume that there's only one output connected to the given CRTC. */
    for (i = 0; i < xf86_config->num_output; i++) 
    {
	xf86OutputPtr  output = xf86_config->output[i];
	if (output->crtc == crtc && output->probed_modes != NULL)
	{
	    pScan = output->probed_modes;
	    break;
	}
    }

    /* If the pipe doesn't have any detected modes, just let the system try to
     * spam the desired mode in.
     */
    if (pScan == NULL) {
	RADEONCrtcPrivatePtr  radeon_crtc = crtc->driver_private;
	xf86DrvMsg(pScrn->scrnIndex, X_WARNING,
		   "No crtc mode list for crtc %d,"
		   "continuing with desired mode\n", radeon_crtc->crtc_id);
	return pMode;
    }

    for (; pScan != NULL; pScan = pScan->next) {
	assert(pScan->VRefresh != 0.0);

	/* If there's an exact match, we're done. */
	if (xf86ModesEqual(pScan, pMode)) {
	    pBest = pMode;
	    break;
	}

	/* Reject if it's larger than the desired mode. */
	if (pScan->HDisplay > pMode->HDisplay ||
	    pScan->VDisplay > pMode->VDisplay)
	{
	    continue;
	}

	if (pBest == NULL) {
	    pBest = pScan;
	    continue;
	}

	/* Find if it's closer to the right size than the current best
	 * option.
	 */
	if ((pScan->HDisplay > pBest->HDisplay &&
	     pScan->VDisplay >= pBest->VDisplay) ||
	    (pScan->HDisplay >= pBest->HDisplay &&
	     pScan->VDisplay > pBest->VDisplay))
	{
	    pBest = pScan;
	    continue;
	}

	/* Find if it's still closer to the right refresh than the current
	 * best resolution.
	 */
	if (pScan->HDisplay == pBest->HDisplay &&
	    pScan->VDisplay == pBest->VDisplay &&
	    (fabs(pScan->VRefresh - pMode->VRefresh) <
	     fabs(pBest->VRefresh - pMode->VRefresh))) {
	    pBest = pScan;
	}
    }

    if (pBest == NULL) {
	xf86DrvMsg(pScrn->scrnIndex, X_WARNING,
		   "No suitable mode found to program for the pipe.\n"
		   "	continuing with desired mode %dx%d@%.1f\n",
		   pMode->HDisplay, pMode->VDisplay, pMode->VRefresh);
    } else if (!xf86ModesEqual(pBest, pMode)) {
      RADEONCrtcPrivatePtr  radeon_crtc = crtc->driver_private;
      int		    crtc = radeon_crtc->crtc_id;
      xf86DrvMsg(pScrn->scrnIndex, X_WARNING,
		   "Choosing pipe %d's mode %dx%d@%.1f instead of xf86 "
		   "mode %dx%d@%.1f\n", crtc,
		   pBest->HDisplay, pBest->VDisplay, pBest->VRefresh,
		   pMode->HDisplay, pMode->VDisplay, pMode->VRefresh);
	pMode = pBest;
    }
    return pMode;
}
<|MERGE_RESOLUTION|>--- conflicted
+++ resolved
@@ -907,27 +907,19 @@
 	ErrorF("restore crtc1\n");
 	RADEONRestoreCrtcRegisters(pScrn, info->ModeReg);
 	ErrorF("restore pll1\n");
-<<<<<<< HEAD
 	/*if (info->IsAtomBios)
 	    atombios_crtc_set_pll(crtc, adjusted_mode);
 	else*/
-	    RADEONRestorePLLRegisters(pScrn, &info->ModeReg);
-=======
-	RADEONRestorePLLRegisters(pScrn, info->ModeReg);
->>>>>>> 98589e59
+	    RADEONRestorePLLRegisters(pScrn, info->ModeReg);
 	break;
     case 1:
 	ErrorF("restore crtc2\n");
 	RADEONRestoreCrtc2Registers(pScrn, info->ModeReg);
 	ErrorF("restore pll2\n");
-<<<<<<< HEAD
 	/*if (info->IsAtomBios)
-	    atombios_crtc_set_pll(crtc, adjusted_mode);
+	  atombios_crtc_set_pll(crtc, adjusted_mode);
 	else*/
-	    RADEONRestorePLL2Registers(pScrn, &info->ModeReg);
-=======
-	RADEONRestorePLL2Registers(pScrn, info->ModeReg);
->>>>>>> 98589e59
+	    RADEONRestorePLL2Registers(pScrn, info->ModeReg);
 	break;
     }
 
@@ -1283,17 +1275,8 @@
 
 	pRADEONEnt->pCrtc[0]->driver_private = pRADEONEnt->Controller[0];
 	pRADEONEnt->Controller[0]->crtc_id = 0;
-
-<<<<<<< HEAD
-    pRADEONEnt->pCrtc[0]->driver_private = pRADEONEnt->Controller[0];
-    pRADEONEnt->Controller[0]->crtc_id = 0;
-    pRADEONEnt->Controller[0]->crtc_offset = 0;
-
-    if (!pRADEONEnt->HasCRTC2)
-	return TRUE;
-=======
-    }
->>>>>>> 98589e59
+	pRADEONEnt->Controller[0]->crtc_offset = 0;
+    }
 
     if (mask & 2) {
 	if (!pRADEONEnt->HasCRTC2)
@@ -1312,15 +1295,9 @@
 
 	pRADEONEnt->pCrtc[1]->driver_private = pRADEONEnt->Controller[1];
 	pRADEONEnt->Controller[1]->crtc_id = 1;
-    }
-<<<<<<< HEAD
-
-    pRADEONEnt->pCrtc[1]->driver_private = pRADEONEnt->Controller[1];
-    pRADEONEnt->Controller[1]->crtc_id = 1;
-    pRADEONEnt->Controller[1]->crtc_offset = AVIVO_D2CRTC_H_TOTAL - AVIVO_D1CRTC_H_TOTAL;
-
-=======
->>>>>>> 98589e59
+	pRADEONEnt->Controller[1]->crtc_offset = AVIVO_D2CRTC_H_TOTAL - AVIVO_D1CRTC_H_TOTAL;
+    }
+
     return TRUE;
 }
 
