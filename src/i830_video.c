#define VIDEO_DEBUG 0
/***************************************************************************
 
Copyright 2000 Intel Corporation.  All Rights Reserved. 

Permission is hereby granted, free of charge, to any person obtaining a 
copy of this software and associated documentation files (the 
"Software"), to deal in the Software without restriction, including 
without limitation the rights to use, copy, modify, merge, publish, 
distribute, sub license, and/or sell copies of the Software, and to 
permit persons to whom the Software is furnished to do so, subject to 
the following conditions: 

The above copyright notice and this permission notice (including the 
next paragraph) shall be included in all copies or substantial portions 
of the Software. 

THE SOFTWARE IS PROVIDED "AS IS", WITHOUT WARRANTY OF ANY KIND, EXPRESS 
OR IMPLIED, INCLUDING BUT NOT LIMITED TO THE WARRANTIES OF 
MERCHANTABILITY, FITNESS FOR A PARTICULAR PURPOSE AND NON-INFRINGEMENT. 
IN NO EVENT SHALL INTEL, AND/OR ITS SUPPLIERS BE LIABLE FOR ANY CLAIM, 
DAMAGES OR OTHER LIABILITY, WHETHER IN AN ACTION OF CONTRACT, TORT OR 
OTHERWISE, ARISING FROM, OUT OF OR IN CONNECTION WITH THE SOFTWARE OR 
THE USE OR OTHER DEALINGS IN THE SOFTWARE.

**************************************************************************/
/* $XFree86: xc/programs/Xserver/hw/xfree86/drivers/i810/i830_video.c,v 1.11tsi Exp $ */

/*
 * Reformatted with GNU indent (2.2.8), using the following options:
 *
 *    -bad -bap -c41 -cd0 -ncdb -ci6 -cli0 -cp0 -ncs -d0 -di3 -i3 -ip3 -l78
 *    -lp -npcs -psl -sob -ss -br -ce -sc -hnl
 *
 * This provides a good match with the original i810 code and preferred
 * XFree86 formatting conventions.
 *
 * When editing this driver, please follow the existing formatting, and edit
 * with <TAB> characters expanded at 8-column intervals.
 */

/*
 * i830_video.c: i830/i845 Xv driver. 
 *
 * Copyright © 2002 by Alan Hourihane and David Dawes
 *
 * Authors: 
 *	Alan Hourihane <alanh@tungstengraphics.com>
 *	David Dawes <dawes@xfree86.org>
 *
 * Derived from i810 Xv driver:
 *
 * Authors of i810 code:
 * 	Jonathan Bian <jonathan.bian@intel.com>
 *      Offscreen Images:
 *        Matt Sottek <matthew.j.sottek@intel.com>
 */

/*
 * XXX Could support more formats.
 */

#ifdef HAVE_CONFIG_H
#include "config.h"
#endif

#include <math.h>
#include <string.h>
#include <assert.h>

#include "xf86.h"
#include "xf86_OSproc.h"
#include "xf86Resources.h"
#include "compiler.h"
#include "xf86PciInfo.h"
#include "xf86Pci.h"
#include "xf86fbman.h"
#include "regionstr.h"
#include "randrstr.h"
#include "i830.h"
#include "i830_video.h"
#include "xf86xv.h"
#include <X11/extensions/Xv.h>
#include "xaa.h"
#include "xaalocal.h"
#include "dixstruct.h"
#include "fourcc.h"
#include "brw_defines.h"
#include "brw_structs.h"

#ifndef USE_USLEEP_FOR_VIDEO
#define USE_USLEEP_FOR_VIDEO 0
#endif

#define OFF_DELAY 	250		/* milliseconds */
#define FREE_DELAY 	15000

#define OFF_TIMER 	0x01
#define FREE_TIMER	0x02
#define CLIENT_VIDEO_ON	0x04

#define TIMER_MASK      (OFF_TIMER | FREE_TIMER)

static void I830InitOffscreenImages(ScreenPtr);

static XF86VideoAdaptorPtr I830SetupImageVideoOverlay(ScreenPtr);
static XF86VideoAdaptorPtr I830SetupImageVideoTextured(ScreenPtr);
static void I830StopVideo(ScrnInfoPtr, pointer, Bool);
static int I830SetPortAttribute(ScrnInfoPtr, Atom, INT32, pointer);
static int I830GetPortAttribute(ScrnInfoPtr, Atom, INT32 *, pointer);
static void I830QueryBestSize(ScrnInfoPtr, Bool,
			      short, short, short, short, unsigned int *,
			      unsigned int *, pointer);
static int I830PutImage(ScrnInfoPtr, short, short, short, short, short, short,
			short, short, int, unsigned char *, short, short,
			Bool, RegionPtr, pointer, DrawablePtr);
static int I830QueryImageAttributesOverlay(ScrnInfoPtr, int, unsigned short *,
					   unsigned short *, int *, int *);
static int I830QueryImageAttributesTextured(ScrnInfoPtr, int, unsigned short *,
					    unsigned short *, int *, int *);

static void I830BlockHandler(int, pointer, pointer, pointer);

static FBLinearPtr
I830AllocateMemory(ScrnInfoPtr pScrn, FBLinearPtr linear, int size);

#define MAKE_ATOM(a) MakeAtom(a, sizeof(a) - 1, TRUE)

static Atom xvBrightness, xvContrast, xvColorKey, xvPipe, xvDoubleBuffer;
static Atom xvGamma0, xvGamma1, xvGamma2, xvGamma3, xvGamma4, xvGamma5;

#define IMAGE_MAX_WIDTH		1920
#define IMAGE_MAX_HEIGHT	1080
#define IMAGE_MAX_WIDTH_LEGACY	1024
#define IMAGE_MAX_HEIGHT_LEGACY	1080

/*
 * Broadwater requires a bit of extra video memory for state information
 */
#define BRW_LINEAR_EXTRA	(32*1024)

#if !VIDEO_DEBUG
#define ErrorF Edummy
static void
Edummy(const char *dummy, ...)
{
}
#endif

/*
 * This is more or less the correct way to initalise, update, and shut down
 * the overlay.  Note OVERLAY_OFF should be used only after disabling the
 * overlay in OCMD and calling OVERLAY_UPDATE.
 *
 * XXX Need to make sure that the overlay engine is cleanly shutdown in
 * all modes of server exit.
 */

#define OVERLAY_UPDATE						\
   do { 								\
      BEGIN_LP_RING(6);							\
      OUT_RING(MI_FLUSH | MI_WRITE_DIRTY_STATE);			\
      OUT_RING(MI_NOOP);						\
      if (!*pI830->overlayOn) {						\
         OUT_RING(MI_NOOP);						\
	 OUT_RING(MI_NOOP);						\
	 OUT_RING(MI_OVERLAY_FLIP | MI_OVERLAY_FLIP_ON);		\
	 ErrorF("Overlay goes from off to on\n");			\
	 *pI830->overlayOn = TRUE;					\
      } else {								\
	 OUT_RING(MI_WAIT_FOR_EVENT | MI_WAIT_FOR_OVERLAY_FLIP);	\
	 OUT_RING(MI_NOOP);						\
	 OUT_RING(MI_OVERLAY_FLIP | MI_OVERLAY_FLIP_CONTINUE);		\
      }									\
      if (IS_I965G(pI830)) 					\
         OUT_RING(pI830->OverlayMem->Start | OFC_UPDATE); 		\
      else								\
	 OUT_RING(pI830->OverlayMem->Physical | OFC_UPDATE);		\
      ADVANCE_LP_RING();						\
      ErrorF("OVERLAY_UPDATE\n");					\
   } while(0)

#define OVERLAY_OFF							\
   do { 								\
      if (*pI830->overlayOn) {						\
	 int spin = 1000000;						\
	 BEGIN_LP_RING(12);						\
	 OUT_RING(MI_FLUSH | MI_WRITE_DIRTY_STATE);			\
	 OUT_RING(MI_NOOP);						\
	 OUT_RING(MI_WAIT_FOR_EVENT | MI_WAIT_FOR_OVERLAY_FLIP);	\
	 OUT_RING(MI_NOOP);						\
	 OUT_RING(MI_OVERLAY_FLIP | MI_OVERLAY_FLIP_CONTINUE);		\
         if (IS_I965G(pI830)) 					\
            OUT_RING(pI830->OverlayMem->Start | OFC_UPDATE); 		\
         else								\
	    OUT_RING(pI830->OverlayMem->Physical | OFC_UPDATE);		\
	 OUT_RING(MI_WAIT_FOR_EVENT | MI_WAIT_FOR_OVERLAY_FLIP);	\
	 OUT_RING(MI_NOOP);						\
	 OUT_RING(MI_OVERLAY_FLIP | MI_OVERLAY_FLIP_OFF);		\
         if (IS_I965G(pI830)) 					\
            OUT_RING(pI830->OverlayMem->Start | OFC_UPDATE); 		\
         else								\
	    OUT_RING(pI830->OverlayMem->Physical | OFC_UPDATE);		\
	 OUT_RING(MI_WAIT_FOR_EVENT | MI_WAIT_FOR_OVERLAY_FLIP);	\
	 OUT_RING(MI_NOOP);						\
	 ADVANCE_LP_RING();						\
	 *pI830->overlayOn = FALSE;					\
	 ErrorF("Overlay goes from on to off\n");			\
         while (spin != 0 && (INREG(OCMD_REGISTER) & OVERLAY_ENABLE)){	\
		ErrorF("SPIN %d\n",spin);				\
		spin--;							\
 	 }								\
	 if (spin == 0) ErrorF("OVERLAY FAILED TO GO OFF\n");		\
	 ErrorF("OVERLAY_OFF\n");					\
      }									\
   } while(0)

/*
 * OCMD - Overlay Command Register
 */
#define OCMD_REGISTER		0x30168
#define MIRROR_MODE		(0x3<<17)
#define MIRROR_HORIZONTAL	(0x1<<17)
#define MIRROR_VERTICAL		(0x2<<17)
#define MIRROR_BOTH		(0x3<<17)
#define OV_BYTE_ORDER		(0x3<<14)
#define UV_SWAP			(0x1<<14)
#define Y_SWAP			(0x2<<14)
#define Y_AND_UV_SWAP		(0x3<<14)
#define SOURCE_FORMAT		(0xf<<10)
#define RGB_888			(0x1<<10)
#define	RGB_555			(0x2<<10)
#define	RGB_565			(0x3<<10)
#define	YUV_422			(0x8<<10)
#define	YUV_411			(0x9<<10)
#define	YUV_420			(0xc<<10)
#define	YUV_422_PLANAR		(0xd<<10)
#define	YUV_410			(0xe<<10)
#define TVSYNC_FLIP_PARITY	(0x1<<9)
#define TVSYNC_FLIP_ENABLE	(0x1<<7)
#define BUF_TYPE		(0x1<<5)
#define BUF_TYPE_FRAME		(0x0<<5)
#define BUF_TYPE_FIELD		(0x1<<5)
#define TEST_MODE		(0x1<<4)
#define BUFFER_SELECT		(0x3<<2)
#define BUFFER0			(0x0<<2)
#define BUFFER1			(0x1<<2)
#define FIELD_SELECT		(0x1<<1)
#define FIELD0			(0x0<<1)
#define FIELD1			(0x1<<1)
#define OVERLAY_ENABLE		0x1

#define OFC_UPDATE		0x1

/* OCONFIG register */
#define CC_OUT_8BIT		(0x1<<3)
#define OVERLAY_PIPE_MASK	(0x1<<18)		
#define OVERLAY_PIPE_A		(0x0<<18)		
#define OVERLAY_PIPE_B		(0x1<<18)		
#define THREE_LINE_BUFFERS	(0x1<<0)
#define TWO_LINE_BUFFERS	(0x0<<0)

/* DCLRKM register */
#define DEST_KEY_ENABLE		(0x1<<31)

/* Polyphase filter coefficients */
#define N_HORIZ_Y_TAPS		5
#define N_VERT_Y_TAPS		3
#define N_HORIZ_UV_TAPS		3
#define N_VERT_UV_TAPS		3
#define N_PHASES		17
#define MAX_TAPS		5

/* Filter cutoff frequency limits. */
#define MIN_CUTOFF_FREQ		1.0
#define MAX_CUTOFF_FREQ		3.0

#define RGB16ToColorKey(c) \
	(((c & 0xF800) << 8) | ((c & 0x07E0) << 5) | ((c & 0x001F) << 3))

#define RGB15ToColorKey(c) \
        (((c & 0x7c00) << 9) | ((c & 0x03E0) << 6) | ((c & 0x001F) << 3))

/* client libraries expect an encoding */
static XF86VideoEncodingRec DummyEncoding[1] = {
   {
      0,
      "XV_IMAGE",
      IMAGE_MAX_WIDTH, IMAGE_MAX_HEIGHT,
      {1, 1}
   }
};

#define NUM_FORMATS 3

static XF86VideoFormatRec Formats[NUM_FORMATS] = {
   {15, TrueColor}, {16, TrueColor}, {24, TrueColor}
};

#define CLONE_ATTRIBUTES 1
static XF86AttributeRec CloneAttributes[CLONE_ATTRIBUTES] = {
   {XvSettable | XvGettable, 0, 1, "XV_PIPE"}
};

#define NUM_ATTRIBUTES 4
static XF86AttributeRec Attributes[NUM_ATTRIBUTES] = {
   {XvSettable | XvGettable, 0, (1 << 24) - 1, "XV_COLORKEY"},
   {XvSettable | XvGettable, -128, 127, "XV_BRIGHTNESS"},
   {XvSettable | XvGettable, 0, 255, "XV_CONTRAST"},
   {XvSettable | XvGettable, 0, 1, "XV_DOUBLE_BUFFER"}
};

#define NUM_TEXTURED_ATTRIBUTES 2
static XF86AttributeRec TexturedAttributes[NUM_ATTRIBUTES] = {
   {XvSettable | XvGettable, -128, 127, "XV_BRIGHTNESS"},
   {XvSettable | XvGettable, 0, 255, "XV_CONTRAST"},
};

#define GAMMA_ATTRIBUTES 6
static XF86AttributeRec GammaAttributes[GAMMA_ATTRIBUTES] = {
   {XvSettable | XvGettable, 0, 0xffffff, "XV_GAMMA0"},
   {XvSettable | XvGettable, 0, 0xffffff, "XV_GAMMA1"},
   {XvSettable | XvGettable, 0, 0xffffff, "XV_GAMMA2"},
   {XvSettable | XvGettable, 0, 0xffffff, "XV_GAMMA3"},
   {XvSettable | XvGettable, 0, 0xffffff, "XV_GAMMA4"},
   {XvSettable | XvGettable, 0, 0xffffff, "XV_GAMMA5"}
};

#define NUM_IMAGES 4

static XF86ImageRec Images[NUM_IMAGES] = {
   XVIMAGE_YUY2,
   XVIMAGE_YV12,
   XVIMAGE_I420,
   XVIMAGE_UYVY
};

typedef struct {
   CARD32 OBUF_0Y;
   CARD32 OBUF_1Y;
   CARD32 OBUF_0U;
   CARD32 OBUF_0V;
   CARD32 OBUF_1U;
   CARD32 OBUF_1V;
   CARD32 OSTRIDE;
   CARD32 YRGB_VPH;
   CARD32 UV_VPH;
   CARD32 HORZ_PH;
   CARD32 INIT_PHS;
   CARD32 DWINPOS;
   CARD32 DWINSZ;
   CARD32 SWIDTH;
   CARD32 SWIDTHSW;
   CARD32 SHEIGHT;
   CARD32 YRGBSCALE;
   CARD32 UVSCALE;
   CARD32 OCLRC0;
   CARD32 OCLRC1;
   CARD32 DCLRKV;
   CARD32 DCLRKM;
   CARD32 SCLRKVH;
   CARD32 SCLRKVL;
   CARD32 SCLRKEN;
   CARD32 OCONFIG;
   CARD32 OCMD;
   CARD32 RESERVED1;			/* 0x6C */
   CARD32 OSTART_0Y; 		/* for i965 */
   CARD32 OSTART_1Y;		/* for i965 */
   CARD32 OSTART_0U;
   CARD32 OSTART_0V;
   CARD32 OSTART_1U;
   CARD32 OSTART_1V;
   CARD32 OTILEOFF_0Y;
   CARD32 OTILEOFF_1Y;
   CARD32 OTILEOFF_0U;
   CARD32 OTILEOFF_0V;
   CARD32 OTILEOFF_1U;
   CARD32 OTILEOFF_1V;
   CARD32 FASTHSCALE;			/* 0xA0 */
   CARD32 UVSCALEV;			/* 0xA4 */

   CARD32 RESERVEDC[(0x200 - 0xA8) / 4];		   /* 0xA8 - 0x1FC */
   CARD16 Y_VCOEFS[N_VERT_Y_TAPS * N_PHASES];		   /* 0x200 */
   CARD16 RESERVEDD[0x100 / 2 - N_VERT_Y_TAPS * N_PHASES];
   CARD16 Y_HCOEFS[N_HORIZ_Y_TAPS * N_PHASES];		   /* 0x300 */
   CARD16 RESERVEDE[0x200 / 2 - N_HORIZ_Y_TAPS * N_PHASES];
   CARD16 UV_VCOEFS[N_VERT_UV_TAPS * N_PHASES];		   /* 0x500 */
   CARD16 RESERVEDF[0x100 / 2 - N_VERT_UV_TAPS * N_PHASES];
   CARD16 UV_HCOEFS[N_HORIZ_UV_TAPS * N_PHASES];	   /* 0x600 */
   CARD16 RESERVEDG[0x100 / 2 - N_HORIZ_UV_TAPS * N_PHASES];
} I830OverlayRegRec, *I830OverlayRegPtr;

<<<<<<< HEAD
typedef struct {
   CARD32 YBuf0offset;
   CARD32 UBuf0offset;
   CARD32 VBuf0offset;

   CARD32 YBuf1offset;
   CARD32 UBuf1offset;
   CARD32 VBuf1offset;

   unsigned char currentBuf;

   int brightness;
   int contrast;
   int pipe;
   int doubleBuffer;

   RegionRec clip;
   CARD32 colorKey;

   CARD32 gamma0;
   CARD32 gamma1;
   CARD32 gamma2;
   CARD32 gamma3;
   CARD32 gamma4;
   CARD32 gamma5;

   CARD32 videoStatus;
   Time offTime;
   Time freeTime;
   FBLinearPtr linear;

   Bool overlayOK;
   int oneLineMode;
   int scaleRatio;
   Bool textured;
} I830PortPrivRec, *I830PortPrivPtr;

#define GET_PORT_PRIVATE(pScrn) \
   (I830PortPrivPtr)((I830PTR(pScrn))->adaptor->pPortPrivates[0].ptr)

=======
>>>>>>> fe7824f7
#if VIDEO_DEBUG
static void
CompareOverlay(I830Ptr pI830, CARD32 * overlay, int size)
{
   int i;
   CARD32 val;
   int bad = 0;

   for (i = 0; i < size; i += 4) {
      val = INREG(0x30100 + i);
      if (val != overlay[i / 4]) {
	 ErrorF("0x%05x value doesn't match (0x%lx != 0x%lx)\n",
		0x30100 + i, val, overlay[i / 4]);
	 bad++;
      }
   }
   if (!bad)
      ErrorF("CompareOverlay: no differences\n");
}
#endif

void
I830InitVideo(ScreenPtr pScreen)
{
   ScrnInfoPtr pScrn = xf86Screens[pScreen->myNum];
   I830Ptr pI830 = I830PTR(pScrn);
   XF86VideoAdaptorPtr *adaptors, *newAdaptors = NULL;
   XF86VideoAdaptorPtr overlayAdaptor = NULL, texturedAdaptor = NULL;
   int num_adaptors;

   DPRINTF(PFX, "I830InitVideo\n");

#if 0
   {
      I830OverlayRegRec tmp;

      ErrorF("sizeof I830OverlayRegRec is 0x%x\n", sizeof(I830OverlayRegRec));
      ErrorF("Reserved C, D, E, F, G are %x, %x, %x, %x, %x\n",
	     (unsigned long)&(tmp.RESERVEDC[0]) - (unsigned long)&tmp,
	     (unsigned long)&(tmp.RESERVEDD[0]) - (unsigned long)&tmp,
	     (unsigned long)&(tmp.RESERVEDE[0]) - (unsigned long)&tmp,
	     (unsigned long)&(tmp.RESERVEDF[0]) - (unsigned long)&tmp,
	     (unsigned long)&(tmp.RESERVEDG[0]) - (unsigned long)&tmp);
   }
#endif

   num_adaptors = xf86XVListGenericAdaptors(pScrn, &adaptors);
   /* Give our adaptor list enough space for the overlay and/or texture video
    * adaptors.
    */
   newAdaptors = xalloc((num_adaptors + 2) * sizeof(XF86VideoAdaptorPtr *));
   if (newAdaptors == NULL)
      return;

   memcpy(newAdaptors, adaptors, num_adaptors * sizeof(XF86VideoAdaptorPtr));
   adaptors = newAdaptors;

   /* Add the adaptors supported by our hardware.  First, set up the atoms
    * that will be used by both output adaptors.
    */
   xvBrightness = MAKE_ATOM("XV_BRIGHTNESS");
   xvContrast = MAKE_ATOM("XV_CONTRAST");

   /* Set up overlay video if we can do it at this depth. */
<<<<<<< HEAD
   if (!IS_I965G(pI830) && pScrn->bitsPerPixel != 8) {
=======
   if (pScrn->bitsPerPixel != 8) {
>>>>>>> fe7824f7
      overlayAdaptor = I830SetupImageVideoOverlay(pScreen);
      if (overlayAdaptor != NULL) {
	 adaptors[num_adaptors++] = overlayAdaptor;
	 xf86DrvMsg(pScrn->scrnIndex, X_INFO, "Set up overlay video\n");
      } else {
	 xf86DrvMsg(pScrn->scrnIndex, X_ERROR,
		    "Failed to set up overlay video\n");
      }
      I830InitOffscreenImages(pScreen);
   }

   /* Set up textured video if we can do it at this depth and we are on
    * supported hardware.
    */
<<<<<<< HEAD
   if (pScrn->bitsPerPixel >= 16 && (IS_I9XX(pI830) || IS_I965G(pI830))) {
=======
   if (pScrn->bitsPerPixel >= 16 && IS_I9XX(pI830)) {
>>>>>>> fe7824f7
      texturedAdaptor = I830SetupImageVideoTextured(pScreen);
      if (texturedAdaptor != NULL) {
	 adaptors[num_adaptors++] = texturedAdaptor;
	 xf86DrvMsg(pScrn->scrnIndex, X_INFO, "Set up textured video\n");
      } else {
	 xf86DrvMsg(pScrn->scrnIndex, X_ERROR,
		    "Failed to set up textured video\n");
      }
   }

   if (num_adaptors)
      xf86XVScreenInit(pScreen, adaptors, num_adaptors);

   xfree(adaptors);
}

static void
I830ResetVideo(ScrnInfoPtr pScrn)
{
   I830Ptr pI830 = I830PTR(pScrn);
   I830PortPrivPtr pPriv = pI830->adaptor->pPortPrivates[0].ptr;
   I830OverlayRegPtr overlay =
	 (I830OverlayRegPtr) (pI830->FbBase + pI830->OverlayMem->Start);

   DPRINTF(PFX, "I830ResetVideo: base: %p, offset: 0x%lx, obase: %p\n",
	   pI830->FbBase, pI830->OverlayMem->Start, overlay);
   /*
    * Default to maximum image size in YV12
    */

   memset(overlay, 0, sizeof(*overlay));
   overlay->YRGB_VPH = 0;
   overlay->UV_VPH = 0;
   overlay->HORZ_PH = 0;
   overlay->INIT_PHS = 0;
   overlay->DWINPOS = 0;
   overlay->DWINSZ = 0;
   overlay->SWIDTH = 0;
   overlay->SWIDTHSW = 0;
   overlay->SHEIGHT = 0;
   overlay->OCLRC0 = (pPriv->contrast << 18) | (pPriv->brightness & 0xff);
   overlay->OCLRC1 = 0x00000080;	/* saturation: bypass */
#if 0
   overlay->AWINPOS = 0;
   overlay->AWINSZ = 0;
#endif
   overlay->FASTHSCALE = 0;

   /*
    * Enable destination color keying
    */
   switch (pScrn->depth) {
   case 8:
      overlay->DCLRKV = 0;
      overlay->DCLRKM = 0xffffff | DEST_KEY_ENABLE;
      break;
   case 15:
      overlay->DCLRKV = RGB15ToColorKey(pPriv->colorKey);
      overlay->DCLRKM = 0x070707 | DEST_KEY_ENABLE;
      break;
   case 16:
      overlay->DCLRKV = RGB16ToColorKey(pPriv->colorKey);
      overlay->DCLRKM = 0x070307 | DEST_KEY_ENABLE;
      break;
   default:
      overlay->DCLRKV = pPriv->colorKey;
      overlay->DCLRKM = DEST_KEY_ENABLE;
      break;
   }

   overlay->SCLRKVH = 0;
   overlay->SCLRKVL = 0;
   overlay->SCLRKEN = 0;		/* source color key disable */
   overlay->OCONFIG = CC_OUT_8BIT;

   /*
    * Select which pipe the overlay is enabled on.
    */
   overlay->OCONFIG &= ~OVERLAY_PIPE_MASK;
   if (pPriv->pipe == 0)
      overlay->OCONFIG |= OVERLAY_PIPE_A;
   else 
      overlay->OCONFIG |= OVERLAY_PIPE_B;

   overlay->OCMD = YUV_420;

#if 0
   /* 
    * XXX DUMP REGISTER CODE !!!
    * This allows us to dump the complete i845 registers and compare
    * with warm boot situations before we upload our first copy.
    */
   {
      int i;
      for (i = 0x30000; i < 0x31000; i += 4)
	 ErrorF("0x%x 0x%lx\n", i, INREG(i));
   }
#endif
}

#define PFIT_CONTROLS 0x61230
#define PFIT_AUTOVSCALE_MASK 0x200
#define PFIT_ON_MASK 0x80000000
#define PFIT_AUTOSCALE_RATIO 0x61238
#define PFIT_PROGRAMMED_SCALE_RATIO 0x61234

static void
I830SetOneLineModeRatio(ScrnInfoPtr pScrn)
{
   I830Ptr pI830 = I830PTR(pScrn);
   I830PortPrivPtr pPriv = pI830->adaptor->pPortPrivates[0].ptr;
   CARD32 panelFitControl = INREG(PFIT_CONTROLS);
   int vertScale;

   pPriv->scaleRatio = 0x10000;

   if (panelFitControl & PFIT_ON_MASK) {
      if (panelFitControl & PFIT_AUTOVSCALE_MASK) {
         vertScale = INREG(PFIT_AUTOSCALE_RATIO) >> 16;
      } else {
         vertScale = INREG(PFIT_PROGRAMMED_SCALE_RATIO) >> 16;
      }

      if (vertScale != 0)
         pPriv->scaleRatio = ((double) 0x10000 / (double)vertScale) * 0x10000;
 
      pPriv->oneLineMode = TRUE;

      xf86DrvMsg(pScrn->scrnIndex, X_INFO, "Enabling Xvideo one-line mode\n");
   }

   if (pPriv->scaleRatio == 0x10000)
      pPriv->oneLineMode = FALSE;
}

static CARD32 I830BoundGammaElt (CARD32 elt, CARD32 eltPrev)
{
   elt &= 0xff;
   eltPrev &= 0xff;
   if (elt < eltPrev)
      elt = eltPrev;
   else if ((elt - eltPrev) > 0x7e)
      elt = eltPrev + 0x7e;
   return elt;
}

static CARD32 I830BoundGamma (CARD32 gamma, CARD32 gammaPrev)
{
   return (I830BoundGammaElt (gamma >> 24, gammaPrev >> 24) << 24 |
	   I830BoundGammaElt (gamma >> 16, gammaPrev >> 16) << 16 |
	   I830BoundGammaElt (gamma >>  8, gammaPrev >>  8) <<  8 |
	   I830BoundGammaElt (gamma      , gammaPrev      ));
}

static void
I830UpdateGamma(ScrnInfoPtr pScrn)
{
   I830Ptr pI830 = I830PTR(pScrn);
   I830PortPrivPtr pPriv = pI830->adaptor->pPortPrivates[0].ptr;
   CARD32   gamma0 = pPriv->gamma0;
   CARD32   gamma1 = pPriv->gamma1;
   CARD32   gamma2 = pPriv->gamma2;
   CARD32   gamma3 = pPriv->gamma3;
   CARD32   gamma4 = pPriv->gamma4;
   CARD32   gamma5 = pPriv->gamma5;

   ErrorF ("Original gamma: 0x%lx 0x%lx 0x%lx 0x%lx 0x%lx 0x%lx\n",
	   gamma0, gamma1, gamma2, gamma3, gamma4, gamma5);
   gamma1 = I830BoundGamma (gamma1, gamma0);
   gamma2 = I830BoundGamma (gamma2, gamma1);
   gamma3 = I830BoundGamma (gamma3, gamma2);
   gamma4 = I830BoundGamma (gamma4, gamma3);
   gamma5 = I830BoundGamma (gamma5, gamma4);
   ErrorF ("Bounded  gamma: 0x%lx 0x%lx 0x%lx 0x%lx 0x%lx 0x%lx\n",
	   gamma0, gamma1, gamma2, gamma3, gamma4, gamma5);

   OUTREG(OGAMC5, gamma5);
   OUTREG(OGAMC4, gamma4);
   OUTREG(OGAMC3, gamma3);
   OUTREG(OGAMC2, gamma2);
   OUTREG(OGAMC1, gamma1);
   OUTREG(OGAMC0, gamma0);
}

static XF86VideoAdaptorPtr
I830SetupImageVideoOverlay(ScreenPtr pScreen)
{
   ScrnInfoPtr pScrn = xf86Screens[pScreen->myNum];
   I830Ptr pI830 = I830PTR(pScrn);
   XF86VideoAdaptorPtr adapt;
   I830PortPrivPtr pPriv;
   XF86AttributePtr att;

   DPRINTF(PFX, "I830SetupImageVideoOverlay\n");

   if (!(adapt = xcalloc(1, sizeof(XF86VideoAdaptorRec) +
			 sizeof(I830PortPrivRec) + sizeof(DevUnion))))
      return NULL;

   adapt->type = XvWindowMask | XvInputMask | XvImageMask;
   adapt->flags = VIDEO_OVERLAID_IMAGES /*| VIDEO_CLIP_TO_VIEWPORT*/;
   adapt->name = "Intel(R) Video Overlay";
   adapt->nEncodings = 1;
   adapt->pEncodings = DummyEncoding;
   /* update the DummyEncoding for these two chipsets */
   if (IS_845G(pI830) || IS_I830(pI830)) {
      adapt->pEncodings->width = IMAGE_MAX_WIDTH_LEGACY;
      adapt->pEncodings->height = IMAGE_MAX_HEIGHT_LEGACY;
   }
   adapt->nFormats = NUM_FORMATS;
   adapt->pFormats = Formats;
   adapt->nPorts = 1;
   adapt->pPortPrivates = (DevUnion *) (&adapt[1]);

   pPriv = (I830PortPrivPtr) (&adapt->pPortPrivates[1]);

   adapt->pPortPrivates[0].ptr = (pointer) (pPriv);
   adapt->nAttributes = NUM_ATTRIBUTES;
   if (pI830->Clone)
      adapt->nAttributes += CLONE_ATTRIBUTES;
   if (IS_I9XX(pI830))
      adapt->nAttributes += GAMMA_ATTRIBUTES; /* has gamma */
   adapt->pAttributes = xnfalloc(sizeof(XF86AttributeRec) * adapt->nAttributes);
   /* Now copy the attributes */
   att = adapt->pAttributes;
   memcpy((char *)att, (char*)Attributes, sizeof(XF86AttributeRec)* NUM_ATTRIBUTES);
   att+=NUM_ATTRIBUTES;
   if (pI830->Clone) {
      memcpy((char*)att, (char*)CloneAttributes, sizeof(XF86AttributeRec) * CLONE_ATTRIBUTES);
      att+=CLONE_ATTRIBUTES;
   }
   if (IS_I9XX(pI830)) {
      memcpy((char*)att, (char*)GammaAttributes, sizeof(XF86AttributeRec) * GAMMA_ATTRIBUTES);
      att+=GAMMA_ATTRIBUTES;
   }
   adapt->nImages = NUM_IMAGES;
   adapt->pImages = Images;
   adapt->PutVideo = NULL;
   adapt->PutStill = NULL;
   adapt->GetVideo = NULL;
   adapt->GetStill = NULL;
   adapt->StopVideo = I830StopVideo;
   adapt->SetPortAttribute = I830SetPortAttribute;
   adapt->GetPortAttribute = I830GetPortAttribute;
   adapt->QueryBestSize = I830QueryBestSize;
   adapt->PutImage = I830PutImage;
   adapt->QueryImageAttributes = I830QueryImageAttributesOverlay;

   pPriv->textured = FALSE;
   pPriv->colorKey = pI830->colorKey & ((1 << pScrn->depth) - 1);
   pPriv->videoStatus = 0;
   pPriv->brightness = 0;
   pPriv->contrast = 64;
   pPriv->pipe = pI830->pipe; /* default to current pipe */
   pPriv->linear = NULL;
   pPriv->currentBuf = 0;
   pPriv->gamma5 = 0xc0c0c0;
   pPriv->gamma4 = 0x808080;
   pPriv->gamma3 = 0x404040;
   pPriv->gamma2 = 0x202020;
   pPriv->gamma1 = 0x101010;
   pPriv->gamma0 = 0x080808;
   pPriv->doubleBuffer = 1;

   /* gotta uninit this someplace */
   REGION_NULL(pScreen, &pPriv->clip);

   pI830->adaptor = adapt;

   /* With LFP's we need to detect whether we're in One Line Mode, which
    * essentially means a resolution greater than 1024x768, and fix up
    * the scaler accordingly. */
   pPriv->scaleRatio = 0x10000;
   pPriv->oneLineMode = FALSE;

   /*
    * Initialise pPriv->overlayOK.  Set it to TRUE here so that a warning will
    * be generated if I830VideoSwitchModeAfter() sets it to FALSE.
    */
   pPriv->overlayOK = TRUE;
   I830VideoSwitchModeAfter(pScrn, pScrn->currentMode);

   pI830->BlockHandler = pScreen->BlockHandler;
   pScreen->BlockHandler = I830BlockHandler;

   xvColorKey = MAKE_ATOM("XV_COLORKEY");
   xvDoubleBuffer = MAKE_ATOM("XV_DOUBLE_BUFFER");

   /* Allow the pipe to be switched from pipe A to B when in clone mode */
   if (pI830->Clone)
     xvPipe = MAKE_ATOM("XV_PIPE");
   
   if (IS_I9XX(pI830)) {
     xvGamma0 = MAKE_ATOM("XV_GAMMA0");
     xvGamma1 = MAKE_ATOM("XV_GAMMA1");
     xvGamma2 = MAKE_ATOM("XV_GAMMA2");
     xvGamma3 = MAKE_ATOM("XV_GAMMA3");
     xvGamma4 = MAKE_ATOM("XV_GAMMA4");
     xvGamma5 = MAKE_ATOM("XV_GAMMA5");
   }

   I830ResetVideo(pScrn);

   I830UpdateGamma(pScrn);

   return adapt;
}

static XF86VideoAdaptorPtr
I830SetupImageVideoTextured(ScreenPtr pScreen)
{
   XF86VideoAdaptorPtr adapt;
   XF86VideoEncodingPtr encoding;
   XF86AttributePtr attrs;
   I830PortPrivPtr portPrivs;
   DevUnion *devUnions;
   int nports = 16, i;
   int nAttributes;

   DPRINTF(PFX, "I830SetupImageVideoOverlay\n");

   nAttributes = NUM_TEXTURED_ATTRIBUTES;

   adapt = xcalloc(1, sizeof(XF86VideoAdaptorRec));
   portPrivs = xcalloc(nports, sizeof(I830PortPrivRec));
   devUnions = xcalloc(nports, sizeof(DevUnion));
   encoding = xcalloc(1, sizeof(XF86VideoEncodingRec));
   attrs = xcalloc(nAttributes, sizeof(XF86AttributeRec));
   if (adapt == NULL || portPrivs == NULL || devUnions == NULL ||
       encoding == NULL || attrs == NULL)
   {
      xfree(adapt);
      xfree(portPrivs);
      xfree(devUnions);
      xfree(encoding);
      xfree(attrs);
      return NULL;
   }

   adapt->type = XvWindowMask | XvInputMask | XvImageMask;
   adapt->flags = 0;
   adapt->name = "Intel(R) Textured Video";
   adapt->nEncodings = 1;
   adapt->pEncodings = encoding;
   adapt->pEncodings[0].id = 0;
   adapt->pEncodings[0].name = "XV_IMAGE";
   adapt->pEncodings[0].width = 2048;
   adapt->pEncodings[0].height = 2048;
   adapt->pEncodings[0].rate.numerator = 1;
   adapt->pEncodings[0].rate.denominator = 1;
   adapt->nFormats = NUM_FORMATS;
   adapt->pFormats = Formats;
   adapt->nPorts = nports;
   adapt->pPortPrivates = devUnions;
   adapt->nAttributes = nAttributes;
   adapt->pAttributes = attrs;
   memcpy(attrs, TexturedAttributes, nAttributes * sizeof(XF86AttributeRec));
   adapt->nImages = NUM_IMAGES;
   adapt->pImages = Images;
   adapt->PutVideo = NULL;
   adapt->PutStill = NULL;
   adapt->GetVideo = NULL;
   adapt->GetStill = NULL;
   adapt->StopVideo = I830StopVideo;
   adapt->SetPortAttribute = I830SetPortAttribute;
   adapt->GetPortAttribute = I830GetPortAttribute;
   adapt->QueryBestSize = I830QueryBestSize;
   adapt->PutImage = I830PutImage;
   adapt->QueryImageAttributes = I830QueryImageAttributesTextured;

   for (i = 0; i < nports; i++) {
      I830PortPrivPtr pPriv = &portPrivs[i];

      pPriv->textured = TRUE;
      pPriv->videoStatus = 0;
      pPriv->linear = NULL;
      pPriv->currentBuf = 0;
      pPriv->doubleBuffer = 0;

      /* gotta uninit this someplace, XXX: shouldn't be necessary for textured */
      REGION_NULL(pScreen, &pPriv->clip);

      adapt->pPortPrivates[i].ptr = (pointer) (pPriv);
   }

   return adapt;
}

static Bool
RegionsEqual(RegionPtr A, RegionPtr B)
{
   int *dataA, *dataB;
   int num;

   num = REGION_NUM_RECTS(A);
   if (num != REGION_NUM_RECTS(B))
      return FALSE;

   if ((A->extents.x1 != B->extents.x1) ||
       (A->extents.x2 != B->extents.x2) ||
       (A->extents.y1 != B->extents.y1) || (A->extents.y2 != B->extents.y2))
      return FALSE;

   dataA = (int *)REGION_RECTS(A);
   dataB = (int *)REGION_RECTS(B);

   while (num--) {
      if ((dataA[0] != dataB[0]) || (dataA[1] != dataB[1]))
	 return FALSE;
      dataA += 2;
      dataB += 2;
   }

   return TRUE;
}

static void
I830StopVideo(ScrnInfoPtr pScrn, pointer data, Bool shutdown)
{
   I830PortPrivPtr pPriv = (I830PortPrivPtr) data;
   I830Ptr pI830 = I830PTR(pScrn);

   I830OverlayRegPtr overlay =
	 (I830OverlayRegPtr) (pI830->FbBase + pI830->OverlayMem->Start);

   if (pPriv->textured)
      return;

   DPRINTF(PFX, "I830StopVideo\n");

   REGION_EMPTY(pScrn->pScreen, &pPriv->clip);

   if (shutdown) {
      if (pPriv->videoStatus & CLIENT_VIDEO_ON) {

	 overlay->OCMD &= ~OVERLAY_ENABLE;
	 OVERLAY_UPDATE;
#if 1
	 OVERLAY_OFF;
#endif

         if (pI830->entityPrivate)
            pI830->entityPrivate->XvInUse = -1;
      }
      if (pPriv->linear) {
	 xf86FreeOffscreenLinear(pPriv->linear);
	 pPriv->linear = NULL;
      }
      pPriv->videoStatus = 0;
   } else {
      if (pPriv->videoStatus & CLIENT_VIDEO_ON) {
	 pPriv->videoStatus |= OFF_TIMER;
	 pPriv->offTime = currentTime.milliseconds + OFF_DELAY;
      }
   }

}

static int
I830SetPortAttribute(ScrnInfoPtr pScrn,
		     Atom attribute, INT32 value, pointer data)
{
   I830PortPrivPtr pPriv = (I830PortPrivPtr) data;
   I830Ptr pI830 = I830PTR(pScrn);
   I830OverlayRegPtr overlay =
	 (I830OverlayRegPtr) (pI830->FbBase + pI830->OverlayMem->Start);

   if (pPriv->textured) {
      /* XXX: Currently the brightness/saturation attributes aren't hooked up.
       * However, apps expect them to be there, and the spec seems to let us
       * sneak out of actually implementing them for now.
       */
      return Success;
   }

   if (attribute == xvBrightness) {
      if ((value < -128) || (value > 127))
	 return BadValue;
      pPriv->brightness = value;
      overlay->OCLRC0 = (pPriv->contrast << 18) | (pPriv->brightness & 0xff);
      ErrorF("BRIGHTNESS\n");
      overlay->OCMD &= ~OVERLAY_ENABLE;
      OVERLAY_UPDATE;
#if 1
      OVERLAY_OFF;
#endif
   } else if (attribute == xvContrast) {
      if ((value < 0) || (value > 255))
	 return BadValue;
      pPriv->contrast = value;
      overlay->OCLRC0 = (pPriv->contrast << 18) | (pPriv->brightness & 0xff);
      ErrorF("CONTRAST\n");
      overlay->OCMD &= ~OVERLAY_ENABLE;
      OVERLAY_UPDATE;
#if 1
      OVERLAY_OFF;
#endif
   } else if (pI830->Clone && attribute == xvPipe) {
      if ((value < 0) || (value > 1))
         return BadValue;
      pPriv->pipe = value;
      /*
       * Select which pipe the overlay is enabled on.
       */
      overlay->OCONFIG &= ~OVERLAY_PIPE_MASK;
      if (pPriv->pipe == 0)
         overlay->OCONFIG |= OVERLAY_PIPE_A;
      else 
         overlay->OCONFIG |= OVERLAY_PIPE_B;
      ErrorF("PIPE CHANGE\n");
      overlay->OCMD &= ~OVERLAY_ENABLE;
      OVERLAY_UPDATE;
#if 1
      OVERLAY_OFF;
#endif
   } else if (attribute == xvGamma0 && (IS_I9XX(pI830))) {
      pPriv->gamma0 = value; 
   } else if (attribute == xvGamma1 && (IS_I9XX(pI830))) {
      pPriv->gamma1 = value;
   } else if (attribute == xvGamma2 && (IS_I9XX(pI830))) {
      pPriv->gamma2 = value;
   } else if (attribute == xvGamma3 && (IS_I9XX(pI830))) {
      pPriv->gamma3 = value;
   } else if (attribute == xvGamma4 && (IS_I9XX(pI830))) {
      pPriv->gamma4 = value;
   } else if (attribute == xvGamma5 && (IS_I9XX(pI830))) {
      pPriv->gamma5 = value;
   } else if (attribute == xvColorKey) {
      pPriv->colorKey = value;
      switch (pScrn->depth) {
      case 16:
	 overlay->DCLRKV = RGB16ToColorKey(pPriv->colorKey);
	 break;
      case 15:
	 overlay->DCLRKV = RGB15ToColorKey(pPriv->colorKey);
	 break;
      default:
	 overlay->DCLRKV = pPriv->colorKey;
	 break;
      }
      ErrorF("COLORKEY\n");
      overlay->OCMD &= ~OVERLAY_ENABLE;
      OVERLAY_UPDATE;
#if 1
      OVERLAY_OFF;
#endif
      REGION_EMPTY(pScrn->pScreen, &pPriv->clip);
   } else if(attribute == xvDoubleBuffer) {
      if ((value < 0) || (value > 1))
         return BadValue;
      /* Do not allow buffer change while playing video */
      if(!*pI830->overlayOn)
     	 pPriv->doubleBuffer = value;
   } else
      return BadMatch;

   /* We've already confirmed that the overlay is off, ready for updating */
   if ((attribute == xvGamma0 ||
        attribute == xvGamma1 ||
        attribute == xvGamma2 ||
        attribute == xvGamma3 ||
        attribute == xvGamma4 ||
        attribute == xvGamma5) && (IS_I9XX(pI830))) {
        ErrorF("GAMMA\n");
        overlay->OCMD &= ~OVERLAY_ENABLE;
        OVERLAY_UPDATE;
#if 1
        OVERLAY_OFF;
#endif
	I830UpdateGamma(pScrn);
   }

   return Success;
}

static int
I830GetPortAttribute(ScrnInfoPtr pScrn,
		     Atom attribute, INT32 * value, pointer data)
{
   I830Ptr pI830 = I830PTR(pScrn);
   I830PortPrivPtr pPriv = (I830PortPrivPtr) data;

   if (attribute == xvBrightness) {
      *value = pPriv->brightness;
   } else if (attribute == xvContrast) {
      *value = pPriv->contrast;
   } else if (pI830->Clone && attribute == xvPipe) {
      *value = pPriv->pipe;
   } else if (attribute == xvGamma0 && (IS_I9XX(pI830))) {
      *value = pPriv->gamma0;
   } else if (attribute == xvGamma1 && (IS_I9XX(pI830))) {
      *value = pPriv->gamma1;
   } else if (attribute == xvGamma2 && (IS_I9XX(pI830))) {
      *value = pPriv->gamma2;
   } else if (attribute == xvGamma3 && (IS_I9XX(pI830))) {
      *value = pPriv->gamma3;
   } else if (attribute == xvGamma4 && (IS_I9XX(pI830))) {
      *value = pPriv->gamma4;
   } else if (attribute == xvGamma5 && (IS_I9XX(pI830))) {
      *value = pPriv->gamma5;
   } else if (attribute == xvColorKey) {
      *value = pPriv->colorKey;
   } else if (attribute == xvDoubleBuffer) {
      *value = pPriv->doubleBuffer;
   } else 
      return BadMatch;

   return Success;
}

static void
I830QueryBestSize(ScrnInfoPtr pScrn,
		  Bool motion,
		  short vid_w, short vid_h,
		  short drw_w, short drw_h,
		  unsigned int *p_w, unsigned int *p_h, pointer data)
{
   if (vid_w > (drw_w << 1))
      drw_w = vid_w >> 1;
   if (vid_h > (drw_h << 1))
      drw_h = vid_h >> 1;

   *p_w = drw_w;
   *p_h = drw_h;
}

static void
I830CopyPackedData(ScrnInfoPtr pScrn, I830PortPrivPtr pPriv,
		   unsigned char *buf,
		   int srcPitch,
		   int dstPitch, int top, int left, int h, int w)
{
   I830Ptr pI830 = I830PTR(pScrn);
   unsigned char *src, *dst;
   int i,j;
   unsigned char *s;

   ErrorF("I830CopyPackedData: (%d,%d) (%d,%d)\n"
	   "srcPitch: %d, dstPitch: %d\n", top, left, h, w, srcPitch, dstPitch);

   src = buf + (top * srcPitch) + (left << 1);

   if (pPriv->currentBuf == 0)
      dst = pI830->FbBase + pPriv->YBuf0offset;
   else
      dst = pI830->FbBase + pPriv->YBuf1offset;

   switch (pI830->rotation) {
      case RR_Rotate_0:
         w <<= 1;
         for (i = 0; i < h; i++) {
            memcpy(dst, src, w);
            src += srcPitch;
            dst += dstPitch;
         }
	 break;
      case RR_Rotate_90:
         h <<= 1;
         for (i = 0; i < h; i+=2) {
            s = src;
            for (j = 0; j < w; j++) {
		/* Copy Y */
               dst[(i + 0) + ((w - j - 1) * dstPitch)] = *s++; 
		(void)*s++;
            }
            src += srcPitch;
         }
         h >>= 1;
   	 src = buf + (top * srcPitch) + (left << 1);
         for (i = 0; i < h; i+=2) {
            for (j = 0; j < w; j+=2) {
		/* Copy U */
		dst[((i*2) + 1) + ((w - j - 1) * dstPitch)] = src[(j*2) + 1 + (i * srcPitch)];
		dst[((i*2) + 1) + ((w - j - 2) * dstPitch)] = src[(j*2) + 1 + ((i+1) * srcPitch)];
		/* Copy V */
		dst[((i*2) + 3) + ((w - j - 1) * dstPitch)] = src[(j*2) + 3 + (i * srcPitch)];
		dst[((i*2) + 3) + ((w - j - 2) * dstPitch)] = src[(j*2) + 3 + ((i+1) * srcPitch)];
            }
         }
         break;
      case RR_Rotate_180:
         w <<= 1;
         for (i = 0; i < h; i++) {
            s = src;
            for (j = 0; j < w; j+=4) {
               dst[(w - j - 4) + ((h - i - 1) * dstPitch)] = *s++;
               dst[(w - j - 3) + ((h - i - 1) * dstPitch)] = *s++;
               dst[(w - j - 2) + ((h - i - 1) * dstPitch)] = *s++;
               dst[(w - j - 1) + ((h - i - 1) * dstPitch)] = *s++;
            }
            src += srcPitch;
         }
         break;
      case RR_Rotate_270:
         h <<= 1;
         for (i = 0; i < h; i+=2) {
            s = src;
            for (j = 0; j < w; j++) {
		/* Copy Y */
               dst[(h - i - 2) + (j * dstPitch)] = *s++;
		(void)*s++;
            }
            src += srcPitch;
         }
         h >>= 1;
   	 src = buf + (top * srcPitch) + (left << 1);
         for (i = 0; i < h; i+=2) {
            for (j = 0; j < w; j+=2) {
		/* Copy U */
		dst[(((h - i)*2) - 3) + (j * dstPitch)] = src[(j*2) + 1 + (i * srcPitch)];
		dst[(((h - i)*2) - 3) + ((j - 1) * dstPitch)] = src[(j*2) + 1 + ((i+1) * srcPitch)];
		/* Copy V */
		dst[(((h - i)*2) - 1) + (j * dstPitch)] = src[(j*2) + 3 + (i * srcPitch)];
		dst[(((h - i)*2) - 1) + ((j - 1) * dstPitch)] = src[(j*2) + 3 + ((i+1) * srcPitch)];
            }
         }
         break;
   }
}

/* Copies planar data in *buf to UYVY-packed data in the screen atYBufXOffset.
 */
<<<<<<< HEAD
static void
I830CopyPlanarToPackedData(ScrnInfoPtr pScrn, I830PortPrivPtr pPriv,
			   unsigned char *buf, int srcPitch,
			   int srcPitch2, int dstPitch, int srcH,
			   int top, int left, int h, int w, int id)
{
   I830Ptr pI830 = I830PTR(pScrn);
   CARD8 *dst1, *srcy, *srcu, *srcv;
   int y;

   if (pPriv->currentBuf == 0)
      dst1 = pI830->FbBase + pPriv->YBuf0offset;
   else
      dst1 = pI830->FbBase + pPriv->YBuf1offset;

   srcy = buf + (top * srcPitch) + left;
   if (id == FOURCC_YV12) {
      srcu = buf + (srcH * srcPitch) + ((top / 2) * srcPitch2) + (left / 2);
      srcv = buf + (srcH * srcPitch) + ((srcH / 2) * srcPitch2) +
	    ((top / 2) * srcPitch2) + (left / 2);
   } else {
      srcv = buf + (srcH * srcPitch) + ((top / 2) * srcPitch2) + (left / 2);
      srcu = buf + (srcH * srcPitch) + ((srcH / 2) * srcPitch2) +
	    ((top / 2) * srcPitch2) + (left / 2);
   }

   for (y = 0; y < h; y++) {
      CARD32 *dst = (CARD32 *)dst1;
      CARD8 *sy = srcy;
      CARD8 *su = srcu;
      CARD8 *sv = srcv;
      int i;

      i = w / 2;
      while(i > 4) {
	 dst[0] = sy[0] | (sy[1] << 16) | (sv[0] << 8) | (su[0] << 24);
	 dst[1] = sy[2] | (sy[3] << 16) | (sv[1] << 8) | (su[1] << 24);
	 dst[2] = sy[4] | (sy[5] << 16) | (sv[2] << 8) | (su[2] << 24);
	 dst[3] = sy[6] | (sy[7] << 16) | (sv[3] << 8) | (su[3] << 24);
	 dst += 4; su += 4; sv += 4; sy += 8;
	 i -= 4;
      }
      while(i--) {
	 dst[0] = sy[0] | (sy[1] << 16) | (sv[0] << 8) | (su[0] << 24);
	 dst++; su++; sv++;
	 sy += 2;
      }

      dst1 += dstPitch;
      srcy += srcPitch;
      if (y & 1) {
	 srcu += srcPitch2;
	 srcv += srcPitch2;
      }	
   }
}

static void
=======
static void
I830CopyPlanarToPackedData(ScrnInfoPtr pScrn, I830PortPrivPtr pPriv,
			   unsigned char *buf, int srcPitch,
			   int srcPitch2, int dstPitch, int srcH,
			   int top, int left, int h, int w, int id)
{
   I830Ptr pI830 = I830PTR(pScrn);
   CARD8 *dst1, *srcy, *srcu, *srcv;
   int y;

   if (pPriv->currentBuf == 0)
      dst1 = pI830->FbBase + pPriv->YBuf0offset;
   else
      dst1 = pI830->FbBase + pPriv->YBuf1offset;

   srcy = buf + (top * srcPitch) + left;
   if (id == FOURCC_YV12) {
      srcu = buf + (srcH * srcPitch) + ((top / 2) * srcPitch2) + (left / 2);
      srcv = buf + (srcH * srcPitch) + ((srcH / 2) * srcPitch2) +
	    ((top / 2) * srcPitch2) + (left / 2);
   } else {
      srcv = buf + (srcH * srcPitch) + ((top / 2) * srcPitch2) + (left / 2);
      srcu = buf + (srcH * srcPitch) + ((srcH / 2) * srcPitch2) +
	    ((top / 2) * srcPitch2) + (left / 2);
   }

   for (y = 0; y < h; y++) {
      CARD32 *dst = (CARD32 *)dst1;
      CARD8 *sy = srcy;
      CARD8 *su = srcu;
      CARD8 *sv = srcv;
      int i;

      i = w / 2;
      while(i > 4) {
	 dst[0] = sy[0] | (sy[1] << 16) | (sv[0] << 8) | (su[0] << 24);
	 dst[1] = sy[2] | (sy[3] << 16) | (sv[1] << 8) | (su[1] << 24);
	 dst[2] = sy[4] | (sy[5] << 16) | (sv[2] << 8) | (su[2] << 24);
	 dst[3] = sy[6] | (sy[7] << 16) | (sv[3] << 8) | (su[3] << 24);
	 dst += 4; su += 4; sv += 4; sy += 8;
	 i -= 4;
      }
      while(i--) {
	 dst[0] = sy[0] | (sy[1] << 16) | (sv[0] << 8) | (su[0] << 24);
	 dst++; su++; sv++;
	 sy += 2;
      }

      dst1 += dstPitch;
      srcy += srcPitch;
      if (y & 1) {
	 srcu += srcPitch2;
	 srcv += srcPitch2;
      }	
   }
}

static void
>>>>>>> fe7824f7
I830CopyPlanarData(ScrnInfoPtr pScrn, I830PortPrivPtr pPriv,
		   unsigned char *buf, int srcPitch,
		   int srcPitch2, int dstPitch, int srcH, int top, int left,
		   int h, int w, int id)
{
   I830Ptr pI830 = I830PTR(pScrn);
   int i, j = 0;
   unsigned char *src1, *src2, *src3, *dst1, *dst2, *dst3;
   unsigned char *s;
   int dstPitch2 = dstPitch << 1;

   ErrorF("I830CopyPlanarData: srcPitch %d, srcPitch %d, dstPitch %d\n"
	   "nlines %d, npixels %d, top %d, left %d\n", srcPitch, srcPitch2, dstPitch,
	   h, w, top, left);

   /* Copy Y data */
   src1 = buf + (top * srcPitch) + left;
   ErrorF("src1 is %p, offset is %ld\n", src1,
	  (unsigned long)src1 - (unsigned long)buf);
   if (pPriv->currentBuf == 0)
      dst1 = pI830->FbBase + pPriv->YBuf0offset;
   else
      dst1 = pI830->FbBase + pPriv->YBuf1offset;

   switch (pI830->rotation) {
      case RR_Rotate_0:
         for (i = 0; i < h; i++) {
            memcpy(dst1, src1, w);
            src1 += srcPitch;
            dst1 += dstPitch2;
         }
	 break;
      case RR_Rotate_90:
         for (i = 0; i < h; i++) {
            s = src1;
            for (j = 0; j < w; j++) {
               dst1[(i) + ((w - j - 1) * dstPitch2)] = *s++;
            }
            src1 += srcPitch;
         }
         break;
      case RR_Rotate_180:
         for (i = 0; i < h; i++) {
            s = src1;
            for (j = 0; j < w; j++) {
               dst1[(w - j - 1) + ((h - i - 1) * dstPitch2)] = *s++;
            }
            src1 += srcPitch;
         }
         break;
      case RR_Rotate_270:
         for (i = 0; i < h; i++) {
            s = src1;
            for (j = 0; j < w; j++) {
               dst1[(h - i - 1) + (j * dstPitch2)] = *s++;
            }
            src1 += srcPitch;
         }
         break;
   }

   /* Copy V data for YV12, or U data for I420 */
   src2 = buf + (srcH * srcPitch) + ((top * srcPitch) >> 2) + (left >> 1);
   ErrorF("src2 is %p, offset is %ld\n", src2,
	  (unsigned long)src2 - (unsigned long)buf);
   if (pPriv->currentBuf == 0) {
      if (id == FOURCC_I420)
	 dst2 = pI830->FbBase + pPriv->UBuf0offset;
      else
	 dst2 = pI830->FbBase + pPriv->VBuf0offset;
   } else {
      if (id == FOURCC_I420)
	 dst2 = pI830->FbBase + pPriv->UBuf1offset;
      else
	 dst2 = pI830->FbBase + pPriv->VBuf1offset;
   }

   switch (pI830->rotation) {
      case RR_Rotate_0:
         for (i = 0; i < h / 2; i++) {
            memcpy(dst2, src2, w / 2);
            src2 += srcPitch2;
            dst2 += dstPitch;
         }
         break;
      case RR_Rotate_90:
         for (i = 0; i < (h/2); i++) {
            s = src2;
            for (j = 0; j < (w/2); j++) {
               dst2[(i) + (((w/2) - j - 1) * (dstPitch))] = *s++;
            }
            src2 += srcPitch2;
         }
         break;
      case RR_Rotate_180:
         for (i = 0; i < (h/2); i++) {
            s = src2;
            for (j = 0; j < (w/2); j++) {
               dst2[((w/2) - j - 1) + (((h/2) - i - 1) * dstPitch)] = *s++;
            }
            src2 += srcPitch2;
         }
         break;
      case RR_Rotate_270:
         for (i = 0; i < (h/2); i++) {
            s = src2;
            for (j = 0; j < (w/2); j++) {
               dst2[((h/2) - i - 1) + (j * dstPitch)] = *s++;
            }
            src2 += srcPitch2;
         }
         break;
   }

   /* Copy U data for YV12, or V data for I420 */
   src3 = buf + (srcH * srcPitch) + ((srcH >> 1) * srcPitch2) +
	 ((top * srcPitch) >> 2) + (left >> 1);
   ErrorF("src3 is %p, offset is %ld\n", src3,
	  (unsigned long)src3 - (unsigned long)buf);
   if (pPriv->currentBuf == 0) {
      if (id == FOURCC_I420)
	 dst3 = pI830->FbBase + pPriv->VBuf0offset;
      else
	 dst3 = pI830->FbBase + pPriv->UBuf0offset;
   } else {
      if (id == FOURCC_I420)
	 dst3 = pI830->FbBase + pPriv->VBuf1offset;
      else
	 dst3 = pI830->FbBase + pPriv->UBuf1offset;
   }

   switch (pI830->rotation) {
      case RR_Rotate_0:
         for (i = 0; i < h / 2; i++) {
            memcpy(dst3, src3, w / 2);
            src3 += srcPitch2;
            dst3 += dstPitch;
         }
         break;
      case RR_Rotate_90:
         for (i = 0; i < (h/2); i++) {
            s = src3;
            for (j = 0; j < (w/2); j++) {
               dst3[(i) + (((w/2) - j - 1) * (dstPitch))] = *s++;
            }
            src3 += srcPitch2;
         }
         break;
      case RR_Rotate_180:
         for (i = 0; i < (h/2); i++) {
            s = src3;
            for (j = 0; j < (w/2); j++) {
               dst3[((w/2) - j - 1) + (((h/2) - i - 1) * dstPitch)] = *s++;
            }
            src3 += srcPitch2;
         }
         break;
      case RR_Rotate_270:
         for (i = 0; i < (h/2); i++) {
            s = src3;
            for (j = 0; j < (w/2); j++) {
               dst3[((h/2) - i - 1) + (j * dstPitch)] = *s++;
            }
            src3 += srcPitch2;
         }
         break;
   }
}

typedef struct {
   CARD8 sign;
   CARD16 mantissa;
   CARD8 exponent;
} coeffRec, *coeffPtr;

static Bool
SetCoeffRegs(double *coeff, int mantSize, coeffPtr pCoeff, int pos)
{
   int maxVal, icoeff, res;
   int sign;
   double c;

   sign = 0;
   maxVal = 1 << mantSize;
   c = *coeff;
   if (c < 0.0) {
      sign = 1;
      c = -c;
   }

   res = 12 - mantSize;
   if ((icoeff = (int)(c * 4 * maxVal + 0.5)) < maxVal) {
      pCoeff[pos].exponent = 3;
      pCoeff[pos].mantissa = icoeff << res;
      *coeff = (double)icoeff / (double)(4 * maxVal);
   } else if ((icoeff = (int)(c * 2 * maxVal + 0.5)) < maxVal) {
      pCoeff[pos].exponent = 2;
      pCoeff[pos].mantissa = icoeff << res;
      *coeff = (double)icoeff / (double)(2 * maxVal);
   } else if ((icoeff = (int)(c * maxVal + 0.5)) < maxVal) {
      pCoeff[pos].exponent = 1;
      pCoeff[pos].mantissa = icoeff << res;
      *coeff = (double)icoeff / (double)(maxVal);
   } else if ((icoeff = (int)(c * maxVal * 0.5 + 0.5)) < maxVal) {
      pCoeff[pos].exponent = 0;
      pCoeff[pos].mantissa = icoeff << res;
      *coeff = (double)icoeff / (double)(maxVal / 2);
   } else {
      /* Coeff out of range */
      return FALSE;
   }

   pCoeff[pos].sign = sign;
   if (sign)
      *coeff = -(*coeff);
   return TRUE;
}

static void
UpdateCoeff(int taps, double fCutoff, Bool isHoriz, Bool isY, coeffPtr pCoeff)
{
   int i, j, j1, num, pos, mantSize;
   double pi = 3.1415926535, val, sinc, window, sum;
   double rawCoeff[MAX_TAPS * 32], coeffs[N_PHASES][MAX_TAPS];
   double diff;
   int tapAdjust[MAX_TAPS], tap2Fix;
   Bool isVertAndUV;

   if (isHoriz)
      mantSize = 7;
   else
      mantSize = 6;

   isVertAndUV = !isHoriz && !isY;
   num = taps * 16;
   for (i = 0; i < num  * 2; i++) {
      val = (1.0 / fCutoff) * taps * pi * (i - num) / (2 * num);
      if (val == 0.0)
	 sinc = 1.0;
      else
	 sinc = sin(val) / val;

      /* Hamming window */
      window = (0.5 - 0.5 * cos(i * pi / num));
      rawCoeff[i] = sinc * window;
   }

   for (i = 0; i < N_PHASES; i++) {
      /* Normalise the coefficients. */
      sum = 0.0;
      for (j = 0; j < taps; j++) {
	 pos = i + j * 32;
	 sum += rawCoeff[pos];
      }
      for (j = 0; j < taps; j++) {
	 pos = i + j * 32;
	 coeffs[i][j] = rawCoeff[pos] / sum;
      }

      /* Set the register values. */
      for (j = 0; j < taps; j++) {
	 pos = j + i * taps;
	 if ((j == (taps - 1) / 2) && !isVertAndUV)
	    SetCoeffRegs(&coeffs[i][j], mantSize + 2, pCoeff, pos);
	 else
	    SetCoeffRegs(&coeffs[i][j], mantSize, pCoeff, pos);
      }

      tapAdjust[0] = (taps - 1) / 2;
      for (j = 1, j1 = 1; j <= tapAdjust[0]; j++, j1++) {
	 tapAdjust[j1] = tapAdjust[0] - j;
	 tapAdjust[++j1] = tapAdjust[0] + j;
      }

      /* Adjust the coefficients. */
      sum = 0.0;
      for (j = 0; j < taps; j++)
	 sum += coeffs[i][j];
      if (sum != 1.0) {
	 for (j1 = 0; j1 < taps; j1++) {
	    tap2Fix = tapAdjust[j1];
	    diff = 1.0 - sum;
	    coeffs[i][tap2Fix] += diff;
	    pos = tap2Fix + i * taps;
	    if ((tap2Fix == (taps - 1) / 2) && !isVertAndUV)
	       SetCoeffRegs(&coeffs[i][tap2Fix], mantSize + 2, pCoeff, pos);
	    else
	       SetCoeffRegs(&coeffs[i][tap2Fix], mantSize, pCoeff, pos);

	    sum = 0.0;
	    for (j = 0; j < taps; j++)
	       sum += coeffs[i][j];
	    if (sum == 1.0)
	       break;
	 }
      }
   }
}

static void
I830DisplayVideo(ScrnInfoPtr pScrn, int id, short width, short height,
		 int dstPitch, int x1, int y1, int x2, int y2, BoxPtr dstBox,
		 short src_w, short src_h, short drw_w, short drw_h)
{
   I830Ptr pI830 = I830PTR(pScrn);
   I830PortPrivPtr pPriv = pI830->adaptor->pPortPrivates[0].ptr;
   I830OverlayRegPtr overlay =
	 (I830OverlayRegPtr) (pI830->FbBase + pI830->OverlayMem->Start);
   unsigned int swidth;
   unsigned int mask, shift, offsety, offsetu;
   int tmp;
   BoxRec dstBox2;

   ErrorF("I830DisplayVideo: %dx%d (pitch %d)\n", width, height,
	   dstPitch);

   if (!pPriv->overlayOK)
      return;

#if VIDEO_DEBUG
   CompareOverlay(pI830, (CARD32 *) overlay, 0x100);
#endif

   switch (pI830->rotation) {
	case RR_Rotate_0:
                if (pI830->MergedFB) {
		   memcpy(&dstBox2, dstBox, sizeof(BoxRec));
		   dstBox->x1 -= pI830->FirstframeX0;
		   dstBox->x2 -= pI830->FirstframeX0;
		   dstBox->y1 -= pI830->FirstframeY0;
		   dstBox->y2 -= pI830->FirstframeY0;
		   dstBox2.x1 -= pI830->pScrn_2->frameX0;
		   dstBox2.x2 -= pI830->pScrn_2->frameX0;
		   dstBox2.y1 -= pI830->pScrn_2->frameY0;
		   dstBox2.y2 -= pI830->pScrn_2->frameY0;
                } else {
		   dstBox->x1 -= pScrn->frameX0;
		   dstBox->x2 -= pScrn->frameX0;
		   dstBox->y1 -= pScrn->frameY0;
		   dstBox->y2 -= pScrn->frameY0;
                }
		break;
	case RR_Rotate_90:
		tmp = dstBox->x1;
		dstBox->x1 = dstBox->y1 - pScrn->frameX0;
		dstBox->y1 = pScrn->virtualY - tmp - pScrn->frameY0;
		tmp = dstBox->x2;
		dstBox->x2 = dstBox->y2 - pScrn->frameX0;
		dstBox->y2 = pScrn->virtualY - tmp - pScrn->frameY0;
		tmp = dstBox->y1;
		dstBox->y1 = dstBox->y2;
		dstBox->y2 = tmp;
		break;
	case RR_Rotate_180:
		tmp = dstBox->x1;
		dstBox->x1 = pScrn->virtualX - dstBox->x2 - pScrn->frameX0;
		dstBox->x2 = pScrn->virtualX - tmp - pScrn->frameX0;
		tmp = dstBox->y1;
		dstBox->y1 = pScrn->virtualY - dstBox->y2 - pScrn->frameY0;
		dstBox->y2 = pScrn->virtualY - tmp - pScrn->frameY0;
		break;
	case RR_Rotate_270:
		tmp = dstBox->x1;
		dstBox->x1 = pScrn->virtualX - dstBox->y1 - pScrn->frameX0;
		dstBox->y1 = tmp - pScrn->frameY0;
		tmp = dstBox->x2;
		dstBox->x2 = pScrn->virtualX - dstBox->y2 - pScrn->frameX0;
		dstBox->y2 = tmp - pScrn->frameY0;
		tmp = dstBox->x1;
		dstBox->x1 = dstBox->x2;
		dstBox->x2 = tmp;
		break;
   }

   if (pI830->MergedFB) {
      I830ModePrivatePtr mp = (I830ModePrivatePtr)pScrn->currentMode->Private;
      int w1, h1, w2, h2;

      /* Clip the video to the independent modes of the merged screens */
      if (dstBox->x1 > mp->merged.First->HDisplay) dstBox->x1 = mp->merged.First->HDisplay - 1;
      if (dstBox->x2 > mp->merged.First->HDisplay) dstBox->x2 = mp->merged.First->HDisplay - 1;
      if (dstBox2.x1 > mp->merged.Second->HDisplay) dstBox2.x1 = mp->merged.Second->HDisplay - 1;
      if (dstBox2.x2 > mp->merged.Second->HDisplay) dstBox2.x2 = mp->merged.Second->HDisplay - 1;
      if (dstBox->y1 > mp->merged.First->VDisplay) dstBox->y1 = mp->merged.First->VDisplay - 1;
      if (dstBox->y2 > mp->merged.First->VDisplay) dstBox->y2 = mp->merged.First->VDisplay - 1;
      if (dstBox2.y1 > mp->merged.Second->VDisplay) dstBox2.y1 = mp->merged.Second->VDisplay - 1;
      if (dstBox2.y2 > mp->merged.Second->VDisplay) dstBox2.y2 = mp->merged.Second->VDisplay - 1;
      if (dstBox->y1 < 0) dstBox->y1 = 0;
      if (dstBox->y2 < 0) dstBox->y2 = 0;
      if (dstBox->x1 < 0) dstBox->x1 = 0;
      if (dstBox->x2 < 0) dstBox->x2 = 0;
      if (dstBox2.y1 < 0) dstBox2.y1 = 0;
      if (dstBox2.y2 < 0) dstBox2.y2 = 0;
      if (dstBox2.x1 < 0) dstBox2.x1 = 0;
      if (dstBox2.x2 < 0) dstBox2.x2 = 0;

      w1 = dstBox->x2 - dstBox->x1;
      w2 = dstBox2.x2 - dstBox2.x1;
      h1 = dstBox->y2 - dstBox->y1;
      h2 = dstBox2.y2 - dstBox2.y1;

      switch (pI830->SecondPosition) {
         case PosRightOf:
         case PosBelow:
            if ((w2 > 0 && w1 == 0) ||
                (h2 > 0 && h1 == 0)) {
               pPriv->pipe = !pI830->pipe;
               dstBox->x1 = dstBox2.x1;
               dstBox->y1 = dstBox2.y1;
               dstBox->x2 = dstBox2.x2;
               dstBox->y2 = dstBox2.y2;
            } else 
               pPriv->pipe = pI830->pipe;
            break;
         case PosLeftOf:
         case PosAbove:
            if ((w1 > 0 && w2 == 0) ||
                (h1 > 0 && h2 == 0)) { 
               pPriv->pipe = pI830->pipe;
            } else {
               pPriv->pipe = !pI830->pipe;
               dstBox->x1 = dstBox2.x1;
               dstBox->y1 = dstBox2.y1;
               dstBox->x2 = dstBox2.x2;
               dstBox->y2 = dstBox2.y2;
            }
            break;
      }
   }

   /* When in dual head with different bpp setups we need to refresh the
    * color key, so let's reset the video parameters and refresh here.
    * In MergedFB mode, we may need to flip pipes too. */
   if (pI830->entityPrivate || pI830->MergedFB)
      I830ResetVideo(pScrn);

   /* Ensure overlay is turned on with OVERLAY_ENABLE at 0 */
   if (!*pI830->overlayOn)
      OVERLAY_UPDATE;

   /* Fix up the dstBox if outside the visible screen */
   {
      int offset_x = (dstBox->x1 < 0) ? -dstBox->x1 : 0;
      int offset_y = (dstBox->y1 < 0) ? -dstBox->y1 : 0;
      int offset, offset2;

      /* align */
      offset_x = (offset_x + 3) & ~3;
      offset_y = (offset_y + 3) & ~3;

      if (pI830->rotation & (RR_Rotate_90 | RR_Rotate_270)) {
         height -= offset_x;
         width -= offset_y;
      } else {
         height -= offset_y;
         width -= offset_x;
      }

      if (id == FOURCC_I420 || id == FOURCC_YV12) {
         offset = ((offset_x/2) + (dstPitch * offset_y)) * 2;
         offset2 = ((offset_x/2) + ((dstPitch/2) * offset_y));
      } else {
         offset = ((offset_x*2) + (dstPitch * offset_y));
         offset2 = ((offset_x*2) + ((dstPitch/2) * offset_y));
      }

      /* buffer locations */
      pPriv->YBuf0offset += offset;
      pPriv->UBuf0offset += offset2;
      pPriv->VBuf0offset += offset2;

      if(pPriv->doubleBuffer) {
         pPriv->YBuf1offset += offset;
         pPriv->UBuf1offset += offset2;
         pPriv->VBuf1offset += offset2;
      }
   }

   if (pI830->rotation & (RR_Rotate_90 | RR_Rotate_270)) {
      tmp = width;
      width = height;
      height = tmp;
      tmp = drw_w;
      drw_w = drw_h;
      drw_h = tmp;
      tmp = src_w;
      src_w = src_h;
      src_h = tmp;
   }

   if (pPriv->oneLineMode) {
      /* change the coordinates with panel fitting active */
      dstBox->y1 = (((dstBox->y1 - 1) * pPriv->scaleRatio) >> 16) + 1;
      dstBox->y2 = ((dstBox->y2 * pPriv->scaleRatio) >> 16) + 1;
 
      /* Now, alter the height, so we scale to the correct size */
      drw_h = ((drw_h * pPriv->scaleRatio) >> 16) + 1;
   }

   {
      /* Keep the engine happy and clip to the real vertical size just
       * in case an LFP is in use and it's not at it's native resolution.
       */
      int vactive = pPriv->pipe ? (INREG(VTOTAL_B) & 0x7FF) : (INREG(VTOTAL_A) & 0x7FF);

      vactive += 1;

      if (dstBox->y1 < 0) dstBox->y1 = 0;
      if (dstBox->y2 < 0) dstBox->y2 = 0;
      if (dstBox->x1 < 0) dstBox->x1 = 0;
      if (dstBox->x2 < 0) dstBox->x2 = 0;
      if (dstBox->y1 > vactive) dstBox->y1 = vactive;
      if (dstBox->y2 > vactive) dstBox->y2 = vactive;
      if (dstBox->x1 > pScrn->currentMode->HDisplay) dstBox->x1 = pScrn->currentMode->HDisplay - 1;
      if (dstBox->x2 > pScrn->currentMode->HDisplay) dstBox->x2 = pScrn->currentMode->HDisplay - 1;

      /* nothing do to */
      if ((!dstBox->x1 && !dstBox->x2) || (!dstBox->y1 && !dstBox->y2)) {
         ErrorF("NOTHING TO DO\n");
         return;
      }
      if ((dstBox->x1 == (pScrn->currentMode->HDisplay - 1) && 
           dstBox->x2 == (pScrn->currentMode->HDisplay - 1)) || 
          (dstBox->y1 == vactive && 
           dstBox->y2 == vactive)) {
         ErrorF("NOTHING TO DO\n");
         return;
      }
      if ((dstBox->y2 - dstBox->y1) <= N_VERT_Y_TAPS) {
         ErrorF("NOTHING TO DO\n");
         return;
      }
      if ((dstBox->x2 - dstBox->x1) <= 2) {
         ErrorF("NOTHING TO DO\n");
         return;
      }
   }

   if (IS_I9XX(pI830)) {
      shift = 6;
      mask = 0x3f;
   } else {
      shift = 5;
      mask = 0x1f;
   }

   if (pPriv->currentBuf == 0) {
      offsety = pPriv->YBuf0offset;
      offsetu = pPriv->UBuf0offset;
   } else {
      offsety = pPriv->YBuf1offset;
      offsetu = pPriv->UBuf1offset;
   }

   switch (id) {
   case FOURCC_YV12:
   case FOURCC_I420:
      swidth = width;

      overlay->SWIDTH = swidth;
      swidth /= 2;
      overlay->SWIDTH |= (swidth & 0x7ff) << 16;

      swidth = ((offsety + width + mask) >> shift) -
	    (offsety >> shift);

      if (IS_I9XX(pI830))
         swidth <<= 1;

      swidth -= 1;

      ErrorF("Y width is %d, swidth is %d\n", width, swidth);

      overlay->SWIDTHSW = swidth << 2;

      swidth = ((offsetu + (width / 2) + mask) >> shift) -
	    (offsetu >> shift);

      if (IS_I9XX(pI830))
         swidth <<= 1;

      swidth -= 1;

      ErrorF("UV width is %d, swidthsw is %d\n", width / 2, swidth);

      overlay->SWIDTHSW |= swidth << 18;

      ErrorF("HEIGHT is %d\n",height);

      overlay->SHEIGHT = height | ((height / 2) << 16);
      break;
   case FOURCC_UYVY:
   case FOURCC_YUY2:
   default:
      swidth = width;
      overlay->SWIDTH = swidth;

      ErrorF("Y width is %d\n", swidth);

      swidth = ((offsety + (width << 1) + mask) >> shift) -
	    (offsety >> shift);

      if (IS_I9XX(pI830))
         swidth <<= 1;

      swidth -= 1;

      ErrorF("swidthsw is %d\n", swidth);

      overlay->SWIDTHSW = swidth << 2;

      ErrorF("HEIGHT is %d\n",height);

      overlay->SHEIGHT = height;
      break;
   }

   overlay->OCMD = OVERLAY_ENABLE;

   overlay->DWINPOS = (dstBox->y1 << 16) | dstBox->x1;

   overlay->DWINSZ = ((dstBox->y2 - dstBox->y1) << 16) |
	 (dstBox->x2 - dstBox->x1);

   ErrorF("dstBox: x1: %d, y1: %d, x2: %d, y2: %d\n", dstBox->x1, dstBox->y1,
			dstBox->x2, dstBox->y2);

   /* buffer locations */
   if (IS_I965G(pI830))
   {
      overlay->OBUF_0Y = 0;
      overlay->OBUF_0U = 0;
      overlay->OBUF_0V = 0;
      overlay->OSTART_0Y = pPriv->YBuf0offset;
      overlay->OSTART_0U = pPriv->UBuf0offset;
      overlay->OSTART_0V = pPriv->VBuf0offset;
      if(pPriv->doubleBuffer) {
         overlay->OBUF_1Y = 0;
         overlay->OBUF_1U = 0;
         overlay->OBUF_1V = 0;
         overlay->OSTART_1Y = pPriv->YBuf1offset;
         overlay->OSTART_1U = pPriv->UBuf1offset;
         overlay->OSTART_1V = pPriv->VBuf1offset;
      }
   } else {
      overlay->OBUF_0Y = pPriv->YBuf0offset;
      overlay->OBUF_0U = pPriv->UBuf0offset;
      overlay->OBUF_0V = pPriv->VBuf0offset;
      if(pPriv->doubleBuffer) {
         overlay->OBUF_1Y = pPriv->YBuf1offset;
         overlay->OBUF_1U = pPriv->UBuf1offset;
         overlay->OBUF_1V = pPriv->VBuf1offset;
      }
   }

   ErrorF("Buffers: Y0: 0x%lx, U0: 0x%lx, V0: 0x%lx\n", overlay->OBUF_0Y,
	  overlay->OBUF_0U, overlay->OBUF_0V);
   ErrorF("Buffers: Y1: 0x%lx, U1: 0x%lx, V1: 0x%lx\n", overlay->OBUF_1Y,
	  overlay->OBUF_1U, overlay->OBUF_1V);

#if 0
   {
      int i;

      ErrorF("First 32 bytes of Y data:\n");
      for (i = 0; i < 32; i++)
	 ErrorF(" %02x",
		((unsigned char *)pI830->FbBase + pPriv->YBuf0offset)[i]);
      ErrorF("\n");
      ErrorF("First 16 bytes of U data:\n");
      for (i = 0; i < 16; i++)
	 ErrorF(" %02x",
		((unsigned char *)pI830->FbBase + pPriv->UBuf0offset)[i]);
      ErrorF("\n");
      ErrorF("First 16 bytes of V data:\n");
      for (i = 0; i < 16; i++)
	 ErrorF(" %02x",
		((unsigned char *)pI830->FbBase + pPriv->VBuf0offset)[i]);
      ErrorF("\n");
   }
#endif

   ErrorF("pos: 0x%lx, size: 0x%lx\n", overlay->DWINPOS, overlay->DWINSZ);
   ErrorF("dst: %d x %d, src: %d x %d\n", drw_w, drw_h, src_w, src_h);

   /* 
    * Calculate horizontal and vertical scaling factors and polyphase
    * coefficients.
    */

   {
      Bool scaleChanged = FALSE;
      int xscaleInt, xscaleFract, yscaleInt, yscaleFract;
      int xscaleIntUV, xscaleFractUV;
      int yscaleIntUV, yscaleFractUV;
      /* UV is half the size of Y -- YUV420 */
      int uvratio = 2;
      CARD32 newval;
      coeffRec xcoeffY[N_HORIZ_Y_TAPS * N_PHASES];
      coeffRec xcoeffUV[N_HORIZ_UV_TAPS * N_PHASES];
      int i, j, pos;

      /*
       * Y down-scale factor as a multiple of 4096.
       */
      xscaleFract = ((src_w - 1) << 12) / drw_w;
      yscaleFract = ((src_h - 1) << 12) / drw_h;

      /* Calculate the UV scaling factor. */
      xscaleFractUV = xscaleFract / uvratio;
      yscaleFractUV = yscaleFract / uvratio;

      /*
       * To keep the relative Y and UV ratios exact, round the Y scales
       * to a multiple of the Y/UV ratio.
       */
      xscaleFract = xscaleFractUV * uvratio;
      yscaleFract = yscaleFractUV * uvratio;

      /* Integer (un-multiplied) values. */
      xscaleInt = xscaleFract >> 12;
      yscaleInt = yscaleFract >> 12;

      xscaleIntUV = xscaleFractUV >> 12;
      yscaleIntUV = yscaleFractUV >> 12;

      ErrorF("xscale: %x.%03x, yscale: %x.%03x\n", xscaleInt,
	     xscaleFract & 0xFFF, yscaleInt, yscaleFract & 0xFFF);
      ErrorF("UV xscale: %x.%03x, UV yscale: %x.%03x\n", xscaleIntUV,
	     xscaleFractUV & 0xFFF, yscaleIntUV, yscaleFractUV & 0xFFF);

      /* shouldn't get here */
      if (xscaleInt > 7) { 
         ErrorF("xscale: bad scale\n");
	 return;
      }

      /* shouldn't get here */
      if (xscaleIntUV > 7) { 
         ErrorF("xscaleUV: bad scale\n");
         return;
      }

      newval = (xscaleInt << 16) |
	    ((xscaleFract & 0xFFF) << 3) | ((yscaleFract & 0xFFF) << 20);
      if (newval != overlay->YRGBSCALE) {
	 scaleChanged = TRUE;
	 overlay->YRGBSCALE = newval;
      }

      newval = (xscaleIntUV << 16) | ((xscaleFractUV & 0xFFF) << 3) |
	    ((yscaleFractUV & 0xFFF) << 20);
      if (newval != overlay->UVSCALE) {
	 scaleChanged = TRUE;
	 overlay->UVSCALE = newval;
      }

      newval = yscaleInt << 16 | yscaleIntUV;
      if (newval != overlay->UVSCALEV) {
	 scaleChanged = TRUE;
	 overlay->UVSCALEV = newval;
      }

      /* Recalculate coefficients if the scaling changed. */

      /*
       * Only Horizontal coefficients so far.
       */
      if (scaleChanged) {
	 double fCutoffY;
	 double fCutoffUV;

	 fCutoffY = xscaleFract / 4096.0;
	 fCutoffUV = xscaleFractUV / 4096.0;

	 /* Limit to between 1.0 and 3.0. */
	 if (fCutoffY < MIN_CUTOFF_FREQ)
	    fCutoffY = MIN_CUTOFF_FREQ;
	 if (fCutoffY > MAX_CUTOFF_FREQ)
	    fCutoffY = MAX_CUTOFF_FREQ;
	 if (fCutoffUV < MIN_CUTOFF_FREQ)
	    fCutoffUV = MIN_CUTOFF_FREQ;
	 if (fCutoffUV > MAX_CUTOFF_FREQ)
	    fCutoffUV = MAX_CUTOFF_FREQ;

	 UpdateCoeff(N_HORIZ_Y_TAPS, fCutoffY, TRUE, TRUE, xcoeffY);
	 UpdateCoeff(N_HORIZ_UV_TAPS, fCutoffUV, TRUE, FALSE, xcoeffUV);

	 for (i = 0; i < N_PHASES; i++) {
	    for (j = 0; j < N_HORIZ_Y_TAPS; j++) {
	       pos = i * N_HORIZ_Y_TAPS + j;
	       overlay->Y_HCOEFS[pos] = xcoeffY[pos].sign << 15 |
					xcoeffY[pos].exponent << 12 |
					xcoeffY[pos].mantissa;
	    }
	 }
	 for (i = 0; i < N_PHASES; i++) {
	    for (j = 0; j < N_HORIZ_UV_TAPS; j++) {
	       pos = i * N_HORIZ_UV_TAPS + j;
	       overlay->UV_HCOEFS[pos] = xcoeffUV[pos].sign << 15 |
					 xcoeffUV[pos].exponent << 12 |
					 xcoeffUV[pos].mantissa;
	    }
	 }
      }
   }

   switch (id) {
   case FOURCC_YV12:
   case FOURCC_I420:
      ErrorF("YUV420\n");
#if 0
      /* set UV vertical phase to -0.25 */
      overlay->UV_VPH = 0x30003000;
#endif
      ErrorF("UV stride is %d, Y stride is %d\n", dstPitch, dstPitch * 2);
      overlay->OSTRIDE = (dstPitch * 2) | (dstPitch << 16);
      overlay->OCMD &= ~SOURCE_FORMAT;
      overlay->OCMD &= ~OV_BYTE_ORDER;
      overlay->OCMD |= YUV_420;
      break;
   case FOURCC_UYVY:
   case FOURCC_YUY2:
   default:
      ErrorF("YUV422\n");
      overlay->OSTRIDE = dstPitch;
      overlay->OCMD &= ~SOURCE_FORMAT;
      overlay->OCMD |= YUV_422;
      overlay->OCMD &= ~OV_BYTE_ORDER;
      if (id == FOURCC_UYVY)
	 overlay->OCMD |= Y_SWAP;
      break;
   }

   overlay->OCMD &= ~(BUFFER_SELECT | FIELD_SELECT);
   if (pPriv->currentBuf == 0)
      overlay->OCMD |= BUFFER0;
   else
      overlay->OCMD |= BUFFER1;

   ErrorF("OCMD is 0x%lx\n", overlay->OCMD);

   OVERLAY_UPDATE;
}

/* Doesn't matter on the order for our purposes */
typedef struct {
   unsigned char red, green, blue, alpha;
} intel_color_t;

/* Vertex format */
typedef union {
   struct {
      float x, y, z, w;
      intel_color_t color;
      intel_color_t specular;
      float u0, v0;
      float u1, v1;
      float u2, v2;
      float u3, v3;
   } v;
   float f[24];
   unsigned int  ui[24];
   unsigned char ub4[24][4];
} intelVertex, *intelVertexPtr;

static void draw_poly(CARD32 *vb,
                      float verts[][2],
                      float texcoords[][2],
		      float texcoords2[][2])
{
   int vertex_size;
   intelVertex tmp;
   int i, k;

   if (texcoords2 != NULL)
      vertex_size = 10;
   else
      vertex_size = 8;
   
   /* initial constant vertex fields */
   tmp.v.z = 1.0;
   tmp.v.w = 1.0; 
   tmp.v.color.red = 255;
   tmp.v.color.green = 255;
   tmp.v.color.blue = 255;
   tmp.v.color.alpha = 255;
   tmp.v.specular.red = 0;
   tmp.v.specular.green = 0;
   tmp.v.specular.blue = 0;
   tmp.v.specular.alpha = 0;

   for (k = 0; k < 4; k++) {
      tmp.v.x = verts[k][0];
      tmp.v.y = verts[k][1];
      tmp.v.u0 = texcoords[k][0];
      tmp.v.v0 = texcoords[k][1];
      if (texcoords2 != NULL) {
	 tmp.v.u1 = texcoords2[k][0];
	 tmp.v.v1 = texcoords2[k][1];
      }

      for (i = 0 ; i < vertex_size ; i++)
         vb[i] = tmp.ui[i];

      vb += vertex_size;
   }
}

union intfloat {
   CARD32 ui;
   float f;
};

#define OUT_RING_F(x) do {						\
   union intfloat _tmp;							\
   _tmp.f = x;								\
   OUT_RING(_tmp.ui);							\
} while (0)

#define OUT_DCL(type, nr) do {						\
   CARD32 chans = 0;							\
   if (REG_TYPE_##type == REG_TYPE_T)					\
      chans = D0_CHANNEL_ALL;						\
   else if (REG_TYPE_##type != REG_TYPE_S)				\
      FatalError("wrong reg type %d to declare\n", REG_TYPE_##type);	\
   OUT_RING(D0_DCL |							\
	    (REG_TYPE_##type << D0_TYPE_SHIFT) | (nr << D0_NR_SHIFT) |	\
	    chans);							\
   OUT_RING(0x00000000);						\
   OUT_RING(0x00000000);						\
} while (0)

#define OUT_TEXLD(dest_type, dest_nr, sampler_nr, addr_type, addr_nr)	\
do {									\
      OUT_RING(T0_TEXLD |						\
	       (REG_TYPE_##dest_type << T0_DEST_TYPE_SHIFT) |		\
	       (dest_nr << T0_DEST_NR_SHIFT) |				\
	       (sampler_nr << T0_SAMPLER_NR_SHIFT));			\
      OUT_RING((REG_TYPE_##addr_type << T1_ADDRESS_REG_TYPE_SHIFT) |	\
	       (addr_nr << T1_ADDRESS_REG_NR_SHIFT));			\
      OUT_RING(0x00000000);						\
} while (0)

/* Move the dest_chan from src0 to dest, leaving the other channels alone */
#define OUT_MOV_TO_CHANNEL(dest_type, dest_nr, src0_type, src0_nr,	\
			   dest_chan)					\
do {									\
   OUT_RING(A0_MOV | A0_DEST_CHANNEL_##dest_chan |			\
	    (REG_TYPE_##dest_type << A0_DEST_TYPE_SHIFT) |		\
	    (dest_nr << A0_DEST_NR_SHIFT) |				\
	    (REG_TYPE_##src0_type << A0_SRC0_TYPE_SHIFT) |		\
	    (src0_nr << A0_SRC0_NR_SHIFT));				\
   OUT_RING((SRC_X << A1_SRC0_CHANNEL_X_SHIFT) |			\
	    (SRC_Y << A1_SRC0_CHANNEL_Y_SHIFT) |			\
	    (SRC_Z << A1_SRC0_CHANNEL_Z_SHIFT) |			\
	    (SRC_W << A1_SRC0_CHANNEL_W_SHIFT));			\
   OUT_RING(0);								\
} while (0)

/* Dot3-product src0 and src1, storing the result in dest_chan of the dest.
 * Saturates, in case we have out-of-range YUV values.
 */
#define OUT_DP3_TO_CHANNEL(dest_type, dest_nr, src0_type, src0_nr,	\
			   src1_type, src1_nr, dest_chan)		\
do {									\
   OUT_RING(A0_DP3 | A0_DEST_CHANNEL_##dest_chan | A0_DEST_SATURATE |	\
	    (REG_TYPE_##dest_type << A0_DEST_TYPE_SHIFT) |		\
	    (dest_nr << A0_DEST_NR_SHIFT) |				\
	    (REG_TYPE_##src0_type << A0_SRC0_TYPE_SHIFT) |		\
	    (src0_nr << A0_SRC0_NR_SHIFT));				\
   OUT_RING((SRC_X << A1_SRC0_CHANNEL_X_SHIFT) |			\
	    (SRC_Y << A1_SRC0_CHANNEL_Y_SHIFT) |			\
	    (SRC_Z << A1_SRC0_CHANNEL_Z_SHIFT) |			\
	    (SRC_W << A1_SRC0_CHANNEL_W_SHIFT) |			\
	    (REG_TYPE_##src1_type << A1_SRC1_TYPE_SHIFT) |		\
	    (src1_nr << A1_SRC1_TYPE_SHIFT) |				\
	    (SRC_X << A1_SRC1_CHANNEL_X_SHIFT) |			\
	    (SRC_Y << A1_SRC1_CHANNEL_Y_SHIFT));			\
   OUT_RING((SRC_Z << A2_SRC1_CHANNEL_Z_SHIFT) |			\
	    (SRC_W << A2_SRC1_CHANNEL_W_SHIFT));			\
} while (0)

static void
I915DisplayVideoTextured(ScrnInfoPtr pScrn, I830PortPrivPtr pPriv, int id,
			 RegionPtr dstRegion,
			 short width, short height, int video_pitch,
			 int x1, int y1, int x2, int y2,
			 short src_w, short src_h, short drw_w, short drw_h,
			 DrawablePtr pDraw)
{
   I830Ptr pI830 = I830PTR(pScrn);
   CARD32 format, ms3, s2;
   BoxPtr pbox;
   int nbox, dxo, dyo;
   Bool planar;

   ErrorF("I915DisplayVideo: %dx%d (pitch %d)\n", width, height,
	  video_pitch);

   switch (id) {
   case FOURCC_UYVY:
   case FOURCC_YUY2:
      planar = FALSE;
      break;
   case FOURCC_YV12:
   case FOURCC_I420:
      planar = TRUE;
      break;
   default:
      ErrorF("Unknown format 0x%x\n", id);
      planar = FALSE;
      break;
   }

   /* Tell the rotation code that we have stomped its invariant state by
    * setting a high bit.  We don't use any invariant 3D state for video, so we
    * don't have to worry about it ourselves.
    */
   *pI830->used3D |= 1 << 30;

   BEGIN_LP_RING(44);

   /* invarient state */
   OUT_RING(MI_NOOP);
   OUT_RING(STATE3D_ANTI_ALIASING |
	    LINE_CAP_WIDTH_MODIFY | LINE_CAP_WIDTH_1_0 |
	    LINE_WIDTH_MODIFY | LINE_WIDTH_1_0);

   OUT_RING(STATE3D_DFLT_DIFFUSE_CMD);
   OUT_RING(0x00000000);

   OUT_RING(STATE3D_DFLT_SPEC_CMD);
   OUT_RING(0x00000000);

   OUT_RING(STATE3D_DFLT_Z_CMD);
   OUT_RING(0x00000000);

   OUT_RING(STATE3D_COORD_SET_BINDINGS | CSB_TCB(0, 0) | CSB_TCB(1, 1) |
	    CSB_TCB(2,2) | CSB_TCB(3,3) | CSB_TCB(4,4) | CSB_TCB(5,5) |
	    CSB_TCB(6,6) | CSB_TCB(7,7));

   OUT_RING(STATE3D_RASTERIZATION_RULES |
	    ENABLE_TRI_FAN_PROVOKE_VRTX | TRI_FAN_PROVOKE_VRTX(2) |
	    ENABLE_LINE_STRIP_PROVOKE_VRTX | LINE_STRIP_PROVOKE_VRTX(1) |
	    ENABLE_TEXKILL_3D_4D | TEXKILL_4D |
	    ENABLE_POINT_RASTER_RULE | OGL_POINT_RASTER_RULE);

   OUT_RING(STATE3D_LOAD_STATE_IMMEDIATE_1 | I1_LOAD_S(3) | 1);
   OUT_RING(0x00000000); /* texture coordinate wrap */

   /* flush map & render cache */
   OUT_RING(MI_FLUSH | MI_WRITE_DIRTY_STATE | MI_INVALIDATE_MAP_CACHE);
   OUT_RING(0x00000000);

   /* draw rect -- just clipping */
   OUT_RING(STATE3D_DRAWING_RECTANGLE);
   OUT_RING(0x00000000);	/* flags */
   OUT_RING(0x00000000);	/* ymin, xmin */
   OUT_RING((pScrn->virtualX - 1) | (pScrn->virtualY - 1) << 16); /* ymax, xmax */
   OUT_RING(0x00000000);	/* yorigin, xorigin */
   OUT_RING(MI_NOOP);

   /* scissor */
   OUT_RING(STATE3D_SCISSOR_ENABLE | DISABLE_SCISSOR_RECT);
   OUT_RING(STATE3D_SCISSOR_RECTANGLE);
   OUT_RING(0x00000000);	/* ymin, xmin */
   OUT_RING(0x00000000);	/* ymax, xmax */

   OUT_RING(0x7c000003);	/* unknown command */
   OUT_RING(0x7d070000);
   OUT_RING(0x00000000);
   OUT_RING(0x68000002);

   /* context setup */
   OUT_RING(STATE3D_MODES_4 |
	    ENABLE_LOGIC_OP_FUNC | LOGIC_OP_FUNC(LOGICOP_COPY) |
	    ENABLE_STENCIL_WRITE_MASK | STENCIL_WRITE_MASK(0xff) |
	    ENABLE_STENCIL_TEST_MASK | STENCIL_TEST_MASK(0xff));

   OUT_RING(STATE3D_LOAD_STATE_IMMEDIATE_1 | I1_LOAD_S(2) |
	    I1_LOAD_S(4) | I1_LOAD_S(5) | I1_LOAD_S(6) | 4);
   s2 = S2_TEXCOORD_FMT(0, TEXCOORDFMT_2D);
   if (planar)
      s2 |= S2_TEXCOORD_FMT(1, TEXCOORDFMT_2D);
   else
      s2 |= S2_TEXCOORD_FMT(1, TEXCOORDFMT_NOT_PRESENT);
   s2 |= S2_TEXCOORD_FMT(2, TEXCOORDFMT_NOT_PRESENT) |
      S2_TEXCOORD_FMT(3, TEXCOORDFMT_NOT_PRESENT) |
      S2_TEXCOORD_FMT(4, TEXCOORDFMT_NOT_PRESENT) |
      S2_TEXCOORD_FMT(5, TEXCOORDFMT_NOT_PRESENT) |
      S2_TEXCOORD_FMT(6, TEXCOORDFMT_NOT_PRESENT) |
      S2_TEXCOORD_FMT(7, TEXCOORDFMT_NOT_PRESENT);
   OUT_RING(s2);
   OUT_RING((1 << S4_POINT_WIDTH_SHIFT) | S4_LINE_WIDTH_ONE |
	    S4_CULLMODE_NONE | S4_VFMT_SPEC_FOG | S4_VFMT_COLOR | S4_VFMT_XYZW);
   OUT_RING(0x00000000); /* S5 - enable bits */
   OUT_RING((2 << S6_DEPTH_TEST_FUNC_SHIFT) |
	    (2 << S6_CBUF_SRC_BLEND_FACT_SHIFT) |
	    (1 << S6_CBUF_DST_BLEND_FACT_SHIFT) | S6_COLOR_WRITE_ENABLE |
	    (2 << S6_TRISTRIP_PV_SHIFT));

   OUT_RING(STATE3D_INDEPENDENT_ALPHA_BLEND |
	    IAB_MODIFY_ENABLE |
	    IAB_MODIFY_FUNC | (BLENDFUNC_ADD << IAB_FUNC_SHIFT) |
	    IAB_MODIFY_SRC_FACTOR | (BLENDFACT_ONE << IAB_SRC_FACTOR_SHIFT) |
	    IAB_MODIFY_DST_FACTOR | (BLENDFACT_ZERO << IAB_DST_FACTOR_SHIFT));

   OUT_RING(STATE3D_CONST_BLEND_COLOR);
   OUT_RING(0x00000000);

   OUT_RING(STATE3D_DEST_BUFFER_VARIABLES);
   if (pI830->cpp == 2)
      format = COLR_BUF_RGB565;
   else
      format = COLR_BUF_ARGB8888 | DEPTH_FRMT_24_FIXED_8_OTHER;

   OUT_RING(LOD_PRECLAMP_OGL |
     DSTORG_HORIZ_BIAS(0x80) | DSTORG_VERT_BIAS(0x80) | format);

   OUT_RING(STATE3D_STIPPLE);
   OUT_RING(0x00000000);

   /* front buffer, pitch, offset */
   OUT_RING(STATE3D_BUFFER_INFO);
   OUT_RING(BUFFERID_COLOR_BACK | BUFFER_USE_FENCES |
	    (((pI830->displayWidth * pI830->cpp) / 4) << 2));
   OUT_RING(pI830->bufferOffset);
   ADVANCE_LP_RING();

   if (!planar) {
      BEGIN_LP_RING(20);
      /* fragment program - texture blend replace. */
      OUT_RING(STATE3D_PIXEL_SHADER_PROGRAM | 8);
      OUT_DCL(S, 0);
      OUT_DCL(T, 0);
      OUT_TEXLD(OC, 0, 0, T, 0);
      /* End fragment program */

      OUT_RING(STATE3D_SAMPLER_STATE | 3);
      OUT_RING(0x00000001);
      OUT_RING(SS2_COLORSPACE_CONVERSION |
	       (FILTER_LINEAR << SS2_MAG_FILTER_SHIFT) |
	       (FILTER_LINEAR << SS2_MIN_FILTER_SHIFT));
      OUT_RING((TEXCOORDMODE_CLAMP_EDGE << SS3_TCX_ADDR_MODE_SHIFT) |
	       (TEXCOORDMODE_CLAMP_EDGE << SS3_TCY_ADDR_MODE_SHIFT));
      OUT_RING(0x00000000);

      OUT_RING(STATE3D_MAP_STATE | 3);
      OUT_RING(0x00000001);	/* texture map #1 */
      OUT_RING(pPriv->YBuf0offset);
      ms3 = MAPSURF_422;
      switch (id) {
      case FOURCC_YUY2:
	 ms3 |= MT_422_YCRCB_NORMAL;
	 break;
      case FOURCC_UYVY:
	 ms3 |= MT_422_YCRCB_SWAPY;
	 break;
      }
      ms3 |= (height - 1) << MS3_HEIGHT_SHIFT;
      ms3 |= (width - 1) << MS3_WIDTH_SHIFT;
      if (!pI830->disableTiling)
	 ms3 |= MS3_USE_FENCE_REGS;
      OUT_RING(ms3);
      OUT_RING(((video_pitch / 4) - 1) << 21);
      ADVANCE_LP_RING();
   } else {
      BEGIN_LP_RING(1 + 18 + (1 + 3*16) + 11 + 11);
      OUT_RING(MI_NOOP);
      /* For the planar formats, we set up three samplers -- one for each plane,
       * in a Y8 format.  Because I couldn't get the special PLANAR_TO_PACKED
       * shader setup to work, I did the manual pixel shader:
       *
       * y' = y - .0625
       * u' = u - .5
       * v' = v - .5;
       *
       * r = 1.1643 * y' + 0.0     * u' + 1.5958  * v'
       * g = 1.1643 * y' - 0.39173 * u' - 0.81290 * v'
       * b = 1.1643 * y' + 2.017   * u' + 0.0     * v'
       *
       * register assignment:
       * r0 = (y',u',v',0)
       * r1 = (y,y,y,y)
       * r2 = (u,u,u,u)
       * r3 = (v,v,v,v)
       * OC = (r,g,b,1)
       */
      OUT_RING(STATE3D_PIXEL_SHADER_CONSTANTS | 16);
      OUT_RING(0x000000f);	/* constants 0-3 */
      /* constant 0: normalization offsets */
      OUT_RING_F(-0.0625);
      OUT_RING_F(-0.5);
      OUT_RING_F(-0.5);
      OUT_RING_F(0.0);
      /* constant 1: r coefficients*/
      OUT_RING_F(1.1643);
      OUT_RING_F(0.0);
      OUT_RING_F(1.5958);
      OUT_RING_F(0.0);
      /* constant 2: g coefficients */
      OUT_RING_F(1.1643);
      OUT_RING_F(-0.39173);
      OUT_RING_F(-0.81290);
      OUT_RING_F(0.0);
      /* constant 3: b coefficients */
      OUT_RING_F(1.1643);
      OUT_RING_F(2.017);
      OUT_RING_F(0.0);
      OUT_RING_F(0.0);

      OUT_RING(STATE3D_PIXEL_SHADER_PROGRAM | (3 * 16 - 1));
      /* Declare samplers */
      OUT_DCL(S, 0);
      OUT_DCL(S, 1);
      OUT_DCL(S, 2);
      OUT_DCL(T, 0);
      OUT_DCL(T, 1);

      /* Load samplers to temporaries.  Y (sampler 0) gets the un-halved coords
       * from t1.
       */
      OUT_TEXLD(R, 1, 0, T, 1);
      OUT_TEXLD(R, 2, 1, T, 0);
      OUT_TEXLD(R, 3, 2, T, 0);

      /* Move the sampled YUV data in R[123] to the first 3 channels of R0. */
      OUT_MOV_TO_CHANNEL(R, 0, R, 1, X);
      OUT_MOV_TO_CHANNEL(R, 0, R, 2, Y);
      OUT_MOV_TO_CHANNEL(R, 0, R, 3, Z);

      /* Normalize the YUV data */
      OUT_RING(A0_ADD | A0_DEST_CHANNEL_ALL |
	       (REG_TYPE_R << A0_DEST_TYPE_SHIFT) | (0 << A0_DEST_NR_SHIFT) |				\
	       (REG_TYPE_R << A0_SRC0_TYPE_SHIFT) | (0 << A0_SRC0_NR_SHIFT));
      OUT_RING((SRC_X << A1_SRC0_CHANNEL_X_SHIFT) |
	       (SRC_Y << A1_SRC0_CHANNEL_Y_SHIFT) |
	       (SRC_Z << A1_SRC0_CHANNEL_Z_SHIFT) |
	       (SRC_W << A1_SRC0_CHANNEL_W_SHIFT) |
	       (REG_TYPE_CONST << A1_SRC1_TYPE_SHIFT) | (0 << A1_SRC1_NR_SHIFT) |
	       (SRC_X << A1_SRC1_CHANNEL_X_SHIFT) |
	       (SRC_Y << A1_SRC1_CHANNEL_Y_SHIFT));
      OUT_RING((SRC_Z << A2_SRC1_CHANNEL_Z_SHIFT) |
	       (SRC_W << A2_SRC1_CHANNEL_W_SHIFT));

      /* dot-product the YUV data in R0 by the vectors of coefficients for
       * calculating R, G, and B, storing the results in the R, G, or B channels
       * of the output color.
       */
      OUT_DP3_TO_CHANNEL(OC, 0, R, 0, CONST, 1, X);
      OUT_DP3_TO_CHANNEL(OC, 0, R, 0, CONST, 2, Y);
      OUT_DP3_TO_CHANNEL(OC, 0, R, 0, CONST, 3, Z);

      /* Set alpha of the output to 1.0, by wiring W to 1 and not actually using
       * the source.
       */
      OUT_RING(A0_MOV | A0_DEST_CHANNEL_W |
	       (REG_TYPE_OC << A0_DEST_TYPE_SHIFT) | (0 << A0_DEST_NR_SHIFT) |
	       (REG_TYPE_OC << A0_SRC0_TYPE_SHIFT) | (0 << A0_SRC0_NR_SHIFT));
      OUT_RING((SRC_X << A1_SRC0_CHANNEL_X_SHIFT) |
	       (SRC_Y << A1_SRC0_CHANNEL_Y_SHIFT) |
	       (SRC_Z << A1_SRC0_CHANNEL_Z_SHIFT) |
	       (SRC_ONE << A1_SRC0_CHANNEL_W_SHIFT));
      OUT_RING(0);
      /* End fragment program */

      OUT_RING(STATE3D_SAMPLER_STATE | 9);
      OUT_RING(0x00000007);
      /* sampler 0 */
      OUT_RING(0x00000000);
      OUT_RING((FILTER_LINEAR << SS2_MAG_FILTER_SHIFT) |
	       (FILTER_LINEAR << SS2_MIN_FILTER_SHIFT));
      OUT_RING((TEXCOORDMODE_CLAMP_EDGE << SS3_TCX_ADDR_MODE_SHIFT) |
	       (TEXCOORDMODE_CLAMP_EDGE << SS3_TCY_ADDR_MODE_SHIFT));
      /* sampler 1 */
      OUT_RING(0x00000000);
      OUT_RING((FILTER_LINEAR << SS2_MAG_FILTER_SHIFT) |
	       (FILTER_LINEAR << SS2_MIN_FILTER_SHIFT));
      OUT_RING((TEXCOORDMODE_CLAMP_EDGE << SS3_TCX_ADDR_MODE_SHIFT) |
	       (TEXCOORDMODE_CLAMP_EDGE << SS3_TCY_ADDR_MODE_SHIFT));
      /* sampler 2 */
      OUT_RING(0x00000000);
      OUT_RING((FILTER_LINEAR << SS2_MAG_FILTER_SHIFT) |
	       (FILTER_LINEAR << SS2_MIN_FILTER_SHIFT));
      OUT_RING((TEXCOORDMODE_CLAMP_EDGE << SS3_TCX_ADDR_MODE_SHIFT) |
	       (TEXCOORDMODE_CLAMP_EDGE << SS3_TCY_ADDR_MODE_SHIFT));

      OUT_RING(STATE3D_MAP_STATE | 9);
      OUT_RING(0x00000007);

      OUT_RING(pPriv->YBuf0offset);
      ms3 = MAPSURF_8BIT | MT_8BIT_I8;
      ms3 |= (height - 1) << MS3_HEIGHT_SHIFT;
      ms3 |= (width - 1) << MS3_WIDTH_SHIFT;
      OUT_RING(ms3);
      OUT_RING(((video_pitch * 2 / 4) - 1) << 21);

      OUT_RING(pPriv->UBuf0offset);
      ms3 = MAPSURF_8BIT | MT_8BIT_I8;
      ms3 |= (height / 2 - 1) << MS3_HEIGHT_SHIFT;
      ms3 |= (width / 2 - 1) << MS3_WIDTH_SHIFT;
      OUT_RING(ms3);
      OUT_RING(((video_pitch / 4) - 1) << 21);

      OUT_RING(pPriv->VBuf0offset);
      ms3 = MAPSURF_8BIT | MT_8BIT_I8;
      ms3 |= (height / 2 - 1) << MS3_HEIGHT_SHIFT;
      ms3 |= (width / 2 - 1) << MS3_WIDTH_SHIFT;
      OUT_RING(ms3);
      OUT_RING(((video_pitch / 4) - 1) << 21);
      ADVANCE_LP_RING();
   }
   
   {
      BEGIN_LP_RING(2);
      OUT_RING(MI_FLUSH | MI_WRITE_DIRTY_STATE | MI_INVALIDATE_MAP_CACHE);
      OUT_RING(0x00000000);
      ADVANCE_LP_RING();
   }

   dxo = dstRegion->extents.x1;
   dyo = dstRegion->extents.y1;

   pbox = REGION_RECTS(dstRegion);
   nbox = REGION_NUM_RECTS(dstRegion);
   while (nbox--)
   {
      int box_x1 = pbox->x1;
      int box_y1 = pbox->y1;
      int box_x2 = pbox->x2;
      int box_y2 = pbox->y2;
      int j;
      float src_scale_x, src_scale_y;
      CARD32 vb[40];
      float verts[4][2], tex[4][2], tex2[4][2];
      int vert_data_count;

      pbox++;

      src_scale_x = (float)src_w / (float)drw_w;
      src_scale_y  = (float)src_h / (float)drw_h;

      if (!planar)
	 vert_data_count = 32;
      else
	 vert_data_count = 40;

      BEGIN_LP_RING(vert_data_count + 8);
      OUT_RING(MI_NOOP);
      OUT_RING(MI_NOOP);
      OUT_RING(MI_NOOP);
      OUT_RING(MI_NOOP);
      OUT_RING(MI_NOOP);
      OUT_RING(MI_NOOP);
      OUT_RING(MI_NOOP);

      /* vertex data */
      OUT_RING(PRIMITIVE3D | PRIM3D_INLINE | PRIM3D_TRIFAN |
	       (vert_data_count - 1));
      verts[0][0] = box_x1; verts[0][1] = box_y1;
      verts[1][0] = box_x2; verts[1][1] = box_y1;
      verts[2][0] = box_x2; verts[2][1] = box_y2;
      verts[3][0] = box_x1; verts[3][1] = box_y2;

      if (!planar) {
	 tex[0][0] = (box_x1 - dxo) * src_scale_x;
	 tex[0][1] = (box_y1 - dyo) * src_scale_y;
	 tex[1][0] = (box_x2 - dxo) * src_scale_x;
	 tex[1][1] = (box_y1 - dyo) * src_scale_y;
	 tex[2][0] = (box_x2 - dxo) * src_scale_x;
	 tex[2][1] = (box_y2 - dyo) * src_scale_y;
	 tex[3][0] = (box_x1 - dxo) * src_scale_x;
	 tex[3][1] = (box_y2 - dyo) * src_scale_y;
	 /* emit vertex buffer */
	 draw_poly(vb, verts, tex, NULL);
	 for (j = 0; j < vert_data_count; j++)
	    OUT_RING(vb[j]);
      } else {
	 tex[0][0] = (box_x1 - dxo) * src_scale_x / 2.0;
	 tex[0][1] = (box_y1 - dyo) * src_scale_y / 2.0;
	 tex[1][0] = (box_x2 - dxo) * src_scale_x / 2.0;
	 tex[1][1] = (box_y1 - dyo) * src_scale_y / 2.0;
	 tex[2][0] = (box_x2 - dxo) * src_scale_x / 2.0;
	 tex[2][1] = (box_y2 - dyo) * src_scale_y / 2.0;
	 tex[3][0] = (box_x1 - dxo) * src_scale_x / 2.0;
	 tex[3][1] = (box_y2 - dyo) * src_scale_y / 2.0;
	 tex2[0][0] = (box_x1 - dxo) * src_scale_x;
	 tex2[0][1] = (box_y1 - dyo) * src_scale_y;
	 tex2[1][0] = (box_x2 - dxo) * src_scale_x;
	 tex2[1][1] = (box_y1 - dyo) * src_scale_y;
	 tex2[2][0] = (box_x2 - dxo) * src_scale_x;
	 tex2[2][1] = (box_y2 - dyo) * src_scale_y;
	 tex2[3][0] = (box_x1 - dxo) * src_scale_x;
	 tex2[3][1] = (box_y2 - dyo) * src_scale_y;
	 /* emit vertex buffer */
	 draw_poly(vb, verts, tex, tex2);
	 for (j = 0; j < vert_data_count; j++)
	    OUT_RING(vb[j]);
      }

      ADVANCE_LP_RING();
   }

   if (pI830->AccelInfoRec)
      pI830->AccelInfoRec->NeedToSync = TRUE;
}

static const CARD32 sip_kernel_static[][4] = {
/*    wait (1) a0<1>UW a145<0,1,0>UW { align1 +  } */
    { 0x00000030, 0x20000108, 0x00001220, 0x00000000 },
/*    nop (4) g0<1>UD { align1 +  } */
    { 0x0040007e, 0x20000c21, 0x00690000, 0x00000000 },
/*    nop (4) g0<1>UD { align1 +  } */
    { 0x0040007e, 0x20000c21, 0x00690000, 0x00000000 },
/*    nop (4) g0<1>UD { align1 +  } */
    { 0x0040007e, 0x20000c21, 0x00690000, 0x00000000 },
/*    nop (4) g0<1>UD { align1 +  } */
    { 0x0040007e, 0x20000c21, 0x00690000, 0x00000000 },
/*    nop (4) g0<1>UD { align1 +  } */
    { 0x0040007e, 0x20000c21, 0x00690000, 0x00000000 },
/*    nop (4) g0<1>UD { align1 +  } */
    { 0x0040007e, 0x20000c21, 0x00690000, 0x00000000 },
/*    nop (4) g0<1>UD { align1 +  } */
    { 0x0040007e, 0x20000c21, 0x00690000, 0x00000000 },
/*    nop (4) g0<1>UD { align1 +  } */
    { 0x0040007e, 0x20000c21, 0x00690000, 0x00000000 },
/*    nop (4) g0<1>UD { align1 +  } */
    { 0x0040007e, 0x20000c21, 0x00690000, 0x00000000 },
};
   
/*
 * this program computes dA/dx and dA/dy for the texture coordinates along
 * with the base texture coordinate. It was extracted from the Mesa driver.
 * It uses about 10 GRF registers.
 */

#define SF_KERNEL_NUM_GRF  16
#define SF_MAX_THREADS	   1

static const CARD32 sf_kernel_static[][4] = {
/*    send   0 (1) g6<1>F g1.12<0,1,0>F math mlen 1 rlen 1 { align1 +  } */
   { 0x00000031, 0x20c01fbd, 0x0000002c, 0x01110081 },
/*    send   0 (1) g6.4<1>F g1.20<0,1,0>F math mlen 1 rlen 1 { align1 +  } */
   { 0x00000031, 0x20c41fbd, 0x00000034, 0x01110081 },
/*    add (8) g7<1>F g4<8,8,1>F g3<8,8,1>F { align1 +  } */
   { 0x00600040, 0x20e077bd, 0x008d0080, 0x008d4060 },
/*    mul (1) g7<1>F g7<0,1,0>F g6<0,1,0>F { align1 +  } */
   { 0x00000041, 0x20e077bd, 0x000000e0, 0x000000c0 },
/*    mul (1) g7.4<1>F g7.4<0,1,0>F g6.4<0,1,0>F { align1 +  } */
   { 0x00000041, 0x20e477bd, 0x000000e4, 0x000000c4 },
/*    mov (8) m1<1>F g7<0,1,0>F { align1 +  } */
   { 0x00600001, 0x202003be, 0x000000e0, 0x00000000 },
/*    mov (8) m2<1>F g7.4<0,1,0>F { align1 +  } */
   { 0x00600001, 0x204003be, 0x000000e4, 0x00000000 },
/*    mov (8) m3<1>F g3<8,8,1>F { align1 +  } */
   { 0x00600001, 0x206003be, 0x008d0060, 0x00000000 },
/*    send   0 (8) a0<1>F g0<8,8,1>F urb mlen 4 rlen 0 write +0 transpose used complete EOT{ align1 +  } */
   { 0x00600031, 0x20001fbc, 0x008d0000, 0x8640c800 },
/*    nop (4) g0<1>UD { align1 +  } */
   { 0x0040007e, 0x20000c21, 0x00690000, 0x00000000 },
/*    nop (4) g0<1>UD { align1 +  } */
   { 0x0040007e, 0x20000c21, 0x00690000, 0x00000000 },
/*    nop (4) g0<1>UD { align1 +  } */
   { 0x0040007e, 0x20000c21, 0x00690000, 0x00000000 },
/*    nop (4) g0<1>UD { align1 +  } */
   { 0x0040007e, 0x20000c21, 0x00690000, 0x00000000 },
/*    nop (4) g0<1>UD { align1 +  } */
   { 0x0040007e, 0x20000c21, 0x00690000, 0x00000000 },
/*    nop (4) g0<1>UD { align1 +  } */
   { 0x0040007e, 0x20000c21, 0x00690000, 0x00000000 },
/*    nop (4) g0<1>UD { align1 +  } */
   { 0x0040007e, 0x20000c21, 0x00690000, 0x00000000 },
/*    nop (4) g0<1>UD { align1 +  } */
   { 0x0040007e, 0x20000c21, 0x00690000, 0x00000000 },
};

/*
 * Ok, this kernel picks up the required data flow values in g0 and g1
 * and passes those along in m0 and m1. In m2-m9, it sticks constant
 * values (bright pink).
 */

/* Our PS kernel uses less than 32 GRF registers (about 20) */
#define PS_KERNEL_NUM_GRF   32
#define PS_MAX_THREADS	   32

#define BRW_GRF_BLOCKS(nreg)	((nreg + 15) / 16 - 1)

static const CARD32 ps_kernel_static[][4] = {
#include "wm_prog.h"
};

#define ALIGN(i,m)    (((i) + (m) - 1) & ~((m) - 1))
#define MIN(a,b) ((a) < (b) ? (a) : (b))

#define WM_BINDING_TABLE_ENTRIES    2

static CARD32 float_to_uint (float f) {
   union {CARD32 i; float f;} x;
   x.f = f;
   return x.i;
}

static struct {
   CARD32   svg_ctl;
   char	    *name;
} svg_ctl_bits[] = {
   { BRW_SVG_CTL_GS_BA, "General State Base Address" },
   { BRW_SVG_CTL_SS_BA, "Surface State Base Address" },
   { BRW_SVG_CTL_IO_BA, "Indirect Object Base Address" },
   { BRW_SVG_CTL_GS_AUB, "Generate State Access Upper Bound" },
   { BRW_SVG_CTL_IO_AUB, "Indirect Object Access Upper Bound" },
   { BRW_SVG_CTL_SIP, "System Instruction Pointer" },
   { 0, 0 },
};

static void
brw_debug (ScrnInfoPtr pScrn, char *when)
{
   I830Ptr pI830 = I830PTR(pScrn);
   int	    i;
   CARD32   v;
   
   I830Sync (pScrn);
   ErrorF("brw_debug: %s\n", when);
   for (i = 0; svg_ctl_bits[i].name; i++) {
      OUTREG(BRW_SVG_CTL, svg_ctl_bits[i].svg_ctl);
      v = INREG(BRW_SVG_RDATA);
      ErrorF("\t%34.34s: 0x%08x\n", svg_ctl_bits[i].name, v);
   }
}

#define WATCH_SF 0
#define WATCH_WIZ 0
#define WATCH_STATS 0

static void
BroadwaterDisplayVideoTextured(ScrnInfoPtr pScrn, I830PortPrivPtr pPriv, int id,
			       RegionPtr dstRegion,
			       short width, short height, int video_pitch,
			       int x1, int y1, int x2, int y2,
			       short src_w, short src_h,
			       short drw_w, short drw_h,
			       DrawablePtr pDraw)
{
   I830Ptr pI830 = I830PTR(pScrn);
   CARD32 format, ms3, s2;
   BoxPtr pbox;
   int nbox, dxo, dyo;
   Bool planar;
   int urb_vs_start, urb_vs_size;
   int urb_gs_start, urb_gs_size;
   int urb_clip_start, urb_clip_size;
   int urb_sf_start, urb_sf_size;
   int urb_cs_start, urb_cs_size;
   struct brw_surface_state *dest_surf_state;
   struct brw_surface_state *src_surf_state;
   struct brw_sampler_state *src_sampler_state;
   struct brw_vs_unit_state *vs_state;
   struct brw_sf_unit_state *sf_state;
   struct brw_wm_unit_state *wm_state;
   struct brw_cc_unit_state *cc_state;
   struct brw_cc_viewport *cc_viewport;
   struct brw_instruction *sf_kernel;
   struct brw_instruction *ps_kernel;
   struct brw_instruction *sip_kernel;
   float *vb;
    CARD32 *binding_table;
   Bool first_output = TRUE;
   int dest_surf_offset, src_surf_offset, src_sampler_offset, vs_offset;
   int sf_offset, wm_offset, cc_offset, vb_offset, cc_viewport_offset;
   int wm_scratch_offset;
   int sf_kernel_offset, ps_kernel_offset, sip_kernel_offset;
   int binding_table_offset;
   int next_offset, total_state_size;
   int vb_size = (4 * 4) * 4; /* 4 DWORDS per vertex */
   char *state_base;
   int state_base_offset;

#if 0
   ErrorF("BroadwaterDisplayVideoTextured: %dx%d (pitch %d)\n", width, height,
	  video_pitch);
#endif

   /* enable debug */
   OUTREG (INST_PM,
	   (1 << (16 + 4)) |
	   (1 << 4));
#if 0
   ErrorF ("INST_PM 0x%08x\n", INREG(INST_PM));
#endif
   
   assert((id == FOURCC_UYVY) || (id == FOURCC_YUY2));

   /* Tell the rotation code that we have stomped its invariant state by
    * setting a high bit.  We don't use any invariant 3D state for video, so we
    * don't have to worry about it ourselves.
    */
   *pI830->used3D |= 1 << 30;

   next_offset = 0;

   /* Set up our layout of state in framebuffer.  First the general state: */
   vs_offset = ALIGN(next_offset, 64);
   next_offset = vs_offset + sizeof(*vs_state);
   sf_offset = ALIGN(next_offset, 32);
   next_offset = sf_offset + sizeof(*sf_state);
   wm_offset = ALIGN(next_offset, 32);
   next_offset = wm_offset + sizeof(*wm_state);
   wm_scratch_offset = ALIGN(next_offset, 1024);
   next_offset = wm_scratch_offset + 1024 * PS_MAX_THREADS;
   cc_offset = ALIGN(next_offset, 32);
   next_offset = cc_offset + sizeof(*cc_state);

   sf_kernel_offset = ALIGN(next_offset, 64);
   next_offset = sf_kernel_offset + sizeof (sf_kernel_static);
   ps_kernel_offset = ALIGN(next_offset, 64);
   next_offset = ps_kernel_offset + sizeof (ps_kernel_static);
   sip_kernel_offset = ALIGN(next_offset, 64);
   next_offset = sip_kernel_offset + sizeof (sip_kernel_static);
   cc_viewport_offset = ALIGN(next_offset, 32);
   next_offset = cc_viewport_offset + sizeof(*cc_viewport);

   src_sampler_offset = ALIGN(next_offset, 32);
   next_offset = src_sampler_offset + sizeof(*src_sampler_state);

   /* Align VB to native size of elements, for safety */
   vb_offset = ALIGN(next_offset, 8);
   next_offset = vb_offset + vb_size;

   /* And then the general state: */
   dest_surf_offset = ALIGN(next_offset, 32);
   next_offset = dest_surf_offset + sizeof(*dest_surf_state);
   src_surf_offset = ALIGN(next_offset, 32);
   next_offset = src_surf_offset + sizeof(*src_surf_state);
   binding_table_offset = ALIGN(next_offset, 32);
   next_offset = binding_table_offset + (WM_BINDING_TABLE_ENTRIES * 4);

   /* Allocate an area in framebuffer for our state layout we just set up */
   total_state_size = next_offset;
   assert (total_state_size < BRW_LINEAR_EXTRA);

   /*
    * Use the extra space allocated at the end of the Xv buffer
    */
   state_base_offset = (pPriv->YBuf0offset + 
			pPriv->linear->size * pI830->cpp -
			BRW_LINEAR_EXTRA);
   state_base_offset = ALIGN(state_base_offset, 64);

   state_base = (char *)(pI830->FbBase + state_base_offset);
   /* Set up our pointers to state structures in framebuffer.  It would probably
    * be a good idea to fill these structures out in system memory and then dump
    * them there, instead.
    */
   vs_state = (void *)(state_base + vs_offset);
   sf_state = (void *)(state_base + sf_offset);
   wm_state = (void *)(state_base + wm_offset);
   cc_state = (void *)(state_base + cc_offset);
   sf_kernel = (void *)(state_base + sf_kernel_offset);
   ps_kernel = (void *)(state_base + ps_kernel_offset);
   sip_kernel = (void *)(state_base + sip_kernel_offset);
   
   cc_viewport = (void *)(state_base + cc_viewport_offset);
   dest_surf_state = (void *)(state_base + dest_surf_offset);
   src_surf_state = (void *)(state_base + src_surf_offset);
   src_sampler_state = (void *)(state_base + src_sampler_offset);
   binding_table = (void *)(state_base + binding_table_offset);
   vb = (void *)(state_base + vb_offset);

   /* For 3D, the VS must have 8, 12, 16, 24, or 32 VUEs allocated to it.
    * A VUE consists of a 256-bit vertex header followed by the vertex data,
    * which in our case is 4 floats (128 bits), thus a single 512-bit URB
    * entry.
    */
#define URB_VS_ENTRIES	      8
#define URB_VS_ENTRY_SIZE     1
   
#define URB_GS_ENTRIES	      0
#define URB_GS_ENTRY_SIZE     0
   
#define URB_CLIP_ENTRIES      0
#define URB_CLIP_ENTRY_SIZE   0
   
   /* The SF kernel we use outputs only 4 256-bit registers, leading to an
    * entry size of 2 512-bit URBs.  We don't need to have many entries to
    * output as we're generally working on large rectangles and don't care
    * about having WM threads running on different rectangles simultaneously.
    */
#define URB_SF_ENTRIES	      1
#define URB_SF_ENTRY_SIZE     2

#define URB_CS_ENTRIES	      0
#define URB_CS_ENTRY_SIZE     0
   
   urb_vs_start = 0;
   urb_vs_size = URB_VS_ENTRIES * URB_VS_ENTRY_SIZE;
   urb_gs_start = urb_vs_start + urb_vs_size;
   urb_gs_size = URB_GS_ENTRIES * URB_GS_ENTRY_SIZE;
   urb_clip_start = urb_gs_start + urb_gs_size;
   urb_clip_size = URB_CLIP_ENTRIES * URB_CLIP_ENTRY_SIZE;
   urb_sf_start = urb_clip_start + urb_clip_size;
   urb_sf_size = URB_SF_ENTRIES * URB_SF_ENTRY_SIZE;
   urb_cs_start = urb_sf_start + urb_sf_size;
   urb_cs_size = URB_CS_ENTRIES * URB_CS_ENTRY_SIZE;

   /* We'll be poking the state buffers that could be in use by the 3d hardware
    * here, but we should have synced the 3D engine already in I830PutImage.
    */

   memset (cc_viewport, 0, sizeof (*cc_viewport));
   cc_viewport->min_depth = -1.e35;
   cc_viewport->max_depth = 1.e35;

   /* Color calculator state */
   memset(cc_state, 0, sizeof(*cc_state));
   cc_state->cc0.stencil_enable = 0;   /* disable stencil */
   cc_state->cc2.depth_test = 0;       /* disable depth test */
   cc_state->cc2.logicop_enable = 1;   /* enable logic op */
   cc_state->cc3.ia_blend_enable = 1;  /* blend alpha just like colors */
   cc_state->cc3.blend_enable = 0;     /* disable color blend */
   cc_state->cc3.alpha_test = 0;       /* disable alpha test */
   cc_state->cc4.cc_viewport_state_offset = (state_base_offset + cc_viewport_offset) >> 5;
   cc_state->cc5.dither_enable = 0;    /* disable dither */
   cc_state->cc5.logicop_func = 0xc;   /* WHITE */
   cc_state->cc5.statistics_enable = 1;
   cc_state->cc5.ia_blend_function = BRW_BLENDFUNCTION_ADD;
   cc_state->cc5.ia_src_blend_factor = BRW_BLENDFACTOR_ONE;
   cc_state->cc5.ia_dest_blend_factor = BRW_BLENDFACTOR_ONE;

   /* Upload system kernel */
   memcpy (sip_kernel, sip_kernel_static, sizeof (sip_kernel_static));
   
   /* Set up the state buffer for the destination surface */
   memset(dest_surf_state, 0, sizeof(*dest_surf_state));
   dest_surf_state->ss0.surface_type = BRW_SURFACE_2D;
   dest_surf_state->ss0.data_return_format = BRW_SURFACERETURNFORMAT_FLOAT32;
   if (pI830->cpp == 2) {
      dest_surf_state->ss0.surface_format = BRW_SURFACEFORMAT_B5G6R5_UNORM;
   } else {
      dest_surf_state->ss0.surface_format = BRW_SURFACEFORMAT_B8G8R8A8_UNORM;
   }
   dest_surf_state->ss0.writedisable_alpha = 0;
   dest_surf_state->ss0.writedisable_red = 0;
   dest_surf_state->ss0.writedisable_green = 0;
   dest_surf_state->ss0.writedisable_blue = 0;
   dest_surf_state->ss0.color_blend = 1;
   dest_surf_state->ss0.vert_line_stride = 0;
   dest_surf_state->ss0.vert_line_stride_ofs = 0;
   dest_surf_state->ss0.mipmap_layout_mode = 0;
   dest_surf_state->ss0.render_cache_read_mode = 0;
   
   dest_surf_state->ss1.base_addr = pI830->FrontBuffer.Start;
   dest_surf_state->ss2.height = pScrn->virtualY - 1;
   dest_surf_state->ss2.width = pScrn->virtualX - 1;
   dest_surf_state->ss2.mip_count = 0;
   dest_surf_state->ss2.render_target_rotation = 0;
   dest_surf_state->ss3.pitch = (pI830->displayWidth * pI830->cpp) - 1;

   /* Set up the source surface state buffer */
   memset(src_surf_state, 0, sizeof(*src_surf_state));
   src_surf_state->ss0.surface_type = BRW_SURFACE_2D;
/*   src_surf_state->ss0.data_return_format = BRW_SURFACERETURNFORMAT_FLOAT32; */
   switch (id) {
   case FOURCC_YUY2:
      src_surf_state->ss0.surface_format = BRW_SURFACEFORMAT_YCRCB_NORMAL;
      break;
   case FOURCC_UYVY:
      src_surf_state->ss0.surface_format = BRW_SURFACEFORMAT_YCRCB_SWAPY;
      break;
   }
   src_surf_state->ss0.writedisable_alpha = 0;
   src_surf_state->ss0.writedisable_red = 0;
   src_surf_state->ss0.writedisable_green = 0;
   src_surf_state->ss0.writedisable_blue = 0;
   src_surf_state->ss0.color_blend = 1;
   src_surf_state->ss0.vert_line_stride = 0;
   src_surf_state->ss0.vert_line_stride_ofs = 0;
   src_surf_state->ss0.mipmap_layout_mode = 0;
   src_surf_state->ss0.render_cache_read_mode = 0;
   
   src_surf_state->ss1.base_addr = pPriv->YBuf0offset;
   src_surf_state->ss2.width = width - 1;
   src_surf_state->ss2.height = height - 1;
   src_surf_state->ss2.mip_count = 0;
   src_surf_state->ss2.render_target_rotation = 0;
   src_surf_state->ss3.pitch = video_pitch - 1;

   /* Set up a binding table for our two surfaces.  Only the PS will use it */
   /* XXX: are these offset from the right place? */
   binding_table[0] = state_base_offset + dest_surf_offset;
   binding_table[1] = state_base_offset + src_surf_offset;

   /* Set up the packed YUV source sampler.  Doesn't do colorspace conversion.
    */
   memset(src_sampler_state, 0, sizeof(*src_sampler_state));
   src_sampler_state->ss0.min_filter = BRW_MAPFILTER_LINEAR;
   src_sampler_state->ss0.mag_filter = BRW_MAPFILTER_LINEAR;
   src_sampler_state->ss1.r_wrap_mode = BRW_TEXCOORDMODE_CLAMP;
   src_sampler_state->ss1.s_wrap_mode = BRW_TEXCOORDMODE_CLAMP;
   src_sampler_state->ss1.t_wrap_mode = BRW_TEXCOORDMODE_CLAMP;

   /* Set up the vertex shader to be disabled (passthrough) */
   memset(vs_state, 0, sizeof(*vs_state));
   vs_state->thread4.nr_urb_entries = URB_VS_ENTRIES;
   vs_state->thread4.urb_entry_allocation_size = URB_VS_ENTRY_SIZE - 1;
   vs_state->vs6.vs_enable = 0;
   vs_state->vs6.vert_cache_disable = 1;

   /* Set up the SF kernel to do coord interp: for each attribute,
    * calculate dA/dx and dA/dy.  Hand these interpolation coefficients
    * back to SF which then hands pixels off to WM.
    */

   memcpy (sf_kernel, sf_kernel_static, sizeof (sf_kernel_static));
   memset(sf_state, 0, sizeof(*sf_state));
#if 0
   ErrorF ("sf kernel: 0x%08x\n", state_base_offset + sf_kernel_offset);
#endif
   sf_state->thread0.kernel_start_pointer = 
	       (state_base_offset + sf_kernel_offset) >> 6;
   sf_state->thread0.grf_reg_count = BRW_GRF_BLOCKS(SF_KERNEL_NUM_GRF);
   sf_state->sf1.single_program_flow = 1; /* XXX */
   sf_state->sf1.binding_table_entry_count = 0;
   sf_state->sf1.thread_priority = 0;
   sf_state->sf1.floating_point_mode = 0; /* Mesa does this */
   sf_state->sf1.illegal_op_exception_enable = 1;
   sf_state->sf1.mask_stack_exception_enable = 1;
   sf_state->sf1.sw_exception_enable = 1;
   sf_state->thread2.per_thread_scratch_space = 0;
   sf_state->thread2.scratch_space_base_pointer = 0; /* not used in our kernel */
   sf_state->thread3.const_urb_entry_read_length = 0; /* no const URBs */
   sf_state->thread3.const_urb_entry_read_offset = 0; /* no const URBs */
   sf_state->thread3.urb_entry_read_length = 1; /* 1 URB per vertex */
   sf_state->thread3.urb_entry_read_offset = 0;
   sf_state->thread3.dispatch_grf_start_reg = 3;
   sf_state->thread4.max_threads = SF_MAX_THREADS - 1;
   sf_state->thread4.urb_entry_allocation_size = URB_SF_ENTRY_SIZE - 1;
   sf_state->thread4.nr_urb_entries = URB_SF_ENTRIES;
   sf_state->thread4.stats_enable = 1;
   sf_state->sf5.viewport_transform = FALSE; /* skip viewport */
   sf_state->sf6.cull_mode = BRW_CULLMODE_NONE;
   sf_state->sf6.scissor = 0;
   sf_state->sf7.trifan_pv = 2;
   sf_state->sf6.dest_org_vbias = 0x8;
   sf_state->sf6.dest_org_hbias = 0x8;

   memcpy (ps_kernel, ps_kernel_static, sizeof (ps_kernel_static));
#if 0
   ErrorF ("ps kernel: 0x%08x\n", state_base_offset + ps_kernel_offset);
#endif
   memset (wm_state, 0, sizeof (*wm_state));
   wm_state->thread0.kernel_start_pointer = 
	    (state_base_offset + ps_kernel_offset) >> 6;
   wm_state->thread0.grf_reg_count = BRW_GRF_BLOCKS(PS_KERNEL_NUM_GRF);
   wm_state->thread1.single_program_flow = 1; /* XXX */
   wm_state->thread1.binding_table_entry_count = 2;
   /* Though we never use the scratch space in our WM kernel, it has to be
    * set, and the minimum allocation is 1024 bytes.
    */
   wm_state->thread2.scratch_space_base_pointer = (state_base_offset +
						   wm_scratch_offset) >> 10;
   wm_state->thread2.per_thread_scratch_space = 0; /* 1024 bytes */
   wm_state->thread3.dispatch_grf_start_reg = 3; /* XXX */
   wm_state->thread3.const_urb_entry_read_length = 0;
   wm_state->thread3.const_urb_entry_read_offset = 0;
   wm_state->thread3.urb_entry_read_length = 1; /* XXX */
   wm_state->thread3.urb_entry_read_offset = 0; /* XXX */
   wm_state->wm4.stats_enable = 1;
   wm_state->wm4.sampler_state_pointer = (state_base_offset + src_sampler_offset) >> 5;
   wm_state->wm4.sampler_count = 1; /* 1-4 samplers used */
   wm_state->wm5.max_threads = PS_MAX_THREADS - 1;
   wm_state->wm5.thread_dispatch_enable = 1;
   wm_state->wm5.enable_16_pix = 1;
   wm_state->wm5.enable_8_pix = 0;
   wm_state->wm5.early_depth_test = 1;

   {
      BEGIN_LP_RING(2);
      OUT_RING(MI_FLUSH | 
	       MI_STATE_INSTRUCTION_CACHE_FLUSH |
	       BRW_MI_GLOBAL_SNAPSHOT_RESET);
      OUT_RING(MI_NOOP);
      ADVANCE_LP_RING();
   }
   
/*    brw_debug (pScrn, "before base address modify"); */
   { BEGIN_LP_RING(12);
   /* Match Mesa driver setup */
   OUT_RING(BRW_PIPELINE_SELECT | PIPELINE_SELECT_3D);

   /* Mesa does this. Who knows... */
   OUT_RING(BRW_CS_URB_STATE | 0);
   OUT_RING((0 << 4) |	/* URB Entry Allocation Size */
	    (0 << 0));	/* Number of URB Entries */
   
   /* Zero out the two base address registers so all offsets are absolute */
   OUT_RING(BRW_STATE_BASE_ADDRESS | 4);
   OUT_RING(0 | BASE_ADDRESS_MODIFY);  /* Generate state base address */
   OUT_RING(0 | BASE_ADDRESS_MODIFY);  /* Surface state base address */
   OUT_RING(0 | BASE_ADDRESS_MODIFY);  /* media base addr, don't care */
   OUT_RING(0x10000000 | BASE_ADDRESS_MODIFY);  /* general state max addr, disabled */
   OUT_RING(0x10000000 | BASE_ADDRESS_MODIFY);  /* media object state max addr, disabled */

   /* Set system instruction pointer */
   OUT_RING(BRW_STATE_SIP | 0);
   OUT_RING(state_base_offset + sip_kernel_offset); /* system instruction pointer */
      
   OUT_RING(MI_NOOP);
   ADVANCE_LP_RING(); }
   
/*   brw_debug (pScrn, "after base address modify"); */

   { BEGIN_LP_RING(42);
   /* Enable VF statistics */
   OUT_RING(BRW_3DSTATE_VF_STATISTICS | 1);
   
   /* Pipe control */
   OUT_RING(BRW_PIPE_CONTROL |
	    BRW_PIPE_CONTROL_NOWRITE |
	    BRW_PIPE_CONTROL_IS_FLUSH |
	    2);
   OUT_RING(0);			       /* Destination address */
   OUT_RING(0);			       /* Immediate data low DW */
   OUT_RING(0);			       /* Immediate data high DW */

   /* Binding table pointers */
   OUT_RING(BRW_3DSTATE_BINDING_TABLE_POINTERS | 4);
   OUT_RING(0); /* vs */
   OUT_RING(0); /* gs */
   OUT_RING(0); /* clip */
   OUT_RING(0); /* sf */
   /* Only the PS uses the binding table */
   OUT_RING(state_base_offset + binding_table_offset); /* ps */
   
   /* Blend constant color (magenta is fun) */
   OUT_RING(BRW_3DSTATE_CONSTANT_COLOR | 3);
   OUT_RING(float_to_uint (1.0));
   OUT_RING(float_to_uint (0.0));
   OUT_RING(float_to_uint (1.0));
   OUT_RING(float_to_uint (1.0));
   
   /* The drawing rectangle clipping is always on.  Set it to values that
    * shouldn't do any clipping.
    */
   OUT_RING(BRW_3DSTATE_DRAWING_RECTANGLE | 2);	/* XXX 3 for BLC or CTG */
   OUT_RING(0x00000000);	/* ymin, xmin */
   OUT_RING((pScrn->virtualX - 1) |
	    (pScrn->virtualY - 1) << 16); /* ymax, xmax */
   OUT_RING(0x00000000);	/* yorigin, xorigin */

   /* skip the depth buffer */
   /* skip the polygon stipple */
   /* skip the polygon stipple offset */
   /* skip the line stipple */
   
   /* Set the pointers to the 3d pipeline state */
   OUT_RING(BRW_3DSTATE_PIPELINED_POINTERS | 5);
   OUT_RING(state_base_offset + vs_offset);  /* 32 byte aligned */
   OUT_RING(BRW_GS_DISABLE);		     /* disable GS, resulting in passthrough */
   OUT_RING(BRW_CLIP_DISABLE);		     /* disable CLIP, resulting in passthrough */
   OUT_RING(state_base_offset + sf_offset);  /* 32 byte aligned */
   OUT_RING(state_base_offset + wm_offset);  /* 32 byte aligned */
   OUT_RING(state_base_offset + cc_offset);  /* 64 byte aligned */

   /* URB fence */
   OUT_RING(BRW_URB_FENCE |
	    UF0_CS_REALLOC |
	    UF0_SF_REALLOC |
	    UF0_CLIP_REALLOC |
	    UF0_GS_REALLOC |
	    UF0_VS_REALLOC |
	    1);
   OUT_RING(((urb_clip_start + urb_clip_size) << UF1_CLIP_FENCE_SHIFT) |
	    ((urb_gs_start + urb_gs_size) << UF1_GS_FENCE_SHIFT) |
	    ((urb_vs_start + urb_vs_size) << UF1_VS_FENCE_SHIFT));
   OUT_RING(((urb_cs_start + urb_cs_size) << UF2_CS_FENCE_SHIFT) |
	    ((urb_sf_start + urb_sf_size) << UF2_SF_FENCE_SHIFT));

   /* Constant buffer state */
   OUT_RING(BRW_CS_URB_STATE | 0);
   OUT_RING(((URB_CS_ENTRY_SIZE - 1) << 4) | /* URB Entry Allocation Size */
	    (URB_CS_ENTRIES << 0));	     /* Number of URB Entries */
   
   /* Set up the pointer to our vertex buffer */
   OUT_RING(BRW_3DSTATE_VERTEX_BUFFERS | 2);
   OUT_RING((0 << VB0_BUFFER_INDEX_SHIFT) |
	    VB0_VERTEXDATA |
	    ((4 * 4) << VB0_BUFFER_PITCH_SHIFT)); /* four 32-bit floats per vertex */
   OUT_RING(state_base_offset + vb_offset);
   OUT_RING(3); /* four corners to our rectangle */

   /* Set up our vertex elements, sourced from the single vertex buffer. */
   OUT_RING(BRW_3DSTATE_VERTEX_ELEMENTS | 3);
   /* offset 0: X,Y -> {X, Y, 1.0, 1.0} */
   OUT_RING((0 << VE0_VERTEX_BUFFER_INDEX_SHIFT) |
	    VE0_VALID |
	    (BRW_SURFACEFORMAT_R32G32_FLOAT << VE0_FORMAT_SHIFT) |
	    (0 << VE0_OFFSET_SHIFT));
   OUT_RING((BRW_VFCOMPONENT_STORE_SRC << VE1_VFCOMPONENT_0_SHIFT) |
	    (BRW_VFCOMPONENT_STORE_SRC << VE1_VFCOMPONENT_1_SHIFT) |
	    (BRW_VFCOMPONENT_STORE_1_FLT << VE1_VFCOMPONENT_2_SHIFT) |
	    (BRW_VFCOMPONENT_STORE_1_FLT << VE1_VFCOMPONENT_3_SHIFT) |
	    (0 << VE1_DESTINATION_ELEMENT_OFFSET_SHIFT));
   /* offset 8: S0, T0 -> {S0, T0, 1.0, 1.0} */
   OUT_RING((0 << VE0_VERTEX_BUFFER_INDEX_SHIFT) |
	    VE0_VALID |
	    (BRW_SURFACEFORMAT_R32G32_FLOAT << VE0_FORMAT_SHIFT) |
	    (8 << VE0_OFFSET_SHIFT));
   OUT_RING((BRW_VFCOMPONENT_STORE_SRC << VE1_VFCOMPONENT_0_SHIFT) |
	    (BRW_VFCOMPONENT_STORE_SRC << VE1_VFCOMPONENT_1_SHIFT) |
	    (BRW_VFCOMPONENT_STORE_1_FLT << VE1_VFCOMPONENT_2_SHIFT) |
	    (BRW_VFCOMPONENT_STORE_1_FLT << VE1_VFCOMPONENT_3_SHIFT) |
	    (4 << VE1_DESTINATION_ELEMENT_OFFSET_SHIFT));

   OUT_RING(MI_NOOP);			/* pad to quadword */
   ADVANCE_LP_RING(); }

   dxo = dstRegion->extents.x1;
   dyo = dstRegion->extents.y1;

   pbox = REGION_RECTS(dstRegion);
   nbox = REGION_NUM_RECTS(dstRegion);
   while (nbox--)
   {
      int box_x1 = pbox->x1;
      int box_y1 = pbox->y1;
      int box_x2 = pbox->x2;
      int box_y2 = pbox->y2;
      int i;
      float src_scale_x, src_scale_y;

      if (!first_output) {
	 /* Since we use the same little vertex buffer over and over, sync for
	  * subsequent rectangles.
	  */
	 if (pI830->AccelInfoRec && pI830->AccelInfoRec->NeedToSync) {
	    (*pI830->AccelInfoRec->Sync)(pScrn);
	    pI830->AccelInfoRec->NeedToSync = FALSE;
	 }
      }

      pbox++;

      /* Use normalized texture coordinates */
      src_scale_x = (float)1.0 / (float)drw_w;
      src_scale_y  = (float)1.0 / (float)drw_h;

      i = 0;
      vb[i++] = (box_x2 - dxo) * src_scale_x;
      vb[i++] = (box_y2 - dyo) * src_scale_y;
      vb[i++] = (float) box_x2;
      vb[i++] = (float) box_y2;

      vb[i++] = (box_x1 - dxo) * src_scale_x;
      vb[i++] = (box_y2 - dyo) * src_scale_y;
      vb[i++] = (float) box_x1;
      vb[i++] = (float) box_y2;

      vb[i++] = (box_x1 - dxo) * src_scale_x;
      vb[i++] = (box_y1 - dyo) * src_scale_y;
      vb[i++] = (float) box_x1;
      vb[i++] = (float) box_y1;

#if 0
      ErrorF ("before EU_ATT 0x%08x%08x EU_ATT_DATA 0x%08x%08x\n",
	      INREG(BRW_EU_ATT_1), INREG(BRW_EU_ATT_0),
	      INREG(BRW_EU_ATT_DATA_1), INREG(BRW_EU_ATT_DATA_0));

      OUTREG(BRW_VF_CTL,
	     BRW_VF_CTL_SNAPSHOT_MUX_SELECT_THREADID |
	     BRW_VF_CTL_SNAPSHOT_TYPE_VERTEX_INDEX |
	     BRW_VF_CTL_SNAPSHOT_ENABLE);
      OUTREG(BRW_VF_STRG_VAL, 0);
#endif
      
#if 0
      OUTREG(BRW_VS_CTL,
	     BRW_VS_CTL_SNAPSHOT_ALL_THREADS |
	     BRW_VS_CTL_SNAPSHOT_MUX_VALID_COUNT |
	     BRW_VS_CTL_THREAD_SNAPSHOT_ENABLE);
      
      OUTREG(BRW_VS_STRG_VAL, 0);
#endif
      
#if WATCH_SF
      OUTREG(BRW_SF_CTL,
	     BRW_SF_CTL_SNAPSHOT_MUX_VERTEX_COUNT |
	     BRW_SF_CTL_SNAPSHOT_ALL_THREADS |
	     BRW_SF_CTL_THREAD_SNAPSHOT_ENABLE);
      OUTREG(BRW_SF_STRG_VAL, 0);
#endif

#if WATCH_WIZ
      OUTREG(BRW_WIZ_CTL,
	     BRW_WIZ_CTL_SNAPSHOT_MUX_SUBSPAN_INSTANCE |
	     BRW_WIZ_CTL_SNAPSHOT_ALL_THREADS |
	     BRW_WIZ_CTL_SNAPSHOT_ENABLE);
      OUTREG(BRW_WIZ_STRG_VAL,
	     (box_x1) | (box_y1 << 16));
#endif
      
#if 0
      OUTREG(BRW_TS_CTL,
	     BRW_TS_CTL_SNAPSHOT_MESSAGE_ERROR |
	     BRW_TS_CTL_SNAPSHOT_ALL_CHILD_THREADS |
	     BRW_TS_CTL_SNAPSHOT_ALL_ROOT_THREADS |
	     BRW_TS_CTL_SNAPSHOT_ENABLE);
#endif

      BEGIN_LP_RING(6);
      OUT_RING(BRW_3DPRIMITIVE | 
	       BRW_3DPRIMITIVE_VERTEX_SEQUENTIAL |
	       (_3DPRIM_RECTLIST << BRW_3DPRIMITIVE_TOPOLOGY_SHIFT) | 
	       (0 << 9) |  /* CTG - indirect vertex count */
	       4);
      OUT_RING(3); /* vertex count per instance */
      OUT_RING(0); /* start vertex offset */
      OUT_RING(1); /* single instance */
      OUT_RING(0); /* start instance location */
      OUT_RING(0); /* index buffer offset, ignored */
      ADVANCE_LP_RING();

      int   j, k;
      CARD32	  ctl = 0, rdata;
      
#if 0
      for (j = 0; j < 100000; j++) {
	ctl = INREG(BRW_VF_CTL);
	 if (ctl & BRW_VF_CTL_SNAPSHOT_COMPLETE)
	    break;
      }
      
      rdata = INREG(BRW_VF_RDATA);
      OUTREG(BRW_VF_CTL, 0);
      ErrorF ("VF_CTL: 0x%08x VF_RDATA: 0x%08x\n", ctl, rdata);
#endif

#if 0
      for (j = 0; j < 1000000; j++) {
	ctl = INREG(BRW_VS_CTL);
	 if (ctl & BRW_VS_CTL_SNAPSHOT_COMPLETE)
	    break;
      }

      rdata = INREG(BRW_VS_RDATA);
      for (k = 0; k <= 3; k++) {
	 OUTREG(BRW_VS_CTL,
		BRW_VS_CTL_SNAPSHOT_COMPLETE |
		(k << 8));
	 rdata = INREG(BRW_VS_RDATA);
	 ErrorF ("VS_CTL: 0x%08x VS_RDATA(%d): 0x%08x\n", ctl, k, rdata);
      }
      
      OUTREG(BRW_VS_CTL, 0);
#endif

#if WATCH_SF
      for (j = 0; j < 1000000; j++) {
	ctl = INREG(BRW_SF_CTL);
	 if (ctl & BRW_SF_CTL_SNAPSHOT_COMPLETE)
	    break;
      }

      for (k = 0; k <= 7; k++) {
	 OUTREG(BRW_SF_CTL,
		BRW_SF_CTL_SNAPSHOT_COMPLETE |
		(k << 8));
	 rdata = INREG(BRW_SF_RDATA);
	 ErrorF ("SF_CTL: 0x%08x SF_RDATA(%d): 0x%08x\n", ctl, k, rdata);
      }
      
      OUTREG(BRW_SF_CTL, 0);
#endif

#if WATCH_WIZ
      for (j = 0; j < 100000; j++) {
	ctl = INREG(BRW_WIZ_CTL);
	 if (ctl & BRW_WIZ_CTL_SNAPSHOT_COMPLETE)
	    break;
      }
      
      rdata = INREG(BRW_WIZ_RDATA);
      OUTREG(BRW_WIZ_CTL, 0);
      ErrorF ("WIZ_CTL: 0x%08x WIZ_RDATA: 0x%08x\n", ctl, rdata);
#endif
      
#if 0
      for (j = 0; j < 100000; j++) {
	ctl = INREG(BRW_TS_CTL);
	 if (ctl & BRW_TS_CTL_SNAPSHOT_COMPLETE)
	    break;
      }
      
      rdata = INREG(BRW_TS_RDATA);
      OUTREG(BRW_TS_CTL, 0);
      ErrorF ("TS_CTL: 0x%08x TS_RDATA: 0x%08x\n", ctl, rdata);
      
      ErrorF ("after EU_ATT 0x%08x%08x EU_ATT_DATA 0x%08x%08x\n",
	      INREG(BRW_EU_ATT_1), INREG(BRW_EU_ATT_0),
	      INREG(BRW_EU_ATT_DATA_1), INREG(BRW_EU_ATT_DATA_0));
#endif

#if 0
      for (j = 0; j < 256; j++) {
	 OUTREG(BRW_TD_CTL, j << BRW_TD_CTL_MUX_SHIFT);
	 rdata = INREG(BRW_TD_RDATA);
	 ErrorF ("TD_RDATA(%d): 0x%08x\n", j, rdata);
      }
#endif
      first_output = FALSE;
      if (pI830->AccelInfoRec)
	 pI830->AccelInfoRec->NeedToSync = TRUE;
   }

   if (pI830->AccelInfoRec)
      (*pI830->AccelInfoRec->Sync)(pScrn);
#if WATCH_STATS
   I830PrintErrorState (pScrn);
#endif
}

static FBLinearPtr
I830AllocateMemory(ScrnInfoPtr pScrn, FBLinearPtr linear, int size)
{
   ScreenPtr pScreen;
   FBLinearPtr new_linear = NULL;

   DPRINTF(PFX, "I830AllocateMemory\n");

   if (linear) {
      if (linear->size >= size)
	 return linear;

      if (xf86ResizeOffscreenLinear(linear, size))
	 return linear;

      xf86FreeOffscreenLinear(linear);
   }

   pScreen = screenInfo.screens[pScrn->scrnIndex];

   new_linear = xf86AllocateOffscreenLinear(pScreen, size, 4,
					    NULL, NULL, NULL);

   if (!new_linear) {
      int max_size;

      xf86QueryLargestOffscreenLinear(pScreen, &max_size, 4,
				      PRIORITY_EXTREME);

      if (max_size < size) {
         ErrorF("No memory available\n");
	 return NULL;
      }

      xf86PurgeUnlockedOffscreenAreas(pScreen);
      new_linear = xf86AllocateOffscreenLinear(pScreen, size, 4,
					       NULL, NULL, NULL);
   }

   return new_linear;
}

/*
 * The source rectangle of the video is defined by (src_x, src_y, src_w, src_h).
 * The dest rectangle of the video is defined by (drw_x, drw_y, drw_w, drw_h).
 * id is a fourcc code for the format of the video.
 * buf is the pointer to the source data in system memory.
 * width and height are the w/h of the source data.
 * If "sync" is TRUE, then we must be finished with *buf at the point of return
 * (which we always are).
 * clipBoxes is the clipping region in screen space.
 * data is a pointer to our port private.
 * pDraw is a Drawable, which might not be the screen in the case of
 * compositing.  It's a new argument to the function in the 1.1 server.
 */
static int
I830PutImage(ScrnInfoPtr pScrn,
	     short src_x, short src_y,
	     short drw_x, short drw_y,
	     short src_w, short src_h,
	     short drw_w, short drw_h,
	     int id, unsigned char *buf,
	     short width, short height,
	     Bool sync, RegionPtr clipBoxes, pointer data,
	     DrawablePtr pDraw)
{
   I830Ptr pI830 = I830PTR(pScrn);
   I830PortPrivPtr pPriv = (I830PortPrivPtr) data;
   ScreenPtr pScreen = screenInfo.screens[pScrn->scrnIndex];
   I830OverlayRegPtr overlay =
	 (I830OverlayRegPtr) (pI830->FbBase + pI830->OverlayMem->Start);
   INT32 x1, x2, y1, y2;
   int srcPitch, srcPitch2 = 0, dstPitch, destId;
   int top, left, npixels, nlines, size, loops;
   BoxRec dstBox;
   int pitchAlignMask;
<<<<<<< HEAD
   int extraLinear;
=======
>>>>>>> fe7824f7

   DPRINTF(PFX, "I830PutImage: src: (%d,%d)(%d,%d), dst: (%d,%d)(%d,%d)\n"
	   "width %d, height %d\n", src_x, src_y, src_w, src_h, drw_x, drw_y,
	   drw_w, drw_h, width, height);

   if (pI830->entityPrivate) {
	 if (pI830->entityPrivate->XvInUse != -1 &&
	     pI830->entityPrivate->XvInUse != pPriv->pipe) {
#ifdef PANORAMIX
		if (!noPanoramiXExtension) {
			return Success; /* faked for trying to share it */
		} else
#endif
		{
			return BadAlloc;
		}
	 }

      pI830->entityPrivate->XvInUse = pPriv->pipe;
   }

   /* overlay limits */
   if(src_w > (drw_w * 7))
      drw_w = src_w * 7;

   if(src_h > (drw_h * 7))
      drw_h = src_h * 7;

   /* Clip */
   x1 = src_x;
   x2 = src_x + src_w;
   y1 = src_y;
   y2 = src_y + src_h;

   dstBox.x1 = drw_x;
   dstBox.x2 = drw_x + drw_w;
   dstBox.y1 = drw_y;
   dstBox.y2 = drw_y + drw_h;

   if (!xf86XVClipVideoHelper(&dstBox, &x1, &x2, &y1, &y2, clipBoxes,
			      width, height))
      return Success;

   destId = id;
   switch (id) {
   case FOURCC_YV12:
   case FOURCC_I420:
      srcPitch = (width + 3) & ~3;
      srcPitch2 = ((width >> 1) + 3) & ~3;
      if (pPriv->textured) {
	 destId = FOURCC_YUY2;
      }
      break;
   case FOURCC_UYVY:
   case FOURCC_YUY2:
   default:
      srcPitch = width << 1;
      break;
   }

   /* Only needs to be DWORD-aligned for textured on i915, but overlay has
    * stricter requirements.
    */
   if (pPriv->textured) {
      pitchAlignMask = 3;
   } else {
<<<<<<< HEAD
      if (IS_I965G(pI830))
	 pitchAlignMask = 255;
      else
	 pitchAlignMask = 63;
=======
      pitchAlignMask = 63;
>>>>>>> fe7824f7
   }

   /* Determine the desired destination pitch (representing the chroma's pitch,
    * in the planar case.
    */
   switch (destId) {
   case FOURCC_YV12:
   case FOURCC_I420:
      if (pI830->rotation & (RR_Rotate_90 | RR_Rotate_270)) {
         dstPitch = ((height / 2) + pitchAlignMask) & ~pitchAlignMask;
         size = dstPitch * width * 3;
      } else {
         dstPitch = ((width / 2) + pitchAlignMask) & ~pitchAlignMask;
         size = dstPitch * height * 3;
      }
      break;
   case FOURCC_UYVY:
   case FOURCC_YUY2:
   default:
      if (pI830->rotation & (RR_Rotate_90 | RR_Rotate_270)) {
         dstPitch = ((height << 1) + pitchAlignMask) & ~pitchAlignMask;
         size = dstPitch * width;
      } else {
         dstPitch = ((width << 1) + pitchAlignMask) & ~pitchAlignMask;
         size = dstPitch * height;
      }
      break;
   }
#if 0
   ErrorF("srcPitch: %d, dstPitch: %d, size: %d\n", srcPitch, dstPitch, size);
#endif

   if (IS_I965G(pI830))
      extraLinear = BRW_LINEAR_EXTRA;
   else
      extraLinear = 0;

   /* size is multiplied by 2 because we have two buffers that are flipping */
   pPriv->linear = I830AllocateMemory(pScrn, pPriv->linear,
				      (extraLinear +
				       (pPriv->doubleBuffer ? size * 2 : size)) /
				      pI830->cpp);

   if(!pPriv->linear || pPriv->linear->offset < (pScrn->virtualX * pScrn->virtualY))
      return BadAlloc;

   /* fixup pointers */
#if 0
   pPriv->YBuf0offset = pScrn->fbOffset + pPriv->linear->offset * pI830->cpp;
#else
   pPriv->YBuf0offset = pI830->FrontBuffer.Start + pPriv->linear->offset * pI830->cpp;
#endif
   if (pI830->rotation & (RR_Rotate_90 | RR_Rotate_270)) {
      pPriv->UBuf0offset = pPriv->YBuf0offset + (dstPitch * 2 * width);
      pPriv->VBuf0offset = pPriv->UBuf0offset + (dstPitch * width / 2);
      if(pPriv->doubleBuffer) {
         pPriv->YBuf1offset = pPriv->YBuf0offset + size;
         pPriv->UBuf1offset = pPriv->YBuf1offset + (dstPitch * 2 * width);
         pPriv->VBuf1offset = pPriv->UBuf1offset + (dstPitch * width / 2);
      }
   } else {
      pPriv->UBuf0offset = pPriv->YBuf0offset + (dstPitch * 2 * height);
      pPriv->VBuf0offset = pPriv->UBuf0offset + (dstPitch * height / 2);
      if(pPriv->doubleBuffer) {
         pPriv->YBuf1offset = pPriv->YBuf0offset + size;
         pPriv->UBuf1offset = pPriv->YBuf1offset + (dstPitch * 2 * height);
         pPriv->VBuf1offset = pPriv->UBuf1offset + (dstPitch * height / 2);
      }
   }

   /* Make sure this buffer isn't in use */
   loops = 0;
   if (!pPriv->textured && *pI830->overlayOn && pPriv->doubleBuffer &&
       (overlay->OCMD & OVERLAY_ENABLE))
   {
      while (loops < 1000000) {
#if USE_USLEEP_FOR_VIDEO
         usleep(10);
#endif
         if (((INREG(DOVSTA) & OC_BUF) >> 20) == pPriv->currentBuf) {
	    break;
         }
         loops++;
      }
      if (loops >= 1000000) {
         ErrorF("loops (1) maxed out for buffer %d\n", pPriv->currentBuf);
#if 0
         pPriv->currentBuf = !pPriv->currentBuf;
#endif
      }

      /* buffer swap */
      if (pPriv->currentBuf == 0)
         pPriv->currentBuf = 1;
      else
         pPriv->currentBuf = 0;
   }

   /* copy data */
   top = y1 >> 16;
   left = (x1 >> 16) & ~1;
   npixels = ((((x2 + 0xffff) >> 16) + 1) & ~1) - left;

   if (pPriv->textured) {
      /* For textured video, we don't double buffer, and instead just wait for
       * acceleration to finish before writing the new video data into
       * framebuffer.
       */
      if (pI830->AccelInfoRec && pI830->AccelInfoRec->NeedToSync) {
	 (*pI830->AccelInfoRec->Sync)(pScrn);
	 pI830->AccelInfoRec->NeedToSync = FALSE;
      }
   }

   switch (id) {
   case FOURCC_YV12:
   case FOURCC_I420:
      top &= ~1;
      nlines = ((((y2 + 0xffff) >> 16) + 1) & ~1) - top;
      if (pPriv->textured) {
	 I830CopyPlanarToPackedData(pScrn, pPriv, buf, srcPitch, srcPitch2,
				    dstPitch, height, top, left, nlines,
				    npixels, id);
      } else {
	 I830CopyPlanarData(pScrn, pPriv, buf, srcPitch, srcPitch2, dstPitch,
			    height, top, left, nlines, npixels, id);
      }
      break;
   case FOURCC_UYVY:
   case FOURCC_YUY2:
   default:
      nlines = ((y2 + 0xffff) >> 16) - top;
      I830CopyPackedData(pScrn, pPriv, buf, srcPitch, dstPitch, top, left,
			 nlines, npixels);
      break;
   }

   if (!pPriv->textured) {
      /* update cliplist */
      if (!RegionsEqual(&pPriv->clip, clipBoxes)) {
 	REGION_COPY(pScrn->pScreen, &pPriv->clip, clipBoxes);
	 xf86XVFillKeyHelper(pScreen, pPriv->colorKey, clipBoxes);
      }

      I830DisplayVideo(pScrn, destId, width, height, dstPitch,
		       x1, y1, x2, y2, &dstBox, src_w, src_h, drw_w, drw_h);
<<<<<<< HEAD
   } else if (IS_I965G(pI830)) {
      BroadwaterDisplayVideoTextured (pScrn, pPriv, destId, clipBoxes, width, height,
				      dstPitch, x1, y1, x2, y2,
				      src_w, src_h, drw_w, drw_h, pDraw);
=======
>>>>>>> fe7824f7
   } else {
      I915DisplayVideoTextured(pScrn, pPriv, destId, clipBoxes, width, height,
			       dstPitch, x1, y1, x2, y2,
			       src_w, src_h, drw_w, drw_h, pDraw);
   }
   pPriv->videoStatus = CLIENT_VIDEO_ON;

   return Success;
}

static int
I830QueryImageAttributes(ScrnInfoPtr pScrn,
			 int id,
			 unsigned short *w, unsigned short *h,
			 int *pitches, int *offsets, Bool textured)
{
   I830Ptr pI830 = I830PTR(pScrn);
   int size, tmp;

#if 0
   ErrorF("I830QueryImageAttributes: w is %d, h is %d\n", *w, *h);
#endif

   if (!textured) {
      if (IS_845G(pI830) || IS_I830(pI830)) {
	 if (*w > IMAGE_MAX_WIDTH_LEGACY)
	    *w = IMAGE_MAX_WIDTH_LEGACY;
	 if (*h > IMAGE_MAX_HEIGHT_LEGACY)
	    *h = IMAGE_MAX_HEIGHT_LEGACY;
      } else {
	 if (*w > IMAGE_MAX_WIDTH)
	    *w = IMAGE_MAX_WIDTH;
	 if (*h > IMAGE_MAX_HEIGHT)
	    *h = IMAGE_MAX_HEIGHT;
      }
   }

   *w = (*w + 1) & ~1;
   if (offsets)
      offsets[0] = 0;

   switch (id) {
      /* IA44 is for XvMC only */
   case FOURCC_IA44:
   case FOURCC_AI44:
      if (pitches)
	 pitches[0] = *w;
      size = *w * *h;
      break;
   case FOURCC_YV12:
   case FOURCC_I420:
      *h = (*h + 1) & ~1;
      size = (*w + 3) & ~3;
      if (pitches)
	 pitches[0] = size;
      size *= *h;
      if (offsets)
	 offsets[1] = size;
      tmp = ((*w >> 1) + 3) & ~3;
      if (pitches)
	 pitches[1] = pitches[2] = tmp;
      tmp *= (*h >> 1);
      size += tmp;
      if (offsets)
	 offsets[2] = size;
      size += tmp;
      if (pitches)
	 ErrorF("pitch 0 is %d, pitch 1 is %d, pitch 2 is %d\n", pitches[0],
		pitches[1], pitches[2]);
      if (offsets)
	 ErrorF("offset 1 is %d, offset 2 is %d\n", offsets[1], offsets[2]);
      if (offsets)
	 ErrorF("size is %d\n", size);
      break;
   case FOURCC_UYVY:
   case FOURCC_YUY2:
   default:
      size = *w << 1;
      if (pitches)
	 pitches[0] = size;
      size *= *h;
      break;
   }

   return size;
}

static int
I830QueryImageAttributesOverlay(ScrnInfoPtr pScrn,
				int id,
				unsigned short *w, unsigned short *h,
				int *pitches, int *offsets)
{
   return I830QueryImageAttributes(pScrn, id, w, h, pitches, offsets, FALSE);
}

static int
I830QueryImageAttributesTextured(ScrnInfoPtr pScrn,
				 int id,
				 unsigned short *w, unsigned short *h,
				 int *pitches, int *offsets)
{
   return I830QueryImageAttributes(pScrn, id, w, h, pitches, offsets, TRUE);
}

static void
I830BlockHandler(int i,
		 pointer blockData, pointer pTimeout, pointer pReadmask)
{
   ScreenPtr pScreen = screenInfo.screens[i];
   ScrnInfoPtr pScrn = xf86Screens[i];
   I830Ptr pI830 = I830PTR(pScrn);
   I830PortPrivPtr pPriv = GET_PORT_PRIVATE(pScrn);
   I830OverlayRegPtr overlay =
	 (I830OverlayRegPtr) (pI830->FbBase + pI830->OverlayMem->Start);

   pScreen->BlockHandler = pI830->BlockHandler;

   (*pScreen->BlockHandler) (i, blockData, pTimeout, pReadmask);

   pScreen->BlockHandler = I830BlockHandler;

   if (pPriv->videoStatus & TIMER_MASK) {
#if 1
      Time now = currentTime.milliseconds;
#else
      UpdateCurrentTime();
#endif
      if (pPriv->videoStatus & OFF_TIMER) {
	 if (pPriv->offTime < now) {
	    /* Turn off the overlay */
	    ErrorF("BLOCKHANDLER\n");
	    overlay->OCMD &= ~OVERLAY_ENABLE;
            OVERLAY_UPDATE;
#if 1
            OVERLAY_OFF;
#endif

	    pPriv->videoStatus = FREE_TIMER;
	    pPriv->freeTime = now + FREE_DELAY;
       
            if (pI830->entityPrivate)
               pI830->entityPrivate->XvInUse = -1;
	 }
      } else {				/* FREE_TIMER */
	 if (pPriv->freeTime < now) {
	    if (pPriv->linear) {
	       xf86FreeOffscreenLinear(pPriv->linear);
	       pPriv->linear = NULL;
	    }
	    pPriv->videoStatus = 0;
	 }
      }
   }
}

/***************************************************************************
 * Offscreen Images
 ***************************************************************************/

typedef struct {
   FBLinearPtr linear;
   Bool isOn;
} OffscreenPrivRec, *OffscreenPrivPtr;

static int
I830AllocateSurface(ScrnInfoPtr pScrn,
		    int id,
		    unsigned short w,
		    unsigned short h, XF86SurfacePtr surface)
{
   FBLinearPtr linear;
   int pitch, fbpitch, size, bpp;
   OffscreenPrivPtr pPriv;
   I830Ptr pI830 = I830PTR(pScrn);

   ErrorF("I830AllocateSurface\n");

   if (IS_845G(pI830) || IS_I830(pI830)) {
      if ((w > IMAGE_MAX_WIDTH_LEGACY) || (h > IMAGE_MAX_HEIGHT_LEGACY))
         return BadAlloc;
   } else {
      if ((w > IMAGE_MAX_WIDTH) || (h > IMAGE_MAX_HEIGHT))
         return BadAlloc;
   }

   /* What to do when rotated ?? */
   if (pI830->rotation != RR_Rotate_0)
      return BadAlloc;

   w = (w + 1) & ~1;
   pitch = ((w << 1) + 15) & ~15;
   bpp = pScrn->bitsPerPixel >> 3;
   fbpitch = bpp * pScrn->displayWidth;
   size = ((pitch * h) + bpp - 1) / bpp;

   if (!(linear = I830AllocateMemory(pScrn, NULL, size)))
      return BadAlloc;

   surface->width = w;
   surface->height = h;

   if (!(surface->pitches = xalloc(sizeof(int)))) {
      xf86FreeOffscreenLinear(linear);
      return BadAlloc;
   }
   if (!(surface->offsets = xalloc(sizeof(int)))) {
      xfree(surface->pitches);
      xf86FreeOffscreenLinear(linear);
      return BadAlloc;
   }
   if (!(pPriv = xalloc(sizeof(OffscreenPrivRec)))) {
      xfree(surface->pitches);
      xfree(surface->offsets);
      xf86FreeOffscreenLinear(linear);
      return BadAlloc;
   }

   pPriv->linear = linear;
   pPriv->isOn = FALSE;

   surface->pScrn = pScrn;
   surface->id = id;
   surface->pitches[0] = pitch;
   surface->offsets[0] = linear->offset * bpp;
   surface->devPrivate.ptr = (pointer) pPriv;

#if 0
   memset(pI830->FbBase + pScrn->fbOffset + surface->offsets[0], 0, size);
#else
   memset(pI830->FbBase + pI830->FrontBuffer.Start + surface->offsets[0], 0, size);
#endif

   return Success;
}

static int
I830StopSurface(XF86SurfacePtr surface)
{
   OffscreenPrivPtr pPriv = (OffscreenPrivPtr) surface->devPrivate.ptr;
   ScrnInfoPtr pScrn = surface->pScrn;

   if (pPriv->isOn) {
      I830Ptr pI830 = I830PTR(pScrn);

      I830OverlayRegPtr overlay =
	    (I830OverlayRegPtr) (pI830->FbBase + pI830->OverlayMem->Start);

      ErrorF("StopSurface\n");
      overlay->OCMD &= ~OVERLAY_ENABLE;
      OVERLAY_UPDATE;
#if 1
      OVERLAY_OFF;
#endif

      if (pI830->entityPrivate)
         pI830->entityPrivate->XvInUse = -1;

      pPriv->isOn = FALSE;
   }

   return Success;
}

static int
I830FreeSurface(XF86SurfacePtr surface)
{
   OffscreenPrivPtr pPriv = (OffscreenPrivPtr) surface->devPrivate.ptr;

   if (pPriv->isOn) {
      I830StopSurface(surface);
   }
   xf86FreeOffscreenLinear(pPriv->linear);
   xfree(surface->pitches);
   xfree(surface->offsets);
   xfree(surface->devPrivate.ptr);

   return Success;
}

static int
I830GetSurfaceAttribute(ScrnInfoPtr pScrn, Atom attribute, INT32 * value)
{
   return I830GetPortAttribute(pScrn, attribute, value, 0);
}

static int
I830SetSurfaceAttribute(ScrnInfoPtr pScrn, Atom attribute, INT32 value)
{
   return I830SetPortAttribute(pScrn, attribute, value, 0);
}

static int
I830DisplaySurface(XF86SurfacePtr surface,
		   short src_x, short src_y,
		   short drw_x, short drw_y,
		   short src_w, short src_h,
		   short drw_w, short drw_h, RegionPtr clipBoxes)
{
   OffscreenPrivPtr pPriv = (OffscreenPrivPtr) surface->devPrivate.ptr;
   ScrnInfoPtr pScrn = surface->pScrn;
   ScreenPtr pScreen = screenInfo.screens[pScrn->scrnIndex];
   I830Ptr pI830 = I830PTR(pScrn);
   I830PortPrivPtr pI830Priv = GET_PORT_PRIVATE(pScrn);
   I830OverlayRegPtr overlay =
	 (I830OverlayRegPtr) (pI830->FbBase + pI830->OverlayMem->Start);
   INT32 x1, y1, x2, y2;
   INT32 loops = 0;
   BoxRec dstBox;

   ErrorF("I830DisplaySurface\n");

   if (pI830->entityPrivate) {
	 if (pI830->entityPrivate->XvInUse != -1 &&
	     pI830->entityPrivate->XvInUse != pI830Priv->pipe) {
#ifdef PANORAMIX
		if (!noPanoramiXExtension) {
			return Success; /* faked for trying to share it */
		} else
#endif
		{
			return BadAlloc;
		}
	 }

      pI830->entityPrivate->XvInUse = pI830Priv->pipe;
   }

   x1 = src_x;
   x2 = src_x + src_w;
   y1 = src_y;
   y2 = src_y + src_h;

   dstBox.x1 = drw_x;
   dstBox.x2 = drw_x + drw_w;
   dstBox.y1 = drw_y;
   dstBox.y2 = drw_y + drw_h;

   if (!xf86XVClipVideoHelper(&dstBox, &x1, &x2, &y1, &y2, clipBoxes,
			      surface->width, surface->height))
      return Success;

   /* fixup pointers */
   pI830Priv->YBuf0offset = surface->offsets[0];
   pI830Priv->YBuf1offset = pI830Priv->YBuf0offset;

   /* Make sure this buffer isn't in use */
   loops = 0;
   if (*pI830->overlayOn && pI830Priv->doubleBuffer && (overlay->OCMD & OVERLAY_ENABLE)) {
      while (loops < 1000000) {
#if USE_USLEEP_FOR_VIDEO
         usleep(10);
#endif
         if (((INREG(DOVSTA) & OC_BUF) >> 20) == pI830Priv->currentBuf) {
	    break;
         }
         loops++;
      }
      if (loops >= 1000000) {
         ErrorF("loops (1) maxed out for buffer %d\n", pI830Priv->currentBuf);
#if 0
         pI830Priv->currentBuf = !pI830Priv->currentBuf;
#endif
      }

      /* buffer swap */
      if (pI830Priv->currentBuf == 0)
         pI830Priv->currentBuf = 1;
      else
         pI830Priv->currentBuf = 0;
   }

   I830DisplayVideo(pScrn, surface->id, surface->width, surface->height,
		    surface->pitches[0], x1, y1, x2, y2, &dstBox,
		    src_w, src_h, drw_w, drw_h);

   xf86XVFillKeyHelper(pScreen, pI830Priv->colorKey, clipBoxes);

   pPriv->isOn = TRUE;
   /* we've prempted the XvImage stream so set its free timer */
   if (pI830Priv->videoStatus & CLIENT_VIDEO_ON) {
      REGION_EMPTY(pScrn->pScreen, &pI830Priv->clip);
      UpdateCurrentTime();
      pI830Priv->videoStatus = FREE_TIMER;
      pI830Priv->freeTime = currentTime.milliseconds + FREE_DELAY;
      pScrn->pScreen->BlockHandler = I830BlockHandler;
   }

   return Success;
}

static void
I830InitOffscreenImages(ScreenPtr pScreen)
{
   XF86OffscreenImagePtr offscreenImages;
   ScrnInfoPtr pScrn = xf86Screens[pScreen->myNum];
   I830Ptr pI830 = I830PTR(pScrn);

   /* need to free this someplace */
   if (!(offscreenImages = xalloc(sizeof(XF86OffscreenImageRec)))) {
      return;
   }

   offscreenImages[0].image = &Images[0];
   offscreenImages[0].flags = VIDEO_OVERLAID_IMAGES /*| VIDEO_CLIP_TO_VIEWPORT*/;
   offscreenImages[0].alloc_surface = I830AllocateSurface;
   offscreenImages[0].free_surface = I830FreeSurface;
   offscreenImages[0].display = I830DisplaySurface;
   offscreenImages[0].stop = I830StopSurface;
   offscreenImages[0].setAttribute = I830SetSurfaceAttribute;
   offscreenImages[0].getAttribute = I830GetSurfaceAttribute;
   if (IS_845G(pI830) || IS_I830(pI830)) {
      offscreenImages[0].max_width = IMAGE_MAX_WIDTH_LEGACY;
      offscreenImages[0].max_height = IMAGE_MAX_HEIGHT_LEGACY;
   } else {
      offscreenImages[0].max_width = IMAGE_MAX_WIDTH;
      offscreenImages[0].max_height = IMAGE_MAX_HEIGHT; 
   }
   offscreenImages[0].num_attributes = 1;
   offscreenImages[0].attributes = Attributes;

   xf86XVRegisterOffscreenImages(pScreen, offscreenImages, 1);
}

void
I830VideoSwitchModeBefore(ScrnInfoPtr pScrn, DisplayModePtr mode)
{
   I830Ptr pI830 = I830PTR(pScrn);
   I830PortPrivPtr pPriv;

   if (!pI830->adaptor) {
      return;
   }

   pPriv = GET_PORT_PRIVATE(pScrn);

   if (!pPriv) {
      xf86ErrorF("pPriv isn't set\n");
      return;
   }

   /* We stop the video when mode switching, just so we don't lockup
    * the engine. The overlayOK will determine whether we can re-enable
    * with the current video on completion of the mode switch.
    */
   I830StopVideo(pScrn, pPriv, TRUE);

   pPriv->overlayOK = FALSE;

   pPriv->oneLineMode = FALSE;
}

void
I830VideoSwitchModeAfter(ScrnInfoPtr pScrn, DisplayModePtr mode)
{
   I830Ptr pI830 = I830PTR(pScrn);
   I830PortPrivPtr pPriv;
   int size, hsize, vsize, active;

   if (!pI830->adaptor) {
      return;
   }
   pPriv = GET_PORT_PRIVATE(pScrn);
   if (!pPriv)
      return;

   pPriv->overlayOK = TRUE;

   /* ensure pipe is updated on mode switch */
   if (!pI830->Clone) {
      if (pPriv->pipe != pI830->pipe) {
         xf86DrvMsg(pScrn->scrnIndex, X_WARNING,
	   "Changing XVideo pipe (%d to %d).\n", pPriv->pipe, pI830->pipe);
         pPriv->pipe = pI830->pipe;
      }
   }

   if (!IS_I965G(pI830)) {
      if (pPriv->pipe == 0) {
         if (INREG(PIPEACONF) & PIPEACONF_DOUBLE_WIDE) {
            xf86DrvMsg(pScrn->scrnIndex, X_WARNING,
	    "Disabling XVideo output because Pipe A is in double-wide mode.\n");
            pPriv->overlayOK = FALSE;
         } else if (!pPriv->overlayOK) {
            xf86DrvMsg(pScrn->scrnIndex, X_WARNING,
	    "Re-enabling XVideo output because Pipe A is now in single-wide mode.\n");
            pPriv->overlayOK = TRUE;
         }
      }

      if (pPriv->pipe == 1) {
         if (INREG(PIPEBCONF) & PIPEBCONF_DOUBLE_WIDE) {
            xf86DrvMsg(pScrn->scrnIndex, X_WARNING,
   	    "Disabling XVideo output because Pipe B is in double-wide mode.\n");
            pPriv->overlayOK = FALSE;
         } else if (!pPriv->overlayOK) {
            xf86DrvMsg(pScrn->scrnIndex, X_WARNING,
	    "Re-enabling XVideo output because Pipe B is now in single-wide mode.\n");
            pPriv->overlayOK = TRUE;
         }
      }
   }

   /* Check we have an LFP connected */
   if ((pPriv->pipe == 1 && pI830->operatingDevices & (PIPE_LFP << 8)) ||
       (pPriv->pipe == 0 && pI830->operatingDevices & PIPE_LFP) ) {
      size = pPriv->pipe ? INREG(PIPEBSRC) : INREG(PIPEASRC);
      hsize = (size >> 16) & 0x7FF;
      vsize = size & 0x7FF;
      active = pPriv->pipe ? (INREG(VTOTAL_B) & 0x7FF) : (INREG(VTOTAL_A) & 0x7FF);

      if (vsize < active && hsize > 1024)
         I830SetOneLineModeRatio(pScrn);
   
      if (pPriv->scaleRatio & 0xFFFE0000) {
         /* Possible bogus ratio, using in-accurate fallback */
         xf86DrvMsg(pScrn->scrnIndex, X_WARNING,
	    "Bogus panel fit register, Xvideo positioning may not be accurate.\n");
         xf86DrvMsg(pScrn->scrnIndex, X_WARNING,
	    "Using fallback ratio - was 0x%x, now 0x%x\n", pPriv->scaleRatio, (int)(((float)active * 65536)/(float)vsize));
   
   
         pPriv->scaleRatio = (int)(((float)active * 65536) / (float)vsize);
      }
   }
}<|MERGE_RESOLUTION|>--- conflicted
+++ resolved
@@ -390,49 +390,6 @@
    CARD16 RESERVEDG[0x100 / 2 - N_HORIZ_UV_TAPS * N_PHASES];
 } I830OverlayRegRec, *I830OverlayRegPtr;
 
-<<<<<<< HEAD
-typedef struct {
-   CARD32 YBuf0offset;
-   CARD32 UBuf0offset;
-   CARD32 VBuf0offset;
-
-   CARD32 YBuf1offset;
-   CARD32 UBuf1offset;
-   CARD32 VBuf1offset;
-
-   unsigned char currentBuf;
-
-   int brightness;
-   int contrast;
-   int pipe;
-   int doubleBuffer;
-
-   RegionRec clip;
-   CARD32 colorKey;
-
-   CARD32 gamma0;
-   CARD32 gamma1;
-   CARD32 gamma2;
-   CARD32 gamma3;
-   CARD32 gamma4;
-   CARD32 gamma5;
-
-   CARD32 videoStatus;
-   Time offTime;
-   Time freeTime;
-   FBLinearPtr linear;
-
-   Bool overlayOK;
-   int oneLineMode;
-   int scaleRatio;
-   Bool textured;
-} I830PortPrivRec, *I830PortPrivPtr;
-
-#define GET_PORT_PRIVATE(pScrn) \
-   (I830PortPrivPtr)((I830PTR(pScrn))->adaptor->pPortPrivates[0].ptr)
-
-=======
->>>>>>> fe7824f7
 #if VIDEO_DEBUG
 static void
 CompareOverlay(I830Ptr pI830, CARD32 * overlay, int size)
@@ -497,11 +454,7 @@
    xvContrast = MAKE_ATOM("XV_CONTRAST");
 
    /* Set up overlay video if we can do it at this depth. */
-<<<<<<< HEAD
    if (!IS_I965G(pI830) && pScrn->bitsPerPixel != 8) {
-=======
-   if (pScrn->bitsPerPixel != 8) {
->>>>>>> fe7824f7
       overlayAdaptor = I830SetupImageVideoOverlay(pScreen);
       if (overlayAdaptor != NULL) {
 	 adaptors[num_adaptors++] = overlayAdaptor;
@@ -516,11 +469,7 @@
    /* Set up textured video if we can do it at this depth and we are on
     * supported hardware.
     */
-<<<<<<< HEAD
    if (pScrn->bitsPerPixel >= 16 && (IS_I9XX(pI830) || IS_I965G(pI830))) {
-=======
-   if (pScrn->bitsPerPixel >= 16 && IS_I9XX(pI830)) {
->>>>>>> fe7824f7
       texturedAdaptor = I830SetupImageVideoTextured(pScreen);
       if (texturedAdaptor != NULL) {
 	 adaptors[num_adaptors++] = texturedAdaptor;
@@ -1243,7 +1192,6 @@
 
 /* Copies planar data in *buf to UYVY-packed data in the screen atYBufXOffset.
  */
-<<<<<<< HEAD
 static void
 I830CopyPlanarToPackedData(ScrnInfoPtr pScrn, I830PortPrivPtr pPriv,
 			   unsigned char *buf, int srcPitch,
@@ -1302,66 +1250,6 @@
 }
 
 static void
-=======
-static void
-I830CopyPlanarToPackedData(ScrnInfoPtr pScrn, I830PortPrivPtr pPriv,
-			   unsigned char *buf, int srcPitch,
-			   int srcPitch2, int dstPitch, int srcH,
-			   int top, int left, int h, int w, int id)
-{
-   I830Ptr pI830 = I830PTR(pScrn);
-   CARD8 *dst1, *srcy, *srcu, *srcv;
-   int y;
-
-   if (pPriv->currentBuf == 0)
-      dst1 = pI830->FbBase + pPriv->YBuf0offset;
-   else
-      dst1 = pI830->FbBase + pPriv->YBuf1offset;
-
-   srcy = buf + (top * srcPitch) + left;
-   if (id == FOURCC_YV12) {
-      srcu = buf + (srcH * srcPitch) + ((top / 2) * srcPitch2) + (left / 2);
-      srcv = buf + (srcH * srcPitch) + ((srcH / 2) * srcPitch2) +
-	    ((top / 2) * srcPitch2) + (left / 2);
-   } else {
-      srcv = buf + (srcH * srcPitch) + ((top / 2) * srcPitch2) + (left / 2);
-      srcu = buf + (srcH * srcPitch) + ((srcH / 2) * srcPitch2) +
-	    ((top / 2) * srcPitch2) + (left / 2);
-   }
-
-   for (y = 0; y < h; y++) {
-      CARD32 *dst = (CARD32 *)dst1;
-      CARD8 *sy = srcy;
-      CARD8 *su = srcu;
-      CARD8 *sv = srcv;
-      int i;
-
-      i = w / 2;
-      while(i > 4) {
-	 dst[0] = sy[0] | (sy[1] << 16) | (sv[0] << 8) | (su[0] << 24);
-	 dst[1] = sy[2] | (sy[3] << 16) | (sv[1] << 8) | (su[1] << 24);
-	 dst[2] = sy[4] | (sy[5] << 16) | (sv[2] << 8) | (su[2] << 24);
-	 dst[3] = sy[6] | (sy[7] << 16) | (sv[3] << 8) | (su[3] << 24);
-	 dst += 4; su += 4; sv += 4; sy += 8;
-	 i -= 4;
-      }
-      while(i--) {
-	 dst[0] = sy[0] | (sy[1] << 16) | (sv[0] << 8) | (su[0] << 24);
-	 dst++; su++; sv++;
-	 sy += 2;
-      }
-
-      dst1 += dstPitch;
-      srcy += srcPitch;
-      if (y & 1) {
-	 srcu += srcPitch2;
-	 srcv += srcPitch2;
-      }	
-   }
-}
-
-static void
->>>>>>> fe7824f7
 I830CopyPlanarData(ScrnInfoPtr pScrn, I830PortPrivPtr pPriv,
 		   unsigned char *buf, int srcPitch,
 		   int srcPitch2, int dstPitch, int srcH, int top, int left,
@@ -2207,569 +2095,6 @@
    OVERLAY_UPDATE;
 }
 
-/* Doesn't matter on the order for our purposes */
-typedef struct {
-   unsigned char red, green, blue, alpha;
-} intel_color_t;
-
-/* Vertex format */
-typedef union {
-   struct {
-      float x, y, z, w;
-      intel_color_t color;
-      intel_color_t specular;
-      float u0, v0;
-      float u1, v1;
-      float u2, v2;
-      float u3, v3;
-   } v;
-   float f[24];
-   unsigned int  ui[24];
-   unsigned char ub4[24][4];
-} intelVertex, *intelVertexPtr;
-
-static void draw_poly(CARD32 *vb,
-                      float verts[][2],
-                      float texcoords[][2],
-		      float texcoords2[][2])
-{
-   int vertex_size;
-   intelVertex tmp;
-   int i, k;
-
-   if (texcoords2 != NULL)
-      vertex_size = 10;
-   else
-      vertex_size = 8;
-   
-   /* initial constant vertex fields */
-   tmp.v.z = 1.0;
-   tmp.v.w = 1.0; 
-   tmp.v.color.red = 255;
-   tmp.v.color.green = 255;
-   tmp.v.color.blue = 255;
-   tmp.v.color.alpha = 255;
-   tmp.v.specular.red = 0;
-   tmp.v.specular.green = 0;
-   tmp.v.specular.blue = 0;
-   tmp.v.specular.alpha = 0;
-
-   for (k = 0; k < 4; k++) {
-      tmp.v.x = verts[k][0];
-      tmp.v.y = verts[k][1];
-      tmp.v.u0 = texcoords[k][0];
-      tmp.v.v0 = texcoords[k][1];
-      if (texcoords2 != NULL) {
-	 tmp.v.u1 = texcoords2[k][0];
-	 tmp.v.v1 = texcoords2[k][1];
-      }
-
-      for (i = 0 ; i < vertex_size ; i++)
-         vb[i] = tmp.ui[i];
-
-      vb += vertex_size;
-   }
-}
-
-union intfloat {
-   CARD32 ui;
-   float f;
-};
-
-#define OUT_RING_F(x) do {						\
-   union intfloat _tmp;							\
-   _tmp.f = x;								\
-   OUT_RING(_tmp.ui);							\
-} while (0)
-
-#define OUT_DCL(type, nr) do {						\
-   CARD32 chans = 0;							\
-   if (REG_TYPE_##type == REG_TYPE_T)					\
-      chans = D0_CHANNEL_ALL;						\
-   else if (REG_TYPE_##type != REG_TYPE_S)				\
-      FatalError("wrong reg type %d to declare\n", REG_TYPE_##type);	\
-   OUT_RING(D0_DCL |							\
-	    (REG_TYPE_##type << D0_TYPE_SHIFT) | (nr << D0_NR_SHIFT) |	\
-	    chans);							\
-   OUT_RING(0x00000000);						\
-   OUT_RING(0x00000000);						\
-} while (0)
-
-#define OUT_TEXLD(dest_type, dest_nr, sampler_nr, addr_type, addr_nr)	\
-do {									\
-      OUT_RING(T0_TEXLD |						\
-	       (REG_TYPE_##dest_type << T0_DEST_TYPE_SHIFT) |		\
-	       (dest_nr << T0_DEST_NR_SHIFT) |				\
-	       (sampler_nr << T0_SAMPLER_NR_SHIFT));			\
-      OUT_RING((REG_TYPE_##addr_type << T1_ADDRESS_REG_TYPE_SHIFT) |	\
-	       (addr_nr << T1_ADDRESS_REG_NR_SHIFT));			\
-      OUT_RING(0x00000000);						\
-} while (0)
-
-/* Move the dest_chan from src0 to dest, leaving the other channels alone */
-#define OUT_MOV_TO_CHANNEL(dest_type, dest_nr, src0_type, src0_nr,	\
-			   dest_chan)					\
-do {									\
-   OUT_RING(A0_MOV | A0_DEST_CHANNEL_##dest_chan |			\
-	    (REG_TYPE_##dest_type << A0_DEST_TYPE_SHIFT) |		\
-	    (dest_nr << A0_DEST_NR_SHIFT) |				\
-	    (REG_TYPE_##src0_type << A0_SRC0_TYPE_SHIFT) |		\
-	    (src0_nr << A0_SRC0_NR_SHIFT));				\
-   OUT_RING((SRC_X << A1_SRC0_CHANNEL_X_SHIFT) |			\
-	    (SRC_Y << A1_SRC0_CHANNEL_Y_SHIFT) |			\
-	    (SRC_Z << A1_SRC0_CHANNEL_Z_SHIFT) |			\
-	    (SRC_W << A1_SRC0_CHANNEL_W_SHIFT));			\
-   OUT_RING(0);								\
-} while (0)
-
-/* Dot3-product src0 and src1, storing the result in dest_chan of the dest.
- * Saturates, in case we have out-of-range YUV values.
- */
-#define OUT_DP3_TO_CHANNEL(dest_type, dest_nr, src0_type, src0_nr,	\
-			   src1_type, src1_nr, dest_chan)		\
-do {									\
-   OUT_RING(A0_DP3 | A0_DEST_CHANNEL_##dest_chan | A0_DEST_SATURATE |	\
-	    (REG_TYPE_##dest_type << A0_DEST_TYPE_SHIFT) |		\
-	    (dest_nr << A0_DEST_NR_SHIFT) |				\
-	    (REG_TYPE_##src0_type << A0_SRC0_TYPE_SHIFT) |		\
-	    (src0_nr << A0_SRC0_NR_SHIFT));				\
-   OUT_RING((SRC_X << A1_SRC0_CHANNEL_X_SHIFT) |			\
-	    (SRC_Y << A1_SRC0_CHANNEL_Y_SHIFT) |			\
-	    (SRC_Z << A1_SRC0_CHANNEL_Z_SHIFT) |			\
-	    (SRC_W << A1_SRC0_CHANNEL_W_SHIFT) |			\
-	    (REG_TYPE_##src1_type << A1_SRC1_TYPE_SHIFT) |		\
-	    (src1_nr << A1_SRC1_TYPE_SHIFT) |				\
-	    (SRC_X << A1_SRC1_CHANNEL_X_SHIFT) |			\
-	    (SRC_Y << A1_SRC1_CHANNEL_Y_SHIFT));			\
-   OUT_RING((SRC_Z << A2_SRC1_CHANNEL_Z_SHIFT) |			\
-	    (SRC_W << A2_SRC1_CHANNEL_W_SHIFT));			\
-} while (0)
-
-static void
-I915DisplayVideoTextured(ScrnInfoPtr pScrn, I830PortPrivPtr pPriv, int id,
-			 RegionPtr dstRegion,
-			 short width, short height, int video_pitch,
-			 int x1, int y1, int x2, int y2,
-			 short src_w, short src_h, short drw_w, short drw_h,
-			 DrawablePtr pDraw)
-{
-   I830Ptr pI830 = I830PTR(pScrn);
-   CARD32 format, ms3, s2;
-   BoxPtr pbox;
-   int nbox, dxo, dyo;
-   Bool planar;
-
-   ErrorF("I915DisplayVideo: %dx%d (pitch %d)\n", width, height,
-	  video_pitch);
-
-   switch (id) {
-   case FOURCC_UYVY:
-   case FOURCC_YUY2:
-      planar = FALSE;
-      break;
-   case FOURCC_YV12:
-   case FOURCC_I420:
-      planar = TRUE;
-      break;
-   default:
-      ErrorF("Unknown format 0x%x\n", id);
-      planar = FALSE;
-      break;
-   }
-
-   /* Tell the rotation code that we have stomped its invariant state by
-    * setting a high bit.  We don't use any invariant 3D state for video, so we
-    * don't have to worry about it ourselves.
-    */
-   *pI830->used3D |= 1 << 30;
-
-   BEGIN_LP_RING(44);
-
-   /* invarient state */
-   OUT_RING(MI_NOOP);
-   OUT_RING(STATE3D_ANTI_ALIASING |
-	    LINE_CAP_WIDTH_MODIFY | LINE_CAP_WIDTH_1_0 |
-	    LINE_WIDTH_MODIFY | LINE_WIDTH_1_0);
-
-   OUT_RING(STATE3D_DFLT_DIFFUSE_CMD);
-   OUT_RING(0x00000000);
-
-   OUT_RING(STATE3D_DFLT_SPEC_CMD);
-   OUT_RING(0x00000000);
-
-   OUT_RING(STATE3D_DFLT_Z_CMD);
-   OUT_RING(0x00000000);
-
-   OUT_RING(STATE3D_COORD_SET_BINDINGS | CSB_TCB(0, 0) | CSB_TCB(1, 1) |
-	    CSB_TCB(2,2) | CSB_TCB(3,3) | CSB_TCB(4,4) | CSB_TCB(5,5) |
-	    CSB_TCB(6,6) | CSB_TCB(7,7));
-
-   OUT_RING(STATE3D_RASTERIZATION_RULES |
-	    ENABLE_TRI_FAN_PROVOKE_VRTX | TRI_FAN_PROVOKE_VRTX(2) |
-	    ENABLE_LINE_STRIP_PROVOKE_VRTX | LINE_STRIP_PROVOKE_VRTX(1) |
-	    ENABLE_TEXKILL_3D_4D | TEXKILL_4D |
-	    ENABLE_POINT_RASTER_RULE | OGL_POINT_RASTER_RULE);
-
-   OUT_RING(STATE3D_LOAD_STATE_IMMEDIATE_1 | I1_LOAD_S(3) | 1);
-   OUT_RING(0x00000000); /* texture coordinate wrap */
-
-   /* flush map & render cache */
-   OUT_RING(MI_FLUSH | MI_WRITE_DIRTY_STATE | MI_INVALIDATE_MAP_CACHE);
-   OUT_RING(0x00000000);
-
-   /* draw rect -- just clipping */
-   OUT_RING(STATE3D_DRAWING_RECTANGLE);
-   OUT_RING(0x00000000);	/* flags */
-   OUT_RING(0x00000000);	/* ymin, xmin */
-   OUT_RING((pScrn->virtualX - 1) | (pScrn->virtualY - 1) << 16); /* ymax, xmax */
-   OUT_RING(0x00000000);	/* yorigin, xorigin */
-   OUT_RING(MI_NOOP);
-
-   /* scissor */
-   OUT_RING(STATE3D_SCISSOR_ENABLE | DISABLE_SCISSOR_RECT);
-   OUT_RING(STATE3D_SCISSOR_RECTANGLE);
-   OUT_RING(0x00000000);	/* ymin, xmin */
-   OUT_RING(0x00000000);	/* ymax, xmax */
-
-   OUT_RING(0x7c000003);	/* unknown command */
-   OUT_RING(0x7d070000);
-   OUT_RING(0x00000000);
-   OUT_RING(0x68000002);
-
-   /* context setup */
-   OUT_RING(STATE3D_MODES_4 |
-	    ENABLE_LOGIC_OP_FUNC | LOGIC_OP_FUNC(LOGICOP_COPY) |
-	    ENABLE_STENCIL_WRITE_MASK | STENCIL_WRITE_MASK(0xff) |
-	    ENABLE_STENCIL_TEST_MASK | STENCIL_TEST_MASK(0xff));
-
-   OUT_RING(STATE3D_LOAD_STATE_IMMEDIATE_1 | I1_LOAD_S(2) |
-	    I1_LOAD_S(4) | I1_LOAD_S(5) | I1_LOAD_S(6) | 4);
-   s2 = S2_TEXCOORD_FMT(0, TEXCOORDFMT_2D);
-   if (planar)
-      s2 |= S2_TEXCOORD_FMT(1, TEXCOORDFMT_2D);
-   else
-      s2 |= S2_TEXCOORD_FMT(1, TEXCOORDFMT_NOT_PRESENT);
-   s2 |= S2_TEXCOORD_FMT(2, TEXCOORDFMT_NOT_PRESENT) |
-      S2_TEXCOORD_FMT(3, TEXCOORDFMT_NOT_PRESENT) |
-      S2_TEXCOORD_FMT(4, TEXCOORDFMT_NOT_PRESENT) |
-      S2_TEXCOORD_FMT(5, TEXCOORDFMT_NOT_PRESENT) |
-      S2_TEXCOORD_FMT(6, TEXCOORDFMT_NOT_PRESENT) |
-      S2_TEXCOORD_FMT(7, TEXCOORDFMT_NOT_PRESENT);
-   OUT_RING(s2);
-   OUT_RING((1 << S4_POINT_WIDTH_SHIFT) | S4_LINE_WIDTH_ONE |
-	    S4_CULLMODE_NONE | S4_VFMT_SPEC_FOG | S4_VFMT_COLOR | S4_VFMT_XYZW);
-   OUT_RING(0x00000000); /* S5 - enable bits */
-   OUT_RING((2 << S6_DEPTH_TEST_FUNC_SHIFT) |
-	    (2 << S6_CBUF_SRC_BLEND_FACT_SHIFT) |
-	    (1 << S6_CBUF_DST_BLEND_FACT_SHIFT) | S6_COLOR_WRITE_ENABLE |
-	    (2 << S6_TRISTRIP_PV_SHIFT));
-
-   OUT_RING(STATE3D_INDEPENDENT_ALPHA_BLEND |
-	    IAB_MODIFY_ENABLE |
-	    IAB_MODIFY_FUNC | (BLENDFUNC_ADD << IAB_FUNC_SHIFT) |
-	    IAB_MODIFY_SRC_FACTOR | (BLENDFACT_ONE << IAB_SRC_FACTOR_SHIFT) |
-	    IAB_MODIFY_DST_FACTOR | (BLENDFACT_ZERO << IAB_DST_FACTOR_SHIFT));
-
-   OUT_RING(STATE3D_CONST_BLEND_COLOR);
-   OUT_RING(0x00000000);
-
-   OUT_RING(STATE3D_DEST_BUFFER_VARIABLES);
-   if (pI830->cpp == 2)
-      format = COLR_BUF_RGB565;
-   else
-      format = COLR_BUF_ARGB8888 | DEPTH_FRMT_24_FIXED_8_OTHER;
-
-   OUT_RING(LOD_PRECLAMP_OGL |
-     DSTORG_HORIZ_BIAS(0x80) | DSTORG_VERT_BIAS(0x80) | format);
-
-   OUT_RING(STATE3D_STIPPLE);
-   OUT_RING(0x00000000);
-
-   /* front buffer, pitch, offset */
-   OUT_RING(STATE3D_BUFFER_INFO);
-   OUT_RING(BUFFERID_COLOR_BACK | BUFFER_USE_FENCES |
-	    (((pI830->displayWidth * pI830->cpp) / 4) << 2));
-   OUT_RING(pI830->bufferOffset);
-   ADVANCE_LP_RING();
-
-   if (!planar) {
-      BEGIN_LP_RING(20);
-      /* fragment program - texture blend replace. */
-      OUT_RING(STATE3D_PIXEL_SHADER_PROGRAM | 8);
-      OUT_DCL(S, 0);
-      OUT_DCL(T, 0);
-      OUT_TEXLD(OC, 0, 0, T, 0);
-      /* End fragment program */
-
-      OUT_RING(STATE3D_SAMPLER_STATE | 3);
-      OUT_RING(0x00000001);
-      OUT_RING(SS2_COLORSPACE_CONVERSION |
-	       (FILTER_LINEAR << SS2_MAG_FILTER_SHIFT) |
-	       (FILTER_LINEAR << SS2_MIN_FILTER_SHIFT));
-      OUT_RING((TEXCOORDMODE_CLAMP_EDGE << SS3_TCX_ADDR_MODE_SHIFT) |
-	       (TEXCOORDMODE_CLAMP_EDGE << SS3_TCY_ADDR_MODE_SHIFT));
-      OUT_RING(0x00000000);
-
-      OUT_RING(STATE3D_MAP_STATE | 3);
-      OUT_RING(0x00000001);	/* texture map #1 */
-      OUT_RING(pPriv->YBuf0offset);
-      ms3 = MAPSURF_422;
-      switch (id) {
-      case FOURCC_YUY2:
-	 ms3 |= MT_422_YCRCB_NORMAL;
-	 break;
-      case FOURCC_UYVY:
-	 ms3 |= MT_422_YCRCB_SWAPY;
-	 break;
-      }
-      ms3 |= (height - 1) << MS3_HEIGHT_SHIFT;
-      ms3 |= (width - 1) << MS3_WIDTH_SHIFT;
-      if (!pI830->disableTiling)
-	 ms3 |= MS3_USE_FENCE_REGS;
-      OUT_RING(ms3);
-      OUT_RING(((video_pitch / 4) - 1) << 21);
-      ADVANCE_LP_RING();
-   } else {
-      BEGIN_LP_RING(1 + 18 + (1 + 3*16) + 11 + 11);
-      OUT_RING(MI_NOOP);
-      /* For the planar formats, we set up three samplers -- one for each plane,
-       * in a Y8 format.  Because I couldn't get the special PLANAR_TO_PACKED
-       * shader setup to work, I did the manual pixel shader:
-       *
-       * y' = y - .0625
-       * u' = u - .5
-       * v' = v - .5;
-       *
-       * r = 1.1643 * y' + 0.0     * u' + 1.5958  * v'
-       * g = 1.1643 * y' - 0.39173 * u' - 0.81290 * v'
-       * b = 1.1643 * y' + 2.017   * u' + 0.0     * v'
-       *
-       * register assignment:
-       * r0 = (y',u',v',0)
-       * r1 = (y,y,y,y)
-       * r2 = (u,u,u,u)
-       * r3 = (v,v,v,v)
-       * OC = (r,g,b,1)
-       */
-      OUT_RING(STATE3D_PIXEL_SHADER_CONSTANTS | 16);
-      OUT_RING(0x000000f);	/* constants 0-3 */
-      /* constant 0: normalization offsets */
-      OUT_RING_F(-0.0625);
-      OUT_RING_F(-0.5);
-      OUT_RING_F(-0.5);
-      OUT_RING_F(0.0);
-      /* constant 1: r coefficients*/
-      OUT_RING_F(1.1643);
-      OUT_RING_F(0.0);
-      OUT_RING_F(1.5958);
-      OUT_RING_F(0.0);
-      /* constant 2: g coefficients */
-      OUT_RING_F(1.1643);
-      OUT_RING_F(-0.39173);
-      OUT_RING_F(-0.81290);
-      OUT_RING_F(0.0);
-      /* constant 3: b coefficients */
-      OUT_RING_F(1.1643);
-      OUT_RING_F(2.017);
-      OUT_RING_F(0.0);
-      OUT_RING_F(0.0);
-
-      OUT_RING(STATE3D_PIXEL_SHADER_PROGRAM | (3 * 16 - 1));
-      /* Declare samplers */
-      OUT_DCL(S, 0);
-      OUT_DCL(S, 1);
-      OUT_DCL(S, 2);
-      OUT_DCL(T, 0);
-      OUT_DCL(T, 1);
-
-      /* Load samplers to temporaries.  Y (sampler 0) gets the un-halved coords
-       * from t1.
-       */
-      OUT_TEXLD(R, 1, 0, T, 1);
-      OUT_TEXLD(R, 2, 1, T, 0);
-      OUT_TEXLD(R, 3, 2, T, 0);
-
-      /* Move the sampled YUV data in R[123] to the first 3 channels of R0. */
-      OUT_MOV_TO_CHANNEL(R, 0, R, 1, X);
-      OUT_MOV_TO_CHANNEL(R, 0, R, 2, Y);
-      OUT_MOV_TO_CHANNEL(R, 0, R, 3, Z);
-
-      /* Normalize the YUV data */
-      OUT_RING(A0_ADD | A0_DEST_CHANNEL_ALL |
-	       (REG_TYPE_R << A0_DEST_TYPE_SHIFT) | (0 << A0_DEST_NR_SHIFT) |				\
-	       (REG_TYPE_R << A0_SRC0_TYPE_SHIFT) | (0 << A0_SRC0_NR_SHIFT));
-      OUT_RING((SRC_X << A1_SRC0_CHANNEL_X_SHIFT) |
-	       (SRC_Y << A1_SRC0_CHANNEL_Y_SHIFT) |
-	       (SRC_Z << A1_SRC0_CHANNEL_Z_SHIFT) |
-	       (SRC_W << A1_SRC0_CHANNEL_W_SHIFT) |
-	       (REG_TYPE_CONST << A1_SRC1_TYPE_SHIFT) | (0 << A1_SRC1_NR_SHIFT) |
-	       (SRC_X << A1_SRC1_CHANNEL_X_SHIFT) |
-	       (SRC_Y << A1_SRC1_CHANNEL_Y_SHIFT));
-      OUT_RING((SRC_Z << A2_SRC1_CHANNEL_Z_SHIFT) |
-	       (SRC_W << A2_SRC1_CHANNEL_W_SHIFT));
-
-      /* dot-product the YUV data in R0 by the vectors of coefficients for
-       * calculating R, G, and B, storing the results in the R, G, or B channels
-       * of the output color.
-       */
-      OUT_DP3_TO_CHANNEL(OC, 0, R, 0, CONST, 1, X);
-      OUT_DP3_TO_CHANNEL(OC, 0, R, 0, CONST, 2, Y);
-      OUT_DP3_TO_CHANNEL(OC, 0, R, 0, CONST, 3, Z);
-
-      /* Set alpha of the output to 1.0, by wiring W to 1 and not actually using
-       * the source.
-       */
-      OUT_RING(A0_MOV | A0_DEST_CHANNEL_W |
-	       (REG_TYPE_OC << A0_DEST_TYPE_SHIFT) | (0 << A0_DEST_NR_SHIFT) |
-	       (REG_TYPE_OC << A0_SRC0_TYPE_SHIFT) | (0 << A0_SRC0_NR_SHIFT));
-      OUT_RING((SRC_X << A1_SRC0_CHANNEL_X_SHIFT) |
-	       (SRC_Y << A1_SRC0_CHANNEL_Y_SHIFT) |
-	       (SRC_Z << A1_SRC0_CHANNEL_Z_SHIFT) |
-	       (SRC_ONE << A1_SRC0_CHANNEL_W_SHIFT));
-      OUT_RING(0);
-      /* End fragment program */
-
-      OUT_RING(STATE3D_SAMPLER_STATE | 9);
-      OUT_RING(0x00000007);
-      /* sampler 0 */
-      OUT_RING(0x00000000);
-      OUT_RING((FILTER_LINEAR << SS2_MAG_FILTER_SHIFT) |
-	       (FILTER_LINEAR << SS2_MIN_FILTER_SHIFT));
-      OUT_RING((TEXCOORDMODE_CLAMP_EDGE << SS3_TCX_ADDR_MODE_SHIFT) |
-	       (TEXCOORDMODE_CLAMP_EDGE << SS3_TCY_ADDR_MODE_SHIFT));
-      /* sampler 1 */
-      OUT_RING(0x00000000);
-      OUT_RING((FILTER_LINEAR << SS2_MAG_FILTER_SHIFT) |
-	       (FILTER_LINEAR << SS2_MIN_FILTER_SHIFT));
-      OUT_RING((TEXCOORDMODE_CLAMP_EDGE << SS3_TCX_ADDR_MODE_SHIFT) |
-	       (TEXCOORDMODE_CLAMP_EDGE << SS3_TCY_ADDR_MODE_SHIFT));
-      /* sampler 2 */
-      OUT_RING(0x00000000);
-      OUT_RING((FILTER_LINEAR << SS2_MAG_FILTER_SHIFT) |
-	       (FILTER_LINEAR << SS2_MIN_FILTER_SHIFT));
-      OUT_RING((TEXCOORDMODE_CLAMP_EDGE << SS3_TCX_ADDR_MODE_SHIFT) |
-	       (TEXCOORDMODE_CLAMP_EDGE << SS3_TCY_ADDR_MODE_SHIFT));
-
-      OUT_RING(STATE3D_MAP_STATE | 9);
-      OUT_RING(0x00000007);
-
-      OUT_RING(pPriv->YBuf0offset);
-      ms3 = MAPSURF_8BIT | MT_8BIT_I8;
-      ms3 |= (height - 1) << MS3_HEIGHT_SHIFT;
-      ms3 |= (width - 1) << MS3_WIDTH_SHIFT;
-      OUT_RING(ms3);
-      OUT_RING(((video_pitch * 2 / 4) - 1) << 21);
-
-      OUT_RING(pPriv->UBuf0offset);
-      ms3 = MAPSURF_8BIT | MT_8BIT_I8;
-      ms3 |= (height / 2 - 1) << MS3_HEIGHT_SHIFT;
-      ms3 |= (width / 2 - 1) << MS3_WIDTH_SHIFT;
-      OUT_RING(ms3);
-      OUT_RING(((video_pitch / 4) - 1) << 21);
-
-      OUT_RING(pPriv->VBuf0offset);
-      ms3 = MAPSURF_8BIT | MT_8BIT_I8;
-      ms3 |= (height / 2 - 1) << MS3_HEIGHT_SHIFT;
-      ms3 |= (width / 2 - 1) << MS3_WIDTH_SHIFT;
-      OUT_RING(ms3);
-      OUT_RING(((video_pitch / 4) - 1) << 21);
-      ADVANCE_LP_RING();
-   }
-   
-   {
-      BEGIN_LP_RING(2);
-      OUT_RING(MI_FLUSH | MI_WRITE_DIRTY_STATE | MI_INVALIDATE_MAP_CACHE);
-      OUT_RING(0x00000000);
-      ADVANCE_LP_RING();
-   }
-
-   dxo = dstRegion->extents.x1;
-   dyo = dstRegion->extents.y1;
-
-   pbox = REGION_RECTS(dstRegion);
-   nbox = REGION_NUM_RECTS(dstRegion);
-   while (nbox--)
-   {
-      int box_x1 = pbox->x1;
-      int box_y1 = pbox->y1;
-      int box_x2 = pbox->x2;
-      int box_y2 = pbox->y2;
-      int j;
-      float src_scale_x, src_scale_y;
-      CARD32 vb[40];
-      float verts[4][2], tex[4][2], tex2[4][2];
-      int vert_data_count;
-
-      pbox++;
-
-      src_scale_x = (float)src_w / (float)drw_w;
-      src_scale_y  = (float)src_h / (float)drw_h;
-
-      if (!planar)
-	 vert_data_count = 32;
-      else
-	 vert_data_count = 40;
-
-      BEGIN_LP_RING(vert_data_count + 8);
-      OUT_RING(MI_NOOP);
-      OUT_RING(MI_NOOP);
-      OUT_RING(MI_NOOP);
-      OUT_RING(MI_NOOP);
-      OUT_RING(MI_NOOP);
-      OUT_RING(MI_NOOP);
-      OUT_RING(MI_NOOP);
-
-      /* vertex data */
-      OUT_RING(PRIMITIVE3D | PRIM3D_INLINE | PRIM3D_TRIFAN |
-	       (vert_data_count - 1));
-      verts[0][0] = box_x1; verts[0][1] = box_y1;
-      verts[1][0] = box_x2; verts[1][1] = box_y1;
-      verts[2][0] = box_x2; verts[2][1] = box_y2;
-      verts[3][0] = box_x1; verts[3][1] = box_y2;
-
-      if (!planar) {
-	 tex[0][0] = (box_x1 - dxo) * src_scale_x;
-	 tex[0][1] = (box_y1 - dyo) * src_scale_y;
-	 tex[1][0] = (box_x2 - dxo) * src_scale_x;
-	 tex[1][1] = (box_y1 - dyo) * src_scale_y;
-	 tex[2][0] = (box_x2 - dxo) * src_scale_x;
-	 tex[2][1] = (box_y2 - dyo) * src_scale_y;
-	 tex[3][0] = (box_x1 - dxo) * src_scale_x;
-	 tex[3][1] = (box_y2 - dyo) * src_scale_y;
-	 /* emit vertex buffer */
-	 draw_poly(vb, verts, tex, NULL);
-	 for (j = 0; j < vert_data_count; j++)
-	    OUT_RING(vb[j]);
-      } else {
-	 tex[0][0] = (box_x1 - dxo) * src_scale_x / 2.0;
-	 tex[0][1] = (box_y1 - dyo) * src_scale_y / 2.0;
-	 tex[1][0] = (box_x2 - dxo) * src_scale_x / 2.0;
-	 tex[1][1] = (box_y1 - dyo) * src_scale_y / 2.0;
-	 tex[2][0] = (box_x2 - dxo) * src_scale_x / 2.0;
-	 tex[2][1] = (box_y2 - dyo) * src_scale_y / 2.0;
-	 tex[3][0] = (box_x1 - dxo) * src_scale_x / 2.0;
-	 tex[3][1] = (box_y2 - dyo) * src_scale_y / 2.0;
-	 tex2[0][0] = (box_x1 - dxo) * src_scale_x;
-	 tex2[0][1] = (box_y1 - dyo) * src_scale_y;
-	 tex2[1][0] = (box_x2 - dxo) * src_scale_x;
-	 tex2[1][1] = (box_y1 - dyo) * src_scale_y;
-	 tex2[2][0] = (box_x2 - dxo) * src_scale_x;
-	 tex2[2][1] = (box_y2 - dyo) * src_scale_y;
-	 tex2[3][0] = (box_x1 - dxo) * src_scale_x;
-	 tex2[3][1] = (box_y2 - dyo) * src_scale_y;
-	 /* emit vertex buffer */
-	 draw_poly(vb, verts, tex, tex2);
-	 for (j = 0; j < vert_data_count; j++)
-	    OUT_RING(vb[j]);
-      }
-
-      ADVANCE_LP_RING();
-   }
-
-   if (pI830->AccelInfoRec)
-      pI830->AccelInfoRec->NeedToSync = TRUE;
-}
-
 static const CARD32 sip_kernel_static[][4] = {
 /*    wait (1) a0<1>UW a145<0,1,0>UW { align1 +  } */
     { 0x00000030, 0x20000108, 0x00001220, 0x00000000 },
@@ -3661,10 +2986,7 @@
    int top, left, npixels, nlines, size, loops;
    BoxRec dstBox;
    int pitchAlignMask;
-<<<<<<< HEAD
    int extraLinear;
-=======
->>>>>>> fe7824f7
 
    DPRINTF(PFX, "I830PutImage: src: (%d,%d)(%d,%d), dst: (%d,%d)(%d,%d)\n"
 	   "width %d, height %d\n", src_x, src_y, src_w, src_h, drw_x, drw_y,
@@ -3731,14 +3053,10 @@
    if (pPriv->textured) {
       pitchAlignMask = 3;
    } else {
-<<<<<<< HEAD
       if (IS_I965G(pI830))
 	 pitchAlignMask = 255;
       else
 	 pitchAlignMask = 63;
-=======
-      pitchAlignMask = 63;
->>>>>>> fe7824f7
    }
 
    /* Determine the desired destination pitch (representing the chroma's pitch,
@@ -3885,13 +3203,10 @@
 
       I830DisplayVideo(pScrn, destId, width, height, dstPitch,
 		       x1, y1, x2, y2, &dstBox, src_w, src_h, drw_w, drw_h);
-<<<<<<< HEAD
    } else if (IS_I965G(pI830)) {
       BroadwaterDisplayVideoTextured (pScrn, pPriv, destId, clipBoxes, width, height,
 				      dstPitch, x1, y1, x2, y2,
 				      src_w, src_h, drw_w, drw_h, pDraw);
-=======
->>>>>>> fe7824f7
    } else {
       I915DisplayVideoTextured(pScrn, pPriv, destId, clipBoxes, width, height,
 			       dstPitch, x1, y1, x2, y2,
