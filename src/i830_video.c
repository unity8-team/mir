--- conflicted
+++ resolved
@@ -947,10 +947,6 @@
       overlay->OCLRC0 = (pPriv->contrast << 18) | (pPriv->brightness & 0xff);
       ErrorF("CONTRAST\n");
       OVERLAY_UPDATE;
-<<<<<<< HEAD
-#if 1
-      OVERLAY_OFF;
-#endif
    } else if (attribute == xvSaturation) {
       if ((value < 0) || (value > 1023))
 	 return BadValue;
@@ -958,11 +954,6 @@
       overlay->OCLRC1 = pPriv->saturation;
       overlay->OCMD &= ~OVERLAY_ENABLE;
       OVERLAY_UPDATE;
-#if 1
-      OVERLAY_OFF;
-#endif
-=======
->>>>>>> aa75b81d
    } else if (pI830->Clone && attribute == xvPipe) {
       if ((value < 0) || (value > 1))
          return BadValue;
@@ -1044,11 +1035,8 @@
       *value = pPriv->brightness;
    } else if (attribute == xvContrast) {
       *value = pPriv->contrast;
-<<<<<<< HEAD
    } else if (attribute == xvSaturation) {
       *value = pPriv->saturation;
-=======
->>>>>>> aa75b81d
    } else if (attribute == xvPipe) {
       *value = pPriv->pipe;
    } else if (attribute == xvGamma0 && (IS_I9XX(pI830))) {
