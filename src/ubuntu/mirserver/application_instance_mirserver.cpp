--- conflicted
+++ resolved
@@ -57,14 +57,9 @@
     virtual void hide() override {}
     virtual void show() override {}
     virtual void send_display_config(mir::graphics::DisplayConfiguration const&) override {}
-<<<<<<< HEAD
-    virtual int configure_surface(mf::SurfaceId, MirSurfaceAttrib, int) override { return 0; }
 
     virtual void begin_trust_session() {}
     virtual void end_trust_session() {}
-=======
-
->>>>>>> b9b88b68
 private:
     std::shared_ptr<ms::Surface> const surface;
 };
