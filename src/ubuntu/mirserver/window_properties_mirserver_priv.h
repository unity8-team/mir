--- conflicted
+++ resolved
@@ -44,12 +44,8 @@
     
     void set_title(char const* title, size_t length);
     void set_input_cb_and_ctx(UAUiWindowInputEventCb cb, void* ctx);
-<<<<<<< HEAD
     void set_dimensions(uint32_t width, uint32_t height);
-    void set_pixel_format( ::mir::geometry::PixelFormat const& format);
-=======
     void set_pixel_format( MirPixelFormat const& format);
->>>>>>> 141e0821
     
     ::mir::shell::SurfaceCreationParameters const& surface_parameters() const;
     UAUiWindowInputEventCb input_cb() const;
