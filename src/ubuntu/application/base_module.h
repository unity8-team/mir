/*
 * Copyright (C) 2012 Canonical Ltd
 *
 * This program is free software: you can redistribute it and/or modify
 * it under the terms of the GNU Lesser General Public License version 3 as
 * published by the Free Software Foundation.
 *
 * This program is distributed in the hope that it will be useful,
 * but WITHOUT ANY WARRANTY; without even the implied warranty of
 * MERCHANTABILITY or FITNESS FOR A PARTICULAR PURPOSE.  See the
 * GNU Lesser General Public License for more details.
 *
 * You should have received a copy of the GNU Lesser General Public License
 * along with this program.  If not, see <http://www.gnu.org/licenses/>.
 *
 * Authored by: Thomas Voss <thomas.voss@canonical.com>
 *              Ricardo Mendoza <ricardo.mendoza@canonical.com>
 */
#ifndef BASE_MODULE_H_
#define BASE_MODULE_H_

#include <bridge.h>
#include <stdio.h>
#include <unistd.h>

/*
 * This is the base backend loader for the Platform API
 */

#define API_VERSION_MAJOR   "2"
<<<<<<< HEAD
#define API_VERSION_MINOR   "9"
#define API_VERSION_PATCH   "0"
=======
#define API_VERSION_MINOR   "8"
#define API_VERSION_PATCH   "1"
>>>>>>> 322c1f7e
#define SO_SUFFIX ".so." API_VERSION_MAJOR "." API_VERSION_MINOR "." API_VERSION_PATCH

namespace internal
{
/* Programs can select a backend with $UBUNTU_PLATFORM_API_BACKEND,
 * which either needs to be a full path or just the file name (then it will be
 * looked up in the usual library search path, see dlopen(3)).
 */
struct HIDDEN_SYMBOL ToBackend
{
    static const char* path()
    {
        static char* cache = NULL;
        static char path[64];
        char module_name[32];

        if (cache == NULL) {
            cache = secure_getenv("UBUNTU_PLATFORM_API_BACKEND");
            if (cache == NULL) {
                FILE *conf;
                conf = fopen("/etc/ubuntu-platform-api/application.conf", "r");
                if (conf != NULL) {
                    if (fgets(module_name, 32, conf)) {
                        cache = module_name;
                        // Null terminate module blob
                        cache[strlen(cache)-1] = '\0';
                        fclose(conf);
                    }
                    else
                        fprintf(stderr, "Error reading module name from file.\n");
                }
            }
            if (cache == NULL) {
                // No module available, use dummy.
                fprintf(stderr, "Unable to select module, using dummy.\n");
                strcpy(path, override_path());
            } else {
                strcpy(path, "libubuntu_application_api_");
                
                if (strlen(cache) > MAX_MODULE_NAME)
                    exit_module("Selected module is invalid");
                
                strcat(path, cache);
                strcat(path, SO_SUFFIX);
            }

            fprintf(stderr, "Loading module: '%s'\n", path);
        }

        return path;
    }
    
    static const char* override_path()
    {
        // Hardcoded for the testbackend
        const char *testlib = "test";
        static char path[64];

        strcpy(path, "libubuntu_application_api_");
        strcat(path, testlib);
        strcat(path, SO_SUFFIX);

        return path;
    }

    static void exit_module(const char* msg)
    {
        fprintf(stderr, "Ubuntu Platform API: %s -- Aborting\n", msg);
        abort();
    }

    static void* dlopen_fn(const char* path, int flags)
    {
        void *handle = dlopen(path, flags);
        if (handle == NULL) {
            fprintf(stderr, "Unable to load selected module, using dummy.\n");
            fprintf(stderr, "Loading module: '%s'\n", override_path());
            handle = dlopen(override_path(), flags);
            if (handle == NULL)
                exit_module("Dummy module failed to load.");
        }

        return handle;
    }

    static void* dlsym_fn(void* handle, const char* symbol)
    {
        return dlsym(handle, symbol);
    }
};
}

#define DLSYM(fptr, sym, module) if (*(fptr) == NULL) { *((void**)fptr) = (void *) internal::Bridge<internal::ToBackend>::instance().resolve_symbol(sym, module); }

#include <bridge_defs.h>

#endif // BASE_MODULE_H_<|MERGE_RESOLUTION|>--- conflicted
+++ resolved
@@ -28,13 +28,8 @@
  */
 
 #define API_VERSION_MAJOR   "2"
-<<<<<<< HEAD
 #define API_VERSION_MINOR   "9"
 #define API_VERSION_PATCH   "0"
-=======
-#define API_VERSION_MINOR   "8"
-#define API_VERSION_PATCH   "1"
->>>>>>> 322c1f7e
 #define SO_SUFFIX ".so." API_VERSION_MAJOR "." API_VERSION_MINOR "." API_VERSION_PATCH
 
 namespace internal
