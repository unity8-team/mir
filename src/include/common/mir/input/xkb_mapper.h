--- conflicted
+++ resolved
@@ -49,7 +49,6 @@
 {
 public:
     XKBMapper();
-<<<<<<< HEAD
 
     void set_key_state(MirInputDeviceId id, std::vector<uint32_t> const& key_state) override;
     void set_keymap(MirInputDeviceId id, Keymap const& map) override;
@@ -60,18 +59,6 @@
     void reset_keymap() override;
     void map_event(MirEvent& event) override;
     MirInputEventModifiers modifiers() const override;
-=======
-
-    void set_key_state(MirInputDeviceId id, std::vector<uint32_t> const& key_state) override;
-    void set_keymap(MirInputDeviceId id, Keymap const& map) override;
-    void set_keymap(MirInputDeviceId id, char const* buffer, size_t len) override;
-    void set_keymap(Keymap const& map) override;
-    void set_keymap(char const* buffer, size_t len) override;
-    void reset_keymap(MirInputDeviceId id) override;
-    void reset_keymap() override;
-    void map_event(MirEvent& event) override;
-
->>>>>>> c3af2aab
 
 protected:
     XKBMapper(XKBMapper const&) = delete;
@@ -82,26 +69,7 @@
     void set_keymap(XKBKeymapPtr map);
     void update_modifier();
 
-<<<<<<< HEAD
     mutable std::mutex guard;
-
-    struct XkbMappingState
-    {
-        explicit XkbMappingState(XKBKeymapPtr keymap);
-        XkbMappingState(Keymap const& keymap, char const* buffer, size_t size);
-        void set_key_state(std::vector<uint32_t> const& key_state);
-        bool update_and_map(MirEvent& event);
-        xkb_keysym_t update_state(uint32_t scan_code, MirKeyboardAction direction);
-        XKBKeymapPtr keymap;
-        XKBStatePtr state;
-        MirInputEventModifiers modifier_state{0};
-        // TODO optional compose key state..
-    };
-
-    XkbMappingState* get_keymapping_state(MirInputDeviceId id);
-=======
-    std::mutex guard;
->>>>>>> c3af2aab
 
     struct XkbMappingState
     {
@@ -118,15 +86,9 @@
     XkbMappingState* get_keymapping_state(MirInputDeviceId id);
 
     XKBContextPtr context;
-<<<<<<< HEAD
-
-    mir::optional_value<MirInputEventModifiers> modifier_state;
-    std::unique_ptr<XkbMappingState> surface_mapping;
-=======
     std::shared_ptr<xkb_keymap> default_keymap;
 
     mir::optional_value<MirInputEventModifiers> modifier_state;
->>>>>>> c3af2aab
     std::unordered_map<MirInputDeviceId, XkbMappingState> device_mapping;
 };
 }
