--- conflicted
+++ resolved
@@ -35,16 +35,7 @@
 
     MirInputDeviceId id() const;
     void set_id(MirInputDeviceId id);
-<<<<<<< HEAD
-
-private:
-    MirInputConfigurationAction action_;
-    std::chrono::nanoseconds when_{0};
-    MirInputDeviceId id_{std::numeric_limits<MirInputDeviceId>::max()};
 }
  __attribute__((deprecated));
-=======
-};
->>>>>>> c960ec00
 
 #endif /* MIR_COMMON_INPUT_CONFIGURATION_EVENT_H_ */