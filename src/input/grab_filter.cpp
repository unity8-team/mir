/*
 * Copyright © 2012 Canonical Ltd.
 *
 * This program is free software: you can redistribute it and/or modify
 * it under the terms of the GNU General Public License version 3 as
 * published by the Free Software Foundation.
 *
 * This program is distributed in the hope that it will be useful,
 * but WITHOUT ANY WARRANTY; without even the implied warranty of
 * MERCHANTABILITY or FITNESS FOR A PARTICULAR PURPOSE.  See the
 * GNU General Public License for more details.
 *
 * You should have received a copy of the GNU General Public License
 * along with this program.  If not, see <http://www.gnu.org/licenses/>.
 *
 * Authored by: Thomas Voss <thomas.voss@canonical.com>
 */

#include "mir/input/grab_filter.h"

#include "mir/frontend/application.h"
#include "mir/frontend/services/input_grab_controller.h"
#include "mir/input/dispatcher.h"

#include <cassert>
#include <memory>

namespace mf = mir::frontend;
namespace mfs = mir::frontend::services;
namespace mi = mir::input;

<<<<<<< HEAD
mi::GrabFilter::GrabFilter(mfs::InputGrabController* controller) : input_grab_controller(controller)
{
    assert(input_grab_controller);
=======
void mi::GrabFilter::accept(Event* e)
{
    assert(e);
    ChainingFilter::accept(e);
>>>>>>> 30fa0302
}

mi::GrabHandle mi::GrabFilter::push_grab(std::shared_ptr<EventHandler> const& )
{
	return mi::GrabHandle();
}

void mi::GrabFilter::release_grab(GrabHandle const& )
{
<<<<<<< HEAD
    assert(e);
        
    std::shared_ptr<mf::Application> input_grabber = input_grab_controller->get_grabbing_application().lock();
    
    if (!input_grabber)
        return mi::Filter::Result::continue_processing;
    
    input_grabber->on_event(e);
    
    return mi::Filter::Result::stop_processing;
=======
>>>>>>> 30fa0302
}<|MERGE_RESOLUTION|>--- conflicted
+++ resolved
@@ -29,16 +29,10 @@
 namespace mfs = mir::frontend::services;
 namespace mi = mir::input;
 
-<<<<<<< HEAD
-mi::GrabFilter::GrabFilter(mfs::InputGrabController* controller) : input_grab_controller(controller)
-{
-    assert(input_grab_controller);
-=======
 void mi::GrabFilter::accept(Event* e)
 {
     assert(e);
     ChainingFilter::accept(e);
->>>>>>> 30fa0302
 }
 
 mi::GrabHandle mi::GrabFilter::push_grab(std::shared_ptr<EventHandler> const& )
@@ -48,17 +42,4 @@
 
 void mi::GrabFilter::release_grab(GrabHandle const& )
 {
-<<<<<<< HEAD
-    assert(e);
-        
-    std::shared_ptr<mf::Application> input_grabber = input_grab_controller->get_grabbing_application().lock();
-    
-    if (!input_grabber)
-        return mi::Filter::Result::continue_processing;
-    
-    input_grabber->on_event(e);
-    
-    return mi::Filter::Result::stop_processing;
-=======
->>>>>>> 30fa0302
 }