# Copyright © 2012 Canonical Ltd.
#
# This program is free software: you can redistribute it and/or modify
# it under the terms of the GNU General Public License version 3 as
# published by the Free Software Foundation.
#
# This program is distributed in the hope that it will be useful,
# but WITHOUT ANY WARRANTY; without even the implied warranty of
# MERCHANTABILITY or FITNESS FOR A PARTICULAR PURPOSE.  See the
# GNU General Public License for more details.
#
# You should have received a copy of the GNU General Public License
# along with this program.  If not, see <http://www.gnu.org/licenses/>.
#
# Authored by: Thomas Voss <thomas.voss@canonical.com>

set(
  INPUT_SOURCES

  event_filter_chain.cpp
)

if(NOT MIR_PLATFORM STREQUAL "android")
  add_subdirectory(android)
endif()

add_library( 
  mirinput STATIC
  
  ${INPUT_SOURCES}
<<<<<<< HEAD
)

target_link_libraries(
  mirinput
)

add_subdirectory(android)
=======
)
>>>>>>> fbd9dc20
<|MERGE_RESOLUTION|>--- conflicted
+++ resolved
@@ -28,14 +28,10 @@
   mirinput STATIC
   
   ${INPUT_SOURCES}
-<<<<<<< HEAD
 )
 
 target_link_libraries(
   mirinput
 )
 
-add_subdirectory(android)
-=======
-)
->>>>>>> fbd9dc20
+add_subdirectory(android)