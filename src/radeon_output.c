/*
 * Copyright 2000 ATI Technologies Inc., Markham, Ontario, and
 *                VA Linux Systems Inc., Fremont, California.
 *
 * All Rights Reserved.
 *
 * Permission is hereby granted, free of charge, to any person obtaining
 * a copy of this software and associated documentation files (the
 * "Software"), to deal in the Software without restriction, including
 * without limitation on the rights to use, copy, modify, merge,
 * publish, distribute, sublicense, and/or sell copies of the Software,
 * and to permit persons to whom the Software is furnished to do so,
 * subject to the following conditions:
 *
 * The above copyright notice and this permission notice (including the
 * next paragraph) shall be included in all copies or substantial
 * portions of the Software.
 *
 * THE SOFTWARE IS PROVIDED "AS IS", WITHOUT WARRANTY OF ANY KIND,
 * EXPRESS OR IMPLIED, INCLUDING BUT NOT LIMITED TO THE WARRANTIES OF
 * MERCHANTABILITY, FITNESS FOR A PARTICULAR PURPOSE AND
 * NON-INFRINGEMENT.  IN NO EVENT SHALL ATI, VA LINUX SYSTEMS AND/OR
 * THEIR SUPPLIERS BE LIABLE FOR ANY CLAIM, DAMAGES OR OTHER LIABILITY,
 * WHETHER IN AN ACTION OF CONTRACT, TORT OR OTHERWISE, ARISING FROM,
 * OUT OF OR IN CONNECTION WITH THE SOFTWARE OR THE USE OR OTHER
 * DEALINGS IN THE SOFTWARE.
 */

#ifdef HAVE_CONFIG_H
#include "config.h"
#endif

#include <string.h>
#include <stdio.h>

/* X and server generic header files */
#include "xf86.h"
#include "xf86_OSproc.h"
#include "vgaHW.h"
#include "xf86Modes.h"

/* Driver data structures */
#include "radeon.h"
#include "radeon_reg.h"
#include "radeon_macros.h"
#include "radeon_probe.h"
#include "radeon_version.h"
#include "radeon_tv.h"
#include "radeon_atombios.h"

const char *MonTypeName[7] = {
  "AUTO",
  "NONE",
  "CRT",
  "LVDS",
  "TMDS",
  "CTV",
  "STV"
};

const RADEONMonitorType MonTypeID[7] = {
  MT_UNKNOWN, /* this is just a dummy value for AUTO DETECTION */
  MT_NONE,    /* NONE -> NONE */
  MT_CRT,     /* CRT -> CRT */
  MT_LCD,     /* Laptop LCDs are driven via LVDS port */
  MT_DFP,     /* DFPs are driven via TMDS */
  MT_CTV,     /* CTV -> CTV */
  MT_STV,     /* STV -> STV */
};

const char *TMDSTypeName[4] = {
  "Unknown",
  "Internal",
  "External",
  "None"
};

const char *DACTypeName[4] = {
  "Unknown",
  "Primary",
  "TVDAC/ExtDAC",
  "None"
};

const char *ConnectorTypeName[15] = {
  "None",
  "VGA",
  "DVI-I",
  "DVI-D",
  "DVI-A",
  "STV",
  "CTV",
  "LVDS",
  "Digital",
  "SCART",
  "HDMI-A",
  "HDMI-B",
  "DIN",
  "DisplayPort",
  "Unsupported"
};

const char *OutputType[11] = {
    "None",
    "VGA",
    "DVI",
    "DVI",
    "DVI",
    "LVDS",
    "S-video",
    "Composite",
    "Component",
    "HDMI",
    "DisplayPort",
};

static const RADEONTMDSPll default_tmds_pll[CHIP_FAMILY_LAST][4] =
{
    {{0, 0}, {0, 0}, {0, 0}, {0, 0}},				/*CHIP_FAMILY_UNKNOW*/
    {{0, 0}, {0, 0}, {0, 0}, {0, 0}},				/*CHIP_FAMILY_LEGACY*/
    {{12000, 0xa1b}, {0xffffffff, 0xa3f}, {0, 0}, {0, 0}},	/*CHIP_FAMILY_RADEON*/
    {{12000, 0xa1b}, {0xffffffff, 0xa3f}, {0, 0}, {0, 0}},	/*CHIP_FAMILY_RV100*/
    {{0, 0}, {0, 0}, {0, 0}, {0, 0}},				/*CHIP_FAMILY_RS100*/
    {{15000, 0xa1b}, {0xffffffff, 0xa3f}, {0, 0}, {0, 0}},	/*CHIP_FAMILY_RV200*/
    {{12000, 0xa1b}, {0xffffffff, 0xa3f}, {0, 0}, {0, 0}},	/*CHIP_FAMILY_RS200*/
    {{15000, 0xa1b}, {0xffffffff, 0xa3f}, {0, 0}, {0, 0}},	/*CHIP_FAMILY_R200*/
    {{15500, 0x81b}, {0xffffffff, 0x83f}, {0, 0}, {0, 0}},	/*CHIP_FAMILY_RV250*/
    {{0, 0}, {0, 0}, {0, 0}, {0, 0}},				/*CHIP_FAMILY_RS300*/
    {{13000, 0x400f4}, {15000, 0x400f7}, {0xffffffff, 0x40111}, {0, 0}}, /*CHIP_FAMILY_RV280*/
    {{0xffffffff, 0xb01cb}, {0, 0}, {0, 0}, {0, 0}},		/*CHIP_FAMILY_R300*/
    {{0xffffffff, 0xb01cb}, {0, 0}, {0, 0}, {0, 0}},		/*CHIP_FAMILY_R350*/
    {{15000, 0xb0155}, {0xffffffff, 0xb01cb}, {0, 0}, {0, 0}},	/*CHIP_FAMILY_RV350*/
    {{15000, 0xb0155}, {0xffffffff, 0xb01cb}, {0, 0}, {0, 0}},	/*CHIP_FAMILY_RV380*/
    {{0xffffffff, 0xb01cb}, {0, 0}, {0, 0}, {0, 0}},		/*CHIP_FAMILY_R420*/
    {{0xffffffff, 0xb01cb}, {0, 0}, {0, 0}, {0, 0}},		/*CHIP_FAMILY_RV410*/ /* FIXME: just values from r420 used... */
    {{15000, 0xb0155}, {0xffffffff, 0xb01cb}, {0, 0}, {0, 0}},	/*CHIP_FAMILY_RS400*/ /* FIXME: just values from rv380 used... */
};

static RADEONMonitorType RADEONPortCheckNonDDC(ScrnInfoPtr pScrn, xf86OutputPtr output);
static void RADEONUpdatePanelSize(xf86OutputPtr output);
static RADEONMonitorType radeon_detect_tv(ScrnInfoPtr pScrn);
static RADEONMonitorType radeon_detect_primary_dac(ScrnInfoPtr pScrn, Bool color);
static RADEONMonitorType radeon_detect_tv_dac(ScrnInfoPtr pScrn, Bool color);
static RADEONMonitorType radeon_detect_ext_dac(ScrnInfoPtr pScrn);
static void RADEONGetTMDSInfoFromTable(xf86OutputPtr output);
#define AVIVO_I2C_DISABLE 0
#define AVIVO_I2C_ENABLE 1
static Bool AVIVOI2CDoLock(ScrnInfoPtr pScrn, int lock_state, int gpio);

extern void atombios_output_mode_set(xf86OutputPtr output,
				     DisplayModePtr mode,
				     DisplayModePtr adjusted_mode);
extern void atombios_output_dpms(xf86OutputPtr output, int mode);
extern RADEONMonitorType atombios_dac_detect(ScrnInfoPtr pScrn, xf86OutputPtr output);
extern int atombios_external_tmds_setup(xf86OutputPtr output, DisplayModePtr mode);

Bool
RADEONDVOReadByte(I2CDevPtr dvo, int addr, CARD8 *ch)
{
    if (!xf86I2CReadByte(dvo, addr, ch)) {
	xf86DrvMsg(dvo->pI2CBus->scrnIndex, X_ERROR,
		   "Unable to read from %s Slave %d.\n",
		   dvo->pI2CBus->BusName, dvo->SlaveAddr);
	return FALSE;
    }
    return TRUE;
}

Bool
RADEONDVOWriteByte(I2CDevPtr dvo, int addr, CARD8 ch)
{
    if (!xf86I2CWriteByte(dvo, addr, ch)) {
	xf86DrvMsg(dvo->pI2CBus->scrnIndex, X_ERROR,
		   "Unable to write to %s Slave %d.\n",
		   dvo->pI2CBus->BusName, dvo->SlaveAddr);
	return FALSE;
    }
    return TRUE;
}

static I2CDevPtr
RADEONDVODeviceInit(I2CBusPtr b, I2CSlaveAddr addr)
{
    I2CDevPtr dvo;

    dvo = xcalloc(1, sizeof(I2CDevRec));
    if (dvo == NULL)
	return NULL;

    dvo->DevName = "RADEON DVO Controller";
    dvo->SlaveAddr = addr;
    dvo->pI2CBus = b;
    dvo->StartTimeout = b->StartTimeout;
    dvo->BitTimeout = b->BitTimeout;
    dvo->AcknTimeout = b->AcknTimeout;
    dvo->ByteTimeout = b->ByteTimeout;

    if (xf86I2CDevInit(dvo)) {
	return dvo;
    }

    xfree(dvo);
    return NULL;
}

void
RADEONRestoreDVOChip(ScrnInfoPtr pScrn, xf86OutputPtr output)
{
    RADEONInfoPtr info = RADEONPTR(pScrn);
    unsigned char *RADEONMMIO = info->MMIO;
    RADEONOutputPrivatePtr radeon_output = output->driver_private;

    if (!radeon_output->DVOChip)
	return;

    OUTREG(radeon_output->dvo_i2c_reg, INREG(radeon_output->dvo_i2c_reg) &
	   (CARD32)~(RADEON_GPIO_A_0 | RADEON_GPIO_A_1));

    if (!RADEONInitExtTMDSInfoFromBIOS(output)) {
	if (radeon_output->DVOChip) {
	    switch(info->ext_tmds_chip) {
	    case RADEON_SIL_164:
		RADEONDVOWriteByte(radeon_output->DVOChip, 0x08, 0x30);
		RADEONDVOWriteByte(radeon_output->DVOChip, 0x09, 0x00);
		RADEONDVOWriteByte(radeon_output->DVOChip, 0x0a, 0x90);
		RADEONDVOWriteByte(radeon_output->DVOChip, 0x0c, 0x89);
		RADEONDVOWriteByte(radeon_output->DVOChip, 0x08, 0x3b);
		break;
#if 0
		/* needs work see bug 10418 */
	    case RADEON_SIL_1178:
		RADEONDVOWriteByte(radeon_output->DVOChip, 0x0f, 0x44);
		RADEONDVOWriteByte(radeon_output->DVOChip, 0x0f, 0x4c);
		RADEONDVOWriteByte(radeon_output->DVOChip, 0x0e, 0x01);
		RADEONDVOWriteByte(radeon_output->DVOChip, 0x0a, 0x80);
                RADEONDVOWriteByte(radeon_output->DVOChip, 0x09, 0x30);
                RADEONDVOWriteByte(radeon_output->DVOChip, 0x0c, 0xc9);
                RADEONDVOWriteByte(radeon_output->DVOChip, 0x0d, 0x70);
                RADEONDVOWriteByte(radeon_output->DVOChip, 0x08, 0x32);
                RADEONDVOWriteByte(radeon_output->DVOChip, 0x08, 0x33);
		break;
#endif
	    default:
		break;
	    }
	}
    }
}

void RADEONPrintPortMap(ScrnInfoPtr pScrn)
{
    xf86CrtcConfigPtr   xf86_config = XF86_CRTC_CONFIG_PTR(pScrn);
    RADEONOutputPrivatePtr radeon_output;
    xf86OutputPtr output;
    int o;

    for (o = 0; o < xf86_config->num_output; o++) {
	output = xf86_config->output[o];
	radeon_output = output->driver_private;

	xf86DrvMsg(pScrn->scrnIndex, X_INFO, 
		   "Port%d:\n Monitor   -- %s\n Connector -- %s\n DAC Type  -- %s\n TMDS Type -- %s\n DDC Type  -- 0x%x\n", 
		   o,
		   MonTypeName[radeon_output->MonType+1],
		   ConnectorTypeName[radeon_output->ConnectorType],
		   DACTypeName[radeon_output->DACType+1],
		   TMDSTypeName[radeon_output->TMDSType+1],
		   radeon_output->ddc_line);
    }

}

static RADEONMonitorType
avivo_display_ddc_connected(ScrnInfoPtr pScrn, xf86OutputPtr output)
{
    RADEONInfoPtr info = RADEONPTR(pScrn);
    RADEONMonitorType MonType = MT_NONE;
    xf86MonPtr MonInfo = NULL;
    RADEONOutputPrivatePtr radeon_output = output->driver_private;

    if (radeon_output->pI2CBus) {
	AVIVOI2CDoLock(pScrn, AVIVO_I2C_ENABLE, radeon_output->ddc_line);
	MonInfo = xf86OutputGetEDID(output, radeon_output->pI2CBus);
	AVIVOI2CDoLock(pScrn, AVIVO_I2C_DISABLE, radeon_output->ddc_line);
    }
    if (MonInfo) {
	if (!xf86ReturnOptValBool(info->Options, OPTION_IGNORE_EDID, FALSE))
	    xf86OutputSetEDID(output, MonInfo);
	if (radeon_output->type == OUTPUT_LVDS)
	    MonType = MT_LCD;
	else if (radeon_output->type == OUTPUT_DVI_D)
	    MonType = MT_DFP;
	else if (radeon_output->type == OUTPUT_DVI_I && (MonInfo->rawData[0x14] & 0x80)) /* if it's digital and DVI */
	    MonType = MT_DFP;
	else
	    MonType = MT_CRT;
    } else MonType = MT_NONE;
    
    xf86DrvMsg(pScrn->scrnIndex, X_INFO,
	       "DDC Type: 0x%x, Detected Monitor Type: %d\n", radeon_output->ddc_line, MonType);

    return MonType;
}

static RADEONMonitorType
RADEONDisplayDDCConnected(ScrnInfoPtr pScrn, xf86OutputPtr output)
{
    RADEONInfoPtr info = RADEONPTR(pScrn);
    unsigned char *RADEONMMIO = info->MMIO;
    CARD32 DDCReg;
    RADEONMonitorType MonType = MT_NONE;
    xf86MonPtr MonInfo = NULL;
    RADEONOutputPrivatePtr radeon_output = output->driver_private;
    int i, j;

    DDCReg = radeon_output->ddc_line;

    /* Read and output monitor info using DDC2 over I2C bus */
    if (radeon_output->pI2CBus && info->ddc2 && (DDCReg != RADEON_LCD_GPIO_MASK) && (DDCReg != RADEON_MDGPIO_EN_REG)) {
	OUTREG(DDCReg, INREG(DDCReg) &
	       (CARD32)~(RADEON_GPIO_A_0 | RADEON_GPIO_A_1));

	/* For some old monitors (like Compaq Presario FP500), we need
	 * following process to initialize/stop DDC
	 */
	OUTREG(DDCReg, INREG(DDCReg) & ~(RADEON_GPIO_EN_1));
	for (j = 0; j < 3; j++) {
	    OUTREG(DDCReg,
		   INREG(DDCReg) & ~(RADEON_GPIO_EN_0));
	    usleep(13000);

	    OUTREG(DDCReg,
		   INREG(DDCReg) & ~(RADEON_GPIO_EN_1));
	    for (i = 0; i < 10; i++) {
		usleep(15000);
		if (INREG(DDCReg) & RADEON_GPIO_Y_1)
		    break;
	    }
	    if (i == 10) continue;

	    usleep(15000);

	    OUTREG(DDCReg, INREG(DDCReg) | RADEON_GPIO_EN_0);
	    usleep(15000);

	    OUTREG(DDCReg, INREG(DDCReg) | RADEON_GPIO_EN_1);
	    usleep(15000);
	    OUTREG(DDCReg,
		   INREG(DDCReg) & ~(RADEON_GPIO_EN_0));
	    usleep(15000);

	    MonInfo = xf86DoEDID_DDC2(pScrn->scrnIndex, radeon_output->pI2CBus);

	    OUTREG(DDCReg, INREG(DDCReg) | RADEON_GPIO_EN_1);
	    OUTREG(DDCReg, INREG(DDCReg) | RADEON_GPIO_EN_0);
	    usleep(15000);
	    OUTREG(DDCReg,
		   INREG(DDCReg) & ~(RADEON_GPIO_EN_1));
	    for (i = 0; i < 5; i++) {
		usleep(15000);
		if (INREG(DDCReg) & RADEON_GPIO_Y_1)
		    break;
	    }
	    usleep(15000);
	    OUTREG(DDCReg,
		   INREG(DDCReg) & ~(RADEON_GPIO_EN_0));
	    usleep(15000);

	    OUTREG(DDCReg, INREG(DDCReg) | RADEON_GPIO_EN_1);
	    OUTREG(DDCReg, INREG(DDCReg) | RADEON_GPIO_EN_0);
	    usleep(15000);
	    if (MonInfo)  break;
	}
    } else if (radeon_output->pI2CBus && info->ddc2 && ((DDCReg == RADEON_LCD_GPIO_MASK) || (DDCReg == RADEON_MDGPIO_EN_REG))) {
         MonInfo = xf86DoEDID_DDC2(pScrn->scrnIndex, radeon_output->pI2CBus);
    } else {
	xf86DrvMsg(pScrn->scrnIndex, X_WARNING, "DDC2/I2C is not properly initialized\n");
	MonType = MT_NONE;
    }

    OUTREG(DDCReg, INREG(DDCReg) &
	   ~(RADEON_GPIO_EN_0 | RADEON_GPIO_EN_1));

    if (MonInfo) {
	if (!xf86ReturnOptValBool(info->Options, OPTION_IGNORE_EDID, FALSE))
	    xf86OutputSetEDID(output, MonInfo);
	if (radeon_output->type == OUTPUT_LVDS)
	    MonType = MT_LCD;
	else if (radeon_output->type == OUTPUT_DVI_D)
	    MonType = MT_DFP;
	else if (radeon_output->type == OUTPUT_DVI_I && (MonInfo->rawData[0x14] & 0x80)) /* if it's digital and DVI */
	    MonType = MT_DFP;
	else
	    MonType = MT_CRT;
    } else MonType = MT_NONE;

    xf86DrvMsg(pScrn->scrnIndex, X_INFO,
	       "DDC Type: 0x%x, Detected Monitor Type: %d\n", radeon_output->ddc_line, MonType);

    return MonType;
}

#if 0
static RADEONMonitorType
RADEONCrtIsPhysicallyConnected(ScrnInfoPtr pScrn, int IsCrtDac)
{
    RADEONInfoPtr info       = RADEONPTR(pScrn);
    unsigned char *RADEONMMIO = info->MMIO;
    int		  bConnected = 0;

    /* the monitor either wasn't connected or it is a non-DDC CRT.
     * try to probe it
     */
    if(IsCrtDac) {
	unsigned long ulOrigVCLK_ECP_CNTL;
	unsigned long ulOrigDAC_CNTL;
	unsigned long ulOrigDAC_MACRO_CNTL;
	unsigned long ulOrigDAC_EXT_CNTL;
	unsigned long ulOrigCRTC_EXT_CNTL;
	unsigned long ulData;
	unsigned long ulMask;

	ulOrigVCLK_ECP_CNTL = INPLL(pScrn, RADEON_VCLK_ECP_CNTL);

	ulData              = ulOrigVCLK_ECP_CNTL;
	ulData             &= ~(RADEON_PIXCLK_ALWAYS_ONb
				| RADEON_PIXCLK_DAC_ALWAYS_ONb);
	ulMask              = ~(RADEON_PIXCLK_ALWAYS_ONb
				|RADEON_PIXCLK_DAC_ALWAYS_ONb);
	OUTPLLP(pScrn, RADEON_VCLK_ECP_CNTL, ulData, ulMask);

	ulOrigCRTC_EXT_CNTL = INREG(RADEON_CRTC_EXT_CNTL);
	ulData              = ulOrigCRTC_EXT_CNTL;
	ulData             |= RADEON_CRTC_CRT_ON;
	OUTREG(RADEON_CRTC_EXT_CNTL, ulData);

	ulOrigDAC_EXT_CNTL = INREG(RADEON_DAC_EXT_CNTL);
	ulData             = ulOrigDAC_EXT_CNTL;
	ulData            &= ~RADEON_DAC_FORCE_DATA_MASK;
	ulData            |=  (RADEON_DAC_FORCE_BLANK_OFF_EN
			       |RADEON_DAC_FORCE_DATA_EN
			       |RADEON_DAC_FORCE_DATA_SEL_MASK);
	if ((info->ChipFamily == CHIP_FAMILY_RV250) ||
	    (info->ChipFamily == CHIP_FAMILY_RV280))
	    ulData |= (0x01b6 << RADEON_DAC_FORCE_DATA_SHIFT);
	else
	    ulData |= (0x01ac << RADEON_DAC_FORCE_DATA_SHIFT);

	OUTREG(RADEON_DAC_EXT_CNTL, ulData);

	/* turn on power so testing can go through */
	ulOrigDAC_CNTL = INREG(RADEON_DAC_CNTL);
	ulOrigDAC_CNTL &= ~RADEON_DAC_PDWN;
	OUTREG(RADEON_DAC_CNTL, ulOrigDAC_CNTL);

	ulOrigDAC_MACRO_CNTL = INREG(RADEON_DAC_MACRO_CNTL);
	ulOrigDAC_MACRO_CNTL &= ~(RADEON_DAC_PDWN_R | RADEON_DAC_PDWN_G |
				  RADEON_DAC_PDWN_B);
	OUTREG(RADEON_DAC_MACRO_CNTL, ulOrigDAC_MACRO_CNTL);

	/* Enable comparators and set DAC range to PS2 (VGA) output level */
	ulData = ulOrigDAC_CNTL;
	ulData |= RADEON_DAC_CMP_EN;
	ulData &= ~RADEON_DAC_RANGE_CNTL_MASK;
	ulData |= 0x2;
	OUTREG(RADEON_DAC_CNTL, ulData);

	/* Settle down */
	usleep(10000);

	/* Read comparators */
	ulData     = INREG(RADEON_DAC_CNTL);
	bConnected =  (RADEON_DAC_CMP_OUTPUT & ulData)?1:0;

	/* Restore things */
	ulData    = ulOrigVCLK_ECP_CNTL;
	ulMask    = 0xFFFFFFFFL;
	OUTPLLP(pScrn, RADEON_VCLK_ECP_CNTL, ulData, ulMask);

	OUTREG(RADEON_DAC_CNTL,      ulOrigDAC_CNTL     );
	OUTREG(RADEON_DAC_EXT_CNTL,  ulOrigDAC_EXT_CNTL );
	OUTREG(RADEON_CRTC_EXT_CNTL, ulOrigCRTC_EXT_CNTL);

	if (!bConnected) {
	    /* Power DAC down if CRT is not connected */
            ulOrigDAC_MACRO_CNTL = INREG(RADEON_DAC_MACRO_CNTL);
            ulOrigDAC_MACRO_CNTL |= (RADEON_DAC_PDWN_R | RADEON_DAC_PDWN_G |
	    	RADEON_DAC_PDWN_B);
            OUTREG(RADEON_DAC_MACRO_CNTL, ulOrigDAC_MACRO_CNTL);

	    ulData = INREG(RADEON_DAC_CNTL);
	    ulData |= RADEON_DAC_PDWN;
	    OUTREG(RADEON_DAC_CNTL, ulData);
    	}
    } else { /* TV DAC */

        /* This doesn't seem to work reliably (maybe worse on some OEM cards),
           for now we always return false. If one wants to connected a
           non-DDC monitor on the DVI port when CRT port is also connected,
           he will need to explicitly tell the driver in the config file
           with Option MonitorLayout.
        */
        bConnected = FALSE;

#if 0
	if (info->ChipFamily == CHIP_FAMILY_R200) {
	    unsigned long ulOrigGPIO_MONID;
	    unsigned long ulOrigFP2_GEN_CNTL;
	    unsigned long ulOrigDISP_OUTPUT_CNTL;
	    unsigned long ulOrigCRTC2_GEN_CNTL;
	    unsigned long ulOrigDISP_LIN_TRANS_GRPH_A;
	    unsigned long ulOrigDISP_LIN_TRANS_GRPH_B;
	    unsigned long ulOrigDISP_LIN_TRANS_GRPH_C;
	    unsigned long ulOrigDISP_LIN_TRANS_GRPH_D;
	    unsigned long ulOrigDISP_LIN_TRANS_GRPH_E;
	    unsigned long ulOrigDISP_LIN_TRANS_GRPH_F;
	    unsigned long ulOrigCRTC2_H_TOTAL_DISP;
	    unsigned long ulOrigCRTC2_V_TOTAL_DISP;
	    unsigned long ulOrigCRTC2_H_SYNC_STRT_WID;
	    unsigned long ulOrigCRTC2_V_SYNC_STRT_WID;
	    unsigned long ulData, i;

	    ulOrigGPIO_MONID = INREG(RADEON_GPIO_MONID);
	    ulOrigFP2_GEN_CNTL = INREG(RADEON_FP2_GEN_CNTL);
	    ulOrigDISP_OUTPUT_CNTL = INREG(RADEON_DISP_OUTPUT_CNTL);
	    ulOrigCRTC2_GEN_CNTL = INREG(RADEON_CRTC2_GEN_CNTL);
	    ulOrigDISP_LIN_TRANS_GRPH_A = INREG(RADEON_DISP_LIN_TRANS_GRPH_A);
	    ulOrigDISP_LIN_TRANS_GRPH_B = INREG(RADEON_DISP_LIN_TRANS_GRPH_B);
	    ulOrigDISP_LIN_TRANS_GRPH_C = INREG(RADEON_DISP_LIN_TRANS_GRPH_C);
	    ulOrigDISP_LIN_TRANS_GRPH_D = INREG(RADEON_DISP_LIN_TRANS_GRPH_D);
	    ulOrigDISP_LIN_TRANS_GRPH_E = INREG(RADEON_DISP_LIN_TRANS_GRPH_E);
	    ulOrigDISP_LIN_TRANS_GRPH_F = INREG(RADEON_DISP_LIN_TRANS_GRPH_F);

	    ulOrigCRTC2_H_TOTAL_DISP = INREG(RADEON_CRTC2_H_TOTAL_DISP);
	    ulOrigCRTC2_V_TOTAL_DISP = INREG(RADEON_CRTC2_V_TOTAL_DISP);
	    ulOrigCRTC2_H_SYNC_STRT_WID = INREG(RADEON_CRTC2_H_SYNC_STRT_WID);
	    ulOrigCRTC2_V_SYNC_STRT_WID = INREG(RADEON_CRTC2_V_SYNC_STRT_WID);

	    ulData     = INREG(RADEON_GPIO_MONID);
	    ulData    &= ~RADEON_GPIO_A_0;
	    OUTREG(RADEON_GPIO_MONID, ulData);

	    OUTREG(RADEON_FP2_GEN_CNTL, 0x0a000c0c);

	    OUTREG(RADEON_DISP_OUTPUT_CNTL, 0x00000012);

	    OUTREG(RADEON_CRTC2_GEN_CNTL, 0x06000000);
	    OUTREG(RADEON_DISP_LIN_TRANS_GRPH_A, 0x00000000);
	    OUTREG(RADEON_DISP_LIN_TRANS_GRPH_B, 0x000003f0);
	    OUTREG(RADEON_DISP_LIN_TRANS_GRPH_C, 0x00000000);
	    OUTREG(RADEON_DISP_LIN_TRANS_GRPH_D, 0x000003f0);
	    OUTREG(RADEON_DISP_LIN_TRANS_GRPH_E, 0x00000000);
	    OUTREG(RADEON_DISP_LIN_TRANS_GRPH_F, 0x000003f0);
	    OUTREG(RADEON_CRTC2_H_TOTAL_DISP, 0x01000008);
	    OUTREG(RADEON_CRTC2_H_SYNC_STRT_WID, 0x00000800);
	    OUTREG(RADEON_CRTC2_V_TOTAL_DISP, 0x00080001);
	    OUTREG(RADEON_CRTC2_V_SYNC_STRT_WID, 0x00000080);

	    for (i = 0; i < 200; i++) {
		ulData     = INREG(RADEON_GPIO_MONID);
		bConnected = (ulData & RADEON_GPIO_Y_0)?1:0;
		if (!bConnected) break;

		usleep(1000);
	    }

	    OUTREG(RADEON_DISP_LIN_TRANS_GRPH_A, ulOrigDISP_LIN_TRANS_GRPH_A);
	    OUTREG(RADEON_DISP_LIN_TRANS_GRPH_B, ulOrigDISP_LIN_TRANS_GRPH_B);
	    OUTREG(RADEON_DISP_LIN_TRANS_GRPH_C, ulOrigDISP_LIN_TRANS_GRPH_C);
	    OUTREG(RADEON_DISP_LIN_TRANS_GRPH_D, ulOrigDISP_LIN_TRANS_GRPH_D);
	    OUTREG(RADEON_DISP_LIN_TRANS_GRPH_E, ulOrigDISP_LIN_TRANS_GRPH_E);
	    OUTREG(RADEON_DISP_LIN_TRANS_GRPH_F, ulOrigDISP_LIN_TRANS_GRPH_F);
	    OUTREG(RADEON_CRTC2_H_TOTAL_DISP, ulOrigCRTC2_H_TOTAL_DISP);
	    OUTREG(RADEON_CRTC2_V_TOTAL_DISP, ulOrigCRTC2_V_TOTAL_DISP);
	    OUTREG(RADEON_CRTC2_H_SYNC_STRT_WID, ulOrigCRTC2_H_SYNC_STRT_WID);
	    OUTREG(RADEON_CRTC2_V_SYNC_STRT_WID, ulOrigCRTC2_V_SYNC_STRT_WID);
	    OUTREG(RADEON_CRTC2_GEN_CNTL, ulOrigCRTC2_GEN_CNTL);
	    OUTREG(RADEON_DISP_OUTPUT_CNTL, ulOrigDISP_OUTPUT_CNTL);
	    OUTREG(RADEON_FP2_GEN_CNTL, ulOrigFP2_GEN_CNTL);
	    OUTREG(RADEON_GPIO_MONID, ulOrigGPIO_MONID);
        } else {
	    unsigned long ulOrigPIXCLKSDATA;
	    unsigned long ulOrigTV_MASTER_CNTL;
	    unsigned long ulOrigTV_DAC_CNTL;
	    unsigned long ulOrigTV_PRE_DAC_MUX_CNTL;
	    unsigned long ulOrigDAC_CNTL2;
	    unsigned long ulData;
	    unsigned long ulMask;

	    ulOrigPIXCLKSDATA = INPLL(pScrn, RADEON_PIXCLKS_CNTL);

	    ulData            = ulOrigPIXCLKSDATA;
	    ulData           &= ~(RADEON_PIX2CLK_ALWAYS_ONb
				  | RADEON_PIX2CLK_DAC_ALWAYS_ONb);
	    ulMask            = ~(RADEON_PIX2CLK_ALWAYS_ONb
			  | RADEON_PIX2CLK_DAC_ALWAYS_ONb);
	    OUTPLLP(pScrn, RADEON_PIXCLKS_CNTL, ulData, ulMask);

	    ulOrigTV_MASTER_CNTL = INREG(RADEON_TV_MASTER_CNTL);
	    ulData               = ulOrigTV_MASTER_CNTL;
	    ulData              &= ~RADEON_TVCLK_ALWAYS_ONb;
	    OUTREG(RADEON_TV_MASTER_CNTL, ulData);

	    ulOrigDAC_CNTL2 = INREG(RADEON_DAC_CNTL2);
	    ulData          = ulOrigDAC_CNTL2;
	    ulData          &= ~RADEON_DAC2_DAC2_CLK_SEL;
	    OUTREG(RADEON_DAC_CNTL2, ulData);

	    ulOrigTV_DAC_CNTL = INREG(RADEON_TV_DAC_CNTL);

	    ulData  = 0x00880213;
	    OUTREG(RADEON_TV_DAC_CNTL, ulData);

	    ulOrigTV_PRE_DAC_MUX_CNTL = INREG(RADEON_TV_PRE_DAC_MUX_CNTL);

	    ulData  =  (RADEON_Y_RED_EN
			| RADEON_C_GRN_EN
			| RADEON_CMP_BLU_EN
			| RADEON_RED_MX_FORCE_DAC_DATA
			| RADEON_GRN_MX_FORCE_DAC_DATA
			| RADEON_BLU_MX_FORCE_DAC_DATA);
            if (IS_R300_VARIANT)
		ulData |= 0x180 << RADEON_TV_FORCE_DAC_DATA_SHIFT;
	    else
		ulData |= 0x1f5 << RADEON_TV_FORCE_DAC_DATA_SHIFT;
	    OUTREG(RADEON_TV_PRE_DAC_MUX_CNTL, ulData);

	    usleep(10000);

	    ulData     = INREG(RADEON_TV_DAC_CNTL);
	    bConnected = (ulData & RADEON_TV_DAC_CMPOUT)?1:0;

	    ulData    = ulOrigPIXCLKSDATA;
	    ulMask    = 0xFFFFFFFFL;
	    OUTPLLP(pScrn, RADEON_PIXCLKS_CNTL, ulData, ulMask);

	    OUTREG(RADEON_TV_MASTER_CNTL, ulOrigTV_MASTER_CNTL);
	    OUTREG(RADEON_DAC_CNTL2, ulOrigDAC_CNTL2);
	    OUTREG(RADEON_TV_DAC_CNTL, ulOrigTV_DAC_CNTL);
	    OUTREG(RADEON_TV_PRE_DAC_MUX_CNTL, ulOrigTV_PRE_DAC_MUX_CNTL);
	}
#endif
	return MT_UNKNOWN;
    }

    return(bConnected ? MT_CRT : MT_NONE);
}
#endif

static RADEONMonitorType
legacy_dac_detect(ScrnInfoPtr pScrn, xf86OutputPtr output)
{
    RADEONInfoPtr info      = RADEONPTR(pScrn);
    RADEONOutputPrivatePtr radeon_output = output->driver_private;
    RADEONMonitorType found = MT_NONE;

    if (OUTPUT_IS_TV) {
	if (info->InternalTVOut) {
	    if (radeon_output->load_detection)
		found = radeon_detect_tv(pScrn);
	    else
		found = MT_NONE;
	}
    } else {
	if (radeon_output->DACType == DAC_PRIMARY) {
	    if (radeon_output->load_detection)
		found = radeon_detect_primary_dac(pScrn, TRUE);
	} else if (radeon_output->DACType == DAC_TVDAC) {
	    if (radeon_output->load_detection) {
		if (info->ChipFamily == CHIP_FAMILY_R200)
		    found = radeon_detect_ext_dac(pScrn);
		else
		    found = radeon_detect_tv_dac(pScrn, TRUE);
	    } else
		found = MT_NONE;
	}
    }

    return found;
}

/* Primary Head (DVI or Laptop Int. panel)*/
/* A ddc capable display connected on DVI port */
/* Secondary Head (mostly VGA, can be DVI on some OEM boards)*/
void RADEONConnectorFindMonitor(ScrnInfoPtr pScrn, xf86OutputPtr output)
{
    RADEONInfoPtr info       = RADEONPTR(pScrn);
    RADEONOutputPrivatePtr radeon_output = output->driver_private;

    if (radeon_output->MonType == MT_UNKNOWN) {
	if (IS_AVIVO_VARIANT) {
	    radeon_output->MonType = avivo_display_ddc_connected(pScrn, output);
	    if (!radeon_output->MonType) {
		if (radeon_output->type == OUTPUT_LVDS)
		    radeon_output->MonType = MT_LCD;
		else if (OUTPUT_IS_TV)
		    radeon_output->MonType = MT_NONE;
		else
		    radeon_output->MonType = atombios_dac_detect(pScrn, output);
	    }
	} else {
	    radeon_output->MonType = RADEONDisplayDDCConnected(pScrn, output);
	    if (!radeon_output->MonType) {
		if (radeon_output->type == OUTPUT_LVDS || OUTPUT_IS_DVI)
		    radeon_output->MonType = RADEONPortCheckNonDDC(pScrn, output);
		if (!radeon_output->MonType) {
		    if (info->IsAtomBios)
			radeon_output->MonType = atombios_dac_detect(pScrn, output);
		    else
			radeon_output->MonType = legacy_dac_detect(pScrn, output);
		}
	    }
	}
    }

    /* update panel info for RMX */
    if (radeon_output->MonType == MT_LCD || radeon_output->MonType == MT_DFP)
	RADEONUpdatePanelSize(output);

    if (output->MonInfo) {
	xf86DrvMsg(pScrn->scrnIndex, X_INFO, "EDID data from the display on connector: %s ----------------------\n",
		   ConnectorTypeName[radeon_output->ConnectorType]);
	xf86PrintEDID( output->MonInfo );
    }
}

static RADEONMonitorType RADEONPortCheckNonDDC(ScrnInfoPtr pScrn, xf86OutputPtr output)
{
    RADEONOutputPrivatePtr radeon_output = output->driver_private;
    RADEONMonitorType MonType = MT_NONE;

    if (radeon_output->type == OUTPUT_LVDS) {
#if defined(__powerpc__)
	/* not sure on ppc, OF? */
#else
	RADEONInfoPtr info       = RADEONPTR(pScrn);

	if (!info->IsAtomBios) {
	    unsigned char *RADEONMMIO = info->MMIO;

	    /* see if the lid is closed -- only works at boot */
	    if (INREG(RADEON_BIOS_6_SCRATCH) & 0x10)
		MonType = MT_NONE;
	    else
		MonType = MT_LCD;
	} else
#endif
	    MonType = MT_LCD;
    } /*else if (radeon_output->type == OUTPUT_DVI) {
	if (radeon_output->TMDSType == TMDS_INT) {
	    if (INREG(RADEON_FP_GEN_CNTL) & RADEON_FP_DETECT_SENSE)
		MonType = MT_DFP;
	} else if (radeon_output->TMDSType == TMDS_EXT) {
	    if (INREG(RADEON_FP2_GEN_CNTL) & RADEON_FP2_DETECT_SENSE)
		MonType = MT_DFP;
	}
	}*/

    xf86DrvMsg(pScrn->scrnIndex, X_INFO,
	       "Detected non-DDC Monitor Type: %d\n", MonType);

    return MonType;

}

static void
radeon_dpms(xf86OutputPtr output, int mode)
{
    ScrnInfoPtr pScrn  = output->scrn;
    RADEONInfoPtr info = RADEONPTR(pScrn);

    if (IS_AVIVO_VARIANT) {
	atombios_output_dpms(output, mode);
	return;
    }

    switch(mode) {
    case DPMSModeOn:
	RADEONEnableDisplay(output, TRUE);
	break;
    case DPMSModeOff:
    case DPMSModeSuspend:
    case DPMSModeStandby:
	RADEONEnableDisplay(output, FALSE);
	break;
    }
}

static void
radeon_save(xf86OutputPtr output)
{

}

static void
radeon_restore(xf86OutputPtr restore)
{

}

static int
radeon_mode_valid(xf86OutputPtr output, DisplayModePtr pMode)
{
    RADEONOutputPrivatePtr radeon_output = output->driver_private;

    if (OUTPUT_IS_TV) {
	/* FIXME: Update when more modes are added */
	if (pMode->HDisplay == 800 && pMode->VDisplay == 600)
	    return MODE_OK;
	else
	    return MODE_CLOCK_RANGE;
    }

    if (radeon_output->type == OUTPUT_LVDS) {
	if (radeon_output->rmx_type == RMX_OFF) {
	    if (pMode->HDisplay != radeon_output->PanelXRes ||
		pMode->VDisplay != radeon_output->PanelYRes)
		return MODE_PANEL;
	}
	if (pMode->HDisplay > radeon_output->PanelXRes ||
	    pMode->VDisplay > radeon_output->PanelYRes)
	    return MODE_PANEL;
    }

    return MODE_OK;
}

static Bool
radeon_mode_fixup(xf86OutputPtr output, DisplayModePtr mode,
		    DisplayModePtr adjusted_mode)
{
    RADEONOutputPrivatePtr radeon_output = output->driver_private;

    radeon_output->Flags &= ~RADEON_USE_RMX;

    /* decide if we are using RMX */
    if ((radeon_output->MonType == MT_LCD || radeon_output->MonType == MT_DFP)
	&& radeon_output->rmx_type != RMX_OFF) {
	xf86CrtcPtr crtc = output->crtc;
	RADEONCrtcPrivatePtr radeon_crtc = crtc->driver_private;

	if (radeon_crtc->crtc_id == 0) {
	    if (mode->HDisplay < radeon_output->PanelXRes ||
		mode->VDisplay < radeon_output->PanelYRes)
		radeon_output->Flags |= RADEON_USE_RMX;
	}
    }

    /* update timing for LVDS and DFP if RMX is active */
    if ((radeon_output->MonType == MT_LCD) || (radeon_output->Flags & RADEON_USE_RMX)) {
	/* set to the panel's native mode */
	adjusted_mode->HTotal = radeon_output->PanelXRes + radeon_output->HBlank;
	adjusted_mode->HSyncStart = radeon_output->PanelXRes + radeon_output->HOverPlus;
	adjusted_mode->HSyncEnd = adjusted_mode->HSyncStart + radeon_output->HSyncWidth;
	adjusted_mode->VTotal = radeon_output->PanelYRes + radeon_output->VBlank;
	adjusted_mode->VSyncStart = radeon_output->PanelYRes + radeon_output->VOverPlus;
	adjusted_mode->VSyncEnd = adjusted_mode->VSyncStart + radeon_output->VSyncWidth;
	/* update crtc values */
	xf86SetModeCrtc(adjusted_mode, INTERLACE_HALVE_V);
	/* adjust crtc values */
	adjusted_mode->CrtcHTotal = adjusted_mode->CrtcHDisplay + radeon_output->HBlank;
	adjusted_mode->CrtcHSyncStart = adjusted_mode->CrtcHDisplay + radeon_output->HOverPlus;
	adjusted_mode->CrtcHSyncEnd = adjusted_mode->CrtcHSyncStart + radeon_output->HSyncWidth;
	adjusted_mode->CrtcVTotal = adjusted_mode->CrtcVDisplay + radeon_output->VBlank;
	adjusted_mode->CrtcVSyncStart = adjusted_mode->CrtcVDisplay + radeon_output->VOverPlus;
	adjusted_mode->CrtcVSyncEnd = adjusted_mode->CrtcVSyncStart + radeon_output->VSyncWidth;
	adjusted_mode->Clock = radeon_output->DotClock;
	adjusted_mode->Flags = radeon_output->Flags;
    }

    return TRUE;
}

static void
radeon_mode_prepare(xf86OutputPtr output)
{
}

static void RADEONInitFPRegisters(xf86OutputPtr output, RADEONSavePtr save,
				  DisplayModePtr mode, BOOL IsPrimary)
{
    ScrnInfoPtr pScrn = output->scrn;
    RADEONInfoPtr  info       = RADEONPTR(pScrn);
    RADEONEntPtr  pRADEONEnt = RADEONEntPriv(pScrn);
    RADEONOutputPrivatePtr radeon_output = output->driver_private;
    int i;
    CARD32 tmp = info->SavedReg.tmds_pll_cntl & 0xfffff;

    for (i=0; i<4; i++) {
	if (radeon_output->tmds_pll[i].freq == 0) break;
	if ((CARD32)(mode->Clock/10) < radeon_output->tmds_pll[i].freq) {
	    tmp = radeon_output->tmds_pll[i].value ;
	    break;
	}
    }

    if (IS_R300_VARIANT || (info->ChipFamily == CHIP_FAMILY_RV280)) {
	if (tmp & 0xfff00000)
	    save->tmds_pll_cntl = tmp;
	else {
	    save->tmds_pll_cntl = info->SavedReg.tmds_pll_cntl & 0xfff00000;
	    save->tmds_pll_cntl |= tmp;
	}
    } else save->tmds_pll_cntl = tmp;

    save->tmds_transmitter_cntl = info->SavedReg.tmds_transmitter_cntl &
					~(RADEON_TMDS_TRANSMITTER_PLLRST);

    if (IS_R300_VARIANT || (info->ChipFamily == CHIP_FAMILY_R200) || !pRADEONEnt->HasCRTC2)
	save->tmds_transmitter_cntl &= ~(RADEON_TMDS_TRANSMITTER_PLLEN);
    else /* weird, RV chips got this bit reversed? */
        save->tmds_transmitter_cntl |= (RADEON_TMDS_TRANSMITTER_PLLEN);

    save->fp_gen_cntl = info->SavedReg.fp_gen_cntl |
			 (RADEON_FP_CRTC_DONT_SHADOW_VPAR |
			  RADEON_FP_CRTC_DONT_SHADOW_HEND );

    save->fp_gen_cntl &= ~(RADEON_FP_FPON | RADEON_FP_TMDS_EN);

    if (pScrn->rgbBits == 8)
        save->fp_gen_cntl |= RADEON_FP_PANEL_FORMAT;  /* 24 bit format */
    else
        save->fp_gen_cntl &= ~RADEON_FP_PANEL_FORMAT;/* 18 bit format */


    if (IsPrimary) {
	if ((IS_R300_VARIANT) || (info->ChipFamily == CHIP_FAMILY_R200)) {
	    save->fp_gen_cntl &= ~R200_FP_SOURCE_SEL_MASK;
	    if (mode->Flags & RADEON_USE_RMX) 
		save->fp_gen_cntl |= R200_FP_SOURCE_SEL_RMX;
	    else
		save->fp_gen_cntl |= R200_FP_SOURCE_SEL_CRTC1;
	} else 
	    save->fp_gen_cntl |= RADEON_FP_SEL_CRTC1;
    } else {
	if ((IS_R300_VARIANT) || (info->ChipFamily == CHIP_FAMILY_R200)) {
	    save->fp_gen_cntl &= ~R200_FP_SOURCE_SEL_MASK;
	    save->fp_gen_cntl |= R200_FP_SOURCE_SEL_CRTC2;
	} else 
	    save->fp_gen_cntl |= RADEON_FP_SEL_CRTC2;
    }

}

static void RADEONInitFP2Registers(xf86OutputPtr output, RADEONSavePtr save,
				   DisplayModePtr mode, BOOL IsPrimary)
{
    ScrnInfoPtr pScrn = output->scrn;
    RADEONInfoPtr info = RADEONPTR(pScrn);


    if (pScrn->rgbBits == 8) 
	save->fp2_gen_cntl = info->SavedReg.fp2_gen_cntl |
				RADEON_FP2_PANEL_FORMAT; /* 24 bit format, */
    else
	save->fp2_gen_cntl = info->SavedReg.fp2_gen_cntl &
				~RADEON_FP2_PANEL_FORMAT;/* 18 bit format, */

    save->fp2_gen_cntl &= ~(RADEON_FP2_ON |
			    RADEON_FP2_DVO_EN |
			    RADEON_FP2_DVO_RATE_SEL_SDR);


    /* XXX: these may be oem specific */
    if (IS_R300_VARIANT) {
	save->fp2_gen_cntl |= RADEON_FP2_PAD_FLOP_EN | R300_FP2_DVO_CLOCK_MODE_SINGLE;
#if 0
	if (mode->Clock > 165000)
	    save->fp2_gen_cntl |= R300_FP2_DVO_DUAL_CHANNEL_EN;
#endif
    }

    if (IsPrimary) {
        if ((info->ChipFamily == CHIP_FAMILY_R200) || IS_R300_VARIANT) {
            save->fp2_gen_cntl &= ~R200_FP2_SOURCE_SEL_MASK;
	    if (mode->Flags & RADEON_USE_RMX)
		save->fp2_gen_cntl |= R200_FP2_SOURCE_SEL_RMX;
        } else {
            save->fp2_gen_cntl &= ~RADEON_FP2_SRC_SEL_CRTC2;
	}
    } else {
        if ((info->ChipFamily == CHIP_FAMILY_R200) || IS_R300_VARIANT) {
            save->fp2_gen_cntl &= ~R200_FP2_SOURCE_SEL_MASK;
            save->fp2_gen_cntl |= R200_FP2_SOURCE_SEL_CRTC2;
        } else {
            save->fp2_gen_cntl |= RADEON_FP2_SRC_SEL_CRTC2;
        }
    }

}

static void RADEONInitLVDSRegisters(xf86OutputPtr output, RADEONSavePtr save,
				    DisplayModePtr mode, BOOL IsPrimary)
{
    ScrnInfoPtr pScrn = output->scrn;
    RADEONInfoPtr  info       = RADEONPTR(pScrn);

    save->lvds_pll_cntl = (info->SavedReg.lvds_pll_cntl |
			   RADEON_LVDS_PLL_EN);

    save->lvds_pll_cntl &= ~RADEON_LVDS_PLL_RESET;

    save->lvds_gen_cntl = info->SavedReg.lvds_gen_cntl;
    save->lvds_gen_cntl |= RADEON_LVDS_DISPLAY_DIS;
    save->lvds_gen_cntl &= ~(RADEON_LVDS_ON | RADEON_LVDS_BLON);

    if (IS_R300_VARIANT)
	save->lvds_pll_cntl &= ~(R300_LVDS_SRC_SEL_MASK);

    if (IsPrimary) {
	if (IS_R300_VARIANT) {
	    if (mode->Flags & RADEON_USE_RMX)
		save->lvds_pll_cntl |= R300_LVDS_SRC_SEL_RMX;
	} else
	    save->lvds_gen_cntl &= ~RADEON_LVDS_SEL_CRTC2;
    } else {
	if (IS_R300_VARIANT) {
	    save->lvds_pll_cntl |= R300_LVDS_SRC_SEL_CRTC2;
	} else
	    save->lvds_gen_cntl |= RADEON_LVDS_SEL_CRTC2;
    }

}

static void RADEONInitRMXRegisters(xf86OutputPtr output, RADEONSavePtr save,
				   DisplayModePtr mode)
{
    ScrnInfoPtr pScrn = output->scrn;
    RADEONInfoPtr  info       = RADEONPTR(pScrn);
    RADEONOutputPrivatePtr radeon_output = output->driver_private;
    int    xres = mode->HDisplay;
    int    yres = mode->VDisplay;
    float  Hratio, Vratio;

    save->fp_vert_stretch = info->SavedReg.fp_vert_stretch &
	                    RADEON_VERT_STRETCH_RESERVED;
    save->fp_horz_stretch = info->SavedReg.fp_horz_stretch &
	                    (RADEON_HORZ_FP_LOOP_STRETCH |
	                     RADEON_HORZ_AUTO_RATIO_INC);

    if (radeon_output->MonType != MT_LCD && radeon_output->MonType != MT_DFP)
	return;

    if (radeon_output->PanelXRes == 0 || radeon_output->PanelYRes == 0) {
	Hratio = 1.0;
	Vratio = 1.0;
    } else {
	if (xres > radeon_output->PanelXRes) xres = radeon_output->PanelXRes;
	if (yres > radeon_output->PanelYRes) yres = radeon_output->PanelYRes;
	    
	Hratio = (float)xres/(float)radeon_output->PanelXRes;
	Vratio = (float)yres/(float)radeon_output->PanelYRes;
    }

    if (Hratio == 1.0 || !(mode->Flags & RADEON_USE_RMX)) {
	save->fp_horz_stretch |= ((xres/8-1)<<16);
    } else {
	save->fp_horz_stretch |= ((((unsigned long)
				    (Hratio * RADEON_HORZ_STRETCH_RATIO_MAX)) &
				   RADEON_HORZ_STRETCH_RATIO_MASK) |
				  RADEON_HORZ_STRETCH_BLEND |
				  RADEON_HORZ_STRETCH_ENABLE |
				  ((radeon_output->PanelXRes/8-1)<<16));
    }

    if (Vratio == 1.0 || !(mode->Flags & RADEON_USE_RMX)) {
	save->fp_vert_stretch |= ((yres-1)<<12);
    } else {
	save->fp_vert_stretch |= ((((unsigned long)(Vratio * RADEON_VERT_STRETCH_RATIO_MAX)) &
				   RADEON_VERT_STRETCH_RATIO_MASK) |
				  RADEON_VERT_STRETCH_ENABLE |
				  RADEON_VERT_STRETCH_BLEND |
				  ((radeon_output->PanelYRes-1)<<12));
    }

}

static void RADEONInitDACRegisters(xf86OutputPtr output, RADEONSavePtr save,
				  DisplayModePtr mode, BOOL IsPrimary)
{
    ScrnInfoPtr pScrn = output->scrn;
    RADEONInfoPtr  info       = RADEONPTR(pScrn);

    if (IsPrimary) {
	if ((info->ChipFamily == CHIP_FAMILY_R200) || IS_R300_VARIANT) {
            save->disp_output_cntl = info->SavedReg.disp_output_cntl &
					~RADEON_DISP_DAC_SOURCE_MASK;
        } else {
            save->dac2_cntl = info->SavedReg.dac2_cntl & ~(RADEON_DAC2_DAC_CLK_SEL);
        }
    } else {
        if ((info->ChipFamily == CHIP_FAMILY_R200) || IS_R300_VARIANT) {
            save->disp_output_cntl = info->SavedReg.disp_output_cntl &
					~RADEON_DISP_DAC_SOURCE_MASK;
            save->disp_output_cntl |= RADEON_DISP_DAC_SOURCE_CRTC2;
        } else {
            save->dac2_cntl = info->SavedReg.dac2_cntl | RADEON_DAC2_DAC_CLK_SEL;
        }
    }
    save->dac_cntl = (RADEON_DAC_MASK_ALL
		      | RADEON_DAC_VGA_ADR_EN
		      | (info->dac6bits ? 0 : RADEON_DAC_8BIT_EN));

    save->dac_macro_cntl = info->SavedReg.dac_macro_cntl;
}

static void
RADEONInitTvDacCntl(xf86OutputPtr output, RADEONSavePtr save)
{
    ScrnInfoPtr pScrn = output->scrn;
    RADEONInfoPtr  info       = RADEONPTR(pScrn);
    RADEONOutputPrivatePtr radeon_output = output->driver_private;

    if (info->ChipFamily == CHIP_FAMILY_R420 ||
	info->ChipFamily == CHIP_FAMILY_RV410) {
	save->tv_dac_cntl = info->SavedReg.tv_dac_cntl &
			     ~(RADEON_TV_DAC_STD_MASK |
			       RADEON_TV_DAC_BGADJ_MASK |
			       R420_TV_DAC_DACADJ_MASK |
			       R420_TV_DAC_RDACPD |
			       R420_TV_DAC_GDACPD |
			       R420_TV_DAC_GDACPD |
			       R420_TV_DAC_TVENABLE);
    } else {
	save->tv_dac_cntl = info->SavedReg.tv_dac_cntl &
			     ~(RADEON_TV_DAC_STD_MASK |
			       RADEON_TV_DAC_BGADJ_MASK |
			       RADEON_TV_DAC_DACADJ_MASK |
			       RADEON_TV_DAC_RDACPD |
			       RADEON_TV_DAC_GDACPD |
			       RADEON_TV_DAC_GDACPD);
    }

    save->tv_dac_cntl |= (RADEON_TV_DAC_NBLANK |
			  RADEON_TV_DAC_NHOLD |
			  RADEON_TV_DAC_STD_PS2 |
			  radeon_output->tv_dac_adj);

}

static void RADEONInitDAC2Registers(xf86OutputPtr output, RADEONSavePtr save,
				  DisplayModePtr mode, BOOL IsPrimary)
{
    ScrnInfoPtr pScrn = output->scrn;
    RADEONInfoPtr  info       = RADEONPTR(pScrn);

    /*0x0028023;*/
    RADEONInitTvDacCntl(output, save);

    if (IS_R300_VARIANT)
	save->gpiopad_a = info->SavedReg.gpiopad_a | 1;

    save->dac2_cntl = info->SavedReg.dac2_cntl | RADEON_DAC2_DAC2_CLK_SEL;

    if (IsPrimary) {
        if (IS_R300_VARIANT) {
            save->disp_output_cntl = info->SavedReg.disp_output_cntl &
					~RADEON_DISP_TVDAC_SOURCE_MASK;
            save->disp_output_cntl |= RADEON_DISP_TVDAC_SOURCE_CRTC;
        } else if (info->ChipFamily == CHIP_FAMILY_R200) {
	    save->fp2_gen_cntl = info->SavedReg.fp2_gen_cntl &
				  ~(R200_FP2_SOURCE_SEL_MASK |
				    RADEON_FP2_DVO_RATE_SEL_SDR);
	} else {
            save->disp_hw_debug = info->SavedReg.disp_hw_debug | RADEON_CRT2_DISP1_SEL;
        }
    } else {
        if (IS_R300_VARIANT) {
            save->disp_output_cntl = info->SavedReg.disp_output_cntl &
					~RADEON_DISP_TVDAC_SOURCE_MASK;
            save->disp_output_cntl |= RADEON_DISP_TVDAC_SOURCE_CRTC2;
	} else if (info->ChipFamily == CHIP_FAMILY_R200) {
	    save->fp2_gen_cntl = info->SavedReg.fp2_gen_cntl &
				  ~(R200_FP2_SOURCE_SEL_MASK |
				    RADEON_FP2_DVO_RATE_SEL_SDR);
            save->fp2_gen_cntl |= R200_FP2_SOURCE_SEL_CRTC2;
        } else {
            save->disp_hw_debug = info->SavedReg.disp_hw_debug &
					~RADEON_CRT2_DISP1_SEL;
        }
    }
}

static void
RADEONInitOutputRegisters(ScrnInfoPtr pScrn, RADEONSavePtr save,
			  DisplayModePtr mode, xf86OutputPtr output,
			  int crtc_num)
{
    Bool IsPrimary = crtc_num == 0 ? TRUE : FALSE;
    RADEONOutputPrivatePtr radeon_output = output->driver_private;

    if (crtc_num == 0)
	RADEONInitRMXRegisters(output, save, mode);

    if (radeon_output->MonType == MT_CRT) {
	if (radeon_output->DACType == DAC_PRIMARY) {
	    RADEONInitDACRegisters(output, save, mode, IsPrimary);
	} else {
	    RADEONInitDAC2Registers(output, save, mode, IsPrimary);
	}
    } else if (radeon_output->MonType == MT_LCD) {
	RADEONInitLVDSRegisters(output, save, mode, IsPrimary);
    } else if (radeon_output->MonType == MT_DFP) {
	if (radeon_output->TMDSType == TMDS_INT) {
	    RADEONInitFPRegisters(output, save, mode, IsPrimary);
	} else {
	    RADEONInitFP2Registers(output, save, mode, IsPrimary);
	}
    } else if (radeon_output->MonType == MT_STV ||
	       radeon_output->MonType == MT_CTV) {
	RADEONInitTVRegisters(output, save, mode, IsPrimary);
    }
}

static void
legacy_mode_set(xf86OutputPtr output, DisplayModePtr mode,
		  DisplayModePtr adjusted_mode)
{
    ScrnInfoPtr	    pScrn = output->scrn;
    RADEONInfoPtr info = RADEONPTR(pScrn);
    RADEONOutputPrivatePtr radeon_output = output->driver_private;
    xf86CrtcPtr	crtc = output->crtc;
    RADEONCrtcPrivatePtr radeon_crtc = crtc->driver_private;

    RADEONInitOutputRegisters(pScrn, &info->ModeReg, adjusted_mode, output, radeon_crtc->crtc_id);

    if (radeon_crtc->crtc_id == 0)
	RADEONRestoreRMXRegisters(pScrn, &info->ModeReg);

    switch(radeon_output->MonType) {
    case MT_LCD:
	ErrorF("restore LVDS\n");
	RADEONRestoreLVDSRegisters(pScrn, &info->ModeReg);
	break;
    case MT_DFP:
	if (radeon_output->TMDSType == TMDS_INT) {
	    ErrorF("restore FP\n");
	    RADEONRestoreFPRegisters(pScrn, &info->ModeReg);
	} else {
	    ErrorF("restore FP2\n");
	    if (info->IsAtomBios)
		atombios_external_tmds_setup(output, mode);
	    else
		RADEONRestoreDVOChip(pScrn, output);
	    RADEONRestoreFP2Registers(pScrn, &info->ModeReg);
	}
	break;
    case MT_STV:
    case MT_CTV:
	ErrorF("restore tv\n");
	RADEONRestoreDACRegisters(pScrn, &info->ModeReg);
	RADEONRestoreTVRegisters(pScrn, &info->ModeReg);
	break;
    default:
	ErrorF("restore dac\n");
	RADEONRestoreDACRegisters(pScrn, &info->ModeReg);
    }

}

static void
radeon_mode_set(xf86OutputPtr output, DisplayModePtr mode,
		  DisplayModePtr adjusted_mode)
{
    ScrnInfoPtr	    pScrn = output->scrn;
    RADEONInfoPtr info = RADEONPTR(pScrn);

    if (IS_AVIVO_VARIANT)
	atombios_output_mode_set(output, mode, adjusted_mode);
    else
	legacy_mode_set(output, mode, adjusted_mode);

}

static void
radeon_mode_commit(xf86OutputPtr output)
{
    radeon_dpms(output, DPMSModeOn);
}

/* the following functions are based on the load detection code
 * in the beos radeon driver by Thomas Kurschel and the existing
 * load detection code in this driver.
 */
static RADEONMonitorType
radeon_detect_primary_dac(ScrnInfoPtr pScrn, Bool color)
{
    RADEONInfoPtr info = RADEONPTR(pScrn);
    unsigned char *RADEONMMIO = info->MMIO;
    CARD32 vclk_ecp_cntl, crtc_ext_cntl;
    CARD32 dac_ext_cntl, dac_cntl, dac_macro_cntl, tmp;
    RADEONMonitorType found = MT_NONE;

    /* save the regs we need */
    vclk_ecp_cntl = INPLL(pScrn, RADEON_VCLK_ECP_CNTL);
    crtc_ext_cntl = INREG(RADEON_CRTC_EXT_CNTL);
    dac_ext_cntl = INREG(RADEON_DAC_EXT_CNTL);
    dac_cntl = INREG(RADEON_DAC_CNTL);
    dac_macro_cntl = INREG(RADEON_DAC_MACRO_CNTL);

    tmp = vclk_ecp_cntl &
	~(RADEON_PIXCLK_ALWAYS_ONb | RADEON_PIXCLK_DAC_ALWAYS_ONb);
    OUTPLL(pScrn, RADEON_VCLK_ECP_CNTL, tmp);

    tmp = crtc_ext_cntl | RADEON_CRTC_CRT_ON;
    OUTREG(RADEON_CRTC_EXT_CNTL, tmp);

    tmp = RADEON_DAC_FORCE_BLANK_OFF_EN |
	RADEON_DAC_FORCE_DATA_EN;

    if (color)
	tmp |= RADEON_DAC_FORCE_DATA_SEL_RGB;
    else
	tmp |= RADEON_DAC_FORCE_DATA_SEL_G;

    if (IS_R300_VARIANT)
	tmp |= (0x1b6 << RADEON_DAC_FORCE_DATA_SHIFT);
    else
	tmp |= (0x180 << RADEON_DAC_FORCE_DATA_SHIFT);

    OUTREG(RADEON_DAC_EXT_CNTL, tmp);

    tmp = dac_cntl & ~(RADEON_DAC_RANGE_CNTL_MASK | RADEON_DAC_PDWN);
    tmp |= RADEON_DAC_RANGE_CNTL_PS2 | RADEON_DAC_CMP_EN;
    OUTREG(RADEON_DAC_CNTL, tmp);

    tmp &= ~(RADEON_DAC_PDWN_R |
	     RADEON_DAC_PDWN_G |
	     RADEON_DAC_PDWN_B);

    OUTREG(RADEON_DAC_MACRO_CNTL, tmp);

    usleep(2000);

    if (INREG(RADEON_DAC_CNTL) & RADEON_DAC_CMP_OUTPUT) {
	found = MT_CRT;
	xf86DrvMsg (pScrn->scrnIndex, X_INFO,
		    "Found %s CRT connected to primary DAC\n",
		    color ? "color" : "bw");
    }

    /* restore the regs we used */
    OUTREG(RADEON_DAC_CNTL, dac_cntl);
    OUTREG(RADEON_DAC_MACRO_CNTL, dac_macro_cntl);
    OUTREG(RADEON_DAC_EXT_CNTL, dac_ext_cntl);
    OUTREG(RADEON_CRTC_EXT_CNTL, crtc_ext_cntl);
    OUTPLL(pScrn, RADEON_VCLK_ECP_CNTL, vclk_ecp_cntl);

    return found;
}

static RADEONMonitorType
radeon_detect_ext_dac(ScrnInfoPtr pScrn)
{
    RADEONInfoPtr info = RADEONPTR(pScrn);
    unsigned char *RADEONMMIO = info->MMIO;
    CARD32 gpio_monid, fp2_gen_cntl, disp_output_cntl, crtc2_gen_cntl;
    CARD32 disp_lin_trans_grph_a, disp_lin_trans_grph_b, disp_lin_trans_grph_c;
    CARD32 disp_lin_trans_grph_d, disp_lin_trans_grph_e, disp_lin_trans_grph_f;
    CARD32 tmp, crtc2_h_total_disp, crtc2_v_total_disp;
    CARD32 crtc2_h_sync_strt_wid, crtc2_v_sync_strt_wid;
    RADEONMonitorType found = MT_NONE;
    int connected = 0;
    int i = 0;

    /* save the regs we need */
    gpio_monid = INREG(RADEON_GPIO_MONID);
    fp2_gen_cntl = INREG(RADEON_FP2_GEN_CNTL);
    disp_output_cntl = INREG(RADEON_DISP_OUTPUT_CNTL);
    crtc2_gen_cntl = INREG(RADEON_CRTC2_GEN_CNTL);
    disp_lin_trans_grph_a = INREG(RADEON_DISP_LIN_TRANS_GRPH_A);
    disp_lin_trans_grph_b = INREG(RADEON_DISP_LIN_TRANS_GRPH_B);
    disp_lin_trans_grph_c = INREG(RADEON_DISP_LIN_TRANS_GRPH_C);
    disp_lin_trans_grph_d = INREG(RADEON_DISP_LIN_TRANS_GRPH_D);
    disp_lin_trans_grph_e = INREG(RADEON_DISP_LIN_TRANS_GRPH_E);
    disp_lin_trans_grph_f = INREG(RADEON_DISP_LIN_TRANS_GRPH_F);
    crtc2_h_total_disp = INREG(RADEON_CRTC2_H_TOTAL_DISP);
    crtc2_v_total_disp = INREG(RADEON_CRTC2_V_TOTAL_DISP);
    crtc2_h_sync_strt_wid = INREG(RADEON_CRTC2_H_SYNC_STRT_WID);
    crtc2_v_sync_strt_wid = INREG(RADEON_CRTC2_V_SYNC_STRT_WID);

    tmp = INREG(RADEON_GPIO_MONID);
    tmp &= ~RADEON_GPIO_A_0;
    OUTREG(RADEON_GPIO_MONID, tmp);

    OUTREG(RADEON_FP2_GEN_CNTL,
	   RADEON_FP2_ON |
	   RADEON_FP2_PANEL_FORMAT |
	   R200_FP2_SOURCE_SEL_TRANS_UNIT |
	   RADEON_FP2_DVO_EN |
	   R200_FP2_DVO_RATE_SEL_SDR);

    OUTREG(RADEON_DISP_OUTPUT_CNTL,
	   RADEON_DISP_DAC_SOURCE_RMX |
	   RADEON_DISP_TRANS_MATRIX_GRAPHICS);

    OUTREG(RADEON_CRTC2_GEN_CNTL,
	   RADEON_CRTC2_EN |
	   RADEON_CRTC2_DISP_REQ_EN_B);

    OUTREG(RADEON_DISP_LIN_TRANS_GRPH_A, 0x00000000);
    OUTREG(RADEON_DISP_LIN_TRANS_GRPH_B, 0x000003f0);
    OUTREG(RADEON_DISP_LIN_TRANS_GRPH_C, 0x00000000);
    OUTREG(RADEON_DISP_LIN_TRANS_GRPH_D, 0x000003f0);
    OUTREG(RADEON_DISP_LIN_TRANS_GRPH_E, 0x00000000);
    OUTREG(RADEON_DISP_LIN_TRANS_GRPH_F, 0x000003f0);

    OUTREG(RADEON_CRTC2_H_TOTAL_DISP, 0x01000008);
    OUTREG(RADEON_CRTC2_H_SYNC_STRT_WID, 0x00000800);
    OUTREG(RADEON_CRTC2_V_TOTAL_DISP, 0x00080001);
    OUTREG(RADEON_CRTC2_V_SYNC_STRT_WID, 0x00000080);

    for (i = 0; i < 200; i++) {
	tmp = INREG(RADEON_GPIO_MONID);
	if (tmp & RADEON_GPIO_Y_0)
	    connected = 1;
	else
	    connected = 0;

	if (!connected)
	    break;

	usleep(1000);
    }

    if (connected)
	found = MT_CRT;

    /* restore the regs we used */
    OUTREG(RADEON_DISP_LIN_TRANS_GRPH_A, disp_lin_trans_grph_a);
    OUTREG(RADEON_DISP_LIN_TRANS_GRPH_B, disp_lin_trans_grph_b);
    OUTREG(RADEON_DISP_LIN_TRANS_GRPH_C, disp_lin_trans_grph_c);
    OUTREG(RADEON_DISP_LIN_TRANS_GRPH_D, disp_lin_trans_grph_d);
    OUTREG(RADEON_DISP_LIN_TRANS_GRPH_E, disp_lin_trans_grph_e);
    OUTREG(RADEON_DISP_LIN_TRANS_GRPH_F, disp_lin_trans_grph_f);
    OUTREG(RADEON_CRTC2_H_TOTAL_DISP, crtc2_h_total_disp);
    OUTREG(RADEON_CRTC2_V_TOTAL_DISP, crtc2_v_total_disp);
    OUTREG(RADEON_CRTC2_H_SYNC_STRT_WID, crtc2_h_sync_strt_wid);
    OUTREG(RADEON_CRTC2_V_SYNC_STRT_WID, crtc2_v_sync_strt_wid);
    OUTREG(RADEON_CRTC2_GEN_CNTL, crtc2_gen_cntl);
    OUTREG(RADEON_DISP_OUTPUT_CNTL, disp_output_cntl);
    OUTREG(RADEON_FP2_GEN_CNTL, fp2_gen_cntl);
    OUTREG(RADEON_GPIO_MONID, gpio_monid);

    return found;
}

static RADEONMonitorType
radeon_detect_tv_dac(ScrnInfoPtr pScrn, Bool color)
{
    RADEONInfoPtr info = RADEONPTR(pScrn);
    unsigned char *RADEONMMIO = info->MMIO;
    CARD32 crtc2_gen_cntl, tv_dac_cntl, dac_cntl2, dac_ext_cntl;
    CARD32 disp_hw_debug, disp_output_cntl, gpiopad_a, pixclks_cntl, tmp;
    RADEONMonitorType found = MT_NONE;

    /* save the regs we need */
    pixclks_cntl = INPLL(pScrn, RADEON_PIXCLKS_CNTL);
    gpiopad_a = IS_R300_VARIANT ? INREG(RADEON_GPIOPAD_A) : 0;
    disp_output_cntl = IS_R300_VARIANT ? INREG(RADEON_DISP_OUTPUT_CNTL) : 0;
    disp_hw_debug = !IS_R300_VARIANT ? INREG(RADEON_DISP_HW_DEBUG) : 0;
    crtc2_gen_cntl = INREG(RADEON_CRTC2_GEN_CNTL);
    tv_dac_cntl = INREG(RADEON_TV_DAC_CNTL);
    dac_ext_cntl = INREG(RADEON_DAC_EXT_CNTL);
    dac_cntl2 = INREG(RADEON_DAC_CNTL2);

    tmp = pixclks_cntl & ~(RADEON_PIX2CLK_ALWAYS_ONb
			   | RADEON_PIX2CLK_DAC_ALWAYS_ONb);
    OUTPLL(pScrn, RADEON_PIXCLKS_CNTL, tmp);

    if (IS_R300_VARIANT) {
	OUTREGP(RADEON_GPIOPAD_A, 1, ~1 );
    }

    tmp = crtc2_gen_cntl & ~RADEON_CRTC2_PIX_WIDTH_MASK;
    tmp |= RADEON_CRTC2_CRT2_ON |
	(2 << RADEON_CRTC2_PIX_WIDTH_SHIFT);

    OUTREG(RADEON_CRTC2_GEN_CNTL, tmp);

    if (IS_R300_VARIANT) {
	tmp = disp_output_cntl & ~RADEON_DISP_TVDAC_SOURCE_MASK;
	tmp |= RADEON_DISP_TVDAC_SOURCE_CRTC2;
	OUTREG(RADEON_DISP_OUTPUT_CNTL, tmp);
    } else {
	tmp = disp_hw_debug & ~RADEON_CRT2_DISP1_SEL;
	OUTREG(RADEON_DISP_HW_DEBUG, tmp);
    }

    tmp = RADEON_TV_DAC_NBLANK |
	RADEON_TV_DAC_NHOLD |
	RADEON_TV_MONITOR_DETECT_EN |
	RADEON_TV_DAC_STD_PS2;

    OUTREG(RADEON_TV_DAC_CNTL, tmp);

    tmp = RADEON_DAC2_FORCE_BLANK_OFF_EN |
	RADEON_DAC2_FORCE_DATA_EN;

    if (color)
	tmp |= RADEON_DAC_FORCE_DATA_SEL_RGB;
    else
	tmp |= RADEON_DAC_FORCE_DATA_SEL_G;

    if (IS_R300_VARIANT)
	tmp |= (0x1b6 << RADEON_DAC_FORCE_DATA_SHIFT);
    else
	tmp |= (0x180 << RADEON_DAC_FORCE_DATA_SHIFT);

    OUTREG(RADEON_DAC_EXT_CNTL, tmp);

    tmp = dac_cntl2 | RADEON_DAC2_DAC2_CLK_SEL | RADEON_DAC2_CMP_EN;
    OUTREG(RADEON_DAC_CNTL2, tmp);

    usleep(10000);

    if (IS_R300_VARIANT) {
	if (INREG(RADEON_DAC_CNTL2) & RADEON_DAC2_CMP_OUT_B) {
	    found = MT_CRT;
	    xf86DrvMsg (pScrn->scrnIndex, X_INFO,
			"Found %s CRT connected to TV DAC\n",
			color ? "color" : "bw");
	}
    } else {
	if (INREG(RADEON_DAC_CNTL2) & RADEON_DAC2_CMP_OUTPUT) {
	    found = MT_CRT;
	    xf86DrvMsg (pScrn->scrnIndex, X_INFO,
			"Found %s CRT connected to TV DAC\n",
			color ? "color" : "bw");
	}
    }

    /* restore regs we used */
    OUTREG(RADEON_DAC_CNTL2, dac_cntl2);
    OUTREG(RADEON_DAC_EXT_CNTL, dac_ext_cntl);
    OUTREG(RADEON_TV_DAC_CNTL, tv_dac_cntl);
    OUTREG(RADEON_CRTC2_GEN_CNTL, crtc2_gen_cntl);

    if (IS_R300_VARIANT) {
	OUTREG(RADEON_DISP_OUTPUT_CNTL, disp_output_cntl);
	OUTREGP(RADEON_GPIOPAD_A, gpiopad_a, ~1 );
    } else {
	OUTREG(RADEON_DISP_HW_DEBUG, disp_hw_debug);
    }
    OUTPLL(pScrn, RADEON_PIXCLKS_CNTL, pixclks_cntl);

    return found;
}

static RADEONMonitorType
r300_detect_tv(ScrnInfoPtr pScrn)
{
    RADEONInfoPtr info = RADEONPTR(pScrn);
    unsigned char *RADEONMMIO = info->MMIO;
    CARD32 tmp, dac_cntl2, crtc2_gen_cntl, dac_ext_cntl, tv_dac_cntl;
    CARD32 gpiopad_a, disp_output_cntl;
    RADEONMonitorType found = MT_NONE;

    /* save the regs we need */
    gpiopad_a = INREG(RADEON_GPIOPAD_A);
    dac_cntl2 = INREG(RADEON_DAC_CNTL2);
    crtc2_gen_cntl = INREG(RADEON_CRTC2_GEN_CNTL);
    dac_ext_cntl = INREG(RADEON_DAC_EXT_CNTL);
    tv_dac_cntl = INREG(RADEON_TV_DAC_CNTL);
    disp_output_cntl = INREG(RADEON_DISP_OUTPUT_CNTL);

    OUTREGP(RADEON_GPIOPAD_A, 0, ~1 );

    OUTREG(RADEON_DAC_CNTL2, RADEON_DAC2_DAC2_CLK_SEL );

    OUTREG(RADEON_CRTC2_GEN_CNTL,
	   RADEON_CRTC2_CRT2_ON | RADEON_CRTC2_VSYNC_TRISTAT );

    tmp = disp_output_cntl & ~RADEON_DISP_TVDAC_SOURCE_MASK;
    tmp |= RADEON_DISP_TVDAC_SOURCE_CRTC2;
    OUTREG(RADEON_DISP_OUTPUT_CNTL, tmp);

    OUTREG(RADEON_DAC_EXT_CNTL,
	   RADEON_DAC2_FORCE_BLANK_OFF_EN |
	   RADEON_DAC2_FORCE_DATA_EN |
	   RADEON_DAC_FORCE_DATA_SEL_RGB |
	   (0xec << RADEON_DAC_FORCE_DATA_SHIFT ));

    OUTREG(RADEON_TV_DAC_CNTL,
	   RADEON_TV_DAC_STD_NTSC |
	   (8 << RADEON_TV_DAC_BGADJ_SHIFT) |
	   (6 << RADEON_TV_DAC_DACADJ_SHIFT ));

    INREG(RADEON_TV_DAC_CNTL);

    usleep(4000);

    OUTREG(RADEON_TV_DAC_CNTL,
	   RADEON_TV_DAC_NBLANK |
	   RADEON_TV_DAC_NHOLD |
	   RADEON_TV_MONITOR_DETECT_EN |
	   RADEON_TV_DAC_STD_NTSC |
	   (8 << RADEON_TV_DAC_BGADJ_SHIFT) |
	   (6 << RADEON_TV_DAC_DACADJ_SHIFT ));

    INREG(RADEON_TV_DAC_CNTL);

    usleep(6000);

    tmp = INREG(RADEON_TV_DAC_CNTL);
    if ( (tmp & RADEON_TV_DAC_GDACDET) != 0 ) {
	found = MT_STV;
	xf86DrvMsg (pScrn->scrnIndex, X_INFO,
		    "S-Video TV connection detected\n");
    } else if ( (tmp & RADEON_TV_DAC_BDACDET) != 0 ) {
	found = MT_CTV;
	xf86DrvMsg (pScrn->scrnIndex, X_INFO,
		    "Composite TV connection detected\n" );
    }

    OUTREG(RADEON_TV_DAC_CNTL, tv_dac_cntl );
    OUTREG(RADEON_DAC_EXT_CNTL, dac_ext_cntl);
    OUTREG(RADEON_CRTC2_GEN_CNTL, crtc2_gen_cntl);
    OUTREG(RADEON_DISP_OUTPUT_CNTL, disp_output_cntl);
    OUTREG(RADEON_DAC_CNTL2, dac_cntl2);
    OUTREGP(RADEON_GPIOPAD_A, gpiopad_a, ~1);

    return found;
}

static RADEONMonitorType
radeon_detect_tv(ScrnInfoPtr pScrn)
{
    RADEONInfoPtr info = RADEONPTR(pScrn);
    unsigned char *RADEONMMIO = info->MMIO;
    CARD32 tmp, dac_cntl2, tv_master_cntl;
    CARD32 tv_dac_cntl, tv_pre_dac_mux_cntl, config_cntl;
    RADEONMonitorType found = MT_NONE;

    if (IS_R300_VARIANT)
	return r300_detect_tv(pScrn);

    /* save the regs we need */
    dac_cntl2 = INREG(RADEON_DAC_CNTL2);
    tv_master_cntl = INREG(RADEON_TV_MASTER_CNTL);
    tv_dac_cntl = INREG(RADEON_TV_DAC_CNTL);
    config_cntl = INREG(RADEON_CONFIG_CNTL);
    tv_pre_dac_mux_cntl = INREG(RADEON_TV_PRE_DAC_MUX_CNTL);

    tmp = dac_cntl2 & ~RADEON_DAC2_DAC2_CLK_SEL;
    OUTREG(RADEON_DAC_CNTL2, tmp);

    tmp = tv_master_cntl | RADEON_TV_ON;
    tmp &= ~(RADEON_TV_ASYNC_RST |
	     RADEON_RESTART_PHASE_FIX |
	     RADEON_CRT_FIFO_CE_EN |
	     RADEON_TV_FIFO_CE_EN |
	     RADEON_RE_SYNC_NOW_SEL_MASK);
    tmp |= RADEON_TV_FIFO_ASYNC_RST | RADEON_CRT_ASYNC_RST;

    OUTREG(RADEON_TV_MASTER_CNTL, tmp);

    tmp = RADEON_TV_DAC_NBLANK | RADEON_TV_DAC_NHOLD |
	RADEON_TV_MONITOR_DETECT_EN | RADEON_TV_DAC_STD_NTSC |
	(8 << RADEON_TV_DAC_BGADJ_SHIFT);

    if (config_cntl & RADEON_CFG_ATI_REV_ID_MASK)
	tmp |= (4 << RADEON_TV_DAC_DACADJ_SHIFT);
    else
	tmp |= (8 << RADEON_TV_DAC_DACADJ_SHIFT);

    OUTREG(RADEON_TV_DAC_CNTL, tmp);

    tmp = RADEON_C_GRN_EN | RADEON_CMP_BLU_EN |
	RADEON_RED_MX_FORCE_DAC_DATA |
	RADEON_GRN_MX_FORCE_DAC_DATA |
	RADEON_BLU_MX_FORCE_DAC_DATA |
	(0x109 << RADEON_TV_FORCE_DAC_DATA_SHIFT);

    OUTREG(RADEON_TV_PRE_DAC_MUX_CNTL, tmp);

    usleep(3000);

    tmp = INREG(RADEON_TV_DAC_CNTL);
    if (tmp & RADEON_TV_DAC_GDACDET) {
	found = MT_STV;
	xf86DrvMsg (pScrn->scrnIndex, X_INFO,
		    "S-Video TV connection detected\n");
    } else if (tmp & RADEON_TV_DAC_BDACDET) {
	found = MT_CTV;
	xf86DrvMsg (pScrn->scrnIndex, X_INFO,
		    "Composite TV connection detected\n" );
    }

    OUTREG(RADEON_TV_PRE_DAC_MUX_CNTL, tv_pre_dac_mux_cntl);
    OUTREG(RADEON_TV_DAC_CNTL, tv_dac_cntl);
    OUTREG(RADEON_TV_MASTER_CNTL, tv_master_cntl);
    OUTREG(RADEON_DAC_CNTL2, dac_cntl2);

    return found;
}

static xf86OutputStatus
radeon_detect(xf86OutputPtr output)
{
    ScrnInfoPtr	    pScrn = output->scrn;
    RADEONInfoPtr info = RADEONPTR(pScrn);
    RADEONOutputPrivatePtr radeon_output = output->driver_private;
    Bool connected = TRUE;

    radeon_output->MonType = MT_UNKNOWN;
    RADEONConnectorFindMonitor(pScrn, output);

    /* set montype so users can force outputs on even if detection fails */
    if (radeon_output->MonType == MT_NONE) {
	connected = FALSE;
	if (radeon_output->type == OUTPUT_LVDS)
	    radeon_output->MonType = MT_LCD;
	else if (radeon_output->type == OUTPUT_VGA)
            radeon_output->MonType = MT_CRT;
	else if (radeon_output->type == OUTPUT_STV)
            radeon_output->MonType = MT_STV;
	else if (radeon_output->type == OUTPUT_CTV)
            radeon_output->MonType = MT_CTV;
	else if (radeon_output->type == OUTPUT_CV)
            radeon_output->MonType = MT_CV;
	else if (radeon_output->type == OUTPUT_DVI_D)
	    radeon_output->MonType = MT_DFP;
	else if (radeon_output->type == OUTPUT_DVI_A)
	    radeon_output->MonType = MT_CRT;
	else if (radeon_output->type == OUTPUT_DVI_I) {
	    if (radeon_output->MonType == MT_NONE)
		connected = FALSE;
	    if (radeon_output->DVIType == DVI_ANALOG)
		radeon_output->MonType = MT_CRT;
	    else if (radeon_output->DVIType == DVI_DIGITAL)
		radeon_output->MonType = MT_DFP;
	}
    }

    if (radeon_output->MonType == MT_UNKNOWN) {
        output->subpixel_order = SubPixelUnknown;
	return XF86OutputStatusUnknown;
    } else {

      switch(radeon_output->MonType) {
      case MT_LCD:
      case MT_DFP:
	  output->subpixel_order = SubPixelHorizontalRGB;
	  break;
      default:
	  output->subpixel_order = SubPixelNone;
	  break;
      }

      if (!connected) {
	  /* default to unknown for flaky chips/connectors
	   * so we can get something on the screen
	   */
<<<<<<< HEAD
	  if (((radeon_output->type == OUTPUT_VGA || radeon_output->type == OUTPUT_DVI_I) &&
	       radeon_output->DACType == DAC_TVDAC)) {
	      radeon_output->MonType = MT_CRT;
	      return XF86OutputStatusUnknown;
	  } else if  (info->IsIGP && radeon_output->type == OUTPUT_DVI_D) {
=======
	  if ((radeon_output->type == OUTPUT_VGA || radeon_output->type == OUTPUT_DVI) &&
	      (radeon_output->DACType == DAC_TVDAC) &&
	      (info->ChipFamily == CHIP_FAMILY_RS400)) {
	      radeon_output->MonType = MT_CRT;
	      return XF86OutputStatusUnknown;
	  } else if  ((info->ChipFamily == CHIP_FAMILY_RS400) &&
		      radeon_output->type == OUTPUT_DVI) {
>>>>>>> 45c0c3a1
	      radeon_output->MonType = MT_DFP; /* MT_LCD ??? */
	      return XF86OutputStatusUnknown;
	  }
      }

      if (connected)
	  return XF86OutputStatusConnected;
      else
	  return XF86OutputStatusDisconnected;
    }

}

static DisplayModePtr
radeon_get_modes(xf86OutputPtr output)
{
  DisplayModePtr modes;
  modes = RADEONProbeOutputModes(output);
  return modes;
}

static void
radeon_destroy (xf86OutputPtr output)
{
    if(output->driver_private)
        xfree(output->driver_private);
}

static void
radeon_set_backlight_level(xf86OutputPtr output, int level)
{
#if 0
    ScrnInfoPtr pScrn = output->scrn;
    RADEONInfoPtr info = RADEONPTR(pScrn);
    unsigned char * RADEONMMIO = info->MMIO;
    CARD32 lvds_gen_cntl;

    lvds_gen_cntl = INREG(RADEON_LVDS_GEN_CNTL);
    lvds_gen_cntl |= RADEON_LVDS_BL_MOD_EN;
    lvds_gen_cntl &= ~RADEON_LVDS_BL_MOD_LEVEL_MASK;
    lvds_gen_cntl |= (level << RADEON_LVDS_BL_MOD_LEVEL_SHIFT) & RADEON_LVDS_BL_MOD_LEVEL_MASK;
    //usleep (radeon_output->PanelPwrDly * 1000);
    OUTREG(RADEON_LVDS_GEN_CNTL, lvds_gen_cntl);
    lvds_gen_cntl &= ~RADEON_LVDS_BL_MOD_EN;
    //usleep (radeon_output->PanelPwrDly * 1000);
    OUTREG(RADEON_LVDS_GEN_CNTL, lvds_gen_cntl);
#endif
}

static Atom backlight_atom;
static Atom tmds_pll_atom;
static Atom rmx_atom;
static Atom monitor_type_atom;
static Atom load_detection_atom;
static Atom tv_hsize_atom;
static Atom tv_hpos_atom;
static Atom tv_vpos_atom;
static Atom tv_std_atom;
#define RADEON_MAX_BACKLIGHT_LEVEL 255

static void
radeon_create_resources(xf86OutputPtr output)
{
    ScrnInfoPtr pScrn = output->scrn;
    RADEONInfoPtr info = RADEONPTR(pScrn);
    RADEONOutputPrivatePtr radeon_output = output->driver_private;
    INT32 range[2];
    int data, err;
    const char *s;

    /* backlight control */
    if (radeon_output->type == OUTPUT_LVDS) {
	backlight_atom = MAKE_ATOM("backlight");

	range[0] = 0;
	range[1] = RADEON_MAX_BACKLIGHT_LEVEL;
	err = RRConfigureOutputProperty(output->randr_output, backlight_atom,
					FALSE, TRUE, FALSE, 2, range);
	if (err != 0) {
	    xf86DrvMsg(pScrn->scrnIndex, X_ERROR,
		       "RRConfigureOutputProperty error, %d\n", err);
	}
	/* Set the current value of the backlight property */
	//data = (info->SavedReg.lvds_gen_cntl & RADEON_LVDS_BL_MOD_LEVEL_MASK) >> RADEON_LVDS_BL_MOD_LEVEL_SHIFT;
	data = RADEON_MAX_BACKLIGHT_LEVEL;
	err = RRChangeOutputProperty(output->randr_output, backlight_atom,
				     XA_INTEGER, 32, PropModeReplace, 1, &data,
				     FALSE, TRUE);
	if (err != 0) {
	    xf86DrvMsg(pScrn->scrnIndex, X_ERROR,
		       "RRChangeOutputProperty error, %d\n", err);
	}
    }

    if (radeon_output->DACType == DAC_PRIMARY ||
	radeon_output->DACType == DAC_TVDAC) {
	load_detection_atom = MAKE_ATOM("load_detection");

	range[0] = 0; /* off */
	range[1] = 1; /* on */
	err = RRConfigureOutputProperty(output->randr_output, load_detection_atom,
					FALSE, TRUE, FALSE, 2, range);
	if (err != 0) {
	    xf86DrvMsg(pScrn->scrnIndex, X_ERROR,
		       "RRConfigureOutputProperty error, %d\n", err);
	}

	if (radeon_output->DACType == DAC_PRIMARY)
	    data = 1; /* primary dac, only drives vga */
	/*else if (radeon_output->DACType == DAC_TVDAC &&
		 info->tvdac_use_count < 2)
		 data = 1;*/ /* only one output with tvdac */
	else if (xf86ReturnOptValBool(info->Options, OPTION_TVDAC_LOAD_DETECT, FALSE))
	    data = 1; /* user forces on tv dac load detection */
	else
	    data = 0; /* shared tvdac between vga/dvi/tv */

	err = RRChangeOutputProperty(output->randr_output, load_detection_atom,
				     XA_INTEGER, 32, PropModeReplace, 1, &data,
				     FALSE, TRUE);
	if (err != 0) {
	    xf86DrvMsg(pScrn->scrnIndex, X_ERROR,
		       "RRChangeOutputProperty error, %d\n", err);
	}
    }

    if (OUTPUT_IS_DVI && radeon_output->TMDSType == TMDS_INT) {
	tmds_pll_atom = MAKE_ATOM("tmds_pll");

	err = RRConfigureOutputProperty(output->randr_output, tmds_pll_atom,
					FALSE, FALSE, FALSE, 0, NULL);
	if (err != 0) {
	    xf86DrvMsg(pScrn->scrnIndex, X_ERROR,
		       "RRConfigureOutputProperty error, %d\n", err);
	}
	/* Set the current value of the property */
#if defined(__powerpc__)
	s = "driver";
#else
	s = "bios";
#endif
	if (xf86ReturnOptValBool(info->Options, OPTION_DEFAULT_TMDS_PLL, FALSE)) {
	    s = "driver";
	}

	err = RRChangeOutputProperty(output->randr_output, tmds_pll_atom,
				     XA_STRING, 8, PropModeReplace, strlen(s), (pointer)s,
				     FALSE, FALSE);
	if (err != 0) {
	    xf86DrvMsg(pScrn->scrnIndex, X_ERROR,
		       "RRChangeOutputProperty error, %d\n", err);
	}

    }

    /* RMX control - fullscreen, centered, keep ratio, off */
    /* actually more of a crtc property as only crtc1 has rmx */
    if (radeon_output->type == OUTPUT_LVDS || OUTPUT_IS_DVI) {
	rmx_atom = MAKE_ATOM("scaler");

	err = RRConfigureOutputProperty(output->randr_output, rmx_atom,
					FALSE, FALSE, FALSE, 0, NULL);
	if (err != 0) {
	    xf86DrvMsg(pScrn->scrnIndex, X_ERROR,
		       "RRConfigureOutputProperty error, %d\n", err);
	}
	/* Set the current value of the property */
	if (radeon_output->type == OUTPUT_LVDS)
	    s = "full";
	else
	    s = "off";
	err = RRChangeOutputProperty(output->randr_output, rmx_atom,
				     XA_STRING, 8, PropModeReplace, strlen(s), (pointer)s,
				     FALSE, FALSE);
	if (err != 0) {
	    xf86DrvMsg(pScrn->scrnIndex, X_ERROR,
		       "RRChangeOutputProperty error, %d\n", err);
	}
    }

    /* force auto/analog/digital for DVI-I ports */
    if (radeon_output->type == OUTPUT_DVI_I) {
	monitor_type_atom = MAKE_ATOM("dvi_monitor_type");

	err = RRConfigureOutputProperty(output->randr_output, monitor_type_atom,
					FALSE, FALSE, FALSE, 0, NULL);
	if (err != 0) {
	    xf86DrvMsg(pScrn->scrnIndex, X_ERROR,
		       "RRConfigureOutputProperty error, %d\n", err);
	}
	/* Set the current value of the backlight property */
	s = "auto";
	err = RRChangeOutputProperty(output->randr_output, monitor_type_atom,
				     XA_STRING, 8, PropModeReplace, strlen(s), (pointer)s,
				     FALSE, FALSE);
	if (err != 0) {
	    xf86DrvMsg(pScrn->scrnIndex, X_ERROR,
		       "RRChangeOutputProperty error, %d\n", err);
	}
    }

    if (OUTPUT_IS_TV) {
	tv_hsize_atom = MAKE_ATOM("tv_horizontal_size");

	range[0] = -MAX_H_SIZE;
	range[1] = MAX_H_SIZE;
	err = RRConfigureOutputProperty(output->randr_output, tv_hsize_atom,
					FALSE, TRUE, FALSE, 2, range);
	if (err != 0) {
	    xf86DrvMsg(pScrn->scrnIndex, X_ERROR,
		       "RRConfigureOutputProperty error, %d\n", err);
	}
	data = 0;
	err = RRChangeOutputProperty(output->randr_output, tv_hsize_atom,
				     XA_INTEGER, 32, PropModeReplace, 1, &data,
				     FALSE, TRUE);
	if (err != 0) {
	    xf86DrvMsg(pScrn->scrnIndex, X_ERROR,
		       "RRChangeOutputProperty error, %d\n", err);
	}

	tv_hpos_atom = MAKE_ATOM("tv_horizontal_position");

	range[0] = -MAX_H_POSITION;
	range[1] = MAX_H_POSITION;
	err = RRConfigureOutputProperty(output->randr_output, tv_hpos_atom,
					FALSE, TRUE, FALSE, 2, range);
	if (err != 0) {
	    xf86DrvMsg(pScrn->scrnIndex, X_ERROR,
		       "RRConfigureOutputProperty error, %d\n", err);
	}
	data = 0;
	err = RRChangeOutputProperty(output->randr_output, tv_hpos_atom,
				     XA_INTEGER, 32, PropModeReplace, 1, &data,
				     FALSE, TRUE);
	if (err != 0) {
	    xf86DrvMsg(pScrn->scrnIndex, X_ERROR,
		       "RRChangeOutputProperty error, %d\n", err);
	}

	tv_vpos_atom = MAKE_ATOM("tv_vertical_position");

	range[0] = -MAX_V_POSITION;
	range[1] = MAX_V_POSITION;
	err = RRConfigureOutputProperty(output->randr_output, tv_vpos_atom,
					FALSE, TRUE, FALSE, 2, range);
	if (err != 0) {
	    xf86DrvMsg(pScrn->scrnIndex, X_ERROR,
		       "RRConfigureOutputProperty error, %d\n", err);
	}
	data = 0;
	err = RRChangeOutputProperty(output->randr_output, tv_vpos_atom,
				     XA_INTEGER, 32, PropModeReplace, 1, &data,
				     FALSE, TRUE);
	if (err != 0) {
	    xf86DrvMsg(pScrn->scrnIndex, X_ERROR,
		       "RRChangeOutputProperty error, %d\n", err);
	}

	tv_std_atom = MAKE_ATOM("tv_standard");

	err = RRConfigureOutputProperty(output->randr_output, tv_std_atom,
					FALSE, FALSE, FALSE, 0, NULL);
	if (err != 0) {
	    xf86DrvMsg(pScrn->scrnIndex, X_ERROR,
		       "RRConfigureOutputProperty error, %d\n", err);
	}
	/* Set the current value of the property */
	switch (radeon_output->default_tvStd) {
	case TV_STD_PAL:
	    s = "pal";
	    break;
	case TV_STD_PAL_M:
	    s = "pal-m";
	    break;
	case TV_STD_PAL_60:
	    s = "pal-60";
	    break;
	case TV_STD_NTSC_J:
	    s = "ntsc-j";
	    break;
	case TV_STD_SCART_PAL:
	    s = "scart-pal";
	    break;
	case TV_STD_NTSC:
	default:
	    s = "ntsc";
	    break;
	}
	err = RRChangeOutputProperty(output->randr_output, tv_std_atom,
				     XA_STRING, 8, PropModeReplace, strlen(s), (pointer)s,
				     FALSE, FALSE);
	if (err != 0) {
	    xf86DrvMsg(pScrn->scrnIndex, X_ERROR,
		       "RRChangeOutputProperty error, %d\n", err);
	}
    }
}

static Bool
radeon_set_property(xf86OutputPtr output, Atom property,
		       RRPropertyValuePtr value)
{
    RADEONOutputPrivatePtr radeon_output = output->driver_private;
    INT32 val;


    if (property == backlight_atom) {
	if (value->type != XA_INTEGER ||
	    value->format != 32 ||
	    value->size != 1) {
	    return FALSE;
	}

	val = *(INT32 *)value->data;
	if (val < 0 || val > RADEON_MAX_BACKLIGHT_LEVEL)
	    return FALSE;

#if defined(__powerpc__)
	val = RADEON_MAX_BACKLIGHT_LEVEL - val;
#endif

	radeon_set_backlight_level(output, val);

    } else if (property == load_detection_atom) {
	if (value->type != XA_INTEGER ||
	    value->format != 32 ||
	    value->size != 1) {
	    return FALSE;
	}

	val = *(INT32 *)value->data;
	if (val < 0 || val > 1)
	    return FALSE;

	radeon_output->load_detection = val;

    } else if (property == rmx_atom) {
	const char *s;
	if (value->type != XA_STRING || value->format != 8)
 	    return FALSE;
	s = (char*)value->data;
	if (value->size == strlen("full") && !strncmp("full", s, strlen("full"))) {
	    radeon_output->rmx_type = RMX_FULL;
	    return TRUE;
	} else if (value->size == strlen("aspect") && !strncmp("aspect", s, strlen("aspect"))) {
	    radeon_output->rmx_type = RMX_ASPECT;
	    return TRUE;
	} else if (value->size == strlen("center") && !strncmp("center", s, strlen("center"))) {
	    radeon_output->rmx_type = RMX_CENTER;
	    return TRUE;
 	} else if (value->size == strlen("off") && !strncmp("off", s, strlen("off"))) {
	    radeon_output->rmx_type = RMX_OFF;
	    return TRUE;
 	}
	return FALSE;
    } else if (property == tmds_pll_atom) {
	const char *s;
	if (value->type != XA_STRING || value->format != 8)
	    return FALSE;
	s = (char*)value->data;
	if (value->size == strlen("bios") && !strncmp("bios", s, strlen("bios"))) {
	    if (!RADEONGetTMDSInfoFromBIOS(output))
		RADEONGetTMDSInfoFromTable(output);
	    return TRUE;
	} else if (value->size == strlen("driver") && !strncmp("driver", s, strlen("driver"))) {
	    RADEONGetTMDSInfoFromTable(output);
	    return TRUE;
	}
	return FALSE;
    } else if (property == monitor_type_atom) {
	const char *s;
	if (value->type != XA_STRING || value->format != 8)
	    return FALSE;
	s = (char*)value->data;
	if (value->size == strlen("auto") && !strncmp("auto", s, strlen("auto"))) {
	    radeon_output->DVIType = DVI_AUTO;
	    return TRUE;
	} else if (value->size == strlen("analog") && !strncmp("analog", s, strlen("analog"))) {
	    radeon_output->DVIType = DVI_ANALOG;
	    return TRUE;
	} else if (value->size == strlen("digital") && !strncmp("digital", s, strlen("digital"))) {
	    radeon_output->DVIType = DVI_DIGITAL;
	    return TRUE;
	}
	return FALSE;
    } else if (property == tv_hsize_atom) {
	if (value->type != XA_INTEGER ||
	    value->format != 32 ||
	    value->size != 1) {
	    return FALSE;
	}

	val = *(INT32 *)value->data;
	if (val < -MAX_H_SIZE || val > MAX_H_SIZE)
	    return FALSE;

	radeon_output->hSize = val;
	if (radeon_output->tv_on)
	    RADEONUpdateHVPosition(output, &output->crtc->mode);
	return TRUE;
    } else if (property == tv_hpos_atom) {
	if (value->type != XA_INTEGER ||
	    value->format != 32 ||
	    value->size != 1) {
	    return FALSE;
	}

	val = *(INT32 *)value->data;
	if (val < -MAX_H_POSITION || val > MAX_H_POSITION)
	    return FALSE;

	radeon_output->hPos = val;
	if (radeon_output->tv_on)
	    RADEONUpdateHVPosition(output, &output->crtc->mode);
	return TRUE;
    } else if (property == tv_vpos_atom) {
	if (value->type != XA_INTEGER ||
	    value->format != 32 ||
	    value->size != 1) {
	    return FALSE;
	}

	val = *(INT32 *)value->data;
	if (val < -MAX_H_POSITION || val > MAX_H_POSITION)
	    return FALSE;

	radeon_output->vPos = val;
	if (radeon_output->tv_on)
	    RADEONUpdateHVPosition(output, &output->crtc->mode);
	return TRUE;
    } else if (property == tv_std_atom) {
	const char *s;
	if (value->type != XA_STRING || value->format != 8)
	    return FALSE;
	s = (char*)value->data;
	if (value->size == strlen("ntsc") && !strncmp("ntsc", s, strlen("ntsc"))) {
	    radeon_output->tvStd = TV_STD_NTSC;
	    return TRUE;
	} else if (value->size == strlen("pal") && !strncmp("pal", s, strlen("pal"))) {
	    radeon_output->tvStd = TV_STD_PAL;
	    return TRUE;
	} else if (value->size == strlen("pal-m") && !strncmp("pal-m", s, strlen("pal-m"))) {
	    radeon_output->tvStd = TV_STD_PAL_M;
	    return TRUE;
	} else if (value->size == strlen("pal-60") && !strncmp("pal-60", s, strlen("pal-60"))) {
	    radeon_output->tvStd = TV_STD_PAL_60;
	    return TRUE;
	} else if (value->size == strlen("ntsc-j") && !strncmp("ntsc-j", s, strlen("ntsc-j"))) {
	    radeon_output->tvStd = TV_STD_NTSC_J;
	    return TRUE;
	} else if (value->size == strlen("scart-pal") && !strncmp("scart-pal", s, strlen("scart-pal"))) {
	    radeon_output->tvStd = TV_STD_SCART_PAL;
	    return TRUE;
	} else if (value->size == strlen("pal-cn") && !strncmp("pal-cn", s, strlen("pal-cn"))) {
	    radeon_output->tvStd = TV_STD_PAL_CN;
	    return TRUE;
	} else if (value->size == strlen("secam") && !strncmp("secam", s, strlen("secam"))) {
	    radeon_output->tvStd = TV_STD_SECAM;
	    return TRUE;
	}
	return FALSE;
    }

    return TRUE;
}

static const xf86OutputFuncsRec radeon_output_funcs = {
    .create_resources = radeon_create_resources,
    .dpms = radeon_dpms,
    .save = radeon_save,
    .restore = radeon_restore,
    .mode_valid = radeon_mode_valid,
    .mode_fixup = radeon_mode_fixup,
    .prepare = radeon_mode_prepare,
    .mode_set = radeon_mode_set,
    .commit = radeon_mode_commit,
    .detect = radeon_detect,
    .get_modes = radeon_get_modes,
    .set_property = radeon_set_property,
    .destroy = radeon_destroy
};

void RADEONSetOutputType(ScrnInfoPtr pScrn, RADEONOutputPrivatePtr radeon_output)
{
    RADEONOutputType output;

    switch(radeon_output->ConnectorType) {
    case CONNECTOR_VGA:
	output = OUTPUT_VGA; break;
    case CONNECTOR_DVI_I:
	output = OUTPUT_DVI_I; break;
    case CONNECTOR_DVI_D:
	output = OUTPUT_DVI_D; break;
    case CONNECTOR_DVI_A:
	output = OUTPUT_DVI_A; break;
    case CONNECTOR_STV:
	output = OUTPUT_STV; break;
    case CONNECTOR_CTV:
	output = OUTPUT_CTV; break;
    case CONNECTOR_LVDS:
	output = OUTPUT_LVDS; break;
    case CONNECTOR_DIGITAL:
    case CONNECTOR_NONE:
    case CONNECTOR_UNSUPPORTED:
    default:
	output = OUTPUT_NONE; break;
    }
    radeon_output->type = output;
}

static
Bool AVIVOI2CReset(ScrnInfoPtr pScrn)
{
  RADEONInfoPtr info = RADEONPTR(pScrn);
  unsigned char *RADEONMMIO = info->MMIO;

  OUTREG(AVIVO_I2C_STOP, 1);
  INREG(AVIVO_I2C_STOP);
  OUTREG(AVIVO_I2C_STOP, 0x0);
  return TRUE;
}

static
Bool AVIVOI2CDoLock(ScrnInfoPtr pScrn, int lock_state, int gpio_reg)
{
    RADEONInfoPtr info = RADEONPTR(pScrn);
    unsigned char *RADEONMMIO = info->MMIO;
    CARD32 temp;

    temp = INREG(gpio_reg);
    if (gpio_reg == AVIVO_GPIO_0) {
	if (lock_state == AVIVO_I2C_ENABLE)
	    temp |= (1 << 19) | (1 << 18);
	else
	    temp &= ~((1 << 19) | (1 << 18));
    } else {
	if (lock_state == AVIVO_I2C_ENABLE)
	    temp |= (1 << 0) | (1 << 8);
	else
	    temp &= ~((1 << 0) | (1 << 8));
    }
    OUTREG(gpio_reg, temp);
    temp = INREG(gpio_reg);

    return TRUE;
}

void
avivo_i2c_gpio_get_bits(I2CBusPtr b, int *Clock, int *data)
{
    ScrnInfoPtr screen_info = xf86Screens[b->scrnIndex]; 
    RADEONInfoPtr info       = RADEONPTR(screen_info);
    unsigned char *RADEONMMIO = info->MMIO;
    unsigned long  val;

    /* Get the result */
    if (b->DriverPrivate.uval == AVIVO_GPIO_0) {
	val = INREG(b->DriverPrivate.uval + 0xc);
	*Clock = (val & (1<<19)) != 0;
	*data  = (val & (1<<18)) != 0;
    } else {
	val = INREG(b->DriverPrivate.uval + 0xc);
	*Clock = (val & (1<<0)) != 0;
	*data  = (val & (1<<8)) != 0;
    }
}

static void
avivo_i2c_gpio_put_bits(I2CBusPtr b, int Clock, int data)
{
    ScrnInfoPtr screen_info = xf86Screens[b->scrnIndex]; 
    RADEONInfoPtr info       = RADEONPTR(screen_info);
    unsigned char *RADEONMMIO = info->MMIO;
    unsigned long  val;

    val = 0;
    if (b->DriverPrivate.uval == AVIVO_GPIO_0) {
	val |= (Clock ? 0:(1<<19));
	val |= (data ? 0:(1<<18));
    } else {
	val |= (Clock ? 0:(1<<0));
	val |= (data ? 0:(1<<8));

    }

    OUTREG(b->DriverPrivate.uval + 0x8, val);
    /* read back to improve reliability on some cards. */
    val = INREG(b->DriverPrivate.uval + 0x8);
}

static Bool
avivo_i2c_init(ScrnInfoPtr pScrn, I2CBusPtr *bus_ptr, int i2c_reg, char *name)
{
    I2CBusPtr pI2CBus;

    pI2CBus = xf86CreateI2CBusRec();
    if (!pI2CBus) return FALSE;

    pI2CBus->BusName    = name;
    pI2CBus->scrnIndex  = pScrn->scrnIndex;
    pI2CBus->I2CPutBits = avivo_i2c_gpio_put_bits;
    pI2CBus->I2CGetBits = avivo_i2c_gpio_get_bits;
    pI2CBus->AcknTimeout = 5;
    pI2CBus->DriverPrivate.uval = i2c_reg;

    if (!xf86I2CBusInit(pI2CBus)) return FALSE;

    *bus_ptr = pI2CBus;
    return TRUE;
}

static void RADEONI2CGetBits(I2CBusPtr b, int *Clock, int *data)
{
    ScrnInfoPtr    pScrn      = xf86Screens[b->scrnIndex];
    RADEONInfoPtr  info       = RADEONPTR(pScrn);
    unsigned long  val;
    unsigned char *RADEONMMIO = info->MMIO;

    /* Get the result */

    if (b->DriverPrivate.uval == RADEON_LCD_GPIO_MASK) { 
        val = INREG(b->DriverPrivate.uval+4);
        *Clock = (val & (1<<13)) != 0;
        *data  = (val & (1<<12)) != 0;
    } else if (b->DriverPrivate.uval == RADEON_MDGPIO_EN_REG) {
        val = INREG(b->DriverPrivate.uval+4);
        *Clock = (val & (1<<19)) != 0;
        *data  = (val & (1<<18)) != 0;
    } else {
        val = INREG(b->DriverPrivate.uval);
        *Clock = (val & RADEON_GPIO_Y_1) != 0;
        *data  = (val & RADEON_GPIO_Y_0) != 0;
    }
}

static void RADEONI2CPutBits(I2CBusPtr b, int Clock, int data)
{
    ScrnInfoPtr    pScrn      = xf86Screens[b->scrnIndex];
    RADEONInfoPtr  info       = RADEONPTR(pScrn);
    unsigned long  val;
    unsigned char *RADEONMMIO = info->MMIO;

    if (b->DriverPrivate.uval == RADEON_LCD_GPIO_MASK) {
        val = INREG(b->DriverPrivate.uval) & (CARD32)~((1<<12) | (1<<13));
        val |= (Clock ? 0:(1<<13));
        val |= (data ? 0:(1<<12));
        OUTREG(b->DriverPrivate.uval, val);
    } else if (b->DriverPrivate.uval == RADEON_MDGPIO_EN_REG) {
        val = INREG(b->DriverPrivate.uval) & (CARD32)~((1<<18) | (1<<19));
        val |= (Clock ? 0:(1<<19));
        val |= (data ? 0:(1<<18));
        OUTREG(b->DriverPrivate.uval, val);
    } else {
        val = INREG(b->DriverPrivate.uval) & (CARD32)~(RADEON_GPIO_EN_0 | RADEON_GPIO_EN_1);
        val |= (Clock ? 0:RADEON_GPIO_EN_1);
        val |= (data ? 0:RADEON_GPIO_EN_0);
        OUTREG(b->DriverPrivate.uval, val);
   }
    /* read back to improve reliability on some cards. */
    val = INREG(b->DriverPrivate.uval);
}

static Bool
RADEONI2CInit(ScrnInfoPtr pScrn, I2CBusPtr *bus_ptr, int i2c_reg, char *name)
{
    I2CBusPtr pI2CBus;

    pI2CBus = xf86CreateI2CBusRec();
    if (!pI2CBus) return FALSE;

    pI2CBus->BusName    = name;
    pI2CBus->scrnIndex  = pScrn->scrnIndex;
    pI2CBus->I2CPutBits = RADEONI2CPutBits;
    pI2CBus->I2CGetBits = RADEONI2CGetBits;
    pI2CBus->AcknTimeout = 5;
    pI2CBus->DriverPrivate.uval = i2c_reg;

    if (!xf86I2CBusInit(pI2CBus)) return FALSE;

    *bus_ptr = pI2CBus;
    return TRUE;
}

static void
RADEONGetPanelInfoFromReg (xf86OutputPtr output)
{
    ScrnInfoPtr pScrn = output->scrn;
    RADEONInfoPtr  info       = RADEONPTR(pScrn);
    RADEONOutputPrivatePtr radeon_output = output->driver_private;
    unsigned char *RADEONMMIO = info->MMIO;
    CARD32 fp_vert_stretch = INREG(RADEON_FP_VERT_STRETCH);
    CARD32 fp_horz_stretch = INREG(RADEON_FP_HORZ_STRETCH);

    radeon_output->PanelPwrDly = 200;
    if (fp_vert_stretch & RADEON_VERT_STRETCH_ENABLE) {
	radeon_output->PanelYRes = ((fp_vert_stretch & RADEON_VERT_PANEL_SIZE) >>
				    RADEON_VERT_PANEL_SHIFT) + 1;
    } else {
	radeon_output->PanelYRes = (INREG(RADEON_CRTC_V_TOTAL_DISP)>>16) + 1;
    }
    if (fp_horz_stretch & RADEON_HORZ_STRETCH_ENABLE) {
	radeon_output->PanelXRes = (((fp_horz_stretch & RADEON_HORZ_PANEL_SIZE) >>
				     RADEON_HORZ_PANEL_SHIFT) + 1) * 8;
    } else {
	radeon_output->PanelXRes = ((INREG(RADEON_CRTC_H_TOTAL_DISP)>>16) + 1) * 8;
    }
    
    if ((radeon_output->PanelXRes < 640) || (radeon_output->PanelYRes < 480)) {
	radeon_output->PanelXRes = 640;
	radeon_output->PanelYRes = 480;
    }

    // move this to crtc function
    if (xf86ReturnOptValBool(info->Options, OPTION_LVDS_PROBE_PLL, TRUE)) {
           CARD32 ppll_div_sel, ppll_val;

           ppll_div_sel = INREG8(RADEON_CLOCK_CNTL_INDEX + 1) & 0x3;
	   RADEONPllErrataAfterIndex(info);
	   ppll_val = INPLL(pScrn, RADEON_PPLL_DIV_0 + ppll_div_sel);
           if ((ppll_val & 0x000707ff) == 0x1bb)
		   goto noprobe;
	   info->FeedbackDivider = ppll_val & 0x7ff;
	   info->PostDivider = (ppll_val >> 16) & 0x7;
	   info->RefDivider = info->pll.reference_div;
	   info->UseBiosDividers = TRUE;

           xf86DrvMsg(pScrn->scrnIndex, X_INFO,
                      "Existing panel PLL dividers will be used.\n");
    }
 noprobe:

    xf86DrvMsg(pScrn->scrnIndex, X_WARNING, 
	       "Panel size %dx%d is derived, this may not be correct.\n"
		   "If not, use PanelSize option to overwrite this setting\n",
	       radeon_output->PanelXRes, radeon_output->PanelYRes);
}

/* BIOS may not have right panel size, we search through all supported
 * DDC modes looking for the maximum panel size.
 */
static void
RADEONUpdatePanelSize(xf86OutputPtr output)
{
    ScrnInfoPtr pScrn = output->scrn;
    RADEONInfoPtr  info       = RADEONPTR(pScrn);
    RADEONOutputPrivatePtr radeon_output = output->driver_private;
    int             j;
    /* XXX: fixme */
    //xf86MonPtr      ddc  = pScrn->monitor->DDC;
    xf86MonPtr ddc = output->MonInfo;
    DisplayModePtr  p;

    // crtc should handle?
    if ((info->UseBiosDividers && radeon_output->DotClock != 0) || (ddc == NULL))
       return;

    /* Go thru detailed timing table first */
    for (j = 0; j < 4; j++) {
	if (ddc->det_mon[j].type == 0) {
	    struct detailed_timings *d_timings =
		&ddc->det_mon[j].section.d_timings;
           int match = 0;

           /* If we didn't get a panel clock or guessed one, try to match the
            * mode with the panel size. We do that because we _need_ a panel
            * clock, or ValidateFPModes will fail, even when UseBiosDividers
            * is set.
            */
           if (radeon_output->DotClock == 0 &&
               radeon_output->PanelXRes == d_timings->h_active &&
               radeon_output->PanelYRes == d_timings->v_active)
               match = 1;

           /* If we don't have a BIOS provided panel data with fixed dividers,
            * check for a larger panel size
            */
	    if (radeon_output->PanelXRes < d_timings->h_active &&
               radeon_output->PanelYRes < d_timings->v_active &&
               !info->UseBiosDividers)
               match = 1;

             if (match) {
		radeon_output->PanelXRes  = d_timings->h_active;
		radeon_output->PanelYRes  = d_timings->v_active;
		radeon_output->DotClock   = d_timings->clock / 1000;
		radeon_output->HOverPlus  = d_timings->h_sync_off;
		radeon_output->HSyncWidth = d_timings->h_sync_width;
		radeon_output->HBlank     = d_timings->h_blanking;
		radeon_output->VOverPlus  = d_timings->v_sync_off;
		radeon_output->VSyncWidth = d_timings->v_sync_width;
		radeon_output->VBlank     = d_timings->v_blanking;
                radeon_output->Flags      = (d_timings->interlaced ? V_INTERLACE : 0);
                switch (d_timings->misc) {
                case 0: radeon_output->Flags |= V_NHSYNC | V_NVSYNC; break;
                case 1: radeon_output->Flags |= V_PHSYNC | V_NVSYNC; break;
                case 2: radeon_output->Flags |= V_NHSYNC | V_PVSYNC; break;
                case 3: radeon_output->Flags |= V_PHSYNC | V_PVSYNC; break;
                }
                xf86DrvMsg(pScrn->scrnIndex, X_INFO, "Panel infos found from DDC detailed: %dx%d\n",
                           radeon_output->PanelXRes, radeon_output->PanelYRes);
	    }
	}
    }

    if (info->UseBiosDividers && radeon_output->DotClock != 0)
       return;

    /* Search thru standard VESA modes from EDID */
    for (j = 0; j < 8; j++) {
	if ((radeon_output->PanelXRes < ddc->timings2[j].hsize) &&
	    (radeon_output->PanelYRes < ddc->timings2[j].vsize)) {
	    for (p = pScrn->monitor->Modes; p; p = p->next) {
		if ((ddc->timings2[j].hsize == p->HDisplay) &&
		    (ddc->timings2[j].vsize == p->VDisplay)) {
		    float  refresh =
			(float)p->Clock * 1000.0 / p->HTotal / p->VTotal;

		    if (abs((float)ddc->timings2[j].refresh - refresh) < 1.0) {
			/* Is this good enough? */
			radeon_output->PanelXRes  = ddc->timings2[j].hsize;
			radeon_output->PanelYRes  = ddc->timings2[j].vsize;
			radeon_output->HBlank     = p->HTotal - p->HDisplay;
			radeon_output->HOverPlus  = p->HSyncStart - p->HDisplay;
			radeon_output->HSyncWidth = p->HSyncEnd - p->HSyncStart;
			radeon_output->VBlank     = p->VTotal - p->VDisplay;
			radeon_output->VOverPlus  = p->VSyncStart - p->VDisplay;
			radeon_output->VSyncWidth = p->VSyncEnd - p->VSyncStart;
			radeon_output->DotClock   = p->Clock;
                        radeon_output->Flags      = p->Flags;
                        xf86DrvMsg(pScrn->scrnIndex, X_INFO, "Panel infos found from DDC VESA/EDID: %dx%d\n",
                                   radeon_output->PanelXRes, radeon_output->PanelYRes);
		    }
		}
	    }
	}
    }
}

static Bool
RADEONGetLVDSInfo (xf86OutputPtr output)
{
    ScrnInfoPtr pScrn = output->scrn;
    RADEONInfoPtr  info       = RADEONPTR(pScrn);
    RADEONOutputPrivatePtr radeon_output = output->driver_private;
    char* s;

    if (!RADEONGetLVDSInfoFromBIOS(output))
	RADEONGetPanelInfoFromReg(output);

    if ((s = xf86GetOptValString(info->Options, OPTION_PANEL_SIZE))) {
	radeon_output->PanelPwrDly = 200;
	if (sscanf (s, "%dx%d", &radeon_output->PanelXRes, &radeon_output->PanelYRes) != 2) {
	    xf86DrvMsg(pScrn->scrnIndex, X_WARNING, "Invalid PanelSize option: %s\n", s);
	    RADEONGetPanelInfoFromReg(output);
	}
    }

    /* The panel size we collected from BIOS may not be the
     * maximum size supported by the panel.  If not, we update
     * it now.  These will be used if no matching mode can be
     * found from EDID data.
     */
    RADEONUpdatePanelSize(output);

    if (radeon_output->DotClock == 0) {
	DisplayModePtr  tmp_mode = NULL;
	xf86DrvMsg(pScrn->scrnIndex, X_WARNING,
		   "No valid timing info from BIOS.\n");
	/* No timing information for the native mode,
	   use whatever specified in the Modeline.
	   If no Modeline specified, we'll just pick
	   the VESA mode at 60Hz refresh rate which
	   is likely to be the best for a flat panel.
	*/
	tmp_mode = pScrn->monitor->Modes;
	while(tmp_mode) {
	    if ((tmp_mode->HDisplay == radeon_output->PanelXRes) &&
		(tmp_mode->VDisplay == radeon_output->PanelYRes)) {
		    
		float  refresh =
		    (float)tmp_mode->Clock * 1000.0 / tmp_mode->HTotal / tmp_mode->VTotal;
		if ((abs(60.0 - refresh) < 1.0) ||
		    (tmp_mode->type == 0)) {
		    radeon_output->HBlank     = tmp_mode->HTotal - tmp_mode->HDisplay;
		    radeon_output->HOverPlus  = tmp_mode->HSyncStart - tmp_mode->HDisplay;
		    radeon_output->HSyncWidth = tmp_mode->HSyncEnd - tmp_mode->HSyncStart;
		    radeon_output->VBlank     = tmp_mode->VTotal - tmp_mode->VDisplay;
		    radeon_output->VOverPlus  = tmp_mode->VSyncStart - tmp_mode->VDisplay;
		    radeon_output->VSyncWidth = tmp_mode->VSyncEnd - tmp_mode->VSyncStart;
		    radeon_output->DotClock   = tmp_mode->Clock;
		    radeon_output->Flags = 0;
		    break;
		}
	    }

	    tmp_mode = tmp_mode->next;

	    if (tmp_mode == pScrn->monitor->Modes)
		break;
	}
	if ((radeon_output->DotClock == 0) && !output->MonInfo) {
	    xf86DrvMsg(pScrn->scrnIndex, X_ERROR,
		       "Panel size is not correctly detected.\n"
		       "Please try to use PanelSize option for correct settings.\n");
	    return FALSE;
	}
    }

    return TRUE;
}

static void
RADEONGetTMDSInfoFromTable(xf86OutputPtr output)
{
    ScrnInfoPtr pScrn = output->scrn;
    RADEONInfoPtr  info       = RADEONPTR(pScrn);
    RADEONOutputPrivatePtr radeon_output = output->driver_private;
    int i;

    for (i=0; i<4; i++) {
        radeon_output->tmds_pll[i].value = default_tmds_pll[info->ChipFamily][i].value;
        radeon_output->tmds_pll[i].freq = default_tmds_pll[info->ChipFamily][i].freq;
    }
}

static void
RADEONGetTMDSInfo(xf86OutputPtr output)
{
    RADEONOutputPrivatePtr radeon_output = output->driver_private;
    int i;

    for (i=0; i<4; i++) {
        radeon_output->tmds_pll[i].value = 0;
        radeon_output->tmds_pll[i].freq = 0;
    }

    if (RADEONGetTMDSInfoFromBIOS(output)) return;

    RADEONGetTMDSInfoFromTable(output);

}

static void
RADEONGetTVInfo(xf86OutputPtr output)
{
    RADEONOutputPrivatePtr radeon_output = output->driver_private;

    radeon_output->hPos = 0;
    radeon_output->vPos = 0;
    radeon_output->hSize = 0;

    if (RADEONGetTVInfoFromBIOS(output)) return;

    /* set some reasonable defaults */
    radeon_output->default_tvStd = TV_STD_NTSC;
    radeon_output->tvStd = TV_STD_NTSC;
    radeon_output->TVRefClk = 27.000000000;
    radeon_output->SupportedTVStds = TV_STD_NTSC | TV_STD_PAL;

}

void RADEONInitConnector(xf86OutputPtr output)
{
    ScrnInfoPtr	    pScrn = output->scrn;
    RADEONInfoPtr  info       = RADEONPTR(pScrn);
    RADEONOutputPrivatePtr radeon_output = output->driver_private;
    char stmp[16];
    char *name;
    sprintf(stmp, "DDC_0x%x", radeon_output->ddc_line);
    name = xnfalloc(strlen(stmp) + 1);
    strcpy(name, stmp);

    if (IS_AVIVO_VARIANT) {
	if (radeon_output->ddc_line)
	    avivo_i2c_init(pScrn, &radeon_output->pI2CBus, radeon_output->ddc_line, name);
    } else {
	if (radeon_output->ddc_line)
	    RADEONI2CInit(pScrn, &radeon_output->pI2CBus, radeon_output->ddc_line, name);
    }

    if (radeon_output->DACType == DAC_PRIMARY)
	radeon_output->load_detection = 1; /* primary dac, only drives vga */
    /*else if (radeon_output->DACType == DAC_TVDAC &&
	     info->tvdac_use_count < 2)
	     radeon_output->load_detection = 1;*/ /* only one output with tvdac */
    else
	radeon_output->load_detection = 0; /* shared tvdac between vga/dvi/tv */

    if (radeon_output->type == OUTPUT_LVDS) {
	radeon_output->rmx_type = RMX_FULL;
	RADEONGetLVDSInfo(output);
    }

    if (OUTPUT_IS_DVI) {
	I2CBusPtr pDVOBus;
	radeon_output->rmx_type = RMX_OFF;
	if (radeon_output->TMDSType == TMDS_EXT) {
#if defined(__powerpc__)
	    radeon_output->dvo_i2c_reg = RADEON_GPIO_MONID;
	    radeon_output->dvo_i2c_slave_addr = 0x70;
#else
	    if (!RADEONGetExtTMDSInfoFromBIOS(output)) {
		radeon_output->dvo_i2c_reg = RADEON_GPIO_CRT2_DDC;
		radeon_output->dvo_i2c_slave_addr = 0x70;
	    }
#endif
	    if (RADEONI2CInit(pScrn, &pDVOBus, radeon_output->dvo_i2c_reg, "DVO")) {
		radeon_output->DVOChip =
		    RADEONDVODeviceInit(pDVOBus,
					radeon_output->dvo_i2c_slave_addr);
		if (!radeon_output->DVOChip)
		    xfree(pDVOBus);
	    }
	} else
	    RADEONGetTMDSInfo(output);
    }

    if (OUTPUT_IS_TV) {
	RADEONGetTVInfo(output);
	RADEONGetTVDacAdjInfo(output);
    }

    if (radeon_output->DACType == DAC_TVDAC) {
	radeon_output->tv_on = FALSE;
	RADEONGetTVDacAdjInfo(output);
    }

}

#if defined(__powerpc__)
static Bool RADEONSetupAppleConnectors(ScrnInfoPtr pScrn)
{
    RADEONInfoPtr info       = RADEONPTR(pScrn);


    switch (info->MacModel) {
    case RADEON_MAC_IBOOK:
	info->BiosConnector[0].ddc_line = RADEON_GPIO_DVI_DDC;
	info->BiosConnector[0].DACType = DAC_NONE;
	info->BiosConnector[0].TMDSType = TMDS_NONE;
	info->BiosConnector[0].ConnectorType = CONNECTOR_LVDS;
	info->BiosConnector[0].valid = TRUE;

	info->BiosConnector[1].ddc_line = RADEON_GPIO_VGA_DDC;
	info->BiosConnector[1].DACType = DAC_TVDAC;
	info->BiosConnector[1].TMDSType = TMDS_NONE;
	info->BiosConnector[1].ConnectorType = CONNECTOR_VGA;
	info->BiosConnector[1].valid = TRUE;

	info->BiosConnector[2].ConnectorType = CONNECTOR_STV;
	info->BiosConnector[2].DACType = DAC_TVDAC;
	info->BiosConnector[2].TMDSType = TMDS_NONE;
	info->BiosConnector[2].ddc_line = 0;
	info->BiosConnector[2].valid = TRUE;
	return TRUE;
<<<<<<< HEAD
    case RADEON_MAC_POWERBOOK_DL:
	info->BiosConnector[0].ddc_line = RADEON_GPIO_DVI_DDC;
=======
    case RADEON_MAC_POWERBOOK_EXTERNAL:
	info->BiosConnector[0].DDCType = DDC_DVI;
>>>>>>> 45c0c3a1
	info->BiosConnector[0].DACType = DAC_NONE;
	info->BiosConnector[0].TMDSType = TMDS_NONE;
	info->BiosConnector[0].ConnectorType = CONNECTOR_LVDS;
	info->BiosConnector[0].valid = TRUE;

	info->BiosConnector[1].ddc_line = RADEON_GPIO_VGA_DDC;
	info->BiosConnector[1].DACType = DAC_PRIMARY;
	info->BiosConnector[1].TMDSType = TMDS_EXT;
	info->BiosConnector[1].ConnectorType = CONNECTOR_DVI_I;
	info->BiosConnector[1].valid = TRUE;

	info->BiosConnector[2].ConnectorType = CONNECTOR_STV;
	info->BiosConnector[2].DACType = DAC_TVDAC;
	info->BiosConnector[2].TMDSType = TMDS_NONE;
	info->BiosConnector[2].ddc_line = 0;
	info->BiosConnector[2].valid = TRUE;
	return TRUE;
<<<<<<< HEAD
    case RADEON_MAC_POWERBOOK:
	info->BiosConnector[0].ddc_line = RADEON_GPIO_DVI_DDC;
=======
    case RADEON_MAC_POWERBOOK_INTERNAL:
	info->BiosConnector[0].DDCType = DDC_DVI;
>>>>>>> 45c0c3a1
	info->BiosConnector[0].DACType = DAC_NONE;
	info->BiosConnector[0].TMDSType = TMDS_NONE;
	info->BiosConnector[0].ConnectorType = CONNECTOR_LVDS;
	info->BiosConnector[0].valid = TRUE;

	info->BiosConnector[1].ddc_line = RADEON_GPIO_VGA_DDC;
	info->BiosConnector[1].DACType = DAC_PRIMARY;
	info->BiosConnector[1].TMDSType = TMDS_INT;
	info->BiosConnector[1].ConnectorType = CONNECTOR_DVI_I;
	info->BiosConnector[1].valid = TRUE;

	info->BiosConnector[2].ConnectorType = CONNECTOR_STV;
	info->BiosConnector[2].DACType = DAC_TVDAC;
	info->BiosConnector[2].TMDSType = TMDS_NONE;
	info->BiosConnector[2].ddc_line = 0;
	info->BiosConnector[2].valid = TRUE;
	return TRUE;
<<<<<<< HEAD
    case RADEON_MAC_MINI:
	info->BiosConnector[0].ddc_line = RADEON_GPIO_CRT2_DDC;
=======
    case RADEON_MAC_POWERBOOK_VGA:
	info->BiosConnector[0].DDCType = DDC_DVI;
	info->BiosConnector[0].DACType = DAC_NONE;
	info->BiosConnector[0].TMDSType = TMDS_NONE;
	info->BiosConnector[0].ConnectorType = CONNECTOR_CRT;
	info->BiosConnector[0].valid = TRUE;

	info->BiosConnector[1].DDCType = DDC_VGA;
	info->BiosConnector[1].DACType = DAC_PRIMARY;
	info->BiosConnector[1].TMDSType = TMDS_INT;
	info->BiosConnector[1].ConnectorType = CONNECTOR_DVI_I;
	info->BiosConnector[1].valid = TRUE;

	info->BiosConnector[2].ConnectorType = CONNECTOR_STV;
	info->BiosConnector[2].DACType = DAC_TVDAC;
	info->BiosConnector[2].TMDSType = TMDS_NONE;
	info->BiosConnector[2].DDCType = DDC_NONE_DETECTED;
	info->BiosConnector[2].valid = TRUE;
	return TRUE;
    case RADEON_MAC_MINI_EXTERNAL:
	info->BiosConnector[0].DDCType = DDC_CRT2;
>>>>>>> 45c0c3a1
	info->BiosConnector[0].DACType = DAC_TVDAC;
	info->BiosConnector[0].TMDSType = TMDS_EXT;
	info->BiosConnector[0].ConnectorType = CONNECTOR_DVI_I;
	info->BiosConnector[0].valid = TRUE;

	info->BiosConnector[1].ConnectorType = CONNECTOR_STV;
	info->BiosConnector[1].DACType = DAC_TVDAC;
	info->BiosConnector[1].TMDSType = TMDS_NONE;
	info->BiosConnector[1].ddc_line = 0;
	info->BiosConnector[1].valid = TRUE;
	return TRUE;
    case RADEON_MAC_MINI_INTERNAL:
	info->BiosConnector[0].DDCType = DDC_CRT2;
	info->BiosConnector[0].DACType = DAC_TVDAC;
	info->BiosConnector[0].TMDSType = TMDS_INT;
	info->BiosConnector[0].ConnectorType = CONNECTOR_DVI_I;
	info->BiosConnector[0].valid = TRUE;

	info->BiosConnector[1].ConnectorType = CONNECTOR_STV;
	info->BiosConnector[1].DACType = DAC_TVDAC;
	info->BiosConnector[1].TMDSType = TMDS_NONE;
	info->BiosConnector[1].DDCType = DDC_NONE_DETECTED;
	info->BiosConnector[1].valid = TRUE;
	return TRUE;
    default:
	return FALSE;
    }

    return FALSE;
}
#endif

static void RADEONSetupGenericConnectors(ScrnInfoPtr pScrn)
{
    RADEONInfoPtr info       = RADEONPTR(pScrn);
    RADEONEntPtr pRADEONEnt  = RADEONEntPriv(pScrn);

    if (!pRADEONEnt->HasCRTC2) {
	info->BiosConnector[0].ddc_line = RADEON_GPIO_VGA_DDC;
	info->BiosConnector[0].DACType = DAC_PRIMARY;
	info->BiosConnector[0].TMDSType = TMDS_NONE;
	info->BiosConnector[0].ConnectorType = CONNECTOR_VGA;
	info->BiosConnector[0].valid = TRUE;
	return;
    }

    if (IS_AVIVO_VARIANT) {
	if (info->IsMobility) {
	    info->BiosConnector[0].ddc_line = 0x7e60;
	    info->BiosConnector[0].DACType = DAC_NONE;
	    info->BiosConnector[0].TMDSType = TMDS_NONE;
	    info->BiosConnector[0].ConnectorType = CONNECTOR_LVDS;
	    info->BiosConnector[0].devices = ATOM_DEVICE_LCD1_SUPPORT;
	    info->BiosConnector[0].valid = TRUE;

	    info->BiosConnector[1].ddc_line = 0x7e40;
	    info->BiosConnector[1].DACType = DAC_PRIMARY;
	    info->BiosConnector[1].TMDSType = TMDS_NONE;
	    info->BiosConnector[1].ConnectorType = CONNECTOR_VGA;
	    info->BiosConnector[1].devices = ATOM_DEVICE_CRT1_SUPPORT;
	    info->BiosConnector[1].valid = TRUE;
	} else {
	    info->BiosConnector[0].ddc_line = 0x7e50;
	    info->BiosConnector[0].DACType = DAC_TVDAC;
	    info->BiosConnector[0].TMDSType = TMDS_INT;
	    info->BiosConnector[0].ConnectorType = CONNECTOR_DVI_I;
	    info->BiosConnector[0].devices = ATOM_DEVICE_CRT2_SUPPORT | ATOM_DEVICE_DFP1_SUPPORT;
	    info->BiosConnector[0].valid = TRUE;

<<<<<<< HEAD
	    info->BiosConnector[1].ddc_line = 0x7e40;
	    info->BiosConnector[1].DACType = DAC_PRIMARY;
	    info->BiosConnector[1].TMDSType = TMDS_NONE;
	    info->BiosConnector[1].ConnectorType = CONNECTOR_VGA;
	    info->BiosConnector[1].devices = ATOM_DEVICE_CRT1_SUPPORT;
=======
#if defined(__powerpc__)
	    info->BiosConnector[1].DDCType = DDC_VGA;
	    info->BiosConnector[1].DACType = DAC_PRIMARY;
	    info->BiosConnector[1].TMDSType = TMDS_EXT;
	    info->BiosConnector[1].ConnectorType = CONNECTOR_DVI_I;
	    info->BiosConnector[1].valid = TRUE;
#else
	    info->BiosConnector[1].DDCType = DDC_VGA;
	    info->BiosConnector[1].DACType = DAC_PRIMARY;
	    info->BiosConnector[1].TMDSType = TMDS_NONE;
	    info->BiosConnector[1].ConnectorType = CONNECTOR_CRT;
>>>>>>> 45c0c3a1
	    info->BiosConnector[1].valid = TRUE;
#endif
	}

	info->BiosConnector[2].ConnectorType = CONNECTOR_STV;
	info->BiosConnector[2].DACType = DAC_TVDAC;
	info->BiosConnector[2].TMDSType = TMDS_NONE;
	info->BiosConnector[2].ddc_line = 0;
	info->BiosConnector[2].devices = ATOM_DEVICE_TV1_SUPPORT;
	info->BiosConnector[2].valid = TRUE;
    } else {
	if (info->IsMobility) {
	    /* Below is the most common setting, but may not be true */
	    if (info->IsIGP) {
		info->BiosConnector[0].ddc_line = RADEON_LCD_GPIO_MASK;
		info->BiosConnector[0].DACType = DAC_UNKNOWN;
		info->BiosConnector[0].TMDSType = TMDS_UNKNOWN;
		info->BiosConnector[0].ConnectorType = CONNECTOR_LVDS;
		info->BiosConnector[0].valid = TRUE;

		/* IGP only has TVDAC */
		if (info->ChipFamily == CHIP_FAMILY_RS400)
		    info->BiosConnector[1].ddc_line = RADEON_GPIO_CRT2_DDC;
		else
		    info->BiosConnector[1].ddc_line = RADEON_GPIO_VGA_DDC;
		info->BiosConnector[1].DACType = DAC_TVDAC;
		info->BiosConnector[1].TMDSType = TMDS_UNKNOWN;
		info->BiosConnector[1].ConnectorType = CONNECTOR_VGA;
		info->BiosConnector[1].valid = TRUE;
	    } else {
#if defined(__powerpc__)
		info->BiosConnector[0].ddc_line = RADEON_GPIO_DVI_DDC;
#else
		info->BiosConnector[0].ddc_line = RADEON_LCD_GPIO_MASK;
#endif
		info->BiosConnector[0].DACType = DAC_UNKNOWN;
		info->BiosConnector[0].TMDSType = TMDS_UNKNOWN;
		info->BiosConnector[0].ConnectorType = CONNECTOR_LVDS;
		info->BiosConnector[0].valid = TRUE;

		info->BiosConnector[1].ddc_line = RADEON_GPIO_VGA_DDC;
		info->BiosConnector[1].DACType = DAC_PRIMARY;
		info->BiosConnector[1].TMDSType = TMDS_UNKNOWN;
		info->BiosConnector[1].ConnectorType = CONNECTOR_VGA;
		info->BiosConnector[1].valid = TRUE;
	    }
	} else {
	    /* Below is the most common setting, but may not be true */
	    if (info->IsIGP) {
		if (info->ChipFamily == CHIP_FAMILY_RS400)
		    info->BiosConnector[0].ddc_line = RADEON_GPIO_CRT2_DDC;
		else
		    info->BiosConnector[0].ddc_line = RADEON_GPIO_VGA_DDC;
		info->BiosConnector[0].DACType = DAC_TVDAC;
		info->BiosConnector[0].TMDSType = TMDS_UNKNOWN;
		info->BiosConnector[0].ConnectorType = CONNECTOR_VGA;
		info->BiosConnector[0].valid = TRUE;

		/* not sure what a good default DDCType for DVI on
		 * IGP desktop chips is
		 */
		info->BiosConnector[1].ddc_line = RADEON_GPIO_MONID; /* DDC_DVI? */
		info->BiosConnector[1].DACType = DAC_UNKNOWN;
		info->BiosConnector[1].TMDSType = TMDS_EXT;
		info->BiosConnector[1].ConnectorType = CONNECTOR_DVI_D;
		info->BiosConnector[1].valid = TRUE;
	    } else {
		info->BiosConnector[0].ddc_line = RADEON_GPIO_DVI_DDC;
		info->BiosConnector[0].DACType = DAC_TVDAC;
		info->BiosConnector[0].TMDSType = TMDS_INT;
		info->BiosConnector[0].ConnectorType = CONNECTOR_DVI_I;
		info->BiosConnector[0].valid = TRUE;

		info->BiosConnector[1].ddc_line = RADEON_GPIO_VGA_DDC;
		info->BiosConnector[1].DACType = DAC_PRIMARY;
		info->BiosConnector[1].TMDSType = TMDS_EXT;
		info->BiosConnector[1].ConnectorType = CONNECTOR_VGA;
		info->BiosConnector[1].valid = TRUE;
	    }
	}

	if (info->InternalTVOut) {
	    info->BiosConnector[2].ConnectorType = CONNECTOR_STV;
	    info->BiosConnector[2].DACType = DAC_TVDAC;
	    info->BiosConnector[2].TMDSType = TMDS_NONE;
	    info->BiosConnector[2].ddc_line = 0;
	    info->BiosConnector[2].valid = TRUE;
	}

	/* Some cards have the DDC lines swapped and we have no way to
	 * detect it yet (Mac cards)
	 */
	if (xf86ReturnOptValBool(info->Options, OPTION_REVERSE_DDC, FALSE)) {
	    info->BiosConnector[0].ddc_line = RADEON_GPIO_VGA_DDC;
	    info->BiosConnector[1].ddc_line = RADEON_GPIO_DVI_DDC;
	}
    }
}

#if defined(__powerpc__)

/*
 * Returns RADEONMacModel or 0 based on lines 'detected as' and 'machine'
 * in /proc/cpuinfo (on Linux) */
static RADEONMacModel RADEONDetectMacModel(ScrnInfoPtr pScrn)
{
    RADEONInfoPtr info = RADEONPTR(pScrn);
    RADEONMacModel ret = 0;
#ifdef __linux__
    char cpuline[50];  /* 50 should be sufficient for our purposes */
    FILE *f = fopen ("/proc/cpuinfo", "r");

    /* Some macs (minis and powerbooks) use internal tmds, others use external tmds
     * and not just for dual-link TMDS, it shows up with single-link as well.
     * Unforunately, there doesn't seem to be any good way to figure it out.
     */

    /* 
     * PowerBook5,[1-5]: external tmds, single-link
     * PowerBook5,[789]: external tmds, dual-link
     * PowerBook5,6:     external tmds, single-link or dual-link
     * need to add another option to specify the external tmds chip
     * or find out what's used and add it.
     */


    if (f != NULL) {
	while (fgets(cpuline, sizeof cpuline, f)) {
	    if (!strncmp(cpuline, "machine", strlen ("machine"))) {
		if (strstr(cpuline, "PowerBook5,1") ||
		    strstr(cpuline, "PowerBook5,2") ||
		    strstr(cpuline, "PowerBook5,3") ||
		    strstr(cpuline, "PowerBook5,4") ||
		    strstr(cpuline, "PowerBook5,5")) {
		    ret = RADEON_MAC_POWERBOOK_EXTERNAL; /* single link */
		    info->ext_tmds_chip = RADEON_SIL_164; /* works on 5,2 */
		    break;
		}

		if (strstr(cpuline, "PowerBook5,6")) {
		    ret = RADEON_MAC_POWERBOOK_EXTERNAL; /* dual or single link */
		    break;
		}

		if (strstr(cpuline, "PowerBook5,7") ||
		    strstr(cpuline, "PowerBook5,8") ||
		    strstr(cpuline, "PowerBook5,9")) {
		    ret = RADEON_MAC_POWERBOOK_EXTERNAL; /* dual link */
		    info->ext_tmds_chip = RADEON_SIL_1178; /* guess */
		    break;
		}

		if (strstr(cpuline, "PowerBook3,3")) {
		    ret = RADEON_MAC_POWERBOOK_VGA; /* vga rather than dvi */
		    break;
		}

		if (strstr(cpuline, "PowerMac10,1")) {
		    ret = RADEON_MAC_MINI_INTERNAL; /* internal tmds */
		    break;
		}
		if (strstr(cpuline, "PowerMac10,2")) {
		    ret = RADEON_MAC_MINI_EXTERNAL; /* external tmds */
		    break;
		}
	    } else if (!strncmp(cpuline, "detected as", strlen("detected as"))) {
                if (strstr(cpuline, "iBook")) {
                    ret = RADEON_MAC_IBOOK;
		    break;
		} else if (strstr(cpuline, "PowerBook")) {
		    ret = RADEON_MAC_POWERBOOK_INTERNAL; /* internal tmds */
		    break;
                }

                /* No known PowerMac model detected */
                break;
            }
        }

	fclose (f);
    } else
	xf86DrvMsg(pScrn->scrnIndex, X_WARNING,
		   "Cannot detect PowerMac model because /proc/cpuinfo not "
		   "readable.\n");

#endif /* __linux */

    if (ret) {
	xf86DrvMsg(pScrn->scrnIndex, X_DEFAULT, "Detected %s.\n",
		   ret == RADEON_MAC_POWERBOOK_EXTERNAL ? "PowerBook with external DVI" :
		   ret == RADEON_MAC_POWERBOOK_INTERNAL ? "PowerBook with integrated DVI" :
		   ret == RADEON_MAC_POWERBOOK_VGA ? "PowerBook with VGA" :
		   ret == RADEON_MAC_IBOOK ? "iBook" :
		   ret == RADEON_MAC_MINI_EXTERNAL ? "Mac Mini with external DVI" :
		   "Mac Mini with integrated DVI");
	xf86DrvMsg(pScrn->scrnIndex, X_INFO,
		   "If this is not correct, try Option \"MacModel\" and "
		   "consider reporting to the\n");
	xf86DrvMsg(pScrn->scrnIndex, X_INFO,
		   "xorg-driver-ati@lists.x.org mailing list"
#ifdef __linux__
		   " with the contents of /proc/cpuinfo"
#endif
		   ".\n");
    }

    return ret;
}

#endif /* __powerpc__ */

/*
 * initialise the static data sos we don't have to re-do at randr change */
Bool RADEONSetupConnectors(ScrnInfoPtr pScrn)
{
    RADEONInfoPtr info       = RADEONPTR(pScrn);
    RADEONEntPtr pRADEONEnt  = RADEONEntPriv(pScrn);
    xf86OutputPtr output;
    char *optstr;
    int i = 0;
    int num_vga = 0;
    int num_dvi = 0;

    /* We first get the information about all connectors from BIOS.
     * This is how the card is phyiscally wired up.
     * The information should be correct even on a OEM card.
     */
    for (i = 0; i < RADEON_MAX_BIOS_CONNECTOR; i++) {
	info->BiosConnector[i].valid = FALSE;
	info->BiosConnector[i].ddc_line = 0;
	info->BiosConnector[i].DACType = DAC_UNKNOWN;
	info->BiosConnector[i].TMDSType = TMDS_UNKNOWN;
	info->BiosConnector[i].ConnectorType = CONNECTOR_NONE;
    }

#if defined(__powerpc__)
    info->MacModel = 0;
    optstr = (char *)xf86GetOptValString(info->Options, OPTION_MAC_MODEL);
    if (optstr) {
	if (!strncmp("ibook", optstr, strlen("ibook")))
	    info->MacModel = RADEON_MAC_IBOOK;
	else if (!strncmp("powerbook-duallink", optstr, strlen("powerbook-duallink"))) /* alias */
	    info->MacModel = RADEON_MAC_POWERBOOK_EXTERNAL;
	else if (!strncmp("powerbook-external", optstr, strlen("powerbook-external")))
	    info->MacModel = RADEON_MAC_POWERBOOK_EXTERNAL;
	else if (!strncmp("powerbook-internal", optstr, strlen("powerbook-internal")))
	    info->MacModel = RADEON_MAC_POWERBOOK_INTERNAL;
	else if (!strncmp("powerbook-vga", optstr, strlen("powerbook-vga")))
	    info->MacModel = RADEON_MAC_POWERBOOK_VGA;
	else if (!strncmp("powerbook", optstr, strlen("powerbook"))) /* alias */
	    info->MacModel = RADEON_MAC_POWERBOOK_INTERNAL;
	else if (!strncmp("mini-internal", optstr, strlen("mini-internal")))
	    info->MacModel = RADEON_MAC_MINI_INTERNAL;
	else if (!strncmp("mini-external", optstr, strlen("mini-external")))
	    info->MacModel = RADEON_MAC_MINI_EXTERNAL;
	else if (!strncmp("mini", optstr, strlen("mini"))) /* alias */
	    info->MacModel = RADEON_MAC_MINI_EXTERNAL;
	else {
	    xf86DrvMsg(pScrn->scrnIndex, X_ERROR, "Invalid Mac Model: %s\n", optstr);
	}
    }

    if (!info->MacModel) {
	info->MacModel = RADEONDetectMacModel(pScrn);
    }

    if (info->MacModel){
	if (!RADEONSetupAppleConnectors(pScrn))
	    RADEONSetupGenericConnectors(pScrn);
    } else
#endif
    if (xf86ReturnOptValBool(info->Options, OPTION_DEFAULT_CONNECTOR_TABLE, FALSE)) {
	RADEONSetupGenericConnectors(pScrn);
    } else {
	if (!RADEONGetConnectorInfoFromBIOS(pScrn))
	    RADEONSetupGenericConnectors(pScrn);
    }

    if (info->HasSingleDAC) {
        /* For RS300/RS350/RS400 chips, there is no primary DAC. Force VGA port to use TVDAC*/
	for (i = 0; i < RADEON_MAX_BIOS_CONNECTOR; i++) {
	    if (info->BiosConnector[i].ConnectorType == CONNECTOR_VGA)
		info->BiosConnector[i].DACType = DAC_TVDAC;
	}
    } else if (!pRADEONEnt->HasCRTC2) {
	for (i = 0; i < RADEON_MAX_BIOS_CONNECTOR; i++) {
	    if (info->BiosConnector[i].ConnectorType == CONNECTOR_VGA)
		info->BiosConnector[i].DACType = DAC_PRIMARY;
	}
    }

    /* parse connector table option */
    optstr = (char *)xf86GetOptValString(info->Options, OPTION_CONNECTORTABLE);

    if (optstr) {
	for (i = 2; i < RADEON_MAX_BIOS_CONNECTOR; i++) {
	    info->BiosConnector[i].valid = FALSE;
	}
	info->BiosConnector[0].valid = TRUE;
	info->BiosConnector[1].valid = TRUE;
	if (sscanf(optstr, "%u,%d,%d,%u,%u,%d,%d,%u",
		   &info->BiosConnector[0].ddc_line,
		   &info->BiosConnector[0].DACType,
		   &info->BiosConnector[0].TMDSType,
		   &info->BiosConnector[0].ConnectorType,
		   &info->BiosConnector[1].ddc_line,
		   &info->BiosConnector[1].DACType,
		   &info->BiosConnector[1].TMDSType,
		   &info->BiosConnector[1].ConnectorType) != 8) {
	    xf86DrvMsg(pScrn->scrnIndex, X_ERROR, "Invalid ConnectorTable option: %s\n", optstr);
	    return FALSE;
	}
    }

    info->tvdac_use_count = 0;
    for (i = 0; i < RADEON_MAX_BIOS_CONNECTOR; i++) {
	if (info->BiosConnector[i].valid) {
	    if (info->BiosConnector[i].DACType == DAC_TVDAC)
		info->tvdac_use_count++;

	    if ((info->BiosConnector[i].ConnectorType == CONNECTOR_DVI_D) ||
		(info->BiosConnector[i].ConnectorType == CONNECTOR_DVI_I) ||
		(info->BiosConnector[i].ConnectorType == CONNECTOR_DVI_A)) {
		num_dvi++;
	    } else if (info->BiosConnector[i].ConnectorType == CONNECTOR_VGA) {
		num_vga++;
	    }
	}
    }

    for (i = 0 ; i < RADEON_MAX_BIOS_CONNECTOR; i++) {
	if (info->BiosConnector[i].valid) {
	    RADEONOutputPrivatePtr radeon_output = xnfcalloc(sizeof(RADEONOutputPrivateRec), 1);
	    if (!radeon_output) {
		return FALSE;
	    }
	    radeon_output->MonType = MT_UNKNOWN;
	    radeon_output->ConnectorType = info->BiosConnector[i].ConnectorType;
	    radeon_output->ddc_line = info->BiosConnector[i].ddc_line;
	    radeon_output->devices = info->BiosConnector[i].devices;
	    radeon_output->output_id = info->BiosConnector[i].output_id;

	    if (radeon_output->ConnectorType == CONNECTOR_DVI_D)
		radeon_output->DACType = DAC_NONE;
	    else
		radeon_output->DACType = info->BiosConnector[i].DACType;

	    if (radeon_output->ConnectorType == CONNECTOR_VGA)
		radeon_output->TMDSType = TMDS_NONE;
	    else
		radeon_output->TMDSType = info->BiosConnector[i].TMDSType;

	    RADEONSetOutputType(pScrn, radeon_output);
	    if ((info->BiosConnector[i].ConnectorType == CONNECTOR_DVI_D) ||
		(info->BiosConnector[i].ConnectorType == CONNECTOR_DVI_I) ||
		(info->BiosConnector[i].ConnectorType == CONNECTOR_DVI_A)) {
		if (num_dvi > 1) {
		    output = xf86OutputCreate(pScrn, &radeon_output_funcs, "DVI-1");
		    num_dvi--;
		} else {
		    output = xf86OutputCreate(pScrn, &radeon_output_funcs, "DVI-0");
		}
	    } else if (info->BiosConnector[i].ConnectorType == CONNECTOR_VGA) {
		if (num_vga > 1) {
		    output = xf86OutputCreate(pScrn, &radeon_output_funcs, "VGA-1");
		    num_vga--;
		} else {
		    output = xf86OutputCreate(pScrn, &radeon_output_funcs, "VGA-0");
		}
	    } else
		output = xf86OutputCreate(pScrn, &radeon_output_funcs, OutputType[radeon_output->type]);

	    if (!output) {
		return FALSE;
	    }
	    output->driver_private = radeon_output;
	    output->possible_crtcs = 1;
	    /* crtc2 can drive LVDS, it just doesn't have RMX */
	    if (radeon_output->type != OUTPUT_LVDS)
		output->possible_crtcs |= 2;

	    /* we can clone the DACs, and probably TV-out, 
	       but I'm not sure it's worth the trouble */
	    output->possible_clones = 0;

	    RADEONInitConnector(output);
	}
    }

    return TRUE;
}
<|MERGE_RESOLUTION|>--- conflicted
+++ resolved
@@ -1752,21 +1752,13 @@
 	  /* default to unknown for flaky chips/connectors
 	   * so we can get something on the screen
 	   */
-<<<<<<< HEAD
-	  if (((radeon_output->type == OUTPUT_VGA || radeon_output->type == OUTPUT_DVI_I) &&
-	       radeon_output->DACType == DAC_TVDAC)) {
-	      radeon_output->MonType = MT_CRT;
-	      return XF86OutputStatusUnknown;
-	  } else if  (info->IsIGP && radeon_output->type == OUTPUT_DVI_D) {
-=======
-	  if ((radeon_output->type == OUTPUT_VGA || radeon_output->type == OUTPUT_DVI) &&
+	  if ((radeon_output->type == OUTPUT_VGA || radeon_output->type == OUTPUT_DVI_I) &&
 	      (radeon_output->DACType == DAC_TVDAC) &&
 	      (info->ChipFamily == CHIP_FAMILY_RS400)) {
 	      radeon_output->MonType = MT_CRT;
 	      return XF86OutputStatusUnknown;
 	  } else if  ((info->ChipFamily == CHIP_FAMILY_RS400) &&
-		      radeon_output->type == OUTPUT_DVI) {
->>>>>>> 45c0c3a1
+		      radeon_output->type == OUTPUT_DVI_D) {
 	      radeon_output->MonType = MT_DFP; /* MT_LCD ??? */
 	      return XF86OutputStatusUnknown;
 	  }
@@ -2823,13 +2815,8 @@
 	info->BiosConnector[2].ddc_line = 0;
 	info->BiosConnector[2].valid = TRUE;
 	return TRUE;
-<<<<<<< HEAD
-    case RADEON_MAC_POWERBOOK_DL:
+    case RADEON_MAC_POWERBOOK_EXTERNAL:
 	info->BiosConnector[0].ddc_line = RADEON_GPIO_DVI_DDC;
-=======
-    case RADEON_MAC_POWERBOOK_EXTERNAL:
-	info->BiosConnector[0].DDCType = DDC_DVI;
->>>>>>> 45c0c3a1
 	info->BiosConnector[0].DACType = DAC_NONE;
 	info->BiosConnector[0].TMDSType = TMDS_NONE;
 	info->BiosConnector[0].ConnectorType = CONNECTOR_LVDS;
@@ -2847,13 +2834,9 @@
 	info->BiosConnector[2].ddc_line = 0;
 	info->BiosConnector[2].valid = TRUE;
 	return TRUE;
-<<<<<<< HEAD
-    case RADEON_MAC_POWERBOOK:
+
+    case RADEON_MAC_POWERBOOK_INTERNAL:
 	info->BiosConnector[0].ddc_line = RADEON_GPIO_DVI_DDC;
-=======
-    case RADEON_MAC_POWERBOOK_INTERNAL:
-	info->BiosConnector[0].DDCType = DDC_DVI;
->>>>>>> 45c0c3a1
 	info->BiosConnector[0].DACType = DAC_NONE;
 	info->BiosConnector[0].TMDSType = TMDS_NONE;
 	info->BiosConnector[0].ConnectorType = CONNECTOR_LVDS;
@@ -2871,18 +2854,14 @@
 	info->BiosConnector[2].ddc_line = 0;
 	info->BiosConnector[2].valid = TRUE;
 	return TRUE;
-<<<<<<< HEAD
-    case RADEON_MAC_MINI:
-	info->BiosConnector[0].ddc_line = RADEON_GPIO_CRT2_DDC;
-=======
     case RADEON_MAC_POWERBOOK_VGA:
-	info->BiosConnector[0].DDCType = DDC_DVI;
+	info->BiosConnector[0].ddc_line = RADEON_GPIO_DVI_DDC;
 	info->BiosConnector[0].DACType = DAC_NONE;
 	info->BiosConnector[0].TMDSType = TMDS_NONE;
 	info->BiosConnector[0].ConnectorType = CONNECTOR_CRT;
 	info->BiosConnector[0].valid = TRUE;
 
-	info->BiosConnector[1].DDCType = DDC_VGA;
+	info->BiosConnector[1].ddc_line = RADEON_GPIO_VGA_DDC;
 	info->BiosConnector[1].DACType = DAC_PRIMARY;
 	info->BiosConnector[1].TMDSType = TMDS_INT;
 	info->BiosConnector[1].ConnectorType = CONNECTOR_DVI_I;
@@ -2891,12 +2870,11 @@
 	info->BiosConnector[2].ConnectorType = CONNECTOR_STV;
 	info->BiosConnector[2].DACType = DAC_TVDAC;
 	info->BiosConnector[2].TMDSType = TMDS_NONE;
-	info->BiosConnector[2].DDCType = DDC_NONE_DETECTED;
+	info->BiosConnector[2].ddc_line = 0;
 	info->BiosConnector[2].valid = TRUE;
 	return TRUE;
     case RADEON_MAC_MINI_EXTERNAL:
-	info->BiosConnector[0].DDCType = DDC_CRT2;
->>>>>>> 45c0c3a1
+	info->BiosConnector[0].ddc_line = RADEON_GPIO_CRT2_DDC;
 	info->BiosConnector[0].DACType = DAC_TVDAC;
 	info->BiosConnector[0].TMDSType = TMDS_EXT;
 	info->BiosConnector[0].ConnectorType = CONNECTOR_DVI_I;
@@ -2909,7 +2887,7 @@
 	info->BiosConnector[1].valid = TRUE;
 	return TRUE;
     case RADEON_MAC_MINI_INTERNAL:
-	info->BiosConnector[0].DDCType = DDC_CRT2;
+	info->BiosConnector[0].ddc_line = RADEON_GPIO_CRT2_DDC;
 	info->BiosConnector[0].DACType = DAC_TVDAC;
 	info->BiosConnector[0].TMDSType = TMDS_INT;
 	info->BiosConnector[0].ConnectorType = CONNECTOR_DVI_I;
@@ -2918,7 +2896,7 @@
 	info->BiosConnector[1].ConnectorType = CONNECTOR_STV;
 	info->BiosConnector[1].DACType = DAC_TVDAC;
 	info->BiosConnector[1].TMDSType = TMDS_NONE;
-	info->BiosConnector[1].DDCType = DDC_NONE_DETECTED;
+	info->BiosConnector[1].ddc_line = 0;
 	info->BiosConnector[1].valid = TRUE;
 	return TRUE;
     default:
@@ -2966,27 +2944,12 @@
 	    info->BiosConnector[0].devices = ATOM_DEVICE_CRT2_SUPPORT | ATOM_DEVICE_DFP1_SUPPORT;
 	    info->BiosConnector[0].valid = TRUE;
 
-<<<<<<< HEAD
 	    info->BiosConnector[1].ddc_line = 0x7e40;
 	    info->BiosConnector[1].DACType = DAC_PRIMARY;
 	    info->BiosConnector[1].TMDSType = TMDS_NONE;
 	    info->BiosConnector[1].ConnectorType = CONNECTOR_VGA;
 	    info->BiosConnector[1].devices = ATOM_DEVICE_CRT1_SUPPORT;
-=======
-#if defined(__powerpc__)
-	    info->BiosConnector[1].DDCType = DDC_VGA;
-	    info->BiosConnector[1].DACType = DAC_PRIMARY;
-	    info->BiosConnector[1].TMDSType = TMDS_EXT;
-	    info->BiosConnector[1].ConnectorType = CONNECTOR_DVI_I;
 	    info->BiosConnector[1].valid = TRUE;
-#else
-	    info->BiosConnector[1].DDCType = DDC_VGA;
-	    info->BiosConnector[1].DACType = DAC_PRIMARY;
-	    info->BiosConnector[1].TMDSType = TMDS_NONE;
-	    info->BiosConnector[1].ConnectorType = CONNECTOR_CRT;
->>>>>>> 45c0c3a1
-	    info->BiosConnector[1].valid = TRUE;
-#endif
 	}
 
 	info->BiosConnector[2].ConnectorType = CONNECTOR_STV;
@@ -3058,11 +3021,19 @@
 		info->BiosConnector[0].ConnectorType = CONNECTOR_DVI_I;
 		info->BiosConnector[0].valid = TRUE;
 
+#if defined(__powerpc__)
+		info->BiosConnector[1].ddc_line = RADEON_GPIO_VGA_DDC;
+		info->BiosConnector[1].DACType = DAC_PRIMARY;
+		info->BiosConnector[1].TMDSType = TMDS_EXT;
+		info->BiosConnector[1].ConnectorType = CONNECTOR_DVI_I;
+		info->BiosConnector[1].valid = TRUE;
+#else
 		info->BiosConnector[1].ddc_line = RADEON_GPIO_VGA_DDC;
 		info->BiosConnector[1].DACType = DAC_PRIMARY;
 		info->BiosConnector[1].TMDSType = TMDS_EXT;
 		info->BiosConnector[1].ConnectorType = CONNECTOR_VGA;
 		info->BiosConnector[1].valid = TRUE;
+#endif
 	    }
 	}
 
