--- conflicted
+++ resolved
@@ -388,14 +388,10 @@
     }
 
     if (radeon_output->active_device & (ATOM_DEVICE_TV_SUPPORT)) {
-	/* FIXME: Update when more modes are added */
-<<<<<<< HEAD
-	if (IS_AVIVO_VARIANT) {
+	if (IS_AVIVO_VARIANT)
 	    return MODE_OK;
-	} else {
-=======
-	if (!info->IsAtomBios) {
->>>>>>> 8c7149d4
+	else {
+	    /* FIXME: Update when more modes are added */
 	    if (pMode->HDisplay == 800 && pMode->VDisplay == 600)
 		return MODE_OK;
 	    else
