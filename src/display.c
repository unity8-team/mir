/*
 * Copyright (C) 2010-2011 Robert Ancell.
 * Author: Robert Ancell <robert.ancell@canonical.com>
 * 
 * This program is free software: you can redistribute it and/or modify it under
 * the terms of the GNU General Public License as published by the Free Software
 * Foundation, either version 3 of the License, or (at your option) any later
 * version. See http://www.gnu.org/copyleft/gpl.html the full text of the
 * license.
 */

#include <config.h>
#include <stdlib.h>
#include <string.h>
#include <gio/gdesktopappinfo.h>

#include "display.h"
#include "configuration.h"
#include "user.h"
#include "pam-session.h"
#include "dmrc.h"
#include "ldm-marshal.h"
#include "greeter.h"
#include "xserver-local.h" // FIXME: Shouldn't know if it's an xserver

enum {
    STARTED,
    READY,
    SWITCH_TO_USER,
    SWITCH_TO_GUEST,
    GET_GUEST_USERNAME,
    SESSION_STARTED,
    SESSION_STOPPED,
    STOPPED,
    LAST_SIGNAL
};
static guint signals[LAST_SIGNAL] = { 0 };

typedef enum
{
    SESSION_NONE = 0,
    SESSION_GREETER_PRE_CONNECT,
    SESSION_GREETER,
    SESSION_GREETER_AUTHENTICATED,
    SESSION_USER
} SessionType;

struct DisplayPrivate
{
    /* Display server */
    DisplayServer *display_server;

    /* User to run greeter as */
    gchar *greeter_user;

    /* Greeter session */
    gchar *greeter_session;

    /* TRUE if the user list should be shown */
    gboolean greeter_hide_users;

    /* Session requested to log into */
    gchar *user_session;
  
    /* Directory to load X sessions from */
    gchar *xsessions_dir;

    /* Directory to load X greeters from */
    gchar *xgreeters_dir;

    /* Program to run sessions through */
    gchar *session_wrapper;

    /* PAM service to authenticate against */
    gchar *pam_service;

    /* PAM service to authenticate against for automatic logins */
    gchar *pam_autologin_service;

    /* TRUE if in a user session */
    gboolean in_user_session;
  
    /* TRUE if have emitted ready signal */
    gboolean indicated_ready;
  
    /* Session process */
    Session *session;

    /* Communication link to greeter */
    Greeter *greeter;

    /* User that should be automatically logged in */
    gchar *autologin_user;
    gboolean autologin_guest;
    gint autologin_timeout;

    /* TRUE if start greeter if fail to login */
    gboolean start_greeter_if_fail;
  
    /* Hint to select user in greeter */
    gchar *select_user_hint;
    gboolean select_guest_hint;
  
    /* TRUE if allowed to log into guest account */
    gboolean allow_guest;

    /* TRUE if stopping the display (waiting for dispaly server, greeter and session to stop) */
    gboolean stopping;    
};

G_DEFINE_TYPE (Display, display, G_TYPE_OBJECT);

static gboolean start_greeter_session (Display *display);
static gboolean start_user_session (Display *display, PAMSession *authentication);

// FIXME: Should be a construct property
// FIXME: Move into seat.c
void
display_load_config (Display *display, const gchar *config_section)
{
    g_return_if_fail (display != NULL);
    
    display->priv->greeter_user = config_get_string (config_get_instance (), "LightDM", "greeter-user");

    if (config_section)
        display->priv->greeter_session = config_get_string (config_get_instance (), config_section, "greeter-session");
    if (!display->priv->greeter_session)
        display->priv->greeter_session = config_get_string (config_get_instance (), "SeatDefaults", "greeter-session");
    if (config_section && config_has_key (config_get_instance (), config_section, "greeter-hide-users"))
        display->priv->greeter_hide_users = config_get_boolean (config_get_instance (), config_section, "greeter-hide-users");
    else if (config_has_key (config_get_instance (), "SeatDefaults", "greeter-hide-users"))
        display->priv->greeter_hide_users = config_get_boolean (config_get_instance (), "SeatDefaults", "greeter-hide-users");
    if (config_section)
        display->priv->user_session = config_get_string (config_get_instance (), config_section, "user-session");
    if (!display->priv->user_session)
        display->priv->user_session = config_get_string (config_get_instance (), "SeatDefaults", "user-session");
    if (config_section)
        display->priv->xsessions_dir = config_get_string (config_get_instance (), config_section, "xsessions-directory");
    if (!display->priv->xsessions_dir)
        display->priv->xsessions_dir = config_get_string (config_get_instance (), "SeatDefaults", "xsessions-directory");
    if (config_section)
        display->priv->xgreeters_dir = config_get_string (config_get_instance (), config_section, "xgreeters-directory");
    if (!display->priv->xgreeters_dir)
        display->priv->xgreeters_dir = config_get_string (config_get_instance (), "SeatDefaults", "xgreeters-directory");
    if (config_section)
        display->priv->session_wrapper = config_get_string (config_get_instance (), config_section, "session-wrapper");
    if (!display->priv->session_wrapper)
        display->priv->session_wrapper = config_get_string (config_get_instance (), "SeatDefaults", "session-wrapper");
}

// FIXME: Should be a construct property
void
display_set_display_server (Display *display, DisplayServer *display_server)
{
    g_return_if_fail (display != NULL);
    g_return_if_fail (display->priv->display_server == NULL);
    display->priv->display_server = g_object_ref (display_server);
}

DisplayServer *
display_get_display_server (Display *display)
{
    g_return_val_if_fail (display != NULL, NULL);
    return display->priv->display_server;
}

const gchar *
display_get_username (Display *display)
{
    g_return_val_if_fail (display != NULL, NULL);

    if (!display->priv->session || !display->priv->in_user_session)
        return NULL;

    return user_get_name (session_get_user (display->priv->session));
}

Session *
display_get_session (Display *display)
{
    g_return_val_if_fail (display != NULL, NULL);
    return display->priv->session;
}

void
display_set_allow_guest (Display *display, gboolean allow_guest)
{
    g_return_if_fail (display != NULL);
    display->priv->allow_guest = allow_guest;
}

void
display_set_autologin_user (Display *display, const gchar *username, gboolean is_guest, gint timeout)
{
    g_return_if_fail (display != NULL);
    g_free (display->priv->autologin_user);
    display->priv->autologin_user = g_strdup (username);
    display->priv->autologin_guest = is_guest;
    display->priv->autologin_timeout = timeout;
}

void
display_set_select_user_hint (Display *display, const gchar *username, gboolean is_guest)
{
    g_return_if_fail (display != NULL);
    g_free (display->priv->select_user_hint);
    display->priv->select_user_hint = g_strdup (username);
    display->priv->select_guest_hint = is_guest;
}

void
display_set_user_session (Display *display, const gchar *session_name)
{
    g_return_if_fail (display != NULL);
    if (session_name)
    {
        g_free (display->priv->user_session);
        display->priv->user_session = g_strdup (session_name);
    }
}

static gboolean
switch_to_user (Display *display, User *user)
{
    gboolean result;
    g_signal_emit (display, signals[SWITCH_TO_USER], 0, user, &result);
    return result;
}

static gboolean
switch_to_guest (Display *display)
{
    gboolean result;
    g_signal_emit (display, signals[SWITCH_TO_GUEST], 0, &result);
    return result;
}

static gchar *
get_guest_username (Display *display)
{
    gchar *username;
    g_signal_emit (display, signals[GET_GUEST_USERNAME], 0, &username);
    return username;
}

static gchar *
start_ck_session (Display *display, const gchar *session_type, User *user)
{
    GDBusProxy *proxy;
    const gchar *hostname = "";
    GVariantBuilder arg_builder;
    GVariant *result;
    gchar *cookie = NULL;
    GError *error = NULL;

    /* Only start ConsoleKit sessions when running as root */
    if (getuid () != 0)
        return NULL;

    proxy = g_dbus_proxy_new_for_bus_sync (G_BUS_TYPE_SYSTEM,
                                           G_DBUS_PROXY_FLAGS_NONE,
                                           NULL,
                                           "org.freedesktop.ConsoleKit",
                                           "/org/freedesktop/ConsoleKit/Manager",
                                           "org.freedesktop.ConsoleKit.Manager", 
                                           NULL, &error);
    if (!proxy)
        g_warning ("Unable to get connection to ConsoleKit: %s", error->message);
    g_clear_error (&error);
    if (!proxy)
        return NULL;

    g_variant_builder_init (&arg_builder, G_VARIANT_TYPE ("(a(sv))"));
    g_variant_builder_open (&arg_builder, G_VARIANT_TYPE ("a(sv)"));
    g_variant_builder_add (&arg_builder, "(sv)", "unix-user", g_variant_new_int32 (user_get_uid (user)));
    g_variant_builder_add (&arg_builder, "(sv)", "session-type", g_variant_new_string (session_type));
    if (IS_XSERVER (display->priv->display_server))
    {
        g_variant_builder_add (&arg_builder, "(sv)", "x11-display",
                               g_variant_new_string (xserver_get_address (XSERVER (display->priv->display_server))));

        if (IS_XSERVER_LOCAL (display->priv->display_server) && xserver_local_get_vt (XSERVER_LOCAL (display->priv->display_server)) >= 0)
        {
            gchar *display_device;
            display_device = g_strdup_printf ("/dev/tty%d", xserver_local_get_vt (XSERVER_LOCAL (display->priv->display_server)));
            g_variant_builder_add (&arg_builder, "(sv)", "x11-display-device", g_variant_new_string (display_device));
            g_free (display_device);
        }
    }

    g_variant_builder_add (&arg_builder, "(sv)", "remote-host-name", g_variant_new_string (hostname));
    g_variant_builder_add (&arg_builder, "(sv)", "is-local", g_variant_new_boolean (TRUE));
    g_variant_builder_close (&arg_builder);

    result = g_dbus_proxy_call_sync (proxy,
                                     "OpenSessionWithParameters",
                                     g_variant_builder_end (&arg_builder),
                                     G_DBUS_CALL_FLAGS_NONE,
                                     -1,
                                     NULL,
                                     &error);
    g_object_unref (proxy);

    if (!result)
        g_warning ("Failed to open CK session: %s", error->message);
    g_clear_error (&error);
    if (!result)
        return NULL;

    if (g_variant_is_of_type (result, G_VARIANT_TYPE ("(s)")))
        g_variant_get (result, "(s)", &cookie);
    else
        g_warning ("Unexpected response from OpenSessionWithParameters: %s", g_variant_get_type_string (result));
    g_variant_unref (result);

    if (cookie)
        g_debug ("Opened ConsoleKit session %s", cookie);

    return cookie;
}

static void
end_ck_session (const gchar *cookie)
{
    GDBusProxy *proxy;
    GVariant *result;
    GError *error = NULL;

    if (!cookie)
        return;

    g_debug ("Ending ConsoleKit session %s", cookie);

    proxy = g_dbus_proxy_new_for_bus_sync (G_BUS_TYPE_SYSTEM,
                                           G_DBUS_PROXY_FLAGS_NONE,
                                           NULL,
                                           "org.freedesktop.ConsoleKit",
                                           "/org/freedesktop/ConsoleKit/Manager",
                                           "org.freedesktop.ConsoleKit.Manager", 
                                           NULL, NULL);
    result = g_dbus_proxy_call_sync (proxy,
                                     "CloseSession",
                                     g_variant_new ("(s)", cookie),
                                     G_DBUS_CALL_FLAGS_NONE,
                                     -1,
                                     NULL,
                                     &error);
    g_object_unref (proxy);

    if (!result)
        g_warning ("Error ending ConsoleKit session: %s", error->message);
    g_clear_error (&error);
    if (!result)
        return;

    if (g_variant_is_of_type (result, G_VARIANT_TYPE ("(b)")))
    {
        gboolean is_closed;
        g_variant_get (result, "(b)", &is_closed);
        if (!is_closed)
            g_warning ("ConsoleKit.Manager.CloseSession() returned false");
    }
    else
        g_warning ("Unexpected response from CloseSession: %s", g_variant_get_type_string (result));

    g_variant_unref (result);
}

static void
session_exited_cb (Session *session, gint status, Display *display)
{
    if (status != 0)
        g_debug ("Session exited with value %d", status);
}

static void
session_terminated_cb (Session *session, gint signum, Display *display)
{
    g_debug ("Session terminated with signal %d", signum);
}

static void
check_stopped (Display *display)
{
    if (display->priv->stopping &&
        display->priv->display_server == NULL &&
        display->priv->session == NULL)
    {
        g_debug ("Display stopped");
        g_signal_emit (display, signals[STOPPED], 0);
    }
}

static void
autologin_pam_message_cb (PAMSession *authentication, int num_msg, const struct pam_message **msg, Display *display)
{
    g_debug ("Aborting automatic login as PAM requests input");
    pam_session_cancel (authentication);
}

static void
autologin_authentication_result_cb (PAMSession *authentication, int result, Display *display)
{
    g_signal_handlers_disconnect_matched (authentication, G_SIGNAL_MATCH_DATA, 0, 0, NULL, NULL, display);
    if (display->priv->stopping)
        return;

    gboolean started_session = FALSE;

    if (result == PAM_SUCCESS)
    {
        g_debug ("User %s authorized", pam_session_get_username (authentication));
        started_session = start_user_session (display, authentication);
        if (!started_session)
            g_debug ("Failed to start autologin session");
    }
    else
        g_debug ("Autologin failed authentication");

    if (!started_session && display->priv->start_greeter_if_fail)
    {
        display_set_autologin_user (display, NULL, FALSE, 0);
        if (display->priv->autologin_user)
            display_set_select_user_hint (display, display->priv->autologin_user, FALSE);
        started_session = start_greeter_session (display);
    }

    if (!started_session)
       display_stop (display);
}

static gboolean
autologin (Display *display, const gchar *username, gboolean start_greeter_if_fail)
{
    gboolean result;
    PAMSession *authentication;
    GError *error = NULL;

    display->priv->start_greeter_if_fail = start_greeter_if_fail;

    display->priv->in_user_session = TRUE;
    authentication = pam_session_new (display->priv->pam_autologin_service, username);
    g_signal_connect (authentication, "got-messages", G_CALLBACK (autologin_pam_message_cb), display);
    g_signal_connect (authentication, "authentication-result", G_CALLBACK (autologin_authentication_result_cb), display);

    result = pam_session_authenticate (authentication, &error);
    if (!result)
    {
        g_debug ("Failed to start autologin session for %s: %s", username, error->message);
        g_signal_handlers_disconnect_matched (authentication, G_SIGNAL_MATCH_DATA, 0, 0, NULL, NULL, display);
        g_object_unref (authentication);
    }
    g_clear_error (&error);

    return result;
}

static gboolean
autologin_guest (Display *display, gboolean start_greeter_if_fail)
{
    gchar *username;
    gboolean result;

    username = get_guest_username (display);
    if (!username)
    {
        g_debug ("Can't autologin guest, no guest account");
        return FALSE;
    }

    result = autologin (display, username, start_greeter_if_fail);
    g_free (username);

    return result;
}

static gboolean
cleanup_after_session (Display *display)
{
    /* Close ConsoleKit session */
    if (getuid () == 0)
        end_ck_session (session_get_cookie (display->priv->session));

    g_signal_handlers_disconnect_matched (display->priv->session, G_SIGNAL_MATCH_DATA, 0, 0, NULL, NULL, display);
    g_object_unref (display->priv->session);
    display->priv->session = NULL;

    if (display->priv->stopping)
    {
        check_stopped (display);
        return TRUE;
    }

    return FALSE;
}

static void
greeter_session_stopped_cb (Session *session, Display *display)
{
    gboolean started_session = FALSE;

    g_debug ("Greeter quit");

    if (cleanup_after_session (display))
        return;

    if (!display->priv->display_server)
        return;

    /* Start the session for the authenticated user */  
    if (greeter_get_guest_authenticated (display->priv->greeter))
    {
        started_session = autologin_guest (display, FALSE);
        if (!started_session)
            g_debug ("Failed to start guest session");
    }
    else
    {
        display->priv->in_user_session = TRUE;
        started_session = start_user_session (display, greeter_get_authentication (display->priv->greeter));
        if (!started_session)
            g_debug ("Failed to start user session");
    }

    g_signal_handlers_disconnect_matched (display->priv->greeter, G_SIGNAL_MATCH_DATA, 0, 0, NULL, NULL, display);
    g_object_unref (display->priv->greeter);
    display->priv->greeter = NULL;

    if (!started_session)
        display_stop (display);
}

static void
user_session_stopped_cb (Session *session, Display *display)
{
    g_debug ("User session quit");

    g_signal_emit (display, signals[SESSION_STOPPED], 0);

    if (cleanup_after_session (display))
        return;

    /* This display has ended */
    display_stop (display);
}

static Session *
create_session (Display *display, PAMSession *authentication, const gchar *session_name, gboolean is_greeter, const gchar *log_filename)
{
    gchar *sessions_dir, *filename, *path, *command = NULL;
    const gchar *orig_path;
    GKeyFile *session_desktop_file;
    Session *session;
    gchar *cookie;
    gboolean result;
    GError *error = NULL;

    g_debug ("Starting session %s as user %s logging to %s", session_name, pam_session_get_username (authentication), log_filename);

    // FIXME: This is X specific, move into xsession.c
    if (is_greeter)
        sessions_dir = display->priv->xgreeters_dir;
    else
        sessions_dir = display->priv->xsessions_dir;    

    filename = g_strdup_printf ("%s.desktop", session_name);
    path = g_build_filename (sessions_dir, filename, NULL);
    g_free (filename);

    session_desktop_file = g_key_file_new ();
    result = g_key_file_load_from_file (session_desktop_file, path, G_KEY_FILE_NONE, &error);
    if (!result)
        g_debug ("Failed to load session file %s: %s:", path, error->message);
    g_clear_error (&error);
    if (result)
    {
        command = g_key_file_get_string (session_desktop_file, G_KEY_FILE_DESKTOP_GROUP, G_KEY_FILE_DESKTOP_KEY_EXEC, NULL);
        if (!command)
            g_debug ("No command in session file %s", path);
    }
    g_key_file_free (session_desktop_file);
    g_free (path);
    if (!command)
        return NULL;
    if (display->priv->session_wrapper && !is_greeter)
    {
        gchar *wrapper;

        wrapper = g_find_program_in_path (display->priv->session_wrapper);
        if (wrapper)
        {
            gchar *t = command;
            command = g_strdup_printf ("%s '%s'", wrapper, command);
            g_free (t);
            g_free (wrapper);
        }
    }

    session = DISPLAY_GET_CLASS (display)->create_session (display);
    g_return_val_if_fail (session != NULL, NULL);
    g_signal_connect (session, "exited", G_CALLBACK (session_exited_cb), display);
    g_signal_connect (session, "terminated", G_CALLBACK (session_terminated_cb), display);
    if (is_greeter)
        g_signal_connect (session, "stopped", G_CALLBACK (greeter_session_stopped_cb), display);
    else
        g_signal_connect (session, "stopped", G_CALLBACK (user_session_stopped_cb), display);
    session_set_is_greeter (session, is_greeter);
    session_set_authentication (session, authentication);
    session_set_command (session, command);

    process_set_env (PROCESS (session), "DESKTOP_SESSION", session_name); // FIXME: Apparently deprecated?
    process_set_env (PROCESS (session), "GDMSESSION", session_name); // FIXME: Not cross-desktop

<<<<<<< HEAD
=======
    set_env_from_pam_session (session, pam_session);

    /* Insert our own utility directory to PATH
     * This is to provide gdmflexiserver which provides backwards compatibility with GDM.
     * This can be removed when this is no longer required.
     */
    orig_path = process_get_env (PROCESS (session), "PATH");
    if (orig_path)
    {
        path = g_strdup_printf ("%s:%s", PKGLIBEXEC_DIR, orig_path);
        process_set_env (PROCESS (session), "PATH", path);
        g_free (path);
    }

>>>>>>> e3bba15f
    process_set_log_file (PROCESS (session), log_filename);

    /* Open ConsoleKit session */
    if (getuid () == 0)
    {
        cookie = start_ck_session (display, is_greeter ? "LoginWindow" : "", pam_session_get_user (authentication));
        session_set_cookie (session, cookie);
        g_free (cookie);
    }
    else
        session_set_cookie (session, g_getenv ("XDG_SESSION_COOKIE"));

    /* Connect using the session bus */
    if (getuid () != 0)
    {
        process_set_env (PROCESS (session), "DBUS_SESSION_BUS_ADDRESS", g_getenv ("DBUS_SESSION_BUS_ADDRESS"));
        process_set_env (PROCESS (session), "LDM_BUS", "SESSION");
        process_set_env (PROCESS (session), "LD_LIBRARY_PATH", g_getenv ("LD_LIBRARY_PATH"));
        process_set_env (PROCESS (session), "PATH", g_getenv ("PATH"));
    }

    /* Variables required for regression tests */
    if (g_getenv ("LIGHTDM_TEST_STATUS_SOCKET"))
    {
        process_set_env (PROCESS (session), "LIGHTDM_TEST_STATUS_SOCKET", g_getenv ("LIGHTDM_TEST_STATUS_SOCKET"));
        process_set_env (PROCESS (session), "LIGHTDM_TEST_CONFIG", g_getenv ("LIGHTDM_TEST_CONFIG"));
        process_set_env (PROCESS (session), "LIGHTDM_TEST_HOME_DIR", g_getenv ("LIGHTDM_TEST_HOME_DIR"));
        process_set_env (PROCESS (session), "LD_LIBRARY_PATH", g_getenv ("LD_LIBRARY_PATH"));
    }
 
    return session;
}

static PAMSession *
greeter_start_authentication_cb (Greeter *greeter, const gchar *username, Display *display)
{
    return pam_session_new (display->priv->pam_service, username);
}

static gboolean
greeter_start_session_cb (Greeter *greeter, const gchar *session_name, Display *display)
{
    /* Store the session to use, use the default if none was requested */
    if (session_name)
    {
        g_free (display->priv->user_session);
        display->priv->user_session = g_strdup (session_name);
    }

    /* Stop this display if that session already exists and can switch to it */
    if (greeter_get_guest_authenticated (greeter))
    {
        if (switch_to_guest (display))
            return TRUE;

        /* Set to login as guest */
        display_set_autologin_user (display, NULL, TRUE, 0);
    }
    else
    {
       if (switch_to_user (display, pam_session_get_user (greeter_get_authentication (display->priv->greeter))))
           return TRUE;
    }

    /* Stop the greeter, the session will start when the greeter has quit */
    g_debug ("Stopping greeter");
    session_stop (display->priv->session);  

    return TRUE;
}

static gboolean
start_greeter_session (Display *display)
{
    User *user;
    gchar *log_dir, *filename, *log_filename;
    PAMSession *authentication;
    gboolean result;

    g_debug ("Starting greeter session");

    if (getuid () != 0)
        user = user_get_current ();
    else if (display->priv->greeter_user)
    {
        user = user_get_by_name (display->priv->greeter_user);
        if (!user)
        {
            g_debug ("Unable to start greeter, user %s does not exist", display->priv->greeter_user);
            return FALSE;
        }
    }
    else
    {
        g_warning ("Greeter must not be run as root");
        return FALSE;
    }
    display->priv->in_user_session = FALSE;

    log_dir = config_get_string (config_get_instance (), "LightDM", "log-directory");
    // FIXME: May not be an X server
    filename = g_strdup_printf ("%s-greeter.log", xserver_get_address (XSERVER (display->priv->display_server)));
    log_filename = g_build_filename (log_dir, filename, NULL);
    g_free (log_dir);
    g_free (filename);

    authentication = pam_session_new (display->priv->pam_service, user_get_name (user));
    g_object_unref (user);

    display->priv->session = create_session (display, authentication, display->priv->greeter_session, TRUE, log_filename);
    g_object_unref (authentication);
    g_free (log_filename);

    if (!display->priv->session)
        return FALSE;

    display->priv->greeter = greeter_new (display->priv->session);
    g_signal_connect (G_OBJECT (display->priv->greeter), "start-authentication", G_CALLBACK (greeter_start_authentication_cb), display);
    g_signal_connect (G_OBJECT (display->priv->greeter), "start-session", G_CALLBACK (greeter_start_session_cb), display);
    if (display->priv->autologin_timeout)
    {
        gchar *value = g_strdup_printf ("%d", display->priv->autologin_timeout);
        greeter_set_hint (display->priv->greeter, "autologin-timeout", value);
        g_free (value);
        if (display->priv->autologin_user)
            greeter_set_hint (display->priv->greeter, "autologin-user", display->priv->autologin_user);
        else if (display->priv->autologin_guest)
            greeter_set_hint (display->priv->greeter, "autologin-guest", "true");        
    }
    if (display->priv->select_user_hint)
        greeter_set_hint (display->priv->greeter, "select-user", display->priv->select_user_hint);
    else if (display->priv->select_guest_hint)
        greeter_set_hint (display->priv->greeter, "select-guest", "true");
    greeter_set_hint (display->priv->greeter, "default-session", display->priv->user_session);
    greeter_set_allow_guest (display->priv->greeter, display->priv->allow_guest);
    greeter_set_hint (display->priv->greeter, "has-guest-account", display->priv->allow_guest ? "true" : "false");
    greeter_set_hint (display->priv->greeter, "hide-users", display->priv->greeter_hide_users ? "true" : "false");

    result = greeter_start (display->priv->greeter);
    if (result)
    {
        result = session_start (SESSION (display->priv->session));
        if (!result)
            g_debug ("Failed to start greeter session");
    }
    else
    {
        g_debug ("Failed to start greeter protocol");

        g_signal_handlers_disconnect_matched (display->priv->greeter, G_SIGNAL_MATCH_DATA, 0, 0, NULL, NULL, display);
        g_object_unref (display->priv->greeter);
        display->priv->greeter = NULL;
    }

    if (result)
    {
        display->priv->indicated_ready = TRUE;
        g_signal_emit (display, signals[READY], 0);
    }

    return result;
}

static gboolean
start_user_session (Display *display, PAMSession *authentication)
{
    User *user;
    GKeyFile *dmrc_file;
    gchar *log_filename;
    gboolean result = FALSE;

    g_debug ("Starting user session");
  
    user = pam_session_get_user (authentication);

    /* Load the users login settings (~/.dmrc) */
    dmrc_file = dmrc_load (user_get_name (user));

    /* Update the .dmrc with changed settings */
    g_key_file_set_string (dmrc_file, "Desktop", "Session", display->priv->user_session);
    dmrc_save (dmrc_file, user_get_name (user));
    g_key_file_free (dmrc_file);

    // FIXME: Copy old error file
    log_filename = g_build_filename (user_get_home_directory (user), ".xsession-errors", NULL);

    display->priv->session = create_session (display, authentication, display->priv->user_session, FALSE, log_filename);
    g_free (log_filename);

    if (display->priv->session)
        result = session_start (SESSION (display->priv->session));

    if (result)
    {
        if (!display->priv->indicated_ready)
            g_signal_emit (display, signals[READY], 0);
        g_signal_emit (display, signals[SESSION_STARTED], 0);
    }

    return result;
}

static void
display_server_stopped_cb (DisplayServer *server, Display *display)
{
    g_debug ("Display server stopped");

    g_signal_handlers_disconnect_matched (display->priv->display_server, G_SIGNAL_MATCH_DATA, 0, 0, NULL, NULL, display);
    g_object_unref (display->priv->display_server);
    display->priv->display_server = NULL;

    /* Stop this display, it will be restarted by the seat if necessary */
    display_stop (display);
}

static void
display_server_ready_cb (DisplayServer *display_server, Display *display)
{
    gboolean started_session = FALSE;

    /* Don't run any sessions on local terminals */
    // FIXME: Make display_server_get_has_local_session
    if (IS_XSERVER_LOCAL (display_server) && xserver_local_get_xdmcp_server (XSERVER_LOCAL (display_server)))
        return;

    /* Automatically log in */
    if (display->priv->autologin_guest)
    {
        g_debug ("Automatically logging in as guest");
        started_session = autologin_guest (display, TRUE);
        if (!started_session)
            g_debug ("Failed to autologin as guest");
    }
    else if (display->priv->autologin_user)
    {
        g_debug ("Automatically logging in user %s", display->priv->autologin_user);
        started_session = autologin (display, display->priv->autologin_user, TRUE);
        if (!started_session)
            g_debug ("Failed to autologin user %s", display->priv->autologin_user);
    }

    /* Finally start a greeter */
    if (!started_session)
    {
        started_session = start_greeter_session (display);
        if (!started_session)
            g_debug ("Failed to start greeter");
    }

    if (!started_session)
        display_stop (display);
}

gboolean
display_start (Display *display)
{
    gboolean result;

    g_return_val_if_fail (display != NULL, FALSE);

    g_signal_connect (G_OBJECT (display->priv->display_server), "ready", G_CALLBACK (display_server_ready_cb), display);
    g_signal_connect (G_OBJECT (display->priv->display_server), "stopped", G_CALLBACK (display_server_stopped_cb), display);
    result = display_server_start (display->priv->display_server);

    g_signal_emit (display, signals[STARTED], 0);

    return result;
}

void
display_stop (Display *display)
{
    g_return_if_fail (display != NULL);

    if (!display->priv->stopping)
    {
        g_debug ("Stopping display");

        display->priv->stopping = TRUE;

        if (display->priv->display_server)
            display_server_stop (display->priv->display_server);
        if (display->priv->session)
            session_stop (display->priv->session);
    }

    check_stopped (display);
}

void
display_unlock (Display *display)
{
    GDBusProxy *proxy;
    GVariant *result;
    GError *error = NULL;
    const gchar *cookie;
    const gchar *session_path;

    if (!display->priv->session)
        return;

    cookie = session_get_cookie (display->priv->session);
    if (!cookie)
        return;

    proxy = g_dbus_proxy_new_for_bus_sync (G_BUS_TYPE_SYSTEM,
                                           G_DBUS_PROXY_FLAGS_NONE,
                                           NULL,
                                           "org.freedesktop.ConsoleKit",
                                           "/org/freedesktop/ConsoleKit/Manager",
                                           "org.freedesktop.ConsoleKit.Manager", 
                                           NULL, &error);
    if (!proxy)
        g_warning ("Unable to get connection to ConsoleKit: %s", error->message);
    g_clear_error (&error);
    if (!proxy)
        return;

    result = g_dbus_proxy_call_sync (proxy,
                                     "GetSessionForCookie",
                                     g_variant_new ("(s)", cookie),
                                     G_DBUS_CALL_FLAGS_NONE,
                                     -1,
                                     NULL,
                                     &error);
    g_object_unref (proxy);

    if (!result)
        g_warning ("Error getting ConsoleKit session: %s", error->message);
    g_clear_error (&error);
    if (!result)
        return;

    if (!g_variant_is_of_type (result, G_VARIANT_TYPE ("(o)")))
    {
        g_warning ("Unexpected response from GetSessionForCookie: %s", g_variant_get_type_string (result));
        g_variant_unref (result);
    }

    g_variant_get (result, "(&o)", &session_path);

    proxy = g_dbus_proxy_new_for_bus_sync (G_BUS_TYPE_SYSTEM,
                                           G_DBUS_PROXY_FLAGS_NONE,
                                           NULL,
                                           "org.freedesktop.ConsoleKit",
                                           session_path,
                                           "org.freedesktop.ConsoleKit.Session", 
                                           NULL, &error);
    if (!proxy)
        g_warning ("Unable to get connection to ConsoleKit session: %s", error->message);
    g_variant_unref (result);
    g_clear_error (&error);
    if (!proxy)
        return;

    result = g_dbus_proxy_call_sync (proxy,
                                     "Unlock",
                                     NULL,
                                     G_DBUS_CALL_FLAGS_NONE,
                                     -1,
                                     NULL,
                                     &error);
    g_object_unref (proxy);

    if (!result)
        g_warning ("Error unlocking ConsoleKit session: %s", error->message);
    g_clear_error (&error);
    if (!result)
        return;

    g_variant_unref (result);
}

static gboolean
display_real_switch_to_user (Display *display, User *user)
{
    return FALSE;
}

static gboolean
display_real_switch_to_guest (Display *display)
{
    return FALSE;
}

static gchar *
display_real_get_guest_username (Display *display)
{
    return NULL;
}

static void
display_init (Display *display)
{
    display->priv = G_TYPE_INSTANCE_GET_PRIVATE (display, DISPLAY_TYPE, DisplayPrivate);
    display->priv->pam_service = g_strdup ("lightdm");
    display->priv->pam_autologin_service = g_strdup ("lightdm-autologin");
}

static Session *
display_create_session (Display *display)
{
    return NULL;
}

static void
display_finalize (GObject *object)
{
    Display *self;

    self = DISPLAY (object);

    if (self->priv->display_server)
        g_object_unref (self->priv->display_server);
    g_free (self->priv->greeter_user);
    g_free (self->priv->greeter_session);
    if (self->priv->greeter)
        g_object_unref (self->priv->greeter);
    g_free (self->priv->xsessions_dir);
    g_free (self->priv->xgreeters_dir);
    g_free (self->priv->session_wrapper);
    g_free (self->priv->pam_service);
    g_free (self->priv->pam_autologin_service);
    if (self->priv->session)
    {
        if (session_get_cookie (self->priv->session))
            end_ck_session (session_get_cookie (self->priv->session));
        g_object_unref (self->priv->session);
    }
    g_free (self->priv->autologin_user);
    g_free (self->priv->select_user_hint);
    g_free (self->priv->user_session);

    G_OBJECT_CLASS (display_parent_class)->finalize (object);
}

static void
display_class_init (DisplayClass *klass)
{
    GObjectClass *object_class = G_OBJECT_CLASS (klass);

    klass->switch_to_user = display_real_switch_to_user;
    klass->switch_to_guest = display_real_switch_to_guest;
    klass->get_guest_username = display_real_get_guest_username;
    klass->create_session = display_create_session;
    object_class->finalize = display_finalize;

    g_type_class_add_private (klass, sizeof (DisplayPrivate));

    signals[STARTED] =
        g_signal_new ("started",
                      G_TYPE_FROM_CLASS (klass),
                      G_SIGNAL_RUN_LAST,
                      G_STRUCT_OFFSET (DisplayClass, started),
                      NULL, NULL,
                      g_cclosure_marshal_VOID__VOID,
                      G_TYPE_NONE, 0);
    signals[READY] =
        g_signal_new ("ready",
                      G_TYPE_FROM_CLASS (klass),
                      G_SIGNAL_RUN_LAST,
                      G_STRUCT_OFFSET (DisplayClass, ready),
                      NULL, NULL,
                      g_cclosure_marshal_VOID__VOID,
                      G_TYPE_NONE, 0);
    signals[SWITCH_TO_USER] =
        g_signal_new ("switch-to-user",
                      G_TYPE_FROM_CLASS (klass),
                      G_SIGNAL_RUN_LAST,
                      G_STRUCT_OFFSET (DisplayClass, switch_to_user),
                      g_signal_accumulator_true_handled,
                      NULL,
                      ldm_marshal_BOOLEAN__OBJECT,
                      G_TYPE_BOOLEAN, 1, USER_TYPE);
    signals[SWITCH_TO_GUEST] =
        g_signal_new ("switch-to-guest",
                      G_TYPE_FROM_CLASS (klass),
                      G_SIGNAL_RUN_LAST,
                      G_STRUCT_OFFSET (DisplayClass, switch_to_guest),
                      g_signal_accumulator_true_handled,
                      NULL,
                      ldm_marshal_BOOLEAN__VOID,
                      G_TYPE_BOOLEAN, 0);
    signals[GET_GUEST_USERNAME] =
        g_signal_new ("get-guest-username",
                      G_TYPE_FROM_CLASS (klass),
                      G_SIGNAL_RUN_LAST,
                      G_STRUCT_OFFSET (DisplayClass, get_guest_username),
                      g_signal_accumulator_first_wins,
                      NULL,
                      ldm_marshal_STRING__VOID,
                      G_TYPE_STRING, 0);
    signals[SESSION_STARTED] =
        g_signal_new ("session-started",
                      G_TYPE_FROM_CLASS (klass),
                      G_SIGNAL_RUN_LAST,
                      G_STRUCT_OFFSET (DisplayClass, session_started),
                      NULL, NULL,
                      g_cclosure_marshal_VOID__VOID,
                      G_TYPE_NONE, 0);
    signals[SESSION_STOPPED] =
        g_signal_new ("session-stopped",
                      G_TYPE_FROM_CLASS (klass),
                      G_SIGNAL_RUN_LAST,
                      G_STRUCT_OFFSET (DisplayClass, session_stopped),
                      NULL, NULL,
                      g_cclosure_marshal_VOID__VOID,
                      G_TYPE_NONE, 0);
    signals[STOPPED] =
        g_signal_new ("stopped",
                      G_TYPE_FROM_CLASS (klass),
                      G_SIGNAL_RUN_LAST,
                      G_STRUCT_OFFSET (DisplayClass, stopped),
                      NULL, NULL,
                      g_cclosure_marshal_VOID__VOID,
                      G_TYPE_NONE, 0);
}<|MERGE_RESOLUTION|>--- conflicted
+++ resolved
@@ -611,8 +611,6 @@
     process_set_env (PROCESS (session), "DESKTOP_SESSION", session_name); // FIXME: Apparently deprecated?
     process_set_env (PROCESS (session), "GDMSESSION", session_name); // FIXME: Not cross-desktop
 
-<<<<<<< HEAD
-=======
     set_env_from_pam_session (session, pam_session);
 
     /* Insert our own utility directory to PATH
@@ -627,7 +625,6 @@
         g_free (path);
     }
 
->>>>>>> e3bba15f
     process_set_log_file (PROCESS (session), log_filename);
 
     /* Open ConsoleKit session */
