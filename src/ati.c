/*
 * Copyright 1997 through 2004 by Marc Aurele La France (TSI @ UQV), tsi@xfree86.org
 *
 * Permission to use, copy, modify, distribute, and sell this software and its
 * documentation for any purpose is hereby granted without fee, provided that
 * the above copyright notice appear in all copies and that both that copyright
 * notice and this permission notice appear in supporting documentation, and
 * that the name of Marc Aurele La France not be used in advertising or
 * publicity pertaining to distribution of the software without specific,
 * written prior permission.  Marc Aurele La France makes no representations
 * about the suitability of this software for any purpose.  It is provided
 * "as-is" without express or implied warranty.
 *
 * MARC AURELE LA FRANCE DISCLAIMS ALL WARRANTIES WITH REGARD TO THIS SOFTWARE,
 * INCLUDING ALL IMPLIED WARRANTIES OF MERCHANTABILITY AND FITNESS.  IN NO
 * EVENT SHALL MARC AURELE LA FRANCE BE LIABLE FOR ANY SPECIAL, INDIRECT OR
 * CONSEQUENTIAL DAMAGES OR ANY DAMAGES WHATSOEVER RESULTING FROM LOSS OF USE,
 * DATA OR PROFITS, WHETHER IN AN ACTION OF CONTRACT, NEGLIGENCE OR OTHER
 * TORTIOUS ACTION, ARISING OUT OF OR IN CONNECTION WITH THE USE OR
 * PERFORMANCE OF THIS SOFTWARE.
 */

/*************************************************************************/

/*
 * Author:  Marc Aurele La France (TSI @ UQV), tsi@xfree86.org
 *
 * This is the ATI driver for XFree86.
 *
 * John Donne once said "No man is an island", and I am most certainly not an
 * exception.  Contributions, intentional or not, to this and previous versions
 * of this driver by the following are hereby acknowledged:
 *
 * Thomas Roell, Per Lindqvist, Doug Evans, Rik Faith, Arthur Tateishi,
 * Alain Hebert, Ton van Rosmalen, David Chambers, William Shubert,
 * ATI Technologies Incorporated, Robert Wolff, David Dawes, Mark Weaver,
 * Hans Nasten, Kevin Martin, Frederic Rienthaler, Marc Bolduc, Reuben Sumner,
 * Benjamin T. Yang, James Fast Kane, Randall Hopper, W. Marcus Miller,
 * Henrik Harmsen, Christian Lupien, Precision Insight Incorporated,
 * Mark Vojkovich, Huw D M Davies, Andrew C Aitchison, Ani Joshi,
 * Kostas Gewrgiou, Jakub Jelinek, David S. Miller, A E Lawrence,
 * Linus Torvalds, William Blew, Ignacio Garcia Etxebarria, Patrick Chase,
 * Vladimir Dergachev, Egbert Eich, Mike A. Harris
 *
 * ... and, many, many others from around the world.
 *
 * In addition, this work would not have been possible without the active
 * support, both moral and otherwise, of the staff and management of Computing
 * and Network Services at the University of Alberta, in Edmonton, Alberta,
 * Canada.
 *
 * The driver is intended to support all ATI adapters since their VGA Wonder
 * V3, including OEM counterparts.
 */

#ifdef HAVE_CONFIG_H
#include "config.h"
#endif

#include "atipcirename.h"

#include "ati.h"
#include "atimodule.h"
#include "ativersion.h"
#include "atimach64probe.h"

#include "radeon_probe.h"
#include "r128_probe.h"

/*
 * ATIIdentify --
 *
 * Print the driver's list of chipset names.
 */
static void
ATIIdentify
(
    int flags
)
{
    /*
     * Only print chip families here, chip lists are printed when a subdriver
     * is loaded.
     */
    xf86Msg(X_INFO, "%s: %s\n", ATI_NAME,
            "ATI driver wrapper (version " ATI_VERSION_NAME ") for chipsets: "
            "mach64, rage128, radeon");
}

/*
 * ATIProbe --
 *
 * This function is called once, at the start of the first server generation to
 * do a minimal probe for supported hardware.
 */
static Bool
ATIProbe
(
    DriverPtr pDriver,
    int       flags
)
{
    pciVideoPtr pVideo;
    pciVideoPtr *xf86PciVideoInfo;
    Bool        DoMach64 = FALSE;
    Bool        DoRage128 = FALSE, DoRadeon = FALSE;
    ATIChipType Chip;

    xf86PciVideoInfo = xf86GetPciVideoInfo();

    if (xf86PciVideoInfo == NULL)
        return FALSE;

    while ((pVideo = *xf86PciVideoInfo++) != NULL)
    {
        if ((pVideo->vendor != PCI_VENDOR_ATI) ||
            (pVideo->chipType == PCI_CHIP_MACH32))
            continue;

        /* Check for Rage128's, Radeon's and later adapters */
        Chip = ATIChipID(pVideo->chipType, pVideo->chipRev);
        if (Chip <= ATI_CHIP_Mach64)
            DoMach64 = TRUE;
        else if (Chip <= ATI_CHIP_Rage128)
            DoRage128 = TRUE;
        else if (Chip <= ATI_CHIP_Radeon)
            DoRadeon = TRUE;
    }

    /* Call Radeon driver probe */
    if (DoRadeon)
    {
        pointer radeon = xf86LoadDrvSubModule(pDriver, "radeon");

        if (!radeon)
        {
<<<<<<< HEAD
            if ((PCI_DEV_VENDOR_ID(pVideo) != PCI_VENDOR_ATI) ||
                (PCI_DEV_DEVICE_ID(pVideo) == PCI_CHIP_MACH32))
                continue;

            /* Check for Rage128's, Radeon's and later adapters */
            Chip = ATIChipID(PCI_DEV_DEVICE_ID(pVideo), PCI_DEV_REVISION(pVideo));

            if (Chip > ATI_CHIP_Mach64)
            {
                if (Chip <= ATI_CHIP_Rage128)
                    DoRage128 = TRUE;
                else if (Chip <= ATI_CHIP_Radeon)
                    DoRadeon = TRUE;
=======
            xf86Msg(X_ERROR,
                ATI_NAME ":  Failed to load \"radeon\" module.\n");
            return FALSE;
        }

        xf86LoaderReqSymLists(RADEONSymbols, NULL);
>>>>>>> 9a975e9a

        RADEONIdentify(flags);

        if (RADEONProbe(pDriver, flags))
            return TRUE;

        xf86UnloadSubModule(radeon);
    }

    /* Call Rage 128 driver probe */
    if (DoRage128)
    {
        pointer r128 = xf86LoadDrvSubModule(pDriver, "r128");

        if (!r128)
        {
            xf86Msg(X_ERROR,
                ATI_NAME ":  Failed to load \"r128\" module.\n");
            return FALSE;
        }

        xf86LoaderReqSymLists(R128Symbols, NULL);

        R128Identify(flags);

        if (R128Probe(pDriver, flags))
            return TRUE;

        xf86UnloadSubModule(r128);
    }

    /* Call Mach64 driver probe */
    if (DoMach64)
    {
        pointer atimisc = xf86LoadDrvSubModule(pDriver, "atimisc");

        if (!atimisc)
        {
            xf86Msg(X_ERROR,
                ATI_NAME ":  Failed to load \"atimisc\" module.\n");
            return FALSE;
        }

        xf86LoaderReqSymLists(ATISymbols, NULL);

        Mach64Identify(flags);

        if (Mach64Probe(pDriver, flags))
            return TRUE;

        xf86UnloadSubModule(atimisc);
    }

    return FALSE;
}

/*
 * ATIAvailableOptions --
 *
 * Return recognised options that are intended for public consumption.
 */
static const OptionInfoRec *
ATIAvailableOptions
(
    int ChipId,
    int BusId
)
{
    CARD16      ChipType = ChipId & 0xffff;
    ATIChipType Chip;

    /* Probe should have loaded the appropriate subdriver by this point */

    Chip = ATIChipID(ChipType, 0x0); /* chip revision is don't care */
    if (Chip <= ATI_CHIP_Mach64)
        return Mach64AvailableOptions(ChipId, BusId);
    else if (Chip <= ATI_CHIP_Rage128)
        return R128AvailableOptions(ChipId, BusId);
    else if (Chip <= ATI_CHIP_Radeon)
        return RADEONAvailableOptions(ChipId, BusId);

    return NULL;
}

/* The root of all evil... */
_X_EXPORT DriverRec ATI =
{
    ATI_VERSION_CURRENT,
    "ati",
    ATIIdentify,
    ATIProbe,
    ATIAvailableOptions,
    NULL,
    0
};

/*
 * Chip-related definitions.
 */
const char *ATIChipNames[] =
{
    "Unknown",
    "ATI 88800GX-C",
    "ATI 88800GX-D",
    "ATI 88800GX-E",
    "ATI 88800GX-F",
    "ATI 88800GX",
    "ATI 88800CX",
    "ATI 264CT",
    "ATI 264ET",
    "ATI 264VT",
    "ATI 3D Rage",
    "ATI 264VT-B",
    "ATI 3D Rage II",
    "ATI 264VT3",
    "ATI 3D Rage II+DVD",
    "ATI 3D Rage LT",
    "ATI 264VT4",
    "ATI 3D Rage IIc",
    "ATI 3D Rage Pro",
    "ATI 3D Rage LT Pro",
    "ATI 3D Rage XL or XC",
    "ATI 3D Rage Mobility",
    "ATI unknown Mach64",
    "ATI Rage 128 GL",
    "ATI Rage 128 VR",
    "ATI Rage 128 Pro GL",
    "ATI Rage 128 Pro VR",
    "ATI Rage 128 Pro ULTRA",
    "ATI Rage 128 Mobility M3",
    "ATI Rage 128 Mobility M4",
    "ATI unknown Rage 128"
    "ATI Radeon 7200",
    "ATI Radeon 7000 (VE)",
    "ATI Radeon Mobility M6",
    "ATI Radeon IGP320",
    "ATI Radeon IGP330/340/350",
    "ATI Radeon 7000 IGP",
    "ATI Radeon 7500",
    "ATI Radeon Mobility M7",
    "ATI Radeon 8500/9100",
    "ATI Radeon 9000",
    "ATI Radeon Mobility M9",
    "ATI Radeon 9100 IGP",
    "ATI Radeon 9200 IGP",
    "ATI Radeon 9200",
    "ATI Radeon Mobility M9+",
    "ATI Radeon 9700/9500",
    "ATI Radeon 9600/9550",
    "ATI Radeon 9800",
    "ATI Radeon 9800XT",
    "ATI Radeon X300/X550/M22",
    "ATI Radeon X600/X550/M24",
    "ATI Radeon X800/M18 AGP",
    "ATI Radeon X800/M28 PCIE",
    "ATI Radeon X800XL PCIE",
    "ATI Radeon X850 PCIE",
    "ATI Radeon X850 AGP",
    "ATI Radeon X700",
    "ATI Xpress 200"
    "ATI unknown Radeon",
    "ATI Rage HDTV"
};

#include "atichip.h"

/*
 * ATIChipID --
 *
 * This returns the ATI_CHIP_* value (generally) associated with a particular
 * ChipID/ChipRev combination.
 */
ATIChipType
ATIChipID
(
    const CARD16 ChipID,
    const CARD8  ChipRev
)
{
    switch (ChipID)
    {
        case OldChipID('G', 'X'):  case NewChipID('G', 'X'):
            switch (ChipRev)
            {
                case 0x00U:
                    return ATI_CHIP_88800GXC;

                case 0x01U:
                    return ATI_CHIP_88800GXD;

                case 0x02U:
                    return ATI_CHIP_88800GXE;

                case 0x03U:
                    return ATI_CHIP_88800GXF;

                default:
                    return ATI_CHIP_88800GX;
            }

        case OldChipID('C', 'X'):  case NewChipID('C', 'X'):
            return ATI_CHIP_88800CX;

        case OldChipID('C', 'T'):  case NewChipID('C', 'T'):
            return ATI_CHIP_264CT;

        case OldChipID('E', 'T'):  case NewChipID('E', 'T'):
            return ATI_CHIP_264ET;

        case OldChipID('V', 'T'):  case NewChipID('V', 'T'):
            /* For simplicity, ignore ChipID discrepancy that can occur here */
            if (!(ChipRev & GetBits(CFG_CHIP_VERSION, CFG_CHIP_REV)))
                return ATI_CHIP_264VT;
            return ATI_CHIP_264VTB;

        case OldChipID('G', 'T'):  case NewChipID('G', 'T'):
            if (!(ChipRev & GetBits(CFG_CHIP_VERSION, CFG_CHIP_REV)))
                return ATI_CHIP_264GT;
            return ATI_CHIP_264GTB;

        case OldChipID('V', 'U'):  case NewChipID('V', 'U'):
            return ATI_CHIP_264VT3;

        case OldChipID('G', 'U'):  case NewChipID('G', 'U'):
            return ATI_CHIP_264GTDVD;

        case OldChipID('L', 'G'):  case NewChipID('L', 'G'):
            return ATI_CHIP_264LT;

        case OldChipID('V', 'V'):  case NewChipID('V', 'V'):
            return ATI_CHIP_264VT4;

        case OldChipID('G', 'V'):  case NewChipID('G', 'V'):
        case OldChipID('G', 'W'):  case NewChipID('G', 'W'):
        case OldChipID('G', 'Y'):  case NewChipID('G', 'Y'):
        case OldChipID('G', 'Z'):  case NewChipID('G', 'Z'):
            return ATI_CHIP_264GT2C;

        case OldChipID('G', 'B'):  case NewChipID('G', 'B'):
        case OldChipID('G', 'D'):  case NewChipID('G', 'D'):
        case OldChipID('G', 'I'):  case NewChipID('G', 'I'):
        case OldChipID('G', 'P'):  case NewChipID('G', 'P'):
        case OldChipID('G', 'Q'):  case NewChipID('G', 'Q'):
            return ATI_CHIP_264GTPRO;

        case OldChipID('L', 'B'):  case NewChipID('L', 'B'):
        case OldChipID('L', 'D'):  case NewChipID('L', 'D'):
        case OldChipID('L', 'I'):  case NewChipID('L', 'I'):
        case OldChipID('L', 'P'):  case NewChipID('L', 'P'):
        case OldChipID('L', 'Q'):  case NewChipID('L', 'Q'):
            return ATI_CHIP_264LTPRO;

        case OldChipID('G', 'L'):  case NewChipID('G', 'L'):
        case OldChipID('G', 'M'):  case NewChipID('G', 'M'):
        case OldChipID('G', 'N'):  case NewChipID('G', 'N'):
        case OldChipID('G', 'O'):  case NewChipID('G', 'O'):
        case OldChipID('G', 'R'):  case NewChipID('G', 'R'):
        case OldChipID('G', 'S'):  case NewChipID('G', 'S'):
            return ATI_CHIP_264XL;

        case OldChipID('L', 'M'):  case NewChipID('L', 'M'):
        case OldChipID('L', 'N'):  case NewChipID('L', 'N'):
        case OldChipID('L', 'R'):  case NewChipID('L', 'R'):
        case OldChipID('L', 'S'):  case NewChipID('L', 'S'):
            return ATI_CHIP_MOBILITY;

        case NewChipID('R', 'E'):
        case NewChipID('R', 'F'):
        case NewChipID('R', 'G'):
        case NewChipID('S', 'K'):
        case NewChipID('S', 'L'):
        case NewChipID('S', 'M'):
        /* "SN" is listed as ATI_CHIP_RAGE128_4X in ATI docs */
        case NewChipID('S', 'N'):
            return ATI_CHIP_RAGE128GL;

        case NewChipID('R', 'K'):
        case NewChipID('R', 'L'):
        /*
         * ATI documentation lists SE/SF/SG under both ATI_CHIP_RAGE128VR
         * and ATI_CHIP_RAGE128_4X, and lists SH/SK/SL under Rage 128 4X only.
         * I'm stuffing them here for now until this can be clarified as ATI
         * documentation doesn't mention their details. <mharris@redhat.com>
         */
        case NewChipID('S', 'E'):
        case NewChipID('S', 'F'):
        case NewChipID('S', 'G'):
        case NewChipID('S', 'H'):
            return ATI_CHIP_RAGE128VR;

     /* case NewChipID('S', 'H'): */
     /* case NewChipID('S', 'K'): */
     /* case NewChipID('S', 'L'): */
     /* case NewChipID('S', 'N'): */
     /*     return ATI_CHIP_RAGE128_4X; */

        case NewChipID('P', 'A'):
        case NewChipID('P', 'B'):
        case NewChipID('P', 'C'):
        case NewChipID('P', 'D'):
        case NewChipID('P', 'E'):
        case NewChipID('P', 'F'):
            return ATI_CHIP_RAGE128PROGL;

        case NewChipID('P', 'G'):
        case NewChipID('P', 'H'):
        case NewChipID('P', 'I'):
        case NewChipID('P', 'J'):
        case NewChipID('P', 'K'):
        case NewChipID('P', 'L'):
        case NewChipID('P', 'M'):
        case NewChipID('P', 'N'):
        case NewChipID('P', 'O'):
        case NewChipID('P', 'P'):
        case NewChipID('P', 'Q'):
        case NewChipID('P', 'R'):
        case NewChipID('P', 'S'):
        case NewChipID('P', 'T'):
        case NewChipID('P', 'U'):
        case NewChipID('P', 'V'):
        case NewChipID('P', 'W'):
        case NewChipID('P', 'X'):
            return ATI_CHIP_RAGE128PROVR;

        case NewChipID('T', 'F'):
        case NewChipID('T', 'L'):
        case NewChipID('T', 'R'):
        case NewChipID('T', 'S'):
        case NewChipID('T', 'T'):
        case NewChipID('T', 'U'):
            return ATI_CHIP_RAGE128PROULTRA;

        case NewChipID('L', 'E'):
        case NewChipID('L', 'F'):
        /*
         * "LK" and "LL" are not in any ATI documentation I can find
         * - mharris
         */
        case NewChipID('L', 'K'):
        case NewChipID('L', 'L'):
            return ATI_CHIP_RAGE128MOBILITY3;

        case NewChipID('M', 'F'):
        case NewChipID('M', 'L'):
            return ATI_CHIP_RAGE128MOBILITY4;

        case NewChipID('Q', 'D'):
        case NewChipID('Q', 'E'):
        case NewChipID('Q', 'F'):
        case NewChipID('Q', 'G'):
            return ATI_CHIP_RADEON;

        case NewChipID('Q', 'Y'):
        case NewChipID('Q', 'Z'):
        case NewChipID('Q', '^'):
            return ATI_CHIP_RADEONVE;

        case NewChipID('L', 'Y'):
        case NewChipID('L', 'Z'):
            return ATI_CHIP_RADEONMOBILITY6;

        case NewChipID('A', '6'):
        case NewChipID('C', '6'):
             return ATI_CHIP_RS100;

        case NewChipID('A', '7'):
        case NewChipID('C', '7'):
             return ATI_CHIP_RS200;

        case NewChipID('D', '7'):
        case NewChipID('B', '7'):
             return ATI_CHIP_RS250;

        case NewChipID('L', 'W'):
        case NewChipID('L', 'X'):
            return ATI_CHIP_RADEONMOBILITY7;

        case NewChipID('Q', 'H'):
        case NewChipID('Q', 'I'):
        case NewChipID('Q', 'J'):
        case NewChipID('Q', 'K'):
        case NewChipID('Q', 'L'):
        case NewChipID('Q', 'M'):
        case NewChipID('Q', 'N'):
        case NewChipID('Q', 'O'):
        case NewChipID('Q', 'h'):
        case NewChipID('Q', 'i'):
        case NewChipID('Q', 'j'):
        case NewChipID('Q', 'k'):
        case NewChipID('Q', 'l'):
        case NewChipID('B', 'B'):
            return ATI_CHIP_R200;

        case NewChipID('Q', 'W'):
        case NewChipID('Q', 'X'):
            return ATI_CHIP_RV200;

        case NewChipID('I', 'f'):
        case NewChipID('I', 'g'):
            return ATI_CHIP_RV250;

        case NewChipID('L', 'd'):
        case NewChipID('L', 'f'):
        case NewChipID('L', 'g'):
            return ATI_CHIP_RADEONMOBILITY9;

        case NewChipID('X', '4'):
        case NewChipID('X', '5'):
             return ATI_CHIP_RS300;

        case NewChipID('x', '4'):
        case NewChipID('x', '5'):
             return ATI_CHIP_RS350;

        case NewChipID('Y', '\''):
        case NewChipID('Y', 'a'):
        case NewChipID('Y', 'b'):
        case NewChipID('Y', 'd'):
        case NewChipID('Y', 'e'):
            return ATI_CHIP_RV280;

        case NewChipID('\\', 'a'):
        case NewChipID('\\', 'c'):
            return ATI_CHIP_RADEONMOBILITY9PLUS;

        case NewChipID('A', 'D'):
        case NewChipID('A', 'E'):
        case NewChipID('A', 'F'):
        case NewChipID('A', 'G'):
        case NewChipID('N', 'D'):
        case NewChipID('N', 'E'):
        case NewChipID('N', 'F'):
        case NewChipID('N', 'G'):
            return ATI_CHIP_R300;

        case NewChipID('A', 'H'):
        case NewChipID('A', 'I'):
        case NewChipID('A', 'J'):
        case NewChipID('A', 'K'):
        case NewChipID('N', 'H'):
        case NewChipID('N', 'I'):
        case NewChipID('N', 'K'):
            return ATI_CHIP_R350;

        case NewChipID('A', 'P'):
        case NewChipID('A', 'Q'):
        case NewChipID('A', 'R'):
        case NewChipID('A', 'S'):
        case NewChipID('A', 'T'):
        case NewChipID('A', 'U'):
        case NewChipID('A', 'V'):
        case NewChipID('N', 'P'):
        case NewChipID('N', 'Q'):
        case NewChipID('N', 'R'):
        case NewChipID('N', 'S'):
        case NewChipID('N', 'T'):
        case NewChipID('N', 'V'):
            return ATI_CHIP_RV350;

        case NewChipID('N', 'J'):
            return ATI_CHIP_R360;

        case NewChipID('[', '\''):
        case NewChipID('[', 'b'):
        case NewChipID('[', 'c'):
        case NewChipID('[', 'd'):
        case NewChipID('[', 'e'):
        case NewChipID('T', '\''):
        case NewChipID('T', 'b'):
        case NewChipID('T', 'd'):
	    return ATI_CHIP_RV370;

        case NewChipID('>', 'P'):
        case NewChipID('>', 'T'):
        case NewChipID('1', 'P'):
        case NewChipID('1', 'R'):
        case NewChipID('1', 'T'):
	    return ATI_CHIP_RV380;

        case NewChipID('J', 'H'):
        case NewChipID('J', 'I'):
        case NewChipID('J', 'J'):
        case NewChipID('J', 'K'):
        case NewChipID('J', 'L'):
        case NewChipID('J', 'M'):
        case NewChipID('J', 'N'):
        case NewChipID('J', 'O'):
        case NewChipID('J', 'P'):
        case NewChipID('J', 'T'):
	    return ATI_CHIP_R420;

        case NewChipID('U', 'H'):
        case NewChipID('U', 'I'):
        case NewChipID('U', 'J'):
        case NewChipID('U', 'K'):
        case NewChipID('U', 'P'):
        case NewChipID('U', 'Q'):
        case NewChipID('U', 'R'):
        case NewChipID('U', 'T'):
        case NewChipID(']', 'W'):
        /* those are m28, not 100% certain they are r423 could
	   be r480 but not r430 as their pci id names indicate... */
        case NewChipID(']', 'H'):
        case NewChipID(']', 'I'):
        case NewChipID(']', 'J'):
	    return ATI_CHIP_R423;

        case NewChipID('U', 'L'):
        case NewChipID('U', 'M'):
        case NewChipID('U', 'N'):
        case NewChipID('U', 'O'):
	    return ATI_CHIP_R430;

        case NewChipID(']', 'L'):
        case NewChipID(']', 'M'):
        case NewChipID(']', 'N'):
        case NewChipID(']', 'O'):
        case NewChipID(']', 'P'):
        case NewChipID(']', 'R'):
	    return ATI_CHIP_R480;

        case NewChipID('K', 'I'):
        case NewChipID('K', 'J'):
        case NewChipID('K', 'K'):
        case NewChipID('K', 'L'):
	    return ATI_CHIP_R481;

        case NewChipID('^', 'H'):
        case NewChipID('^', 'J'):
        case NewChipID('^', 'K'):
        case NewChipID('^', 'L'):
        case NewChipID('^', 'M'):
        case NewChipID('^', 'O'):
        case NewChipID('V', 'J'):
        case NewChipID('V', 'K'):
        case NewChipID('V', 'O'):
        case NewChipID('V', 'R'):
        case NewChipID('V', 'S'):
	    return ATI_CHIP_RV410;

        case NewChipID('Z', 'A'):
        case NewChipID('Z', 'B'):
        case NewChipID('Z', 'a'):
        case NewChipID('Z', 'b'):
        case NewChipID('Y', 'T'):
        case NewChipID('Y', 'U'):
        case NewChipID('Y', 't'):
        case NewChipID('Y', 'u'):
	    return ATI_CHIP_RS400;

        case NewChipID('H', 'D'):
            return ATI_CHIP_HDTV;

        default:
            /*
             * Treat anything else as an unknown Radeon.  Please keep the above
             * up-to-date however, as it serves as a central chip list.
             */
            return ATI_CHIP_Radeon;
    }
}<|MERGE_RESOLUTION|>--- conflicted
+++ resolved
@@ -113,12 +113,12 @@
 
     while ((pVideo = *xf86PciVideoInfo++) != NULL)
     {
-        if ((pVideo->vendor != PCI_VENDOR_ATI) ||
-            (pVideo->chipType == PCI_CHIP_MACH32))
+        if ((PCI_DEV_VENDOR_ID(pVideo) != PCI_VENDOR_ATI) ||
+            (PCI_DEV_DEVICE_ID(pVideo) == PCI_CHIP_MACH32))
             continue;
 
         /* Check for Rage128's, Radeon's and later adapters */
-        Chip = ATIChipID(pVideo->chipType, pVideo->chipRev);
+        Chip = ATIChipID(PCI_DEV_DEVICE_ID(pVideo), PCI_DEV_REVISION(pVideo));
         if (Chip <= ATI_CHIP_Mach64)
             DoMach64 = TRUE;
         else if (Chip <= ATI_CHIP_Rage128)
@@ -134,28 +134,12 @@
 
         if (!radeon)
         {
-<<<<<<< HEAD
-            if ((PCI_DEV_VENDOR_ID(pVideo) != PCI_VENDOR_ATI) ||
-                (PCI_DEV_DEVICE_ID(pVideo) == PCI_CHIP_MACH32))
-                continue;
-
-            /* Check for Rage128's, Radeon's and later adapters */
-            Chip = ATIChipID(PCI_DEV_DEVICE_ID(pVideo), PCI_DEV_REVISION(pVideo));
-
-            if (Chip > ATI_CHIP_Mach64)
-            {
-                if (Chip <= ATI_CHIP_Rage128)
-                    DoRage128 = TRUE;
-                else if (Chip <= ATI_CHIP_Radeon)
-                    DoRadeon = TRUE;
-=======
             xf86Msg(X_ERROR,
                 ATI_NAME ":  Failed to load \"radeon\" module.\n");
             return FALSE;
         }
 
         xf86LoaderReqSymLists(RADEONSymbols, NULL);
->>>>>>> 9a975e9a
 
         RADEONIdentify(flags);
 
