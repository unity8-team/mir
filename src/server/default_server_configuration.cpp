--- conflicted
+++ resolved
@@ -45,14 +45,10 @@
 #include "mir/graphics/display.h"
 #include "mir/shell/gl_pixel_buffer.h"
 #include "mir/graphics/gl_context.h"
-<<<<<<< HEAD
-#include "mir/graphics/platform.h"
-#include "mir/graphics/buffer_initializer.h"
-=======
-#include "mir/compositor/gl_renderer_factory.h"
-#include "mir/compositor/renderer.h"
->>>>>>> 0d707dfa
+
+
 #include "mir/graphics/null_display_report.h"
+
 #include "mir/input/cursor_listener.h"
 #include "mir/input/nested_input_configuration.h"
 #include "mir/input/null_input_configuration.h"
@@ -192,49 +188,6 @@
         });
 }
 
-<<<<<<< HEAD
-
-std::shared_ptr<mg::Platform> mir::DefaultServerConfiguration::the_graphics_platform()
-{
-    return graphics_platform(
-        [this]()->std::shared_ptr<mg::Platform>
-        {
-            auto graphics_lib = load_library(the_options()->get(platform_graphics_lib, default_platform_graphics_lib));
-
-            // TODO (default-nested): don't fallback to standalone if host socket is unset in 14.04
-            if (the_options()->is_set(standalone_opt) || !the_options()->is_set(host_socket_opt))
-            {
-                auto create_platform = graphics_lib->load_function<mg::CreatePlatform>("create_platform");
-                return create_platform(the_options(), the_display_report());
-            }
-
-            auto create_native_platform = graphics_lib->load_function<mg::CreateNativePlatform>("create_native_platform");
-
-            return std::make_shared<mir::graphics::nested::NestedPlatform>(
-                the_host_connection(),
-                the_nested_input_relay(),
-                the_display_report(),
-                create_native_platform(the_display_report()));
-        });
-}
-
-std::shared_ptr<mg::BufferInitializer>
-mir::DefaultServerConfiguration::the_buffer_initializer()
-{
-    return buffer_initializer(
-        []()
-        {
-             return std::make_shared<mg::NullBufferInitializer>();
-=======
-std::shared_ptr<mc::RendererFactory> mir::DefaultServerConfiguration::the_renderer_factory()
-{
-    return renderer_factory(
-        []()
-        {
-            return std::make_shared<mc::GLRendererFactory>();
->>>>>>> 0d707dfa
-        });
-}
 
 std::shared_ptr<msh::MediatingDisplayChanger>
 mir::DefaultServerConfiguration::the_mediating_display_changer()
@@ -545,70 +498,6 @@
         });
 }
 
-<<<<<<< HEAD
-std::shared_ptr<msh::SurfaceBuilder>
-mir::DefaultServerConfiguration::the_surface_builder()
-{
-    return the_surface_controller();
-}
-
-std::shared_ptr<ms::SurfaceController>
-mir::DefaultServerConfiguration::the_surface_controller()
-{
-    return surface_controller(
-        [this]()
-        {
-            return std::make_shared<ms::SurfaceController>(the_surface_stack_model());
-=======
-std::shared_ptr<mc::OverlayRenderer>
-mir::DefaultServerConfiguration::the_overlay_renderer()
-{
-    struct NullOverlayRenderer : public mc::OverlayRenderer
-    {
-        virtual void render(
-            geom::Rectangle const&,
-            std::function<void(std::shared_ptr<void> const&)>) {}
-    };
-    return overlay_renderer(
-        [this]()
-        {
-            return std::make_shared<NullOverlayRenderer>();
-        });
-}
-
-std::shared_ptr<mc::DisplayBufferCompositorFactory>
-mir::DefaultServerConfiguration::the_display_buffer_compositor_factory()
-{
-    return display_buffer_compositor_factory(
-        [this]()
-        {
-            return std::make_shared<mc::DefaultDisplayBufferCompositorFactory>(
-                the_scene(), the_renderer_factory(), the_overlay_renderer());
-        });
-}
-
-std::shared_ptr<ms::BufferStreamFactory>
-mir::DefaultServerConfiguration::the_buffer_stream_factory()
-{
-    return buffer_stream_factory(
-        [this]()
-        {
-            return std::make_shared<mc::BufferStreamFactory>(the_buffer_allocator());
-        });
-}
-
-std::shared_ptr<mc::Compositor>
-mir::DefaultServerConfiguration::the_compositor()
-{
-    return compositor(
-        [this]()
-        {
-            return std::make_shared<mc::MultiThreadedCompositor>(the_display(),
-                                                                 the_scene(),
-                                                                 the_display_buffer_compositor_factory());
->>>>>>> 0d707dfa
-        });
-}
 
 std::shared_ptr<mir::frontend::ProtobufIpcFactory>
 mir::DefaultServerConfiguration::the_ipc_factory(
