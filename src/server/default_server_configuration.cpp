--- conflicted
+++ resolved
@@ -226,7 +226,6 @@
     boost::program_options::options_description& desc,
     mir::options::ProgramOption& options)
 {
-<<<<<<< HEAD
     // If MIR_SERVER_HOST_SOCKET is unset, we want to substitute the value of
     // MIR_SOCKET.  Do this now, because MIR_SOCKET will get overwritten later.
     auto host_socket = getenv("MIR_SERVER_HOST_SOCKET");
@@ -234,10 +233,7 @@
     if (!host_socket && mir_socket)
         setenv("MIR_SERVER_HOST_SOCKET", mir_socket, 1);
 
-    options->parse_environment(desc, "MIR_SERVER_");
-=======
     options.parse_environment(desc, "MIR_SERVER_");
->>>>>>> 2794e625
 }
 }
 
