/*
 * Copyright © 2012 Canonical Ltd.
 *
 * This program is free software: you can redistribute it and/or modify it
 * under the terms of the GNU General Public License version 3,
 * as published by the Free Software Foundation.
 *
 * This program is distributed in the hope that it will be useful,
 * but WITHOUT ANY WARRANTY; without even the implied warranty of
 * MERCHANTABILITY or FITNESS FOR A PARTICULAR PURPOSE.  See the
 * GNU General Public License for more details.
 *
 * You should have received a copy of the GNU General Public License
 * along with this program.  If not, see <http://www.gnu.org/licenses/>.
 *
 * Authored by: Alan Griffiths <alan@octopull.co.uk>
 */

#include "mir/default_server_configuration.h"
#include "mir/abnormal_exit.h"
#include "mir/asio_main_loop.h"

#include "mir/options/program_option.h"
#include "mir/compositor/buffer_allocation_strategy.h"
#include "mir/compositor/buffer_swapper.h"
#include "mir/compositor/buffer_bundle_manager.h"
#include "mir/compositor/default_compositing_strategy.h"
#include "mir/compositor/multi_threaded_compositor.h"
#include "mir/compositor/swapper_factory.h"
#include "mir/compositor/overlay_renderer.h"
#include "mir/frontend/protobuf_ipc_factory.h"
#include "mir/frontend/session_mediator_report.h"
#include "mir/frontend/null_message_processor_report.h"
#include "mir/frontend/session_mediator.h"
#include "mir/frontend/resource_cache.h"
#include "mir/shell/session_manager.h"
#include "mir/shell/registration_order_focus_sequence.h"
#include "mir/shell/single_visibility_focus_mechanism.h"
#include "mir/shell/default_session_container.h"
#include "mir/shell/consuming_placement_strategy.h"
#include "mir/shell/organising_surface_factory.h"
#include "mir/graphics/cursor.h"
#include "mir/shell/null_session_listener.h"
#include "mir/graphics/display.h"
#include "mir/graphics/gl_renderer.h"
#include "mir/graphics/renderer.h"
#include "mir/graphics/platform.h"
#include "mir/graphics/buffer_initializer.h"
#include "mir/graphics/null_display_report.h"
#include "mir/input/cursor_listener.h"
#include "mir/input/null_input_manager.h"
#include "mir/input/null_input_target_listener.h"
#include "input/android/default_android_input_configuration.h"
#include "input/android/android_input_manager.h"
#include "input/android/android_dispatcher_controller.h"
#include "mir/logging/logger.h"
#include "mir/logging/input_report.h"
#include "mir/logging/dumb_console_logger.h"
#include "mir/logging/glog_logger.h"
#include "mir/logging/session_mediator_report.h"
#include "mir/logging/message_processor_report.h"
#include "mir/logging/display_report.h"
#include "mir/shell/surface_source.h"
#include "mir/surfaces/surface_stack.h"
#include "mir/surfaces/surface_controller.h"
#include "mir/time/high_resolution_clock.h"
#include "mir/default_configuration.h"

namespace mc = mir::compositor;
namespace me = mir::events;
namespace geom = mir::geometry;
namespace mf = mir::frontend;
namespace mg = mir::graphics;
namespace ml = mir::logging;
namespace ms = mir::surfaces;
namespace msh = mir::shell;
namespace mi = mir::input;
namespace mia = mi::android;

namespace
{
std::initializer_list<std::shared_ptr<mi::EventFilter> const> empty_filter_list{};
}

namespace
{
class DefaultIpcFactory : public mf::ProtobufIpcFactory
{
public:
    explicit DefaultIpcFactory(
        std::shared_ptr<mf::Shell> const& shell,
        std::shared_ptr<mf::SessionMediatorReport> const& sm_report,
        std::shared_ptr<mf::MessageProcessorReport> const& mr_report,
        std::shared_ptr<mg::Platform> const& graphics_platform,
        std::shared_ptr<mg::ViewableArea> const& graphics_display,
        std::shared_ptr<mc::GraphicBufferAllocator> const& buffer_allocator) :
        shell(shell),
        sm_report(sm_report),
        mp_report(mr_report),
        cache(std::make_shared<mf::ResourceCache>()),
        graphics_platform(graphics_platform),
        graphics_display(graphics_display),
        buffer_allocator(buffer_allocator)
    {
    }

private:
    std::shared_ptr<mf::Shell> shell;
    std::shared_ptr<mf::SessionMediatorReport> const sm_report;
    std::shared_ptr<mf::MessageProcessorReport> const mp_report;
    std::shared_ptr<mf::ResourceCache> const cache;
    std::shared_ptr<mg::Platform> const graphics_platform;
    std::shared_ptr<mg::ViewableArea> const graphics_display;
    std::shared_ptr<mc::GraphicBufferAllocator> const buffer_allocator;

    virtual std::shared_ptr<mir::protobuf::DisplayServer> make_ipc_server(
        std::shared_ptr<me::EventSink> const& sink)
    {
        return std::make_shared<mf::SessionMediator>(
            shell,
            graphics_platform,
            graphics_display,
            buffer_allocator,
            sm_report,
            sink,
            resource_cache());
    }

    virtual std::shared_ptr<mf::ResourceCache> resource_cache()
    {
        return cache;
    }

    virtual std::shared_ptr<mf::MessageProcessorReport> report()
    {
        return mp_report;
    }
};

char const* const log_app_mediator = "log-app-mediator";
char const* const log_msg_processor = "log-msg-processor";
char const* const log_display      = "log-display";
char const* const log_input        = "log-input";

char const* const glog                 = "glog";
char const* const glog_stderrthreshold = "glog-stderrthreshold";
char const* const glog_minloglevel     = "glog-minloglevel";
char const* const glog_log_dir         = "glog-log-dir";

bool const enable_input_default = true;

void parse_arguments(
    boost::program_options::options_description desc,
    std::shared_ptr<mir::options::ProgramOption> const& options,
    int argc,
    char const* argv[])
{
    namespace po = boost::program_options;

    bool exit_with_helptext = false;

    try
    {
        desc.add_options()
            ("help,h", "this help text");

        options->parse_arguments(desc, argc, argv);

        if (options->is_set("help"))
        {
            exit_with_helptext = true;
        }
    }
    catch (po::error const& error)
    {
        exit_with_helptext = true;
    }

    if (exit_with_helptext)
    {
        std::ostringstream help_text;
        help_text << desc;

        BOOST_THROW_EXCEPTION(mir::AbnormalExit(help_text.str()));
    }
}

void parse_environment(
    boost::program_options::options_description& desc,
    std::shared_ptr<mir::options::ProgramOption> const& options)
{
    options->parse_environment(desc, "MIR_SERVER_");
}
}

mir::DefaultServerConfiguration::DefaultServerConfiguration(int argc, char const* argv[]) :
    argc(argc),
    argv(argv),
    program_options(std::make_shared<boost::program_options::options_description>(
    "Command-line options.\n"
    "Environment variables capitalise long form with prefix \"MIR_SERVER_\" and \"_\" in place of \"-\""))
{
    namespace po = boost::program_options;

    add_options()
        ("file,f", po::value<std::string>(),    "Socket filename")
        ("enable-input,i", po::value<bool>(),   "Enable input. [bool:default=true]")
        (log_display, po::value<bool>(),        "Log the Display report. [bool:default=false]")
        (log_input, po::value<bool>(),          "Log the input stack. [bool:default=false]")
        (log_app_mediator, po::value<bool>(),   "Log the ApplicationMediator report. [bool:default=false]")
        (log_msg_processor, po::value<bool>(), "log the MessageProcessor report")
        (glog,                                  "Use google::GLog for logging")
        (glog_stderrthreshold, po::value<int>(),"Copy log messages at or above this level "
                                                "to stderr in addition to logfiles. The numbers "
                                                "of severity levels INFO, WARNING, ERROR, and "
                                                "FATAL are 0, 1, 2, and 3, respectively."
                                                " [int:default=2]")
        (glog_minloglevel, po::value<int>(),    "Log messages at or above this level. The numbers "
                                                "of severity levels INFO, WARNING, ERROR, and "
                                                "FATAL are 0, 1, 2, and 3, respectively."
                                                " [int:default=0]")
        (glog_log_dir, po::value<std::string>(),"If specified, logfiles are written into this "
                                                "directory instead of the default logging directory."
                                                " [string:default=\"\"]")
        ("ipc-thread-pool", po::value<int>(),   "threads in frontend thread pool. [int:default=10]");
}

boost::program_options::options_description_easy_init mir::DefaultServerConfiguration::add_options()
{
    if (options)
        BOOST_THROW_EXCEPTION(std::logic_error("add_options() must be called before the_options()"));

    return program_options->add_options();
}

std::string mir::DefaultServerConfiguration::the_socket_file() const
{
    return the_options()->get("file", mir::default_server_socket);
}

std::shared_ptr<mir::options::Option> mir::DefaultServerConfiguration::the_options() const
{
    if (!options)
    {
        auto options = std::make_shared<mir::options::ProgramOption>();

        parse_arguments(*program_options, options, argc, argv);
        parse_environment(*program_options, options);

        this->options = options;
    }
    return options;
}

std::shared_ptr<mg::DisplayReport> mir::DefaultServerConfiguration::the_display_report()
{
    return display_report(
        [this]() -> std::shared_ptr<graphics::DisplayReport>
        {
            if (the_options()->get(log_display, false))
            {
                return std::make_shared<ml::DisplayReport>(the_logger());
            }
            else
            {
                return std::make_shared<mg::NullDisplayReport>();
            }
        });
}

std::shared_ptr<mg::Platform> mir::DefaultServerConfiguration::the_graphics_platform()
{
    return graphics_platform(
        [this]()
        {
            // TODO I doubt we need the extra level of indirection provided by
            // mg::create_platform() - we just need to move the implementation
            // of DefaultServerConfiguration::the_graphics_platform() to the
            // graphics libraries.
            // Alternatively, if we want to dynamically load the graphics library
            // then this would be the place to do that.
            return mg::create_platform(the_display_report());
        });
}

std::shared_ptr<mg::BufferInitializer>
mir::DefaultServerConfiguration::the_buffer_initializer()
{
    return buffer_initializer(
        []()
        {
             return std::make_shared<mg::NullBufferInitializer>();
        });
}

std::shared_ptr<mc::BufferAllocationStrategy>
mir::DefaultServerConfiguration::the_buffer_allocation_strategy()
{
    return buffer_allocation_strategy(
        [this]()
        {
             return std::make_shared<mc::SwapperFactory>(the_buffer_allocator());
        });
}

std::shared_ptr<mg::Renderer> mir::DefaultServerConfiguration::the_renderer()
{
    return renderer(
        [&]()
        {
             return std::make_shared<mg::GLRenderer>(the_display()->view_area().size);
        });
}

std::shared_ptr<msh::SessionContainer>
mir::DefaultServerConfiguration::the_shell_session_container()
{
    return shell_session_container(
        []{ return std::make_shared<msh::DefaultSessionContainer>(); });
}

std::shared_ptr<msh::FocusSetter>
mir::DefaultServerConfiguration::the_shell_focus_setter()
{
    return shell_focus_setter(
        [this]
        {
            return std::make_shared<msh::SingleVisibilityFocusMechanism>(
                the_shell_session_container());
        });
}

std::shared_ptr<msh::FocusSequence>
mir::DefaultServerConfiguration::the_shell_focus_sequence()
{
    return shell_focus_sequence(
        [this]
        {
            return std::make_shared<msh::RegistrationOrderFocusSequence>(
                the_shell_session_container());
        });
}

std::shared_ptr<msh::PlacementStrategy>
mir::DefaultServerConfiguration::the_shell_placement_strategy()
{
    return shell_placement_strategy(
        [this]
        {
            return std::make_shared<msh::ConsumingPlacementStrategy>(the_display());
        });
}

std::shared_ptr<msh::SessionListener>
mir::DefaultServerConfiguration::the_shell_session_listener()
{
    return shell_session_listener(
        [this]
        {
            return std::make_shared<msh::NullSessionListener>();
        });
}

std::shared_ptr<msh::SessionManager>
mir::DefaultServerConfiguration::the_session_manager()
{
    return session_manager(
        [this]() -> std::shared_ptr<msh::SessionManager>
        {
            return std::make_shared<msh::SessionManager>(
                the_shell_surface_factory(),
                the_shell_session_container(),
                the_shell_focus_sequence(),
                the_shell_focus_setter(),
                the_input_target_listener(),
                the_shell_session_listener());
        });
}


std::shared_ptr<mf::Shell>
mir::DefaultServerConfiguration::the_frontend_shell()
{
    return the_session_manager();
}

std::shared_ptr<msh::FocusController>
mir::DefaultServerConfiguration::the_focus_controller()
{
    return the_session_manager();
}

std::initializer_list<std::shared_ptr<mi::EventFilter> const>
mir::DefaultServerConfiguration::the_event_filters()
{
    return empty_filter_list;
}

std::shared_ptr<mi::CursorListener>
mir::DefaultServerConfiguration::the_cursor_listener()
{
    const std::shared_ptr<mi::CursorListener> null_cursor_listener{};
    return null_cursor_listener;
}

std::shared_ptr<mia::InputConfiguration>
mir::DefaultServerConfiguration::the_input_configuration()
{
    if (!input_configuration)
<<<<<<< HEAD
        input_configuration = std::make_shared<mia::DefaultInputConfiguration>(the_event_filters(), the_display(), the_cursor_listener());

=======
    {
        struct DefaultCursorListener : mi::CursorListener
        {
            DefaultCursorListener(std::weak_ptr<mg::Cursor> const& cursor) :
                cursor(cursor)
            {
            }

            void cursor_moved_to(float abs_x, float abs_y)
            {
                if (auto c = cursor.lock())
                {
                    c->move_to(geom::Point{geom::X(abs_x), geom::Y(abs_y)});
                }
            }

            std::weak_ptr<mg::Cursor> const cursor;
        };

        input_configuration = std::make_shared<mia::DefaultInputConfiguration>(
            the_event_filters(),
            the_display(),
            std::make_shared<DefaultCursorListener>(the_display()->the_cursor()));
    }
>>>>>>> 07a6fedc
    return input_configuration;
}

std::shared_ptr<mi::InputManager>
mir::DefaultServerConfiguration::the_input_manager()
{
    return input_manager(
        [&, this]() -> std::shared_ptr<mi::InputManager>
        {
            if (the_options()->get("enable-input", enable_input_default))
            {
                if (the_options()->get(log_input, false))
                    ml::input_report::initialize(the_logger());
                return std::make_shared<mia::InputManager>(the_input_configuration());
            }
            else 
                return std::make_shared<mi::NullInputManager>();
        });
}

std::shared_ptr<mc::GraphicBufferAllocator>
mir::DefaultServerConfiguration::the_buffer_allocator()
{
    return buffer_allocator(
        [&]()
        {
            return the_graphics_platform()->create_buffer_allocator(the_buffer_initializer());
        });
}

std::shared_ptr<mg::Display>
mir::DefaultServerConfiguration::the_display()
{
    return display(
        [this]()
        {
            return the_graphics_platform()->create_display();
        });
}

std::shared_ptr<mg::ViewableArea> mir::DefaultServerConfiguration::the_viewable_area()
{
    return the_display();
}

std::shared_ptr<ms::SurfaceStackModel>
mir::DefaultServerConfiguration::the_surface_stack_model()
{
    return surface_stack(
        [this]()
        {
            return std::make_shared<ms::SurfaceStack>(the_buffer_bundle_factory());
        });
}

std::shared_ptr<mc::Renderables>
mir::DefaultServerConfiguration::the_renderables()
{
    return surface_stack(
        [this]()
        {
            return std::make_shared<ms::SurfaceStack>(the_buffer_bundle_factory());
        });
}

std::shared_ptr<msh::SurfaceFactory>
mir::DefaultServerConfiguration::the_shell_surface_factory()
{
    return shell_surface_factory(
        [this]()
        {
            auto surface_source = std::make_shared<msh::SurfaceSource>(
                the_surface_builder(),
                the_input_channel_factory());

            return std::make_shared<msh::OrganisingSurfaceFactory>(
                surface_source,
                the_shell_placement_strategy());
        });
}

std::shared_ptr<msh::SurfaceBuilder>
mir::DefaultServerConfiguration::the_surface_builder()
{
    return surface_controller(
        [this]()
        {
            return std::make_shared<ms::SurfaceController>(the_surface_stack_model());
        });
}

std::shared_ptr<mc::OverlayRenderer>
mir::DefaultServerConfiguration::the_overlay_renderer()
{
    struct NullOverlayRenderer : public mc::OverlayRenderer
    {
        virtual void render(mg::DisplayBuffer&) {}
    };
    return overlay_renderer(
        [this]()
        {
            return std::make_shared<NullOverlayRenderer>();
        });
}

std::shared_ptr<mc::CompositingStrategy>
mir::DefaultServerConfiguration::the_compositing_strategy()
{
    return compositing_strategy(
        [this]()
        {
            return std::make_shared<mc::DefaultCompositingStrategy>(the_renderables(), the_renderer(), the_overlay_renderer());
        });
}

std::shared_ptr<ms::BufferBundleFactory>
mir::DefaultServerConfiguration::the_buffer_bundle_factory()
{
    return buffer_bundle_manager(
        [this]()
        {
            return std::make_shared<mc::BufferBundleManager>(the_buffer_allocation_strategy());
        });
}

std::shared_ptr<mc::Compositor>
mir::DefaultServerConfiguration::the_compositor()
{
    return compositor(
        [this]()
        {
            return std::make_shared<mc::MultiThreadedCompositor>(the_display(),
                                                                 the_renderables(),
                                                                 the_compositing_strategy());
        });
}

std::shared_ptr<mir::frontend::ProtobufIpcFactory>
mir::DefaultServerConfiguration::the_ipc_factory(
    std::shared_ptr<mf::Shell> const& shell,
    std::shared_ptr<mg::ViewableArea> const& display,
    std::shared_ptr<mc::GraphicBufferAllocator> const& allocator)
{
    return ipc_factory(
        [&]()
        {
            return std::make_shared<DefaultIpcFactory>(
                shell,
                the_session_mediator_report(),
                the_message_processor_report(),
                the_graphics_platform(),
                display, allocator);
        });
}

std::shared_ptr<mf::SessionMediatorReport>
mir::DefaultServerConfiguration::the_session_mediator_report()
{
    return session_mediator_report(
        [this]() -> std::shared_ptr<mf::SessionMediatorReport>
        {
            if (the_options()->get(log_app_mediator, false))
            {
                return std::make_shared<ml::SessionMediatorReport>(the_logger());
            }
            else
            {
                return std::make_shared<mf::NullSessionMediatorReport>();
            }
        });
}

std::shared_ptr<mf::MessageProcessorReport>
mir::DefaultServerConfiguration::the_message_processor_report()
{
    return message_processor_report(
        [this]() -> std::shared_ptr<mf::MessageProcessorReport>
        {
            if (the_options()->get(log_msg_processor, false))
            {
                return std::make_shared<ml::MessageProcessorReport>(the_logger(), the_time_source());
            }
            else
            {
                return std::make_shared<mf::NullMessageProcessorReport>();
            }
        });
}


std::shared_ptr<ml::Logger> mir::DefaultServerConfiguration::the_logger()
{
    return logger(
        [this]() -> std::shared_ptr<ml::Logger>
        {
            if (the_options()->is_set(glog))
            {
                return std::make_shared<ml::GlogLogger>(
                    "mir",
                    the_options()->get(glog_stderrthreshold, 2),
                    the_options()->get(glog_minloglevel, 0),
                    the_options()->get(glog_log_dir, ""));
            }
            else
            {
                return std::make_shared<ml::DumbConsoleLogger>();
            }
        });
}

std::shared_ptr<mi::InputChannelFactory> mir::DefaultServerConfiguration::the_input_channel_factory()
{
    return the_input_manager();
}

std::shared_ptr<msh::InputTargetListener> mir::DefaultServerConfiguration::the_input_target_listener()
{
    return input_target_listener(
        [&]() -> std::shared_ptr<msh::InputTargetListener>
        {
            if (the_options()->get("enable-input", enable_input_default))
                return std::make_shared<mia::DispatcherController>(the_input_configuration());
            else
                return std::make_shared<mi::NullInputTargetListener>();
        });
}

std::shared_ptr<mir::time::TimeSource> mir::DefaultServerConfiguration::the_time_source()
{
    return time_source(
        []()
        {
            return std::make_shared<mir::time::HighResolutionClock>();
        });
}

std::shared_ptr<mir::MainLoop> mir::DefaultServerConfiguration::the_main_loop()
{
    return main_loop(
        []()
        {
            return std::make_shared<mir::AsioMainLoop>();
        });
}<|MERGE_RESOLUTION|>--- conflicted
+++ resolved
@@ -396,21 +396,10 @@
     return empty_filter_list;
 }
 
-std::shared_ptr<mi::CursorListener>
-mir::DefaultServerConfiguration::the_cursor_listener()
-{
-    const std::shared_ptr<mi::CursorListener> null_cursor_listener{};
-    return null_cursor_listener;
-}
-
 std::shared_ptr<mia::InputConfiguration>
 mir::DefaultServerConfiguration::the_input_configuration()
 {
     if (!input_configuration)
-<<<<<<< HEAD
-        input_configuration = std::make_shared<mia::DefaultInputConfiguration>(the_event_filters(), the_display(), the_cursor_listener());
-
-=======
     {
         struct DefaultCursorListener : mi::CursorListener
         {
@@ -435,7 +424,6 @@
             the_display(),
             std::make_shared<DefaultCursorListener>(the_display()->the_cursor()));
     }
->>>>>>> 07a6fedc
     return input_configuration;
 }
 
