/*
 * Copyright © 2013 Canonical Ltd.
 *
 * This program is free software: you can redistribute it and/or modify it
 * under the terms of the GNU General Public License version 3,
 * as published by the Free Software Foundation.
 *
 * This program is distributed in the hope that it will be useful,
 * but WITHOUT ANY WARRANTY; without even the implied warranty of
 * MERCHANTABILITY or FITNESS FOR A PARTICULAR PURPOSE.  See the
 * GNU General Public License for more details.
 *
 * You should have received a copy of the GNU General Public License
 * along with this program.  If not, see <http://www.gnu.org/licenses/>.
 *
 * Authored by: Alexandros Frantzis <alexandros.frantzis@canonical.com>
 */

#include "mir/asio_main_loop.h"

#include "boost/date_time/posix_time/conversion.hpp"

#include <cassert>
#include <atomic>
#include <mutex>
#include <condition_variable>

namespace
{

void synchronous_server_action(
    mir::ServerActionQueue& queue,
    boost::optional<std::thread::id> queue_thread_id,
    mir::ServerAction const& action)
{
    if (!queue_thread_id || *queue_thread_id == std::this_thread::get_id())
    {
        try { action(); } catch(...) {}
    }
    else
    {
        std::mutex done_mutex;
        bool done{false};
        std::condition_variable done_condition;

        queue.enqueue(&queue, [&]
            {
                std::lock_guard<std::mutex> lock(done_mutex);

                try { action(); } catch(...) {}

                done = true;
                done_condition.notify_one();
            });

        std::unique_lock<std::mutex> lock(done_mutex);
        done_condition.wait(lock, [&] { return done; });
    }
}

struct MirClockTimerTraits
{
    // TODO the clock used by the main loop is a global setting, this is a restriction
    // of boost::asio only allowing static methods inside the taits type.
    struct TimerServiceClockStorage
    {
    public:
        void set_clock(std::shared_ptr<mir::time::Clock const> const& clock)
        {
            std::lock_guard<std::mutex> lock(timer_service_mutex);
            auto stored_clock = timer_service_clock.lock();
            if (stored_clock && stored_clock != clock)
                BOOST_THROW_EXCEPTION(std::logic_error("A clock is already in use as time source for mir::AsioMainLoop"));
            timer_service_clock = clock;
        }
        mir::time::Timestamp now()
        {
            std::lock_guard<std::mutex> lock(timer_service_mutex);
            auto clock = timer_service_clock.lock();
            if (!clock)
                BOOST_THROW_EXCEPTION(std::logic_error("No clock available to create time stamp"));
            return clock->sample();
        }
    private:
        std::mutex timer_service_mutex;
        std::weak_ptr<mir::time::Clock const> timer_service_clock;
    };

    static TimerServiceClockStorage clock_storage;

    static void set_clock(std::shared_ptr<mir::time::Clock const> const& clock)
    {
        clock_storage.set_clock(clock);
    }

    // time_traits interface required by boost::asio::deadline_timer{_service}
    typedef mir::time::Timestamp time_type;
    typedef std::chrono::milliseconds duration_type;


    static time_type now()
    {
        return clock_storage.now();
    }

    static time_type add(const time_type& t, const duration_type& d)
    {
        return t + d;
    }

    static duration_type subtract(const time_type& t1, const time_type& t2)
    {
        return std::chrono::duration_cast<duration_type>(t1 - t2);
    }

    static bool less_than(const time_type& t1, const time_type& t2)
    {
        return t1 < t2;
    }

    static boost::posix_time::time_duration to_posix_duration(
        const duration_type& d)
    {
        return boost::posix_time::millisec(d.count());
    }
};

MirClockTimerTraits::TimerServiceClockStorage MirClockTimerTraits::clock_storage;

typedef boost::asio::basic_deadline_timer<mir::time::Timestamp, MirClockTimerTraits> deadline_timer;
}

class mir::AsioMainLoop::SignalHandler
{
public:
    SignalHandler(boost::asio::io_service& io,
                  std::initializer_list<int> signals,
                  std::function<void(int)> const& handler)
        : signal_set{io},
          handler{handler}
    {
        for (auto sig : signals)
            signal_set.add(sig);
    }

    void async_wait()
    {
        signal_set.async_wait(
            std::bind(&SignalHandler::handle, this,
                      std::placeholders::_1, std::placeholders::_2));
    }

private:
    void handle(boost::system::error_code err, int sig)
    {
        if (!err)
        {
            handler(sig);
            signal_set.async_wait(
                std::bind(&SignalHandler::handle, this,
                          std::placeholders::_1, std::placeholders::_2));
        }
    }

    boost::asio::signal_set signal_set;
    std::function<void(int)> handler;
};

class mir::AsioMainLoop::FDHandler
{
public:
    FDHandler(boost::asio::io_service& io,
              std::initializer_list<int> fds,
              void const* owner,
              std::function<void(int)> const& handler)
        : handler{handler}, owner{owner}
    {
        for (auto fd : fds)
        {
            auto raw = new boost::asio::posix::stream_descriptor{io, fd};
            auto s = std::unique_ptr<boost::asio::posix::stream_descriptor>(raw);
            stream_descriptors.push_back(std::move(s));
        }
    }

    ~FDHandler()
    {
        for (auto & desc : stream_descriptors)
        {
            desc->release(); // release native handle which is not owned by main loop
        }
    }

    bool is_owned_by(void const* possible_owner) const
    {
        return owner == possible_owner;
    }

    static void async_wait(std::shared_ptr<FDHandler> const& fd_handler, ServerActionQueue& queue)
    {
        for (auto const& s : fd_handler->stream_descriptors)
            read_some(s.get(), fd_handler, queue);
    }

private:
    static void read_some(boost::asio::posix::stream_descriptor* s, std::weak_ptr<FDHandler> const& possible_fd_handler, ServerActionQueue& queue)
    {
        s->async_read_some(
            boost::asio::null_buffers(),
            [possible_fd_handler,s,&queue](boost::system::error_code err, size_t /*bytes*/)
            {
                if (err)
                    return;

                // The actual execution of the fd handler is moved to the action queue.This allows us to synchronously
                // unregister FDHandlers even when they are about to be executed. We do this because of the way Asio
                // copies and executes pending completion handlers.
                // In worst case during the call to unregister the FDHandler, it may still be executed, but not after
                // the unregister call returned.
                queue.enqueue(
                    s,
                    [possible_fd_handler, s, &queue]()
                    {
                        auto fd_handler = possible_fd_handler.lock();
                        if (!fd_handler)
                            return;

                        fd_handler->handler(s->native_handle());
                        fd_handler.reset();

                        if (possible_fd_handler.lock())
                            read_some(s, possible_fd_handler, queue);
                    });
            });
    }

    std::vector<std::unique_ptr<boost::asio::posix::stream_descriptor>> stream_descriptors;
    std::function<void(int)> handler;
    void const* owner;
};

/*
 * We need to define the constructor and destructor in the .cpp file,
 * so that we can use unique_ptr to hold SignalHandler. Otherwise, users
 * of AsioMainLoop end up creating constructors and destructors that
 * don't have complete type information for SignalHandler and fail
 * to compile.
 */
mir::AsioMainLoop::AsioMainLoop(std::shared_ptr<time::Clock> const& clock)
    : work{io}, clock(clock)
{
    MirClockTimerTraits::set_clock(clock);
}

mir::AsioMainLoop::~AsioMainLoop() noexcept(true)
{
}

void mir::AsioMainLoop::run()
{
    main_loop_thread = std::this_thread::get_id();
    io.run();
}

void mir::AsioMainLoop::stop()
{
    io.stop();
    main_loop_thread.reset();
}

void mir::AsioMainLoop::register_signal_handler(
    std::initializer_list<int> signals,
    std::function<void(int)> const& handler)
{
    assert(handler);

    auto sig_handler = std::unique_ptr<SignalHandler>{
        new SignalHandler{io, signals, handler}};

    sig_handler->async_wait();

    signal_handlers.push_back(std::move(sig_handler));
}

void mir::AsioMainLoop::register_fd_handler(
    std::initializer_list<int> fds,
    void const* owner,
    std::function<void(int)> const& handler)
{
    assert(handler);

    auto fd_handler = std::make_shared<FDHandler>(io, fds, owner, handler);

    FDHandler::async_wait(fd_handler, *this);

    std::lock_guard<std::mutex> lock(fd_handlers_mutex);
    fd_handlers.push_back(std::move(fd_handler));
}

void mir::AsioMainLoop::unregister_fd_handler(void const* owner)
{
    // execute makes sure that with the
    // completion of the method unregister_fd_handler the
    // handler will no longer be called.
    // There is a chance for a fd handler callback to happen before
    // the completion of this method.
    execute(
        [this,owner]()
        {
            std::lock_guard<std::mutex> lock(fd_handlers_mutex);
            auto end_of_valid = remove_if(
                begin(fd_handlers),
                end(fd_handlers),
                [owner](std::shared_ptr<FDHandler> const& item)
                {
                    return item->is_owned_by(owner);
                });
            fd_handlers.erase(end_of_valid, end(fd_handlers));
        });
}

namespace
{
class AlarmImpl : public mir::time::Alarm
{
public:
    AlarmImpl(boost::asio::io_service& io,
              mir::AsioMainLoop& queue,
              std::chrono::milliseconds delay,
              std::function<void(void)> callback);

    AlarmImpl(boost::asio::io_service& io,
              mir::AsioMainLoop& queue,
              mir::time::Timestamp time_point,
              std::function<void(void)> callback);

    AlarmImpl(boost::asio::io_service& io,
              mir::AsioMainLoop& queue,
              std::function<void(void)> callback);

    ~AlarmImpl() noexcept override;

    bool cancel() override;
    State state() const override;

    bool reschedule_in(std::chrono::milliseconds delay) override;
    bool reschedule_for(mir::time::Timestamp time_point) override;
private:
    bool cancel_alarm_non_blocking();
    bool cancel_alarm_blocking();
    void update_timer(mir::ServerActionQueue& queue);
    struct InternalState
    {
        explicit InternalState(std::function<void(void)> callback)
            : callback{callback}
        {
        }

<<<<<<< HEAD
        std::function<void(void)> callback;
        std::atomic<State> state{pending};
=======
        std::recursive_mutex m;
        std::function<void(void)> const callback;
        State state;
>>>>>>> a8de452e
    };

    mir::AsioMainLoop& loop;
    ::deadline_timer timer;
    std::shared_ptr<InternalState> const data;
    std::function<void(boost::system::error_code const& ec)> const handler;

    friend auto make_handler(std::weak_ptr<InternalState> possible_data)
    -> std::function<void(boost::system::error_code const& ec)>;
};

auto make_handler(std::weak_ptr<AlarmImpl::InternalState> possible_data)
-> std::function<void(boost::system::error_code const& ec)>
{
    // Awkwardly, we can't stop the async_wait handler from being called
    // on a destroyed AlarmImpl. This means we need to wedge a weak_ptr
    // into the async_wait callback.
    return [possible_data](boost::system::error_code const& ec)
    {
        if (!ec)
        {
            if (auto data = possible_data.lock())
            {
                std::unique_lock<decltype(data->m)> lock(data->m);
                if (data->state == mir::time::Alarm::pending)
                {
                    data->state = mir::time::Alarm::triggered;
                    data->callback();
                }
            }
        }
    };
}

AlarmImpl::AlarmImpl(boost::asio::io_service& io,
                     mir::AsioMainLoop& loop,
                     std::chrono::milliseconds delay,
                     std::function<void ()> callback)
    : AlarmImpl(io, loop, callback)
{
    reschedule_in(delay);
}

AlarmImpl::AlarmImpl(boost::asio::io_service& io,
                     mir::AsioMainLoop& loop,
                     mir::time::Timestamp time_point,
                     std::function<void ()> callback)
    : AlarmImpl(io, loop, callback)
{
    reschedule_for(time_point);
}

AlarmImpl::AlarmImpl(boost::asio::io_service& io,
                     mir::AsioMainLoop& loop,
                     std::function<void(void)> callback)
<<<<<<< HEAD
    : loop(loop), timer{io},
      data{std::make_shared<InternalState>(callback)}
=======
    : timer{io},
      data{std::make_shared<InternalState>(callback)},
      handler{make_handler(data)}
>>>>>>> a8de452e
{
    data->state = triggered;
}

AlarmImpl::~AlarmImpl() noexcept
{
    cancel_alarm_non_blocking();
}

bool AlarmImpl::cancel()
{
    return cancel_alarm_blocking();
}

bool AlarmImpl::cancel_alarm_non_blocking()
{
    State expected_state = pending;
    if (data->state.compare_exchange_strong(expected_state, cancelled))
    {
        timer.cancel();
        return true;
    }
    return false;
}

bool AlarmImpl::cancel_alarm_blocking()
{
    bool ret = false;
    loop.execute(
        [this,&ret]
        {
            ret = cancel_alarm_non_blocking();
        });
    return ret;
}

mir::time::Alarm::State AlarmImpl::state() const
{
    return data->state;
}

bool AlarmImpl::reschedule_in(std::chrono::milliseconds delay)
{
    bool cancelling = timer.expires_from_now(delay);
    update_timer(loop);
    return cancelling;
}

bool AlarmImpl::reschedule_for(mir::time::Timestamp time_point)
{
    bool cancelling = timer.expires_at(time_point);
    update_timer(loop);
    return cancelling;
}

void AlarmImpl::update_timer(mir::ServerActionQueue& queue)
{
<<<<<<< HEAD
    auto new_internal_state = std::make_shared<InternalState>(data->callback);
    // Awkwardly, we can't stop the async_wait handler from being called
    // on a destroyed AlarmImpl. This means we need to wedge a shared_ptr
    // into the async_wait callback.
    std::weak_ptr<InternalState> possible_data = new_internal_state;
    timer.async_wait([possible_data,&queue](boost::system::error_code const& ec)
    {
        if (ec)
            return;

        auto data = possible_data.lock();
        if (!data)
            return;

        queue.enqueue(
            data.get(),
            [possible_data]()
            {
                auto data = possible_data.lock();
                if (!data)
                    return;

                State expected_state = pending;
                if (data->state.compare_exchange_strong(expected_state, triggered))
                    data->callback();
            });
    });
    data = new_internal_state;
=======
    timer.async_wait(handler);
    std::lock_guard<decltype(data->m)> lock(data->m);
    data->state = pending;
>>>>>>> a8de452e
}
}

std::unique_ptr<mir::time::Alarm> mir::AsioMainLoop::notify_in(std::chrono::milliseconds delay,
                                                               std::function<void()> callback)
{
    return std::unique_ptr<mir::time::Alarm>{new AlarmImpl{io, *this, delay, callback}};
}

std::unique_ptr<mir::time::Alarm> mir::AsioMainLoop::notify_at(mir::time::Timestamp time_point,
                                                               std::function<void()> callback)
{
    return std::unique_ptr<mir::time::Alarm>{new AlarmImpl{io, *this, time_point, callback}};
}

std::unique_ptr<mir::time::Alarm> mir::AsioMainLoop::create_alarm(std::function<void()> callback)
{
    return std::unique_ptr<mir::time::Alarm>{new AlarmImpl{io, *this, callback}};
}

void mir::AsioMainLoop::enqueue(void const* owner, ServerAction const& action)
{
    {
        std::lock_guard<std::mutex> lock{server_actions_mutex};
        server_actions.push_back({owner, action});
    }

    io.post([this] { process_server_actions(); });
}

void mir::AsioMainLoop::pause_processing_for(void const* owner)
{
    std::lock_guard<std::mutex> lock{server_actions_mutex};
    do_not_process.insert(owner);
}

void mir::AsioMainLoop::resume_processing_for(void const* owner)
{
    {
        std::lock_guard<std::mutex> lock{server_actions_mutex};
        do_not_process.erase(owner);
    }

    io.post([this] { process_server_actions(); });
}

void mir::AsioMainLoop::process_server_actions()
{
    std::unique_lock<std::mutex> lock{server_actions_mutex};

    size_t i = 0;

    while (i < server_actions.size())
    {
        /* 
         * It's safe to use references to elements, since std::deque<>
         * guarantees that references remain valid after appends, which is
         * the only operation that can be performed on server_actions outside
         * this function (in AsioMainLoop::post()).
         */
        auto const& owner = server_actions[i].first;
        auto const& action = server_actions[i].second;

        if (do_not_process.find(owner) == do_not_process.end())
        {
            lock.unlock();
            action();
            lock.lock();
            /*
             * This erase is always ok, since outside this function
             * we only append to server_actions, i.e., our index i
             * is guaranteed to remain valid and correct.
             */
            server_actions.erase(server_actions.begin() + i);
        }
        else
        {
            ++i;
        }
    }
}

void mir::AsioMainLoop::execute(ServerAction const& action)
{
    synchronous_server_action(
        *this,
        main_loop_thread,
        action);
}<|MERGE_RESOLUTION|>--- conflicted
+++ resolved
@@ -258,12 +258,16 @@
 
 void mir::AsioMainLoop::run()
 {
-    main_loop_thread = std::this_thread::get_id();
+    {
+        std::lock_guard<std::mutex> lock(thread_id_mutex);
+        main_loop_thread = std::this_thread::get_id();
+    }
     io.run();
 }
 
 void mir::AsioMainLoop::stop()
 {
+    std::lock_guard<std::mutex> lock(thread_id_mutex);
     io.stop();
     main_loop_thread.reset();
 }
@@ -348,7 +352,7 @@
 private:
     bool cancel_alarm_non_blocking();
     bool cancel_alarm_blocking();
-    void update_timer(mir::ServerActionQueue& queue);
+    void update_timer();
     struct InternalState
     {
         explicit InternalState(std::function<void(void)> callback)
@@ -356,47 +360,46 @@
         {
         }
 
-<<<<<<< HEAD
         std::function<void(void)> callback;
         std::atomic<State> state{pending};
-=======
-        std::recursive_mutex m;
-        std::function<void(void)> const callback;
-        State state;
->>>>>>> a8de452e
     };
 
     mir::AsioMainLoop& loop;
     ::deadline_timer timer;
-    std::shared_ptr<InternalState> const data;
-    std::function<void(boost::system::error_code const& ec)> const handler;
-
-    friend auto make_handler(std::weak_ptr<InternalState> possible_data)
+    std::shared_ptr<InternalState> data;
+
+    friend auto make_handler(std::weak_ptr<InternalState> possible_data, mir::ServerActionQueue& queue)
     -> std::function<void(boost::system::error_code const& ec)>;
 };
 
-auto make_handler(std::weak_ptr<AlarmImpl::InternalState> possible_data)
+auto make_handler(std::weak_ptr<AlarmImpl::InternalState> possible_data, mir::ServerActionQueue& queue)
 -> std::function<void(boost::system::error_code const& ec)>
 {
     // Awkwardly, we can't stop the async_wait handler from being called
     // on a destroyed AlarmImpl. This means we need to wedge a weak_ptr
     // into the async_wait callback.
-    return [possible_data](boost::system::error_code const& ec)
-    {
-        if (!ec)
-        {
-            if (auto data = possible_data.lock())
-            {
-                std::unique_lock<decltype(data->m)> lock(data->m);
-                if (data->state == mir::time::Alarm::pending)
+    return [possible_data,&queue](boost::system::error_code const& ec)
+    {
+        if (ec)
+            return;
+        if (auto data = possible_data.lock())
+        {
+            queue.enqueue(
+                data.get(),
+                [possible_data]()
                 {
-                    data->state = mir::time::Alarm::triggered;
-                    data->callback();
-                }
-            }
+                    auto data = possible_data.lock();
+                    if (!data)
+                        return;
+
+                    mir::time::Alarm::State expected_state = mir::time::Alarm::pending;
+                    if (data->state.compare_exchange_strong(expected_state, mir::time::Alarm::triggered))
+                        data->callback();
+                });
         }
     };
 }
+
 
 AlarmImpl::AlarmImpl(boost::asio::io_service& io,
                      mir::AsioMainLoop& loop,
@@ -419,21 +422,15 @@
 AlarmImpl::AlarmImpl(boost::asio::io_service& io,
                      mir::AsioMainLoop& loop,
                      std::function<void(void)> callback)
-<<<<<<< HEAD
     : loop(loop), timer{io},
       data{std::make_shared<InternalState>(callback)}
-=======
-    : timer{io},
-      data{std::make_shared<InternalState>(callback)},
-      handler{make_handler(data)}
->>>>>>> a8de452e
 {
     data->state = triggered;
 }
 
 AlarmImpl::~AlarmImpl() noexcept
 {
-    cancel_alarm_non_blocking();
+    cancel_alarm_blocking();
 }
 
 bool AlarmImpl::cancel()
@@ -471,53 +468,21 @@
 bool AlarmImpl::reschedule_in(std::chrono::milliseconds delay)
 {
     bool cancelling = timer.expires_from_now(delay);
-    update_timer(loop);
+    update_timer();
     return cancelling;
 }
 
 bool AlarmImpl::reschedule_for(mir::time::Timestamp time_point)
 {
     bool cancelling = timer.expires_at(time_point);
-    update_timer(loop);
+    update_timer();
     return cancelling;
 }
 
-void AlarmImpl::update_timer(mir::ServerActionQueue& queue)
-{
-<<<<<<< HEAD
-    auto new_internal_state = std::make_shared<InternalState>(data->callback);
-    // Awkwardly, we can't stop the async_wait handler from being called
-    // on a destroyed AlarmImpl. This means we need to wedge a shared_ptr
-    // into the async_wait callback.
-    std::weak_ptr<InternalState> possible_data = new_internal_state;
-    timer.async_wait([possible_data,&queue](boost::system::error_code const& ec)
-    {
-        if (ec)
-            return;
-
-        auto data = possible_data.lock();
-        if (!data)
-            return;
-
-        queue.enqueue(
-            data.get(),
-            [possible_data]()
-            {
-                auto data = possible_data.lock();
-                if (!data)
-                    return;
-
-                State expected_state = pending;
-                if (data->state.compare_exchange_strong(expected_state, triggered))
-                    data->callback();
-            });
-    });
-    data = new_internal_state;
-=======
-    timer.async_wait(handler);
-    std::lock_guard<decltype(data->m)> lock(data->m);
-    data->state = pending;
->>>>>>> a8de452e
+void AlarmImpl::update_timer()
+{
+    data = std::make_shared<InternalState>(data->callback);
+    timer.async_wait(make_handler(data, loop));
 }
 }
 
@@ -602,6 +567,7 @@
 
 void mir::AsioMainLoop::execute(ServerAction const& action)
 {
+    std::lock_guard<std::mutex> lock(thread_id_mutex);
     synchronous_server_action(
         *this,
         main_loop_thread,
