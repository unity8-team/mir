--- conflicted
+++ resolved
@@ -40,31 +40,17 @@
 class SurfaceAllocator : public SurfaceFactory
 {
 public:
-<<<<<<< HEAD
     SurfaceAllocator(
-         int buffers,
          std::shared_ptr<input::InputChannelFactory> const& input_factory,
          std::shared_ptr<input::InputSender> const& input_sender,
          std::shared_ptr<graphics::CursorImage> const& default_cursor_image,
          std::shared_ptr<SceneReport> const& report);
-=======
-    SurfaceAllocator(std::shared_ptr<BufferStreamFactory> const& bb_factory,
-                     std::shared_ptr<input::InputChannelFactory> const& input_factory,
-                     std::shared_ptr<input::InputSender> const& input_sender,
-                     std::shared_ptr<graphics::CursorImage> const& default_cursor_image,
-                     std::shared_ptr<SceneReport> const& report);
->>>>>>> 8eb811fa
 
     std::shared_ptr<Surface> create_surface(
         std::shared_ptr<compositor::BufferStream> const& buffer_stream,
         SurfaceCreationParameters const& params) override;
 
 private:
-<<<<<<< HEAD
-    int const nbuffers;
-=======
-    std::shared_ptr<BufferStreamFactory> const buffer_stream_factory;
->>>>>>> 8eb811fa
     std::shared_ptr<input::InputChannelFactory> const input_factory;
     std::shared_ptr<input::InputSender> const input_sender;
     std::shared_ptr<graphics::CursorImage> const default_cursor_image;
