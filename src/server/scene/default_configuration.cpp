--- conflicted
+++ resolved
@@ -73,12 +73,8 @@
         [this]()
         {
             return std::make_shared<ms::SurfaceAllocator>(
-<<<<<<< HEAD
                 the_buffer_queue_factory(),
-=======
-                the_buffer_stream_factory(),
                 the_options()->get<int>(options::nbuffers_opt),
->>>>>>> 0e011a34
                 the_input_channel_factory(),
                 the_input_sender(),
                 the_default_cursor_image(),
