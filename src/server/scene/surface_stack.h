--- conflicted
+++ resolved
@@ -96,12 +96,7 @@
     std::map<DepthId, Layer> layers_by_depth;
     //end protected by list_mutex
 
-<<<<<<< HEAD
     //consts, threadsafe
-    std::shared_ptr<BasicSurfaceFactory> const surface_factory;
-=======
-    std::recursive_mutex mutable guard;
->>>>>>> 67a45d92
     std::shared_ptr<InputRegistrar> const input_registrar;
     std::shared_ptr<SceneReport> const report;
     std::function<void()> const change_cb;
