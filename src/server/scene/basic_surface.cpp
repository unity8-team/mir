/*
 * Copyright © 2012-2014 Canonical Ltd.
 *
 * This program is free software: you can redistribute it and/or modify it
 * under the terms of the GNU General Public License version 3,
 * as published by the Free Software Foundation.
 *
 * This program is distributed in the hope that it will be useful,
 * but WITHOUT ANY WARRANTY; without even the implied warranty of
 * MERCHANTABILITY or FITNESS FOR A PARTICULAR PURPOSE. See the
 * GNU General Public License for more details.
 *
 * You should have received a copy of the GNU General Public License
 * along with this program. If not, see <http://www.gnu.org/licenses/>.
 *
 * Authored by:
 *   Alan Griffiths <alan@octopull.co.uk>
 *   Thomas Voss <thomas.voss@canonical.com>
 */

#include "basic_surface.h"
#include "mir/compositor/buffer_stream.h"
#include "mir/frontend/event_sink.h"
#include "mir/input/input_channel.h"
#include "mir/shell/input_targeter.h"
#include "mir/graphics/buffer.h"

#include "mir/scene/scene_report.h"
#include "mir/scene/surface_configurator.h"

#include <boost/throw_exception.hpp>

#include <cmath>
#include <stdexcept>
#include <algorithm>

namespace mc = mir::compositor;
namespace ms = mir::scene;
namespace msh = mir::shell;
namespace mg = mir::graphics;
namespace mi = mir::input;
namespace geom = mir::geometry;

<<<<<<< HEAD
namespace
{
geom::Point to_point(glm::vec4 pos)
{
    return geom::Point{std::round(pos.x), std::round(pos.y)};
}

glm::vec4 to_vec(geom::Point pos)
{
    return glm::vec4{pos.x.as_int(), pos.y.as_int(), 0, 1};
}

glm::vec4 to_vec(geom::Size s)
{
    return glm::vec4{s.width.as_int(), s.height.as_int(), 0, 1};
}

=======
void ms::SurfaceObservers::attrib_changed(MirSurfaceAttrib attrib, int value)
{
    std::unique_lock<decltype(mutex)> lock(mutex);
    // TBD Maybe we should copy observers so we can release the lock?
    for (auto const& p : observers)
        p->attrib_changed(attrib, value);
}

void ms::SurfaceObservers::resized_to(geometry::Size const& size)
{
    std::unique_lock<decltype(mutex)> lock(mutex);
    // TBD Maybe we should copy observers so we can release the lock?
    for (auto const& p : observers)
        p->resized_to(size);
}

void ms::SurfaceObservers::moved_to(geometry::Point const& top_left)
{
    std::unique_lock<decltype(mutex)> lock(mutex);
    // TBD Maybe we should copy observers so we can release the lock?
    for (auto const& p : observers)
        p->moved_to(top_left);
}

void ms::SurfaceObservers::hidden_set_to(bool hide)
{
    std::unique_lock<decltype(mutex)> lock(mutex);
    // TBD Maybe we should copy observers so we can release the lock?
    for (auto const& p : observers)
        p->hidden_set_to(hide);
}

void ms::SurfaceObservers::frame_posted()
{
    std::unique_lock<decltype(mutex)> lock(mutex);
    // TBD Maybe we should copy observers so we can release the lock?
    for (auto const& p : observers)
        p->frame_posted();
}

void ms::SurfaceObservers::alpha_set_to(float alpha)
{
    std::unique_lock<decltype(mutex)> lock(mutex);
    // TBD Maybe we should copy observers so we can release the lock?
    for (auto const& p : observers)
        p->alpha_set_to(alpha);
}

void ms::SurfaceObservers::transformation_set_to(glm::mat4 const& t)
{
    std::unique_lock<decltype(mutex)> lock(mutex);
    // TBD Maybe we should copy observers so we can release the lock?
    for (auto const& p : observers)
        p->transformation_set_to(t);
}

void ms::SurfaceObservers::add(std::shared_ptr<SurfaceObserver> const& observer)
{
    if (observer)
    {
        std::unique_lock<decltype(mutex)> lock(mutex);
        observers.push_back(observer);
    }
}

void ms::SurfaceObservers::remove(std::shared_ptr<SurfaceObserver> const& observer)
{
    std::unique_lock<decltype(mutex)> lock(mutex);
    observers.erase(std::remove(observers.begin(),observers.end(), observer), observers.end());
>>>>>>> cf1a7940
}

ms::BasicSurface::BasicSurface(
    std::string const& name,
    geometry::Rectangle rect,
    bool nonrectangular,
    std::shared_ptr<compositor::BufferStream> const& buffer_stream,
    std::shared_ptr<input::InputChannel> const& input_channel,
    std::shared_ptr<SurfaceConfigurator> const& configurator,
    std::shared_ptr<SceneReport> const& report) :
    surface_name(name),
    surface_rect(rect),
    surface_alpha(1.0f),
    first_frame_posted(false),
    hidden(false),
    nonrectangular(nonrectangular),
    input_rectangles{geom::Rectangle{geom::Point{}, surface_rect.size}},
    surface_buffer_stream(buffer_stream),
    server_input_channel(input_channel),
    configurator(configurator),
    report(report),
    type_value(mir_surface_type_normal),
    state_value(mir_surface_state_restored)
{
    report->surface_created(this, surface_name);
}

void ms::BasicSurface::force_requests_to_complete()
{
    surface_buffer_stream->force_requests_to_complete();
}

ms::BasicSurface::~BasicSurface() noexcept
{
    report->surface_deleted(this, surface_name);
}

std::shared_ptr<mc::BufferStream> ms::BasicSurface::buffer_stream() const
{
    return surface_buffer_stream;
}

std::string ms::BasicSurface::name() const
{
    return surface_name;
}

void ms::BasicSurface::move_to(geometry::Point const& top_left)
{
    {
        std::unique_lock<std::mutex> lk(guard);
        surface_rect.top_left = top_left;
    }
    observers.moved_to(top_left);
}

float ms::BasicSurface::alpha() const
{
    std::unique_lock<std::mutex> lk(guard);
    return surface_alpha;
}

void ms::BasicSurface::set_hidden(bool hide)
{
    {
        std::unique_lock<std::mutex> lk(guard);
        hidden = hide;
    }
    observers.hidden_set_to(hide);
}

mir::geometry::Size ms::BasicSurface::size() const
{
    std::unique_lock<std::mutex> lk(guard);
    return surface_rect.size;
}

MirPixelFormat ms::BasicSurface::pixel_format() const
{
    return surface_buffer_stream->get_stream_pixel_format();
}

void ms::BasicSurface::swap_buffers(mg::Buffer* old_buffer, std::function<void(mg::Buffer* new_buffer)> complete)
{
    bool const posting{!!old_buffer};

    surface_buffer_stream->swap_client_buffers(old_buffer, complete);

    if (posting)
    {
        {
            std::unique_lock<std::mutex> lk(guard);
            first_frame_posted = true;
        }
        observers.frame_posted();
    }
}

void ms::BasicSurface::allow_framedropping(bool allow)
{
    surface_buffer_stream->allow_framedropping(allow);
}

std::shared_ptr<mg::Buffer> ms::BasicSurface::snapshot_buffer() const
{
    return surface_buffer_stream->lock_snapshot_buffer();
}

bool ms::BasicSurface::supports_input() const
{
    if (server_input_channel)
        return true;
    return false;
}

int ms::BasicSurface::client_input_fd() const
{
    if (!supports_input())
        BOOST_THROW_EXCEPTION(std::logic_error("Surface does not support input"));
    return server_input_channel->client_fd();
}

std::shared_ptr<mi::InputChannel> ms::BasicSurface::input_channel() const
{
    return server_input_channel;
}

void ms::BasicSurface::set_input_region(std::vector<geom::Rectangle> const& input_rectangles)
{
    std::unique_lock<std::mutex> lock(guard);
    this->input_rectangles = input_rectangles;
}

void ms::BasicSurface::resize(geom::Size const& size)
{
    if (size == this->size())
        return;

    if (size.width <= geom::Width{0} || size.height <= geom::Height{0})
    {
        BOOST_THROW_EXCEPTION(std::logic_error("Impossible resize requested"));
    }
    /*
     * Other combinations may still be invalid (like dimensions too big or
     * insufficient resources), but those are runtime and platform-specific, so
     * not predictable here. Such critical exceptions would arise from
     * the platform buffer allocator as a runtime_error via:
     */
    surface_buffer_stream->resize(size);

    // Now the buffer stream has successfully resized, update the state second;
    {
        std::unique_lock<std::mutex> lock(guard);
        surface_rect.size = size;
    }
    observers.resized_to(size);
}

geom::Point ms::BasicSurface::top_left() const
{
    std::unique_lock<std::mutex> lk(guard);
    return surface_rect.top_left;
}

glm::mat4 ms::BasicSurface::inverse_transformation() const
{
    std::unique_lock<std::mutex> lk(guard);
    return inverse_matrix;
}

bool ms::BasicSurface::contains(geom::Point const& point) const
{
    std::unique_lock<std::mutex> lock(guard);
    if (hidden)
        return false;

    auto center = to_vec(surface_rect.size)/2.0f;
    auto pos = to_vec(surface_rect.top_left) + center;

    geom::Point transformed = to_point( inverse_matrix * (to_vec(point) - pos) + center);

    for (auto const& rectangle : input_rectangles)
    {
        if (rectangle.contains(transformed))
        {
            return true;
        }
    }
    return false;
}

void ms::BasicSurface::frame_posted()
{
    {
        std::unique_lock<std::mutex> lk(guard);
        first_frame_posted = true;
    }
    observers.frame_posted();
}

void ms::BasicSurface::set_alpha(float alpha)
{
    {
        std::unique_lock<std::mutex> lk(guard);
        surface_alpha = alpha;
    }
    observers.alpha_set_to(alpha);
}

void ms::BasicSurface::set_transformation(glm::mat4 const& t)
{
    {
        std::unique_lock<std::mutex> lk(guard);
        transformation_matrix = t;
        inverse_matrix = glm::inverse(transformation_matrix);
    }
    observers.transformation_set_to(t);
}

glm::mat4 ms::BasicSurface::transformation() const
{
    std::unique_lock<std::mutex> lk(guard);
    return transformation_matrix;
}

bool ms::BasicSurface::visible() const
{
    std::unique_lock<std::mutex> lk(guard);
    return !hidden && first_frame_posted;
} 

bool ms::BasicSurface::shaped() const
{
    return nonrectangular;
}

std::shared_ptr<mg::Buffer> ms::BasicSurface::buffer(void const* user_id) const
{
    return buffer_stream()->lock_compositor_buffer(user_id);
}

bool ms::BasicSurface::alpha_enabled() const
{
    return shaped() || alpha() < 1.0f;
}

geom::Rectangle ms::BasicSurface::screen_position() const
{   // This would be more efficient to return a const reference
    return surface_rect;
}

int ms::BasicSurface::buffers_ready_for_compositor() const
{
    return surface_buffer_stream->buffers_ready_for_compositor();
}

void ms::BasicSurface::with_most_recent_buffer_do(
    std::function<void(mg::Buffer&)> const& exec)
{
    auto buf = snapshot_buffer();
    exec(*buf);
}


MirSurfaceType ms::BasicSurface::type() const
{
    return type_value;
}

bool ms::BasicSurface::set_type(MirSurfaceType t)
{
    bool valid = false;

    if (t >= 0 && t < mir_surface_types)
    {
        type_value = t;
        valid = true;
    }

    return valid;
}

MirSurfaceState ms::BasicSurface::state() const
{
    return state_value;
}

bool ms::BasicSurface::set_state(MirSurfaceState s)
{
    bool valid = false;

    if (s > mir_surface_state_unknown &&
        s < mir_surface_states)
    {
        state_value = s;
        valid = true;

        observers.attrib_changed(mir_surface_attrib_state, s);
    }

    return valid;
}

void ms::BasicSurface::take_input_focus(std::shared_ptr<msh::InputTargeter> const& targeter)
{
    targeter->focus_changed(input_channel());
}

int ms::BasicSurface::configure(MirSurfaceAttrib attrib, int value)
{
    int result = 0;
    bool allow_dropping = false;
    /*
     * TODO: In future, query the shell implementation for the subset of
     *       attributes/types it implements.
     */
    value = configurator->select_attribute_value(*this, attrib, value);
    switch (attrib)
    {
    case mir_surface_attrib_type:
        if (!set_type(static_cast<MirSurfaceType>(value)))
            BOOST_THROW_EXCEPTION(std::logic_error("Invalid surface "
                                                   "type."));
        result = type();
        break;
    case mir_surface_attrib_state:
        if (value != mir_surface_state_unknown &&
            !set_state(static_cast<MirSurfaceState>(value)))
            BOOST_THROW_EXCEPTION(std::logic_error("Invalid surface state."));
        result = state();
        break;
    case mir_surface_attrib_focus:
        observers.attrib_changed(attrib, value);
        break;
    case mir_surface_attrib_swapinterval:
        allow_dropping = (value == 0);
        allow_framedropping(allow_dropping);
        result = value;
        break;
    default:
        BOOST_THROW_EXCEPTION(std::logic_error("Invalid surface "
                                               "attribute."));
        break;
    }

    configurator->attribute_set(*this, attrib, result);

    return result;
}

void ms::BasicSurface::hide()
{
    set_hidden(true);
}

void ms::BasicSurface::show()
{
    set_hidden(false);
}


void ms::BasicSurface::add_observer(std::shared_ptr<SurfaceObserver> const& observer)
{
    observers.add(observer);
}

void ms::BasicSurface::remove_observer(std::shared_ptr<SurfaceObserver> const& observer)
{
    observers.remove(observer);
}<|MERGE_RESOLUTION|>--- conflicted
+++ resolved
@@ -41,7 +41,6 @@
 namespace mi = mir::input;
 namespace geom = mir::geometry;
 
-<<<<<<< HEAD
 namespace
 {
 geom::Point to_point(glm::vec4 pos)
@@ -58,8 +57,8 @@
 {
     return glm::vec4{s.width.as_int(), s.height.as_int(), 0, 1};
 }
-
-=======
+}
+
 void ms::SurfaceObservers::attrib_changed(MirSurfaceAttrib attrib, int value)
 {
     std::unique_lock<decltype(mutex)> lock(mutex);
@@ -129,7 +128,6 @@
 {
     std::unique_lock<decltype(mutex)> lock(mutex);
     observers.erase(std::remove(observers.begin(),observers.end(), observer), observers.end());
->>>>>>> cf1a7940
 }
 
 ms::BasicSurface::BasicSurface(
