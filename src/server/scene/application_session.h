--- conflicted
+++ resolved
@@ -81,14 +81,12 @@
 
     void start_prompt_session() override;
     void stop_prompt_session() override;
-<<<<<<< HEAD
     
     frontend::BufferStreamId create_buffer_stream(graphics::BufferProperties const& properties);
     void destroy_buffer_stream(frontend::BufferStreamId stream);
-=======
+
     void suspend_prompt_session() override;
     void resume_prompt_session() override;
->>>>>>> 04d28e3d
 
 protected:
     ApplicationSession(ApplicationSession const&) = delete;
