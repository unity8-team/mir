--- conflicted
+++ resolved
@@ -39,17 +39,11 @@
     void moved_to(geometry::Point const& top_left) override;
     void hidden_set_to(bool hide) override;
     void frame_posted() override;
-<<<<<<< HEAD
     void alpha_set_to(float alpha) override;
     void transformation_set_to(glm::mat4 const& t) override;
     void attrib_changed(MirSurfaceAttrib, int) override;
+    void reception_mode_set_to(input::InputReceptionMode mode) override;
     void cursor_image_set_to(std::shared_ptr<graphics::CursorImage> const& image) override;
-=======
-    void alpha_set_to(float /*alpha*/) override;
-    void transformation_set_to(glm::mat4 const& /*t*/) override;
-    void attrib_changed(MirSurfaceAttrib, int) override;
-    void reception_mode_set_to(input::InputReceptionMode mode) override;
->>>>>>> b36bfcf3
 
 private:
     std::function<void()> const notify_change;
