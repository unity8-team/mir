--- conflicted
+++ resolved
@@ -295,12 +295,8 @@
 mf::BufferStreamId ms::ApplicationSession::create_buffer_stream(mg::BufferProperties const& props)
 {
     auto const id = static_cast<mf::BufferStreamId>(next_id().as_value());
-<<<<<<< HEAD
     auto stream = buffer_stream_factory->create_buffer_stream(props);
     stream->allow_framedropping(true);
-=======
-    auto stream = std::make_shared<ms::SurfacelessBufferStream>(buffer_stream_factory->create_buffer_stream(props));
->>>>>>> a2af758d
     
     {
         std::unique_lock<std::mutex> lock(surfaces_and_streams_mutex);
