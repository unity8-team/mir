--- conflicted
+++ resolved
@@ -212,11 +212,7 @@
     self->exception_handler = exception_handler;
 }
 
-<<<<<<< HEAD
-void mir::Server::start_initialization()
-=======
 void mir::Server::apply_settings() const
->>>>>>> e0283273
 {
     if (self->server_config) return;
 
@@ -231,11 +227,7 @@
 void mir::Server::run()
 try
 {
-<<<<<<< HEAD
-    start_initialization();
-=======
     apply_settings();
->>>>>>> e0283273
 
     run_mir(*self->server_config, [&](DisplayServer&) { self->init_callback(); });
 
