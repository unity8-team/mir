--- conflicted
+++ resolved
@@ -244,12 +244,8 @@
     MirTouchEvent const* last_ev = nullptr;
     auto default_ev = mev::make_event(id,
         std::chrono::high_resolution_clock::now().time_since_epoch(),
-<<<<<<< HEAD
         0, /* No need for a mac, since theres no pointer count for a default event */
-        mir_input_event_modifier_none); 
-=======
-        0 /*mac*/, mir_input_event_modifier_none); 
->>>>>>> 4a24fdca
+        mir_input_event_modifier_none);
 
     if (it == last_event_by_device.end())
     {
