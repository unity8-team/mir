/*
 * Copyright © 2013-2014 Canonical Ltd.
 *
 * This program is free software: you can redistribute it and/or modify it
 * under the terms of the GNU General Public License version 3,
 * as published by the Free Software Foundation.
 *
 * This program is distributed in the hope that it will be useful,
 * but WITHOUT ANY WARRANTY; without even the implied warranty of
 * MERCHANTABILITY or FITNESS FOR A PARTICULAR PURPOSE.  See the
 * GNU General Public License for more details.
 *
 * You should have received a copy of the GNU General Public License
 * along with this program.  If not, see <http://www.gnu.org/licenses/>.
 *
 * Authored by: Alan Griffiths <alan@octopull.co.uk>
 */

#include "mir/default_server_configuration.h"

#include "mir/events/event_private.h"
#include "android/android_input_dispatcher.h"
#include "android/android_input_targeter.h"
#include "android/android_input_reader_policy.h"
#include "android/common_input_thread.h"
#include "android/android_input_reader_policy.h"
#include "android/android_input_registrar.h"
#include "android/android_input_target_enumerator.h"
#include "android/event_filter_dispatcher_policy.h"
#include "android/input_sender.h"
#include "android/input_channel_factory.h"
#include "android/input_translator.h"
#include "display_input_region.h"
#include "event_filter_chain.h"
#include "cursor_controller.h"
#include "touchspot_controller.h"
#include "null_input_manager.h"
#include "null_input_dispatcher.h"
#include "null_input_targeter.h"
#include "xcursor_loader.h"
#include "builtin_cursor_images.h"
#include "null_input_send_observer.h"
#include "null_input_channel_factory.h"
#include "default_input_device_hub.h"
#include "default_input_manager.h"

#include "mir/input/touch_visualizer.h"
#include "mir/input/platform.h"
#include "mir/options/configuration.h"
#include "mir/options/option.h"
#include "mir/dispatch/multiplexing_dispatchable.h"
#include "mir/compositor/scene.h"
#include "mir/emergency_cleanup.h"
#include "mir/report/legacy_input_report.h"
#include "mir/main_loop.h"
#include "mir/shared_library.h"
#include "mir/glib_main_loop.h"

#include "mir_toolkit/cursors.h"

#include <InputDispatcher.h>
#include <EventHub.h>
#include <InputReader.h>


namespace mi = mir::input;
namespace mia = mi::android;
namespace mr = mir::report;
namespace ms = mir::scene;
namespace mg = mir::graphics;
namespace msh = mir::shell;

std::shared_ptr<mi::InputRegion> mir::DefaultServerConfiguration::the_input_region()
{
    return input_region(
        [this]()
        {
            return std::make_shared<mi::DisplayInputRegion>(the_display());
        });
}

std::shared_ptr<mi::CompositeEventFilter>
mir::DefaultServerConfiguration::the_composite_event_filter()
{
    return composite_event_filter(
        [this]() -> std::shared_ptr<mi::CompositeEventFilter>
        {
            std::initializer_list<std::shared_ptr<mi::EventFilter> const> filter_list {default_filter};
            return std::make_shared<mi::EventFilterChain>(filter_list);
        });
}

std::shared_ptr<droidinput::InputEnumerator>
mir::DefaultServerConfiguration::the_input_target_enumerator()
{
    return input_target_enumerator(
        [this]()
        {
            return std::make_shared<mia::InputTargetEnumerator>(the_input_scene(), the_input_registrar());
        });
}


std::shared_ptr<droidinput::InputDispatcherInterface>
mir::DefaultServerConfiguration::the_android_input_dispatcher()
{
    return android_input_dispatcher(
        [this]()
        {
            auto dispatcher = std::make_shared<droidinput::InputDispatcher>(
                the_dispatcher_policy(),
                the_input_report(),
                the_input_target_enumerator());
            the_input_registrar()->set_dispatcher(dispatcher);
            return dispatcher;
        });
}

std::shared_ptr<mia::InputRegistrar>
mir::DefaultServerConfiguration::the_input_registrar()
{
    return input_registrar(
        [this]()
        {
            return std::make_shared<mia::InputRegistrar>(the_scene());
        });
}

namespace
{
class NullInputSender : public mi::InputSender
{
public:
    virtual void send_event(MirEvent const&, std::shared_ptr<mi::InputChannel> const& ) {}
};

}

std::shared_ptr<mi::InputSender>
mir::DefaultServerConfiguration::the_input_sender()
{
    return input_sender(
        [this]() -> std::shared_ptr<mi::InputSender>
        {
        if (!the_options()->get<bool>(options::enable_input_opt))
            return std::make_shared<NullInputSender>();
        else
            return std::make_shared<mia::InputSender>(the_scene(), the_main_loop(), the_input_send_observer(), the_input_report());
        });
}

std::shared_ptr<mi::InputSendObserver>
mir::DefaultServerConfiguration::the_input_send_observer()
{
    return input_send_observer(
        [this]()
        {
            return std::make_shared<mi::NullInputSendObserver>();
        });
}


std::shared_ptr<msh::InputTargeter>
mir::DefaultServerConfiguration::the_input_targeter()
{
    return input_targeter(
        [this]() -> std::shared_ptr<msh::InputTargeter>
        {
            auto const options = the_options();
            if (!options->get<bool>(options::enable_input_opt))
                return std::make_shared<mi::NullInputTargeter>();
            else
                return std::make_shared<mia::InputTargeter>(the_android_input_dispatcher(), the_input_registrar());
        });
}

std::shared_ptr<mia::InputThread>
mir::DefaultServerConfiguration::the_dispatcher_thread()
{
    return dispatcher_thread(
        [this]()
        {
            return std::make_shared<mia::CommonInputThread>("Mir/InputDisp",
                                                       new droidinput::InputDispatcherThread(the_android_input_dispatcher()));
        });
}

std::shared_ptr<droidinput::InputDispatcherPolicyInterface>
mir::DefaultServerConfiguration::the_dispatcher_policy()
{
    return android_dispatcher_policy(
        [this]()
        {
            return std::make_shared<mia::EventFilterDispatcherPolicy>(the_composite_event_filter(), is_key_repeat_enabled());
        });
}

bool mir::DefaultServerConfiguration::is_key_repeat_enabled() const
{
    return true;
}

std::shared_ptr<mi::InputDispatcher>
mir::DefaultServerConfiguration::the_input_dispatcher()
{
    return input_dispatcher(
        [this]() -> std::shared_ptr<mi::InputDispatcher>
        {
            auto const options = the_options();
            if (!options->get<bool>(options::enable_input_opt))
                return std::make_shared<mi::NullInputDispatcher>();
            else
            {
                return std::make_shared<mia::AndroidInputDispatcher>(the_android_input_dispatcher(), the_dispatcher_thread());
            }
        });
}

<<<<<<< HEAD
=======
std::shared_ptr<mi::InputManager>
mir::DefaultServerConfiguration::the_input_manager()
{
    // As the input configuration is structured now, if there is no
    // InputReader (as in the nested case) there will be nothing to instate
    // and keep alive the cursor and its controller.
    // We use the CursorControllingInputManager for this purpose.
    struct CursorControllingInputManager : public mi::NullInputManager
    {
        CursorControllingInputManager(
            std::shared_ptr<mi::CursorListener> const& cursor_listener)
            : cursor_listener(cursor_listener)
        {
        }
        
        std::shared_ptr<mi::CursorListener> const cursor_listener;
    };
    
    return input_manager(
        [&, this]() -> std::shared_ptr<mi::InputManager>
        {
            auto const options = the_options();
            bool input_reading_required =
                options->get<bool>(options::enable_input_opt) &&
                !options->is_set(options::host_socket_opt);

            if (input_reading_required)
            {
                if (options->get<std::string>(options::legacy_input_report_opt) == options::log_opt_value)
                        mr::legacy_input::initialize(the_logger());

                return std::make_shared<mia::InputManager>(
                    the_event_hub(),
                    the_input_reader_thread());
            }
            else if (options->get<bool>(options::enable_input_opt))
                return std::make_shared<CursorControllingInputManager>(the_cursor_listener());
            else
                return std::make_shared<mi::NullInputManager>();
        });
}

>>>>>>> a350e277
std::shared_ptr<droidinput::EventHubInterface>
mir::DefaultServerConfiguration::the_event_hub()
{
    return event_hub(
        [this]()
        {
            return std::make_shared<droidinput::EventHub>(the_input_report());
        });
}

std::shared_ptr<droidinput::InputReaderPolicyInterface>
mir::DefaultServerConfiguration::the_input_reader_policy()
{
    return input_reader_policy(
        [this]()
        {
            return std::make_shared<mia::InputReaderPolicy>(the_input_region(), the_cursor_listener(), the_touch_visualizer());
        });
}

std::shared_ptr<droidinput::InputReaderInterface>
mir::DefaultServerConfiguration::the_input_reader()
{
    return input_reader(
        [this]()
        {
            return std::make_shared<droidinput::InputReader>(the_event_hub(), the_input_reader_policy(), the_input_translator());
        });
}

std::shared_ptr<droidinput::InputListenerInterface>
mir::DefaultServerConfiguration::the_input_translator()
{
    return input_translator(
        [this]()
        {
            return std::make_shared<mia::InputTranslator>(the_input_dispatcher());
        });
}

std::shared_ptr<mi::InputChannelFactory> mir::DefaultServerConfiguration::the_input_channel_factory()
{
    auto const options = the_options();
    if (!options->get<bool>(options::enable_input_opt))
        return std::make_shared<mi::NullInputChannelFactory>();
    else
        return std::make_shared<mia::InputChannelFactory>();
}

std::shared_ptr<mi::CursorListener>
mir::DefaultServerConfiguration::the_cursor_listener()
{
    return cursor_listener(
        [this]() -> std::shared_ptr<mi::CursorListener>
        {
            return wrap_cursor_listener(std::make_shared<mi::CursorController>(
                    the_input_scene(),
                    the_cursor(),
                    the_default_cursor_image()));
        });

}

std::shared_ptr<mi::CursorListener>
mir::DefaultServerConfiguration::wrap_cursor_listener(
    std::shared_ptr<mi::CursorListener> const& wrapped)
{
    return wrapped;
}

std::shared_ptr<mi::TouchVisualizer>
mir::DefaultServerConfiguration::the_touch_visualizer()
{
    return touch_visualizer(
        [this]() -> std::shared_ptr<mi::TouchVisualizer>
        {
            auto visualizer = std::make_shared<mi::TouchspotController>(the_buffer_allocator(),
                the_input_scene());

            // The visualizer is disabled by default and can be enabled statically via
            // the MIR_SERVER_ENABLE_TOUCHSPOTS option. In the USC/unity8/autopilot case
            // it will be toggled at runtime via com.canonical.Unity.Screen DBus interface
            if (the_options()->is_set(options::touchspots_opt))
            {
                visualizer->enable();
            }
            
            return visualizer;
        });
}

std::shared_ptr<mg::CursorImage>
mir::DefaultServerConfiguration::the_default_cursor_image()
{
    return default_cursor_image(
        [this]()
        {
            return the_cursor_images()->image(mir_default_cursor_name, mi::default_cursor_size);
        });
}

namespace
{
bool has_default_cursor(mi::CursorImages& images)
{
    if (images.image(mir_default_cursor_name, mi::default_cursor_size))
        return true;
    return false;
}
}

std::shared_ptr<mi::CursorImages>
mir::DefaultServerConfiguration::the_cursor_images()
{
    return cursor_images(
        [this]() -> std::shared_ptr<mi::CursorImages>
        {
            auto xcursor_loader = std::make_shared<mi::XCursorLoader>();
            if (has_default_cursor(*xcursor_loader))
                return xcursor_loader;
            else
                return std::make_shared<mi::BuiltinCursorImages>();
        });
}

std::shared_ptr<mi::Platform>
mir::DefaultServerConfiguration::the_input_platform()
{
    return input_platform(
        [this]() -> std::shared_ptr<mi::Platform>
        {
            auto options = the_options();

            if (!options->is_set(options::platform_input_lib))
                return nullptr;

            auto lib = std::make_shared<mir::SharedLibrary>(
                options->get<std::string>(options::platform_input_lib));
            auto create = lib->load_function<mi::CreatePlatform>(
                "create_input_platform",
                MIR_SERVER_INPUT_PLATFORM_VERSION);
            return create(the_options(), the_emergency_cleanup(), the_input_device_registry(), the_input_report());
        });
}

std::shared_ptr<mi::InputManager>
mir::DefaultServerConfiguration::the_input_manager()
{
    return input_manager(
        [this]() -> std::shared_ptr<mi::InputManager>
        {
            auto const options = the_options();
            bool input_opt = options->get<bool>(options::enable_input_opt);
            bool input_reading_required = input_opt && !options->is_set(options::host_socket_opt);
                // TODO nested input handling (== host_socket) should fold into a platform

            if (input_reading_required)
            {
                if (options->get<std::string>(options::legacy_input_report_opt) == options::log_opt_value)
                        mr::legacy_input::initialize(the_logger());

                auto ret = std::make_shared<mi::DefaultInputManager>(
                    the_input_reading_multiplexer(), the_input_reader(), the_event_hub());

                auto platform = the_input_platform();
                if (platform)
                    ret->add_platform(platform);
                return ret;
            }
            else
                return std::make_shared<mi::NullInputManager>();
        }
    );
}

std::shared_ptr<mir::dispatch::MultiplexingDispatchable>
mir::DefaultServerConfiguration::the_input_reading_multiplexer()
{
    return input_reading_multiplexer(
        [this]() -> std::shared_ptr<mir::dispatch::MultiplexingDispatchable>
        {
            return std::make_shared<mir::dispatch::MultiplexingDispatchable>();
        }
    );
}

std::shared_ptr<mi::InputDeviceRegistry>
mir::DefaultServerConfiguration::the_input_device_registry()
{
    return default_input_device_hub([this]()
                                    {
                                        return std::make_shared<mi::DefaultInputDeviceHub>(
                                            the_input_dispatcher(), the_input_reading_multiplexer(), the_main_loop());
                                    });
}

std::shared_ptr<mi::InputDeviceHub>
mir::DefaultServerConfiguration::the_input_device_hub()
{
    return default_input_device_hub([this]()
                                    {
                                        return std::make_shared<mi::DefaultInputDeviceHub>(
                                            the_input_dispatcher(), the_input_reading_multiplexer(), the_main_loop());
                                    });
}<|MERGE_RESOLUTION|>--- conflicted
+++ resolved
@@ -216,8 +216,151 @@
         });
 }
 
-<<<<<<< HEAD
-=======
+std::shared_ptr<droidinput::EventHubInterface>
+mir::DefaultServerConfiguration::the_event_hub()
+{
+    return event_hub(
+        [this]()
+        {
+            return std::make_shared<droidinput::EventHub>(the_input_report());
+        });
+}
+
+std::shared_ptr<droidinput::InputReaderPolicyInterface>
+mir::DefaultServerConfiguration::the_input_reader_policy()
+{
+    return input_reader_policy(
+        [this]()
+        {
+            return std::make_shared<mia::InputReaderPolicy>(the_input_region(), the_cursor_listener(), the_touch_visualizer());
+        });
+}
+
+std::shared_ptr<droidinput::InputReaderInterface>
+mir::DefaultServerConfiguration::the_input_reader()
+{
+    return input_reader(
+        [this]()
+        {
+            return std::make_shared<droidinput::InputReader>(the_event_hub(), the_input_reader_policy(), the_input_translator());
+        });
+}
+
+std::shared_ptr<droidinput::InputListenerInterface>
+mir::DefaultServerConfiguration::the_input_translator()
+{
+    return input_translator(
+        [this]()
+        {
+            return std::make_shared<mia::InputTranslator>(the_input_dispatcher());
+        });
+}
+
+std::shared_ptr<mi::InputChannelFactory> mir::DefaultServerConfiguration::the_input_channel_factory()
+{
+    auto const options = the_options();
+    if (!options->get<bool>(options::enable_input_opt))
+        return std::make_shared<mi::NullInputChannelFactory>();
+    else
+        return std::make_shared<mia::InputChannelFactory>();
+}
+
+std::shared_ptr<mi::CursorListener>
+mir::DefaultServerConfiguration::the_cursor_listener()
+{
+    return cursor_listener(
+        [this]() -> std::shared_ptr<mi::CursorListener>
+        {
+            return wrap_cursor_listener(std::make_shared<mi::CursorController>(
+                    the_input_scene(),
+                    the_cursor(),
+                    the_default_cursor_image()));
+        });
+
+}
+
+std::shared_ptr<mi::CursorListener>
+mir::DefaultServerConfiguration::wrap_cursor_listener(
+    std::shared_ptr<mi::CursorListener> const& wrapped)
+{
+    return wrapped;
+}
+
+std::shared_ptr<mi::TouchVisualizer>
+mir::DefaultServerConfiguration::the_touch_visualizer()
+{
+    return touch_visualizer(
+        [this]() -> std::shared_ptr<mi::TouchVisualizer>
+        {
+            auto visualizer = std::make_shared<mi::TouchspotController>(the_buffer_allocator(),
+                the_input_scene());
+
+            // The visualizer is disabled by default and can be enabled statically via
+            // the MIR_SERVER_ENABLE_TOUCHSPOTS option. In the USC/unity8/autopilot case
+            // it will be toggled at runtime via com.canonical.Unity.Screen DBus interface
+            if (the_options()->is_set(options::touchspots_opt))
+            {
+                visualizer->enable();
+            }
+            
+            return visualizer;
+        });
+}
+
+std::shared_ptr<mg::CursorImage>
+mir::DefaultServerConfiguration::the_default_cursor_image()
+{
+    return default_cursor_image(
+        [this]()
+        {
+            return the_cursor_images()->image(mir_default_cursor_name, mi::default_cursor_size);
+        });
+}
+
+namespace
+{
+bool has_default_cursor(mi::CursorImages& images)
+{
+    if (images.image(mir_default_cursor_name, mi::default_cursor_size))
+        return true;
+    return false;
+}
+}
+
+std::shared_ptr<mi::CursorImages>
+mir::DefaultServerConfiguration::the_cursor_images()
+{
+    return cursor_images(
+        [this]() -> std::shared_ptr<mi::CursorImages>
+        {
+            auto xcursor_loader = std::make_shared<mi::XCursorLoader>();
+            if (has_default_cursor(*xcursor_loader))
+                return xcursor_loader;
+            else
+                return std::make_shared<mi::BuiltinCursorImages>();
+        });
+}
+
+std::shared_ptr<mi::Platform>
+mir::DefaultServerConfiguration::the_input_platform()
+{
+    return input_platform(
+        [this]() -> std::shared_ptr<mi::Platform>
+        {
+            auto options = the_options();
+
+            if (!options->is_set(options::platform_input_lib))
+                return nullptr;
+
+            auto lib = std::make_shared<mir::SharedLibrary>(
+                options->get<std::string>(options::platform_input_lib));
+            auto create = lib->load_function<mi::CreatePlatform>(
+                "create_input_platform",
+                MIR_SERVER_INPUT_PLATFORM_VERSION);
+            return create(the_options(), the_emergency_cleanup(), the_input_device_registry(), the_input_report());
+        });
+}
+
 std::shared_ptr<mi::InputManager>
 mir::DefaultServerConfiguration::the_input_manager()
 {
@@ -232,183 +375,10 @@
             : cursor_listener(cursor_listener)
         {
         }
-        
+
         std::shared_ptr<mi::CursorListener> const cursor_listener;
     };
-    
-    return input_manager(
-        [&, this]() -> std::shared_ptr<mi::InputManager>
-        {
-            auto const options = the_options();
-            bool input_reading_required =
-                options->get<bool>(options::enable_input_opt) &&
-                !options->is_set(options::host_socket_opt);
-
-            if (input_reading_required)
-            {
-                if (options->get<std::string>(options::legacy_input_report_opt) == options::log_opt_value)
-                        mr::legacy_input::initialize(the_logger());
-
-                return std::make_shared<mia::InputManager>(
-                    the_event_hub(),
-                    the_input_reader_thread());
-            }
-            else if (options->get<bool>(options::enable_input_opt))
-                return std::make_shared<CursorControllingInputManager>(the_cursor_listener());
-            else
-                return std::make_shared<mi::NullInputManager>();
-        });
-}
-
->>>>>>> a350e277
-std::shared_ptr<droidinput::EventHubInterface>
-mir::DefaultServerConfiguration::the_event_hub()
-{
-    return event_hub(
-        [this]()
-        {
-            return std::make_shared<droidinput::EventHub>(the_input_report());
-        });
-}
-
-std::shared_ptr<droidinput::InputReaderPolicyInterface>
-mir::DefaultServerConfiguration::the_input_reader_policy()
-{
-    return input_reader_policy(
-        [this]()
-        {
-            return std::make_shared<mia::InputReaderPolicy>(the_input_region(), the_cursor_listener(), the_touch_visualizer());
-        });
-}
-
-std::shared_ptr<droidinput::InputReaderInterface>
-mir::DefaultServerConfiguration::the_input_reader()
-{
-    return input_reader(
-        [this]()
-        {
-            return std::make_shared<droidinput::InputReader>(the_event_hub(), the_input_reader_policy(), the_input_translator());
-        });
-}
-
-std::shared_ptr<droidinput::InputListenerInterface>
-mir::DefaultServerConfiguration::the_input_translator()
-{
-    return input_translator(
-        [this]()
-        {
-            return std::make_shared<mia::InputTranslator>(the_input_dispatcher());
-        });
-}
-
-std::shared_ptr<mi::InputChannelFactory> mir::DefaultServerConfiguration::the_input_channel_factory()
-{
-    auto const options = the_options();
-    if (!options->get<bool>(options::enable_input_opt))
-        return std::make_shared<mi::NullInputChannelFactory>();
-    else
-        return std::make_shared<mia::InputChannelFactory>();
-}
-
-std::shared_ptr<mi::CursorListener>
-mir::DefaultServerConfiguration::the_cursor_listener()
-{
-    return cursor_listener(
-        [this]() -> std::shared_ptr<mi::CursorListener>
-        {
-            return wrap_cursor_listener(std::make_shared<mi::CursorController>(
-                    the_input_scene(),
-                    the_cursor(),
-                    the_default_cursor_image()));
-        });
-
-}
-
-std::shared_ptr<mi::CursorListener>
-mir::DefaultServerConfiguration::wrap_cursor_listener(
-    std::shared_ptr<mi::CursorListener> const& wrapped)
-{
-    return wrapped;
-}
-
-std::shared_ptr<mi::TouchVisualizer>
-mir::DefaultServerConfiguration::the_touch_visualizer()
-{
-    return touch_visualizer(
-        [this]() -> std::shared_ptr<mi::TouchVisualizer>
-        {
-            auto visualizer = std::make_shared<mi::TouchspotController>(the_buffer_allocator(),
-                the_input_scene());
-
-            // The visualizer is disabled by default and can be enabled statically via
-            // the MIR_SERVER_ENABLE_TOUCHSPOTS option. In the USC/unity8/autopilot case
-            // it will be toggled at runtime via com.canonical.Unity.Screen DBus interface
-            if (the_options()->is_set(options::touchspots_opt))
-            {
-                visualizer->enable();
-            }
-            
-            return visualizer;
-        });
-}
-
-std::shared_ptr<mg::CursorImage>
-mir::DefaultServerConfiguration::the_default_cursor_image()
-{
-    return default_cursor_image(
-        [this]()
-        {
-            return the_cursor_images()->image(mir_default_cursor_name, mi::default_cursor_size);
-        });
-}
-
-namespace
-{
-bool has_default_cursor(mi::CursorImages& images)
-{
-    if (images.image(mir_default_cursor_name, mi::default_cursor_size))
-        return true;
-    return false;
-}
-}
-
-std::shared_ptr<mi::CursorImages>
-mir::DefaultServerConfiguration::the_cursor_images()
-{
-    return cursor_images(
-        [this]() -> std::shared_ptr<mi::CursorImages>
-        {
-            auto xcursor_loader = std::make_shared<mi::XCursorLoader>();
-            if (has_default_cursor(*xcursor_loader))
-                return xcursor_loader;
-            else
-                return std::make_shared<mi::BuiltinCursorImages>();
-        });
-}
-
-std::shared_ptr<mi::Platform>
-mir::DefaultServerConfiguration::the_input_platform()
-{
-    return input_platform(
-        [this]() -> std::shared_ptr<mi::Platform>
-        {
-            auto options = the_options();
-
-            if (!options->is_set(options::platform_input_lib))
-                return nullptr;
-
-            auto lib = std::make_shared<mir::SharedLibrary>(
-                options->get<std::string>(options::platform_input_lib));
-            auto create = lib->load_function<mi::CreatePlatform>(
-                "create_input_platform",
-                MIR_SERVER_INPUT_PLATFORM_VERSION);
-            return create(the_options(), the_emergency_cleanup(), the_input_device_registry(), the_input_report());
-        });
-}
-
-std::shared_ptr<mi::InputManager>
-mir::DefaultServerConfiguration::the_input_manager()
-{
+
     return input_manager(
         [this]() -> std::shared_ptr<mi::InputManager>
         {
