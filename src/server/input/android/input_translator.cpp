/*
 * Copyright © 2014 Canonical Ltd.
 *
 * This program is free software: you can redistribute it and/or modify it
 * under the terms of the GNU General Public License version 3,
 * as published by the Free Software Foundation.
 *
 * This program is distributed in the hope that it will be useful,
 * but WITHOUT ANY WARRANTY; without even the implied warranty of
 * MERCHANTABILITY or FITNESS FOR A PARTICULAR PURPOSE.  See the
 * GNU General Public License for more details.
 *
 * You should have received a copy of the GNU General Public License
 * along with this program.  If not, see <http://www.gnu.org/licenses/>.
 *
 * Authored by: Andreas Pokorny <andreas.pokorny@canonical.com>
 */

#include "input_translator.h"

#include "mir/input/android/event_conversion_helpers.h"
#include "mir/events/event_builders.h"
#include "mir/events/event_private.h"

#include "androidfw/Input.h"

#include <unordered_set>

namespace mia = mir::input::android;
namespace mev = mir::events;

namespace
{
std::vector<MirPointerButton> button_vector(int32_t android_button_state)
{
    std::vector<MirPointerButton> ret;
    if (android_button_state & AMOTION_EVENT_BUTTON_PRIMARY)
        ret.push_back(mir_pointer_button_primary);
    if (android_button_state & AMOTION_EVENT_BUTTON_SECONDARY)
        ret.push_back(mir_pointer_button_secondary);
    if (android_button_state & AMOTION_EVENT_BUTTON_TERTIARY)
        ret.push_back(mir_pointer_button_tertiary);
    if (android_button_state & AMOTION_EVENT_BUTTON_BACK)
        ret.push_back(mir_pointer_button_back);
    if (android_button_state & AMOTION_EVENT_BUTTON_FORWARD)
        ret.push_back(mir_pointer_button_forward);
    return ret;
}
}

namespace
{

bool valid_motion_event(MirMotionEvent const& motion)
{
    if (motion.pointer_count > MIR_INPUT_EVENT_MAX_POINTER_COUNT)
        return false;

    std::unordered_set<int> ids;
    for (size_t i = 0; i < motion.pointer_count; ++i)
    {
        int32_t id = motion.pointer_coordinates[i].id;
        if (id < 0 || id > MAX_POINTER_ID)
            return false;
        if (ids.find(id)!=ids.end())
            return false;
        ids.insert(id);
    }

    return true;
}

}

mia::InputTranslator::InputTranslator(std::shared_ptr<InputDispatcher> const& dispatcher)
    : dispatcher(dispatcher)
{
}

void mia::InputTranslator::notifyConfigurationChanged(const droidinput::NotifyConfigurationChangedArgs* args)
{
    MirEvent mir_event;
    mir_event.type = mir_event_type_input_configuration;
    auto& idev = mir_event.input_configuration;
    idev.action = mir_input_configuration_action_configuration_changed;
    idev.when = args->eventTime;
    idev.id = -1;

    dispatcher->dispatch(mir_event);
}

void mia::InputTranslator::notifyKey(const droidinput::NotifyKeyArgs* args)
{
    if (!args)
        return;
    uint32_t policy_flags = args->policyFlags;
    MirInputEventModifiers mir_modifiers = mia::mir_modifiers_from_android(args->metaState);

    if (policy_flags & droidinput::POLICY_FLAG_ALT)
        mir_modifiers |= mir_input_event_modifier_alt | mir_input_event_modifier_alt_left;
    if (policy_flags & droidinput::POLICY_FLAG_ALT_GR)
        mir_modifiers |= mir_input_event_modifier_alt | mir_input_event_modifier_alt_right;
    if (policy_flags & droidinput::POLICY_FLAG_SHIFT)
        mir_modifiers |= mir_input_event_modifier_shift | mir_input_event_modifier_shift_left;
    if (policy_flags & droidinput::POLICY_FLAG_CAPS_LOCK)
        mir_modifiers |= mir_input_event_modifier_caps_lock;
    if (policy_flags & droidinput::POLICY_FLAG_FUNCTION)
        mir_modifiers |= mir_input_event_modifier_function;

    // If we've added a modifier to none we have to remove the none flag.
    if (mir_modifiers != mir_input_event_modifier_none && mir_modifiers & mir_input_event_modifier_none)
    {
        mir_modifiers &= ~mir_input_event_modifier_none;
    }

    auto mir_event = mev::make_event(
        MirInputDeviceId(args->deviceId),
        args->eventTime,
        mia::mir_keyboard_action_from_android(args->action, 0 /* repeat_count */),
        args->keyCode,
        args->scanCode,
        mir_modifiers);

    dispatcher->dispatch(*mir_event);
}

void mia::InputTranslator::notifyMotion(const droidinput::NotifyMotionArgs* args)
{
    if (!args)
        return;

<<<<<<< HEAD
    if (args->source == AINPUT_SOURCE_MOUSE ||
        args->source == AINPUT_SOURCE_TRACKBALL ||
        args->source == AINPUT_SOURCE_TOUCHPAD)
=======
    MirEvent mir_event;
    mir_event.type = mir_event_type_motion;
    mir_event.motion.device_id = args->deviceId;
    mir_event.motion.source_id = args->source;
    mir_event.motion.action = args->action;
    mir_event.motion.modifiers = mia::mir_modifiers_from_android(args->metaState);
    mir_event.motion.buttons = mia::mir_pointer_buttons_from_android(args->buttonState);
    mir_event.motion.event_time = args->eventTime;
    mir_event.motion.pointer_count = args->pointerCount;
    for(unsigned int i = 0; i < args->pointerCount; i++)
>>>>>>> 39d71476
    {
        printf("Dispatching mouse\n");
        auto bvec = button_vector(args->buttonState);
        auto mir_event = mev::make_event(MirInputDeviceId(args->deviceId),
                                    args->eventTime,
                                    mia::mir_modifiers_from_android(args->metaState),
                                    mia::mir_pointer_action_from_masked_android(args->action & AMOTION_EVENT_ACTION_MASK),
                                    bvec,
                                    args->pointerCoords[0].getX(), args->pointerCoords[0].getY(),
                                    args->pointerCoords[0].getAxisValue(AMOTION_EVENT_AXIS_HSCROLL),
                                    args->pointerCoords[0].getAxisValue(AMOTION_EVENT_AXIS_VSCROLL));

        if (!valid_motion_event(mir_event->motion))
            return;
        dispatcher->dispatch(*mir_event);
    }
    else
    {
        printf("Dispatching touch\n");
        auto mir_event = mev::make_event(MirInputDeviceId(args->deviceId),
                                         args->eventTime,
                                         mia::mir_modifiers_from_android(args->metaState));
        auto action = args->action;
        size_t index_with_action = (action & AMOTION_EVENT_ACTION_POINTER_INDEX_MASK) >> AMOTION_EVENT_ACTION_POINTER_INDEX_SHIFT;
        auto masked_action = action & AMOTION_EVENT_ACTION_MASK;
        for (unsigned i = 0; i < args->pointerCount; i++)
        {
            auto action = (i == index_with_action) ? mia::mir_touch_action_from_masked_android(masked_action) :
                mir_touch_action_change;
            mev::add_touch(*mir_event, args->pointerProperties[i].id, action,
                           mia::mir_tool_type_from_android(args->pointerProperties[i].toolType),
                           args->pointerCoords[i].getX(),
                           args->pointerCoords[i].getY(),
                           args->pointerCoords[i].getAxisValue(AMOTION_EVENT_AXIS_PRESSURE),
                           args->pointerCoords[i].getAxisValue(AMOTION_EVENT_AXIS_TOUCH_MAJOR),
                           args->pointerCoords[i].getAxisValue(AMOTION_EVENT_AXIS_TOUCH_MINOR),
                           args->pointerCoords[i].getAxisValue(AMOTION_EVENT_AXIS_SIZE));
        }

        if (!valid_motion_event(mir_event->motion))
            return;
        dispatcher->dispatch(*mir_event);
    }

}

void mia::InputTranslator::notifySwitch(const droidinput::NotifySwitchArgs* /*args*/)
{
    // TODO cannot be expressed through MirEvent
}

void mia::InputTranslator::notifyDeviceReset(const droidinput::NotifyDeviceResetArgs* args)
{
    MirEvent mir_event;
    mir_event.type = mir_event_type_input_configuration;
    auto& idev = mir_event.input_configuration;
    idev.action = mir_input_configuration_action_device_reset;
    idev.when = args->eventTime;
    idev.id = args->deviceId;

    dispatcher->dispatch(mir_event);
}
<|MERGE_RESOLUTION|>--- conflicted
+++ resolved
@@ -28,25 +28,6 @@
 
 namespace mia = mir::input::android;
 namespace mev = mir::events;
-
-namespace
-{
-std::vector<MirPointerButton> button_vector(int32_t android_button_state)
-{
-    std::vector<MirPointerButton> ret;
-    if (android_button_state & AMOTION_EVENT_BUTTON_PRIMARY)
-        ret.push_back(mir_pointer_button_primary);
-    if (android_button_state & AMOTION_EVENT_BUTTON_SECONDARY)
-        ret.push_back(mir_pointer_button_secondary);
-    if (android_button_state & AMOTION_EVENT_BUTTON_TERTIARY)
-        ret.push_back(mir_pointer_button_tertiary);
-    if (android_button_state & AMOTION_EVENT_BUTTON_BACK)
-        ret.push_back(mir_pointer_button_back);
-    if (android_button_state & AMOTION_EVENT_BUTTON_FORWARD)
-        ret.push_back(mir_pointer_button_forward);
-    return ret;
-}
-}
 
 namespace
 {
@@ -129,30 +110,15 @@
     if (!args)
         return;
 
-<<<<<<< HEAD
     if (args->source == AINPUT_SOURCE_MOUSE ||
         args->source == AINPUT_SOURCE_TRACKBALL ||
         args->source == AINPUT_SOURCE_TOUCHPAD)
-=======
-    MirEvent mir_event;
-    mir_event.type = mir_event_type_motion;
-    mir_event.motion.device_id = args->deviceId;
-    mir_event.motion.source_id = args->source;
-    mir_event.motion.action = args->action;
-    mir_event.motion.modifiers = mia::mir_modifiers_from_android(args->metaState);
-    mir_event.motion.buttons = mia::mir_pointer_buttons_from_android(args->buttonState);
-    mir_event.motion.event_time = args->eventTime;
-    mir_event.motion.pointer_count = args->pointerCount;
-    for(unsigned int i = 0; i < args->pointerCount; i++)
->>>>>>> 39d71476
     {
-        printf("Dispatching mouse\n");
-        auto bvec = button_vector(args->buttonState);
         auto mir_event = mev::make_event(MirInputDeviceId(args->deviceId),
                                     args->eventTime,
                                     mia::mir_modifiers_from_android(args->metaState),
                                     mia::mir_pointer_action_from_masked_android(args->action & AMOTION_EVENT_ACTION_MASK),
-                                    bvec,
+                                    mia::mir_pointer_buttons_from_android(args->buttonState),
                                     args->pointerCoords[0].getX(), args->pointerCoords[0].getY(),
                                     args->pointerCoords[0].getAxisValue(AMOTION_EVENT_AXIS_HSCROLL),
                                     args->pointerCoords[0].getAxisValue(AMOTION_EVENT_AXIS_VSCROLL));
@@ -163,7 +129,6 @@
     }
     else
     {
-        printf("Dispatching touch\n");
         auto mir_event = mev::make_event(MirInputDeviceId(args->deviceId),
                                          args->eventTime,
                                          mia::mir_modifiers_from_android(args->metaState));
@@ -188,7 +153,6 @@
             return;
         dispatcher->dispatch(*mir_event);
     }
-
 }
 
 void mia::InputTranslator::notifySwitch(const droidinput::NotifySwitchArgs* /*args*/)
