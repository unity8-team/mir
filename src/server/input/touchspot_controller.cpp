/*
 * Copyright © 2014 Canonical Ltd.
 *
 * This program is free software: you can redistribute it and/or modify it
 * under the terms of the GNU General Public License version 3,
 * as published by the Free Software Foundation.
 *
 * This program is distributed in the hope that it will be useful,
 * but WITHOUT ANY WARRANTY; without even the implied warranty of
 * MERCHANTABILITY or FITNESS FOR A PARTICULAR PURPOSE.  See the
 * GNU General Public License for more details.
 *
 * You should have received a copy of the GNU General Public License
 * along with this program.  If not, see <http://www.gnu.org/licenses/>.
 *
 * Authored by: Robert Carr <robert.carr@canonical.com>
 */

#include "touchspot_controller.h"
#include "touchspot_image.c"

#include "mir/graphics/graphic_buffer_allocator.h"
#include "mir/graphics/buffer_properties.h"
#include "mir/graphics/buffer.h"
#include "mir/graphics/buffer_writer.h"
#include "mir/graphics/renderable.h"
#include "mir/geometry/dimensions.h"
#include "mir/input/scene.h"

namespace mi = mir::input;
namespace mg = mir::graphics;
namespace geom = mir::geometry;

namespace
{
geom::Size const touchspot_size = {touchspot_image.width, touchspot_image.height};
MirPixelFormat const touchspot_pixel_format = mir_pixel_format_argb_8888;
}

class mi::TouchspotRenderable : public mg::Renderable
{
public:
    TouchspotRenderable(std::shared_ptr<mg::Buffer> const& buffer)
        : buffer_(buffer),
          position({0, 0})
    {
    }

// mg::Renderable
    mg::Renderable::ID id() const override
    {
        return this;
    }
    
    std::shared_ptr<mg::Buffer> buffer() const override
    {
        return buffer_;
    }
    
    geom::Rectangle screen_position() const override
    {
        return {position, buffer_->size()};
    }
    
    float alpha() const override
    {
        return 1.0;
    }
    
    glm::mat4 transformation() const override
    {
        return glm::mat4();
    }

    bool visible() const override
    {
        return true;
    }
    
    bool shaped() const override
    {
        return true;
    }

<<<<<<< HEAD
=======
    int buffers_ready_for_compositor() const override
    {
        return 1;
    }
    
>>>>>>> a0a70057
// TouchspotRenderable    
    void move_center_to(geom::Point pos)
    {
        std::lock_guard<std::mutex> lg(guard);
        position = {pos.x.as_int() - touchspot_image.width/2, pos.y.as_int() - touchspot_image.height/2};
    }

    
private:
    std::shared_ptr<mg::Buffer> const buffer_;
    
    std::mutex guard;
    geom::Point position;
};


mi::TouchspotController::TouchspotController(std::shared_ptr<mg::GraphicBufferAllocator> const& allocator,
    std::shared_ptr<mg::BufferWriter> const& buffer_writer,
    std::shared_ptr<mi::Scene> const& scene)
    : touchspot_buffer(allocator->alloc_buffer({touchspot_size, touchspot_pixel_format, mg::BufferUsage::software})),
      scene(scene),
      enabled(false),
      renderables_in_use(0)
{
    unsigned int const pixels_size = touchspot_size.width.as_uint32_t()*touchspot_size.height.as_uint32_t() *
        MIR_BYTES_PER_PIXEL(touchspot_pixel_format);
    
    buffer_writer->write(*touchspot_buffer, touchspot_image.pixel_data, pixels_size);
}

void mi::TouchspotController::visualize_touches(std::vector<Spot> const& touches)
{
    // The compositor is unable to track damage to the touchspot renderables via the SurfaceObserver
    // interface as it does with application window surfaces. So if our last action is moving a spot
    // we must ask the scene to emit a scene changed. In the case of adding or removing a visualiza-
    // tion we expect the scene to handle this for us.
    bool must_update_scene = false;

    {
    std::lock_guard<std::mutex> lg(guard);
    
    unsigned int const num_touches = enabled ? touches.size() : 0;

    while (touchspot_renderables.size() < num_touches)
        touchspot_renderables.push_back(std::make_shared<TouchspotRenderable>(touchspot_buffer));
    
    for (unsigned int i = 0; i < num_touches; i++)
    {
        auto const& renderable = touchspot_renderables[i];
        
        renderable->move_center_to(touches[i].touch_location);
        if (i >= renderables_in_use)
            scene->add_input_visualization(renderable);
        
        must_update_scene = true;
    }
    
    for (unsigned int i = num_touches; i < renderables_in_use; i++)
        scene->remove_input_visualization(touchspot_renderables[i]);
    
    renderables_in_use = num_touches;
    } // release mutex

    // TODO (hackish): We may have just moved renderables which with the current
    // architecture of surface observers will not trigger a propagation to the
    // compositor damage callback we need this "emit_scene_changed".
    if (must_update_scene)
        scene->emit_scene_changed();
}

void mi::TouchspotController::enable()
{
    std::lock_guard<std::mutex> lg(guard);
    enabled = true;
}

void mi::TouchspotController::disable()
{
    std::lock_guard<std::mutex> lg(guard);
    enabled = false;
}<|MERGE_RESOLUTION|>--- conflicted
+++ resolved
@@ -82,14 +82,6 @@
         return true;
     }
 
-<<<<<<< HEAD
-=======
-    int buffers_ready_for_compositor() const override
-    {
-        return 1;
-    }
-    
->>>>>>> a0a70057
 // TouchspotRenderable    
     void move_center_to(geom::Point pos)
     {
