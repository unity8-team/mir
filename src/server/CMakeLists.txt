add_definitions(
  -DMIR_LOG_COMPONENT_FALLBACK="mirserver"
  -DMIR_VERSION="${MIR_VERSION}"
)

include_directories(
  ${PROJECT_SOURCE_DIR}/include/platform
  ${PROJECT_SOURCE_DIR}/include/client
  ${PROJECT_SOURCE_DIR}/include/server
  ${PROJECT_SOURCE_DIR}/src/include/platform
  ${PROJECT_SOURCE_DIR}/src/include/client
  ${PROJECT_SOURCE_DIR}/src/include/server
  ${PROJECT_SOURCE_DIR}/include/cookie
  ${GLIB_INCLUDE_DIRS}
)
add_definitions(-DMIR_SERVER_INPUT_PLATFORM_VERSION="${MIR_SERVER_INPUT_PLATFORM_VERSION}")

add_definitions(-DMIR_SERVER_PLATFORM_PATH="${MIR_SERVER_PLATFORM_PATH}")
add_definitions(-DMIR_SERVER_GRAPHICS_PLATFORM_VERSION="${MIR_SERVER_GRAPHICS_PLATFORM_VERSION}")

add_subdirectory(compositor/)
add_subdirectory(graphics/)
add_subdirectory(input/)
add_subdirectory(report/)
add_subdirectory(scene/)
add_subdirectory(frontend/)
add_subdirectory(shell/)
add_subdirectory(thread/)

set(PREFIX "${CMAKE_INSTALL_PREFIX}")
set(EXEC_PREFIX "${CMAKE_INSTALL_PREFIX}")
set(LIBDIR "${CMAKE_INSTALL_FULL_LIBDIR}")
set(INCLUDEDIR "${CMAKE_INSTALL_PREFIX}/include/mirserver")

configure_file(
  ${CMAKE_CURRENT_SOURCE_DIR}/mirserver.pc.in
  ${CMAKE_CURRENT_BINARY_DIR}/mirserver.pc
)

configure_file(
  ${CMAKE_CURRENT_SOURCE_DIR}/version.h.in
  ${PROJECT_SOURCE_DIR}/include/server/mir/version.h
)

add_library(mirserverobjects OBJECT
  run_mir.cpp
  report_exception.cpp
  display_server.cpp
  default_server_configuration.cpp
  glib_main_loop.cpp
  glib_main_loop_sources.cpp
  default_emergency_cleanup.cpp
  server.cpp
  lockable_callback_wrapper.cpp
  basic_callback.cpp
)

set(MIR_SERVER_OBJECTS
  $<TARGET_OBJECTS:mirserverobjects>
  $<TARGET_OBJECTS:mirinput>
  $<TARGET_OBJECTS:mirscene>
  $<TARGET_OBJECTS:mircompositor>
  $<TARGET_OBJECTS:mirgraphics>
  $<TARGET_OBJECTS:mirfrontend>
  $<TARGET_OBJECTS:mirshell>
  $<TARGET_OBJECTS:mirlttng>
  $<TARGET_OBJECTS:mirreport>
  $<TARGET_OBJECTS:mirlogging>
  $<TARGET_OBJECTS:mirnullreport>
  $<TARGET_OBJECTS:mirnestedgraphics>
  $<TARGET_OBJECTS:miroffscreengraphics>
  $<TARGET_OBJECTS:mirthread>
)

set(MIR_SERVER_REFERENCES
  ${EGL_LDFLAGS} ${EGL_LIBRARIES}
  ${GLESv2_LDFLAGS} ${GLESv2_LIBRARIES}
  ${UDEV_LDFLAGS} ${UDEV_LIBRARIES}
  ${GLIB_LDFLAGS} ${GLIB_LIBRARIES}
  ${UUID_LDFLAGS} ${UUID_LIBRARIES}
)

set(MIR_SERVER_OBJECTS ${MIR_SERVER_OBJECTS} PARENT_SCOPE)
set(MIR_SERVER_REFERENCES ${MIR_SERVER_REFERENCES} PARENT_SCOPE)

add_library(mirserver SHARED
  ${MIR_SERVER_OBJECTS}
)

target_link_libraries(mirserver LINK_PUBLIC

  mirclient
  mirplatform
  mircommon
  mirprotobuf
<<<<<<< HEAD
  mircookie
  3rd_party
  xcursorloader
=======

  android-input-static
  xcursorloader-static

>>>>>>> 395042f0
  ${GLog_LIBRARY}
  ${GFlags_LIBRARY}
  ${EGL_LDFLAGS} ${EGL_LIBRARIES}
  ${GLESv2_LDFLAGS} ${GLESv2_LIBRARIES}
  ${UDEV_LDFLAGS} ${UDEV_LIBRARIES}
  ${GLIB_LDFLAGS} ${GLIB_LIBRARIES}
  ${UUID_LDFLAGS} ${UUID_LIBRARIES}
)

install(TARGETS mirserver
  LIBRARY DESTINATION ${CMAKE_INSTALL_LIBDIR}
)
install(DIRECTORY
  ${CMAKE_SOURCE_DIR}/include/platform/mir DESTINATION "include/mirplatform"
)
install(DIRECTORY
  ${CMAKE_SOURCE_DIR}/include/server/mir DESTINATION "include/mirserver"
)

set(MIRSERVER_ABI 33) # Be sure to increment MIR_VERSION_MINOR at the same time
set(symbol_map ${CMAKE_CURRENT_SOURCE_DIR}/symbols.map)

set_target_properties(
  mirserver

  PROPERTIES
  SOVERSION ${MIRSERVER_ABI}
  LINK_FLAGS "-Wl,--exclude-libs=ALL -Wl,--version-script,${symbol_map}"
)

install(FILES ${CMAKE_CURRENT_BINARY_DIR}/mirserver.pc
  DESTINATION ${CMAKE_INSTALL_LIBDIR}/pkgconfig
)<|MERGE_RESOLUTION|>--- conflicted
+++ resolved
@@ -93,16 +93,10 @@
   mirplatform
   mircommon
   mirprotobuf
-<<<<<<< HEAD
   mircookie
-  3rd_party
-  xcursorloader
-=======
-
   android-input-static
   xcursorloader-static
 
->>>>>>> 395042f0
   ${GLog_LIBRARY}
   ${GFlags_LIBRARY}
   ${EGL_LDFLAGS} ${EGL_LIBRARIES}
