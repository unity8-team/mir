include_directories(
  ${PROJECT_SOURCE_DIR}/include/platform
  ${PROJECT_SOURCE_DIR}/include/server)

add_definitions(-DMIR_SERVER_PLATFORM_PLUGIN_PATH="${MIR_SERVER_PLATFORM_PLUGIN_PATH}")

add_subdirectory(compositor/)
add_subdirectory(graphics/)
add_subdirectory(input/)
add_subdirectory(report/)
add_subdirectory(logging/)
add_subdirectory(scene/)
add_subdirectory(frontend/)
add_subdirectory(shell/)
add_subdirectory(time/)

set(PREFIX "${CMAKE_INSTALL_PREFIX}")
set(EXEC_PREFIX "${CMAKE_INSTALL_PREFIX}")
set(LIBDIR "${CMAKE_INSTALL_FULL_LIBDIR}")
set(INCLUDEDIR "${CMAKE_INSTALL_PREFIX}/include/mirserver")

configure_file(
  ${CMAKE_CURRENT_SOURCE_DIR}/mirserver.pc.in
  ${CMAKE_CURRENT_BINARY_DIR}/mirserver.pc
)

add_library(mirserverobjects OBJECT
  run_mir.cpp
  report_exception.cpp
  display_server.cpp
  default_server_configuration.cpp
  asio_main_loop.cpp
  default_emergency_cleanup.cpp
)

set(MIR_SERVER_OBJECTS
  $<TARGET_OBJECTS:mirserverobjects>
  $<TARGET_OBJECTS:mirinput>
  $<TARGET_OBJECTS:mirscene>
  $<TARGET_OBJECTS:mircompositor>
  $<TARGET_OBJECTS:mirgraphics>
  $<TARGET_OBJECTS:mirfrontend>
  $<TARGET_OBJECTS:mirshell>
  $<TARGET_OBJECTS:mirtime>
  $<TARGET_OBJECTS:mirlttng>
  $<TARGET_OBJECTS:mirreport>
  $<TARGET_OBJECTS:mirlogging>
  $<TARGET_OBJECTS:mirnullreport>
  $<TARGET_OBJECTS:mirlogger>
  $<TARGET_OBJECTS:mirnestedgraphics>
  $<TARGET_OBJECTS:miroffscreengraphics>
)

<<<<<<< HEAD
target_link_libraries(
  mirserver

=======
set(MIR_SERVER_REFERENCES
  ${GLog_LIBRARY}
  ${GFlags_LIBRARY}
  ${EGL_LDFLAGS} ${EGL_LIBRARIES}
  ${GLESv2_LDFLAGS} ${GLESv2_LIBRARIES}
  ${UDEV_LDFLAGS} ${UDEV_LIBRARIES}
)

set(MIR_SERVER_OBJECTS ${MIR_SERVER_OBJECTS} PARENT_SCOPE)
set(MIR_SERVER_REFERENCES ${MIR_SERVER_REFERENCES} PARENT_SCOPE)

add_library(mirserver SHARED
  ${MIR_SERVER_OBJECTS}
)

target_link_libraries(mirserver LINK_PUBLIC
  mirplatform
>>>>>>> 7eb84e2d
  mirclient
  mirplatform
  mircommon
  3rd_party
  xcursorloader
  ${GLog_LIBRARY}
  ${GFlags_LIBRARY}
  ${EGL_LDFLAGS} ${EGL_LIBRARIES}
  ${GLESv2_LDFLAGS} ${GLESv2_LIBRARIES}
  ${UDEV_LDFLAGS} ${UDEV_LIBRARIES}
)

install(TARGETS mirserver
  LIBRARY DESTINATION ${CMAKE_INSTALL_LIBDIR}
)
install(DIRECTORY
  ${CMAKE_SOURCE_DIR}/include/platform/mir DESTINATION "include/mirplatform"
)
install(DIRECTORY
  ${CMAKE_SOURCE_DIR}/include/server/mir DESTINATION "include/mirserver"
)

set(MIRSERVER_ABI 25) # Be sure to increment MIR_VERSION_MINOR at the same time

set_target_properties(
  mirserver

  PROPERTIES
  SOVERSION ${MIRSERVER_ABI}
)

install(FILES ${CMAKE_CURRENT_BINARY_DIR}/mirserver.pc
  DESTINATION ${CMAKE_INSTALL_LIBDIR}/pkgconfig
)<|MERGE_RESOLUTION|>--- conflicted
+++ resolved
@@ -51,11 +51,6 @@
   $<TARGET_OBJECTS:miroffscreengraphics>
 )
 
-<<<<<<< HEAD
-target_link_libraries(
-  mirserver
-
-=======
 set(MIR_SERVER_REFERENCES
   ${GLog_LIBRARY}
   ${GFlags_LIBRARY}
@@ -72,8 +67,7 @@
 )
 
 target_link_libraries(mirserver LINK_PUBLIC
-  mirplatform
->>>>>>> 7eb84e2d
+
   mirclient
   mirplatform
   mircommon
