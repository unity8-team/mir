--- conflicted
+++ resolved
@@ -1,8 +1,6 @@
 include_directories(
   ${PROJECT_SOURCE_DIR}/include/platform
   ${PROJECT_SOURCE_DIR}/include/server)
-
-set(MIRSERVER_ABI 24) # Be sure to increment MIR_VERSION_MINOR at the same time
 
 add_definitions(-DMIR_SERVER_PLATFORM_PLUGIN_PATH="${MIR_SERVER_PLATFORM_PLUGIN_PATH}")
 
@@ -74,11 +72,8 @@
   ${CMAKE_SOURCE_DIR}/include/server/mir DESTINATION "include/mirserver"
 )
 
-<<<<<<< HEAD
-=======
 set(MIRSERVER_ABI 25) # Be sure to increment MIR_VERSION_MINOR at the same time
 
->>>>>>> 7e97293d
 set_target_properties(
   mirserver
 
