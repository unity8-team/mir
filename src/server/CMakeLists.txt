add_definitions(
  -DMIR_LOG_COMPONENT_FALLBACK="mirserver"
  -DMIR_VERSION="${MIR_VERSION}"
)

include_directories(
  ${PROJECT_SOURCE_DIR}/include/platform
  ${PROJECT_SOURCE_DIR}/include/client
  ${PROJECT_SOURCE_DIR}/include/server
  ${PROJECT_SOURCE_DIR}/src/include/platform
  ${PROJECT_SOURCE_DIR}/src/include/client
  ${PROJECT_SOURCE_DIR}/src/include/server
  ${PROJECT_SOURCE_DIR}/include/cookie
  ${GLIB_INCLUDE_DIRS}
)
add_definitions(-DMIR_SERVER_INPUT_PLATFORM_VERSION="${MIR_SERVER_INPUT_PLATFORM_VERSION}")

add_definitions(-DMIR_SERVER_PLATFORM_PATH="${MIR_SERVER_PLATFORM_PATH}")
add_definitions(-DMIR_SERVER_GRAPHICS_PLATFORM_VERSION="${MIR_SERVER_GRAPHICS_PLATFORM_VERSION}")

add_subdirectory(compositor/)
add_subdirectory(graphics/)
add_subdirectory(input/)
add_subdirectory(report/)
add_subdirectory(scene/)
add_subdirectory(frontend/)
add_subdirectory(shell/)
add_subdirectory(thread/)

set(PREFIX "${CMAKE_INSTALL_PREFIX}")
set(EXEC_PREFIX "${CMAKE_INSTALL_PREFIX}")
set(LIBDIR "${CMAKE_INSTALL_FULL_LIBDIR}")
set(INCLUDEDIR "${CMAKE_INSTALL_PREFIX}/include/mirserver")

configure_file(
  ${CMAKE_CURRENT_SOURCE_DIR}/mirserver.pc.in
  ${CMAKE_CURRENT_BINARY_DIR}/mirserver.pc
)

configure_file(
  ${CMAKE_CURRENT_SOURCE_DIR}/version.h.in
  ${PROJECT_SOURCE_DIR}/include/server/mir/version.h
)

add_library(mirserverobjects OBJECT
  run_mir.cpp
  report_exception.cpp
  terminate_with_current_exception.cpp
  display_server.cpp
  default_server_configuration.cpp
  glib_main_loop.cpp
  glib_main_loop_sources.cpp
  default_emergency_cleanup.cpp
  server.cpp
  lockable_callback_wrapper.cpp
  basic_callback.cpp
)

set(MIR_SERVER_OBJECTS
  $<TARGET_OBJECTS:mirserverobjects>
  $<TARGET_OBJECTS:mirinput>
  $<TARGET_OBJECTS:mirscene>
  $<TARGET_OBJECTS:mircompositor>
  $<TARGET_OBJECTS:mirgraphics>
  $<TARGET_OBJECTS:mirfrontend>
  $<TARGET_OBJECTS:mirshell>
  $<TARGET_OBJECTS:mirlttng>
  $<TARGET_OBJECTS:mirreport>
  $<TARGET_OBJECTS:mirlogging>
  $<TARGET_OBJECTS:mirnullreport>
  $<TARGET_OBJECTS:mirnestedgraphics>
  $<TARGET_OBJECTS:miroffscreengraphics>
  $<TARGET_OBJECTS:mirthread>
)

set(MIR_SERVER_REFERENCES
  ${EGL_LDFLAGS} ${EGL_LIBRARIES}
  ${GLESv2_LDFLAGS} ${GLESv2_LIBRARIES}
  ${UDEV_LDFLAGS} ${UDEV_LIBRARIES}
  ${GLIB_LDFLAGS} ${GLIB_LIBRARIES}
  ${UUID_LDFLAGS} ${UUID_LIBRARIES}
)

set(MIR_SERVER_OBJECTS ${MIR_SERVER_OBJECTS} PARENT_SCOPE)
set(MIR_SERVER_REFERENCES ${MIR_SERVER_REFERENCES} PARENT_SCOPE)

add_library(mirserver SHARED
  ${MIR_SERVER_OBJECTS}
)

target_link_libraries(mirserver LINK_PUBLIC

  mirclient
  mirplatform
  mircommon
  mirprotobuf
<<<<<<< HEAD
  mircookie
  android-input-static
=======

>>>>>>> cb94eefa
  xcursorloader-static

  ${GLog_LIBRARY}
  ${GFlags_LIBRARY}
  ${EGL_LDFLAGS} ${EGL_LIBRARIES}
  ${GLESv2_LDFLAGS} ${GLESv2_LIBRARIES}
  ${UDEV_LDFLAGS} ${UDEV_LIBRARIES}
  ${GLIB_LDFLAGS} ${GLIB_LIBRARIES}
  ${UUID_LDFLAGS} ${UUID_LIBRARIES}
)

install(TARGETS mirserver
  LIBRARY DESTINATION ${CMAKE_INSTALL_LIBDIR}
)
install(DIRECTORY
  ${CMAKE_SOURCE_DIR}/include/platform/mir DESTINATION "include/mirplatform"
)
install(DIRECTORY
  ${CMAKE_SOURCE_DIR}/include/server/mir DESTINATION "include/mirserver"
)

set(MIRSERVER_ABI 33) # Be sure to increment MIR_VERSION_MINOR at the same time
set(symbol_map ${CMAKE_CURRENT_SOURCE_DIR}/symbols.map)

set_target_properties(
  mirserver

  PROPERTIES
  SOVERSION ${MIRSERVER_ABI}
  LINK_FLAGS "-Wl,--exclude-libs=ALL -Wl,--version-script,${symbol_map}"
)

install(FILES ${CMAKE_CURRENT_BINARY_DIR}/mirserver.pc
  DESTINATION ${CMAKE_INSTALL_LIBDIR}/pkgconfig
)<|MERGE_RESOLUTION|>--- conflicted
+++ resolved
@@ -94,12 +94,7 @@
   mirplatform
   mircommon
   mirprotobuf
-<<<<<<< HEAD
   mircookie
-  android-input-static
-=======
-
->>>>>>> cb94eefa
   xcursorloader-static
 
   ${GLog_LIBRARY}
