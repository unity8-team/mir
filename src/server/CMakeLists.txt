--- conflicted
+++ resolved
@@ -102,16 +102,12 @@
   )
 endif()
 
-<<<<<<< HEAD
 target_link_libraries(mirserver-static
   ${MIRSERVER_ARCHIVES}
   ${MIRSERVER_LINKS}
 )
 
-set(MIRSERVER_ABI 22) # Be sure to increment MIR_VERSION_MINOR at the same time
-=======
 set(MIRSERVER_ABI 23) # Be sure to increment MIR_VERSION_MINOR at the same time
->>>>>>> 598dcadd
 
 set_target_properties(
   mirserver
