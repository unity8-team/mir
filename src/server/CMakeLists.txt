--- conflicted
+++ resolved
@@ -49,12 +49,9 @@
   $<TARGET_OBJECTS:miroffscreengraphics>
 )
 
-<<<<<<< HEAD
-list(APPEND MIRSERVER_LINKS
-=======
-target_link_libraries(mirserver LINK_PUBLIC
-  mirplatform
->>>>>>> 00b85bd7
+target_link_libraries(
+  mirserver
+
   mirclient
   mirplatform
   mircommon
