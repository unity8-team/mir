--- conflicted
+++ resolved
@@ -200,13 +200,8 @@
 
                 for (auto const& r : renderables)
                 {
-<<<<<<< HEAD
-                    if (r->visible())
+                    if (r->buffers_ready_for_compositor() > 0)
                         r->buffer(this); // consume, don't hold the result
-=======
-                    if (r->buffers_ready_for_compositor() > 0)
-                        saved_resources.push_back(r->buffer(this));
->>>>>>> d650e255
                 }
 
                 wait_until_next_fake_vsync();
