--- conflicted
+++ resolved
@@ -16,41 +16,24 @@
  * Authored by: Daniel van Vugt <daniel.van.vugt@canonical.com>
  */
 
-#include "mir/compositor/compositing_criteria.h"
+#include "mir/graphics/renderable.h"
 #include "mir/graphics/display_buffer.h"
 #include "bypass.h"
 
 using namespace mir;
 using namespace mir::compositor;
+using namespace mir::graphics;
 
 BypassFilter::BypassFilter(const graphics::DisplayBuffer &display_buffer)
         : display_buffer(display_buffer)
 {
 }
 
-bool BypassFilter::operator()(const CompositingCriteria &criteria)
+bool BypassFilter::operator()(const Renderable &renderable)
 {
     if (!all_orthogonal)
         return false;
 
-<<<<<<< HEAD
-    const glm::mat4 &trans = criteria.transformation();
-    bool orthogonal =
-        trans[0][1] == 0.0f &&
-        trans[0][2] == 0.0f &&
-        trans[0][3] == 0.0f &&
-        trans[1][0] == 0.0f &&
-        trans[1][2] == 0.0f &&
-        trans[1][3] == 0.0f &&
-        trans[2][0] == 0.0f &&
-        trans[2][1] == 0.0f &&
-        trans[2][2] == 0.0f &&
-        trans[2][3] == 0.0f &&
-        trans[3][2] == 0.0f &&
-        trans[3][3] == 1.0f;
-
-=======
->>>>>>> 77fb32a6
     // Any weird transformations? Then we can't risk any bypass
     static const glm::mat4 identity;
     if (renderable.transformation() != identity)
@@ -63,24 +46,16 @@
 
     // Not weirdly transformed but also not on this monitor? Don't care...
     // This will also check the surface is not hidden and has been posted.
-<<<<<<< HEAD
-    if (!criteria.should_be_rendered_in(display_buffer.view_area()))
-=======
     if (!renderable.should_be_rendered_in(view_area))
->>>>>>> 77fb32a6
         return false;
 
     topmost_fits = false;
 
-    if (criteria.alpha() != 1.0f || criteria.shaped())
+    if (renderable.alpha() != 1.0f || renderable.shaped())
         return false;
 
     // Transformed perfectly to fit the monitor? Bypass!
-<<<<<<< HEAD
-    topmost_fits = criteria.transformation() == fullscreen;
-=======
     topmost_fits = renderable.screen_position() == view_area;
->>>>>>> 77fb32a6
     return topmost_fits;
 }
 
@@ -89,13 +64,12 @@
     return all_orthogonal && topmost_fits;
 }
 
-void BypassMatch::operator()(const CompositingCriteria &,
-                             compositor::BufferStream &stream)
+void BypassMatch::operator()(const Renderable &r)
 {
-    latest = &stream;
+    latest = &r;
 }
 
-compositor::BufferStream *BypassMatch::topmost_fullscreen() const
+const Renderable *BypassMatch::topmost_fullscreen() const
 {
     return latest;
 }