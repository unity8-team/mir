--- conflicted
+++ resolved
@@ -33,57 +33,12 @@
 bool mc::BypassMatch::operator()(std::shared_ptr<graphics::Renderable> const& renderable)
 {
     if (!bypass_is_feasible ||
-        !renderable->should_be_rendered_in(view_area))
+        !renderable->visible() ||
+        !view_area.contains(renderable->screen_position()))
         return false;
 
-<<<<<<< HEAD
     auto is_opaque = !((renderable->alpha() != 1.0f) || renderable->shaped());
     auto fits = (renderable->screen_position() == view_area);
     auto is_orthogonal = (renderable->transformation() == identity);
     return bypass_is_feasible = (is_opaque && fits && is_orthogonal);
-=======
-    // Any weird transformations? Then we can't risk any bypass
-    static const glm::mat4 identity;
-    if (renderable.transformation() != identity)
-    {
-        all_orthogonal = false;
-        return false;
-    }
-
-    auto const& view_area = display_buffer.view_area();
-
-    //TODO: remove this check, why are we getting a non visible renderable 
-    //      in the list of surfaces?
-    if (!renderable.visible())
-        return false; 
-
-    // Not weirdly transformed but also not on this monitor? Don't care...
-    // This will also check the surface is not hidden and has been posted.
-    if (!view_area.contains(renderable.screen_position()))
-        return false;
-
-    topmost_fits = false;
-
-    if (renderable.alpha() != 1.0f || renderable.shaped())
-        return false;
-
-    // Transformed perfectly to fit the monitor? Bypass!
-    topmost_fits = renderable.screen_position() == view_area;
-    return topmost_fits;
-}
-
-bool BypassFilter::fullscreen_on_top() const
-{
-    return all_orthogonal && topmost_fits;
-}
-
-void BypassMatch::operator()(const Renderable &r)
-{
-    latest = &r;
-}
-
-const Renderable *BypassMatch::topmost_fullscreen() const
-{
-    return latest;
->>>>>>> 71d603f5
 }