/* Copyright © 2013 Canonical Ltd.
 *
 * This program is free software: you can redistribute it and/or modify it
 * under the terms of the GNU General Public License version 3,
 * as published by the Free Software Foundation.
 *
 * This program is distributed in the hope that it will be useful,
 * but WITHOUT ANY WARRANTY; without even the implied warranty of
 * MERCHANTABILITY or FITNESS FOR A PARTICULAR PURPOSE.  See the
 * GNU General Public License for more details.
 *
 * You should have received a copy of the GNU General Public License
 * along with this program.  If not, see <http://www.gnu.org/licenses/>.
 *
 * Authored By: Alexandros Frantzis <alexandros.frantzis@canonical.com>
 */

#include "mir/compositor/gl_renderer.h"
#include "mir/compositor/buffer_stream.h"
#include "mir/graphics/renderable.h"
#include "mir/graphics/buffer.h"
#include "mir/graphics/tessellation_helpers.h"
#include "mir/graphics/texture_cache.h"
#include "mir/graphics/texture.h"

#define GLM_FORCE_RADIANS
#include <glm/gtc/matrix_transform.hpp>
#include <glm/gtc/type_ptr.hpp>

#include <boost/throw_exception.hpp>
#include <stdexcept>
#include <cmath>

namespace mg = mir::graphics;
namespace mc = mir::compositor;
namespace geom = mir::geometry;

namespace
{

const GLchar* vertex_shader_src =
{
    "attribute vec3 position;\n"
    "attribute vec2 texcoord;\n"
    "uniform mat4 screen_to_gl_coords;\n"
    "uniform mat4 display_transform;\n"
    "uniform mat4 transform;\n"
    "uniform vec2 centre;\n"
    "varying vec2 v_texcoord;\n"
    "void main() {\n"
    "   vec4 mid = vec4(centre, 0.0, 0.0);\n"
    "   vec4 transformed = (transform * (vec4(position, 1.0) - mid)) + mid;\n"
    "   gl_Position = display_transform * screen_to_gl_coords * transformed;\n"
    "   v_texcoord = texcoord;\n"
    "}\n"
};

const GLchar* fragment_shader_src =
{
    "precision mediump float;\n"
    "uniform sampler2D tex;\n"
    "uniform float alpha;\n"
    "varying vec2 v_texcoord;\n"
    "void main() {\n"
    "   vec4 frag = texture2D(tex, v_texcoord);\n"
    "   gl_FragColor = vec4(frag.xyz, frag.a * alpha);\n"
    "}\n"
};
}

mc::GLRenderer::GLRenderer(
    mg::GLProgramFactory const& program_factory,
    std::unique_ptr<mg::TextureCache> && texture_cache, 
    geom::Rectangle const& display_area)
    : program(program_factory.create_gl_program(vertex_shader_src, fragment_shader_src)),
      texture_cache(std::move(texture_cache)),
      position_attr_loc(0),
      texcoord_attr_loc(0),
      centre_uniform_loc(0),
      transform_uniform_loc(0),
      alpha_uniform_loc(0),
      rotation(NAN) // ensure the first set_rotation succeeds
{
    glUseProgram(*program);

    /* Set up program variables */
    GLint tex_loc = glGetUniformLocation(*program, "tex");
    display_transform_uniform_loc = glGetUniformLocation(*program, "display_transform");
    transform_uniform_loc = glGetUniformLocation(*program, "transform");
    alpha_uniform_loc = glGetUniformLocation(*program, "alpha");
    position_attr_loc = glGetAttribLocation(*program, "position");
    texcoord_attr_loc = glGetAttribLocation(*program, "texcoord");
    centre_uniform_loc = glGetUniformLocation(*program, "centre");

    glUniform1i(tex_loc, 0);

    glBindBuffer(GL_ARRAY_BUFFER, 0);
    glUseProgram(0);

    set_viewport(display_area);
    set_rotation(0.0f);
}

void mc::GLRenderer::tessellate(std::vector<mg::Primitive>& primitives,
                                mg::Renderable const& renderable) const
{
    primitives.resize(1);
    primitives[0] = mg::tessellate_renderable_into_quad(renderable);
}

void mc::GLRenderer::render(mg::RenderableList const& renderables) const
{
    for (auto const& r : renderables)
        render(*r);
}

void mc::GLRenderer::render(mg::Renderable const& renderable) const
{

    glUseProgram(*program);

    if (renderable.shaped() || renderable.alpha() < 1.0f)
    {
        glEnable(GL_BLEND);
        glBlendFunc(GL_SRC_ALPHA, GL_ONE_MINUS_SRC_ALPHA);
    }
    else
    {
        glDisable(GL_BLEND);
    }
    glActiveTexture(GL_TEXTURE0);

    auto const& rect = renderable.screen_position();
    GLfloat centrex = rect.top_left.x.as_int() +
                      rect.size.width.as_int() / 2.0f;
    GLfloat centrey = rect.top_left.y.as_int() +
                      rect.size.height.as_int() / 2.0f;
    glUniform2f(centre_uniform_loc, centrex, centrey);

    glUniformMatrix4fv(transform_uniform_loc, 1, GL_FALSE,
                       glm::value_ptr(renderable.transformation()));
    glUniform1f(alpha_uniform_loc, renderable.alpha());

    /* Draw */
    glEnableVertexAttribArray(position_attr_loc);
    glEnableVertexAttribArray(texcoord_attr_loc);

<<<<<<< HEAD
    std::vector<mg::Primitive> primitives;
    tessellate(primitives, renderable);
   
    texture_cache->load_texture(renderable);
=======
    std::vector<Primitive> primitives;
    tessellate(primitives, renderable, renderable.buffer()->size());

    auto surface_tex = texture_cache->load_texture(renderable);
>>>>>>> 6efadf52
    for (auto const& p : primitives)
    {
        // Note a primitive tex_id of zero means use the surface texture,
        // which is what you normally want. Other textures could be used
        // in decorations etc.
        if (p.tex_id) //tessalate() can be overridden, and that code can set to nonzero  
            glBindTexture(GL_TEXTURE_2D, p.tex_id);
        else
            surface_tex->gl_bind();

        glVertexAttribPointer(position_attr_loc, 3, GL_FLOAT,
                              GL_FALSE, sizeof(mg::Vertex),
                              &p.vertices[0].position);
        glVertexAttribPointer(texcoord_attr_loc, 2, GL_FLOAT,
                              GL_FALSE, sizeof(mg::Vertex),
                              &p.vertices[0].texcoord);

        glDrawArrays(p.type, 0, p.vertices.size());
    }

    glDisableVertexAttribArray(texcoord_attr_loc);
    glDisableVertexAttribArray(position_attr_loc);
}

void mc::GLRenderer::set_viewport(geometry::Rectangle const& rect)
{
    if (rect == viewport)
        return;

    /*
     * Create and set screen_to_gl_coords transformation matrix.
     * The screen_to_gl_coords matrix transforms from the screen coordinate system
     * (top-left is (0,0), bottom-right is (W,H)) to the normalized GL coordinate system
     * (top-left is (-1,1), bottom-right is (1,-1))
     */
    glm::mat4 screen_to_gl_coords = glm::translate(glm::mat4(1.0f), glm::vec3{-1.0f, 1.0f, 0.0f});

    /*
     * Perspective division is one thing that can't be done in a matrix
     * multiplication. It happens after the matrix multiplications. GL just
     * scales {x,y} by 1/w. So modify the final part of the projection matrix
     * to set w ([3]) to be the incoming z coordinate ([2]).
     */
    screen_to_gl_coords[2][3] = -1.0f;

    float const vertical_fov_degrees = 30.0f;
    float const near =
        (rect.size.height.as_float() / 2.0f) /
        std::tan((vertical_fov_degrees * M_PI / 180.0f) / 2.0f);
    float const far = -near;

    screen_to_gl_coords = glm::scale(screen_to_gl_coords,
            glm::vec3{2.0f / rect.size.width.as_float(),
                      -2.0f / rect.size.height.as_float(),
                      2.0f / (near - far)});
    screen_to_gl_coords = glm::translate(screen_to_gl_coords,
            glm::vec3{-rect.top_left.x.as_float(),
                      -rect.top_left.y.as_float(),
                      0.0f});

    glUseProgram(*program);
    GLint mat_loc = glGetUniformLocation(*program, "screen_to_gl_coords");
    glUniformMatrix4fv(mat_loc, 1, GL_FALSE, glm::value_ptr(screen_to_gl_coords));
    glUseProgram(0);

    viewport = rect;
}

void mc::GLRenderer::set_rotation(float degrees)
{
    if (degrees == rotation)
        return;

    float rad = degrees * M_PI / 180.0f;
    GLfloat cos = cosf(rad);
    GLfloat sin = sinf(rad);
    GLfloat rot[16] = {cos,  sin,  0.0f, 0.0f,
                       -sin, cos,  0.0f, 0.0f,
                       0.0f, 0.0f, 1.0f, 0.0f,
                       0.0f, 0.0f, 0.0f, 1.0f};
    glUseProgram(*program);
    glUniformMatrix4fv(display_transform_uniform_loc, 1, GL_FALSE, rot);
    glUseProgram(0);

    rotation = degrees;
}

void mc::GLRenderer::begin() const
{
    // Ensure background is opaque otherwise alpha artifacts may occur
    // when rendering a nested display buffer (LP: #1317260)
    glClearColor(0.0f, 0.0f, 0.0f, 1.0f);
    glColorMask(GL_TRUE, GL_TRUE, GL_TRUE, GL_TRUE);
    glClear(GL_COLOR_BUFFER_BIT);

    // Ensure we don't change the framebuffer's alpha components (if any)
    // as that would ruin the appearance of screengrabs. (LP: #1301210)
    glColorMask(GL_TRUE, GL_TRUE, GL_TRUE, GL_FALSE);
}

void mc::GLRenderer::end() const
{
    texture_cache->release_live_texture_resources();
}

void mc::GLRenderer::suspend()
{
    texture_cache->invalidate();
}<|MERGE_RESOLUTION|>--- conflicted
+++ resolved
@@ -145,17 +145,11 @@
     glEnableVertexAttribArray(position_attr_loc);
     glEnableVertexAttribArray(texcoord_attr_loc);
 
-<<<<<<< HEAD
     std::vector<mg::Primitive> primitives;
     tessellate(primitives, renderable);
    
-    texture_cache->load_texture(renderable);
-=======
-    std::vector<Primitive> primitives;
-    tessellate(primitives, renderable, renderable.buffer()->size());
-
     auto surface_tex = texture_cache->load_texture(renderable);
->>>>>>> 6efadf52
+
     for (auto const& p : primitives)
     {
         // Note a primitive tex_id of zero means use the surface texture,
