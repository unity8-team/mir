/*
 * Copyright © 2012 Canonical Ltd.
 *
 * This program is free software: you can redistribute it and/or modify it
 * under the terms of the GNU General Public License version 3,
 * as published by the Free Software Foundation.
 *
 * This program is distributed in the hope that it will be useful,
 * but WITHOUT ANY WARRANTY; without even the implied warranty of
 * MERCHANTABILITY or FITNESS FOR A PARTICULAR PURPOSE.  See the
 * GNU General Public License for more details.
 *
 * You should have received a copy of the GNU General Public License
 * along with this program.  If not, see <http://www.gnu.org/licenses/>.
 *
 * Authored by: Alan Griffiths <alan@octopull.co.uk>
 *              Daniel van Vugt <daniel.van.vugt@canonical.com>
 */

#include "default_display_buffer_compositor.h"

#include "rendering_operator.h"
#include "mir/compositor/scene.h"
#include "mir/graphics/renderable.h"
#include "mir/graphics/display_buffer.h"
#include "mir/graphics/buffer.h"
#include "mir/compositor/buffer_stream.h"
#include "bypass.h"
#include "occlusion.h"
#include <mutex>
#include <cstdlib>
#include <algorithm>

namespace mc = mir::compositor;
namespace mg = mir::graphics;

//TODO remove VisibilityFilter once we don't need filters/operators for rendering
namespace
{
struct VisibilityFilter : public mc::FilterForScene
{
public:
    VisibilityFilter(
        mg::RenderableList const& renderable_list)
        : list(renderable_list)
    {
    }

    bool operator()(mg::Renderable const& r)
    {
        auto matcher = [&r](std::shared_ptr<mg::Renderable> const& renderable)
        {
            return (renderable.get() == &r);
        };
        return (std::find_if(list.begin(), list.end(), matcher) != list.end());
    }

private:
    mg::RenderableList const& list;
};
}

mc::DefaultDisplayBufferCompositor::DefaultDisplayBufferCompositor(
    mg::DisplayBuffer& display_buffer,
    std::shared_ptr<mc::Scene> const& scene,
    std::shared_ptr<mc::Renderer> const& renderer,
    std::shared_ptr<mc::CompositorReport> const& report)
    : display_buffer(display_buffer),
      scene{scene},
      renderer{renderer},
      report{report},
      last_pass_rendered_anything{false}
{
}

bool mc::DefaultDisplayBufferCompositor::composite()
{
    report->began_frame(this);

    static bool const bypass_env{[]
    {
        auto const env = getenv("MIR_BYPASS");
        return !env || env[0] != '0';
    }()};
    bool bypassed = false;
    bool uncomposited_buffers{false};

    auto const& view_area = display_buffer.view_area();
    auto renderable_list = scene->generate_renderable_list();

    if (bypass_env && display_buffer.can_bypass())
    {
        // It would be *really* nice not to lock the scene for a composite pass.
        // (C.f. lp:1234018)
        // A compositor shouldn't know anything about navigating the scene,
        // it should be passed a collection of objects to render. (And any
        // locks managed by the scene - which can just lock what is needed.)
        std::unique_lock<Scene> lock(*scene);

        mc::BypassMatch bypass_match(view_area);
        auto bypass_it = std::find_if(renderable_list.rbegin(), renderable_list.rend(), bypass_match);
        if (bypass_it != renderable_list.rend())
        {
            /*
             * Notice the user_id we pass to buffer() here has to be
             * different to the one used in the Renderer. This is in case
             * the below if() fails we want to complete the frame using the
             * same buffer (different user_id required).
             */
            auto bypass_buf = (*bypass_it)->buffer(this);
            if (bypass_buf->can_bypass())
            {
                uncomposited_buffers = (*bypass_it)->buffers_ready_for_compositor() > 1;

                lock.unlock();
                display_buffer.post_update(bypass_buf);
                bypassed = true;
                renderer->suspend();
            }
        }
    }

    if (!bypassed)
    {
        display_buffer.make_current();

<<<<<<< HEAD
        auto const& view_area = display_buffer.view_area();
        auto renderable_list = scene->generate_renderable_list();

        /*
         * The renderer will usually want to highlight the focussed/active
         * surface differently. However that information isn't readily 
         * available yet, so assume it's the top-most one (before culling).
         * TODO: Find a more certain way to identify the focussed window.
         */
        mg::Renderable const* focussed = nullptr;
        if (!renderable_list.empty())
            focussed = renderable_list.back().get();
        renderer->set_focussed(focussed);

=======
>>>>>>> ef96102c
        mc::filter_occlusions_from(renderable_list, view_area);

        for(auto const& renderable : renderable_list)
            uncomposited_buffers |= (renderable->buffers_ready_for_compositor() > 1);

        renderer->set_rotation(display_buffer.orientation());
        renderer->begin();
        mc::RenderingOperator applicator(*renderer);
        VisibilityFilter selector(renderable_list);
        scene->for_each_if(selector, applicator);
        renderer->end();

        display_buffer.post_update();

        // This is a frig to avoid lp:1286190
        if (last_pass_rendered_anything && renderable_list.empty())
            uncomposited_buffers = true;

        last_pass_rendered_anything = !renderable_list.empty();
        // End of frig
    }

    report->finished_frame(bypassed, this);
    return uncomposited_buffers;
}<|MERGE_RESOLUTION|>--- conflicted
+++ resolved
@@ -124,10 +124,6 @@
     {
         display_buffer.make_current();
 
-<<<<<<< HEAD
-        auto const& view_area = display_buffer.view_area();
-        auto renderable_list = scene->generate_renderable_list();
-
         /*
          * The renderer will usually want to highlight the focussed/active
          * surface differently. However that information isn't readily 
@@ -139,8 +135,6 @@
             focussed = renderable_list.back().get();
         renderer->set_focussed(focussed);
 
-=======
->>>>>>> ef96102c
         mc::filter_occlusions_from(renderable_list, view_area);
 
         for(auto const& renderable : renderable_list)
