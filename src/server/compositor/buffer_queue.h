--- conflicted
+++ resolved
@@ -62,11 +62,8 @@
     int buffers_free_for_client() const override;
     bool framedropping_allowed() const;
     bool is_a_current_buffer_user(void const* user_id) const;
-<<<<<<< HEAD
+    void drop_old_buffers() override;
     void set_resize_delay(int nframes);  ///< negative means never resize
-=======
-    void drop_old_buffers() override;
->>>>>>> ba678117
 
 private:
     void give_buffer_to_client(graphics::Buffer* buffer,
