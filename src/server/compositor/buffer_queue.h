/*
 * Copyright © 2014 Canonical Ltd.
 *
 * This program is free software: you can redistribute it and/or modify it
 * under the terms of the GNU General Public License version 3,
 * as published by the Free Software Foundation.
 *
 * This program is distributed in the hope that it will be useful,
 * but WITHOUT ANY WARRANTY; without even the implied warranty of
 * MERCHANTABILITY or FITNESS FOR A PARTICULAR PURPOSE.  See the
 * GNU General Public License for more details.
 *
 * You should have received a copy of the GNU General Public License
 * along with this program.  If not, see <http://www.gnu.org/licenses/>.
 *
 */

#ifndef MIR_BUFFER_QUEUE_H_
#define MIR_BUFFER_QUEUE_H_

#include "mir/compositor/frame_dropping_policy_factory.h"
#include "mir/compositor/frame_dropping_policy.h"
#include "buffer_bundle.h"

#include <mutex>
#include <condition_variable>
#include <queue>
#include <vector>

namespace mir
{
namespace graphics
{
class Buffer;
class GraphicBufferAllocator;
}
namespace compositor
{

class BufferQueue : public BufferBundle
{
public:
    typedef std::function<void(graphics::Buffer* buffer)> Callback;

    BufferQueue(int max_buffers,
                std::shared_ptr<graphics::GraphicBufferAllocator> const& alloc,
                graphics::BufferProperties const& props,
                FrameDroppingPolicyFactory const& policy_provider);

    void client_acquire(Callback complete) override;
    void client_release(graphics::Buffer* buffer) override;
    std::shared_ptr<graphics::Buffer> compositor_acquire(void const* user_id) override;
    void compositor_release(std::shared_ptr<graphics::Buffer> const& buffer) override;
    std::shared_ptr<graphics::Buffer> snapshot_acquire() override;
    void snapshot_release(std::shared_ptr<graphics::Buffer> const& buffer) override;

    graphics::BufferProperties properties() const override;
    void allow_framedropping(bool dropping_allowed) override;
    void force_requests_to_complete() override;
    void resize(const geometry::Size &newsize) override;
    int buffers_ready_for_compositor() const override;
    int buffers_free_for_client() const override;
    bool framedropping_allowed() const;
    bool is_a_current_buffer_user(void const* user_id) const;
    void drop_old_buffers() override;
<<<<<<< HEAD
    void set_resize_delay(int nframes);  ///< negative means never resize
=======
    void drop_client_requests() override;
>>>>>>> 290bc5c5

private:
    void give_buffer_to_client(graphics::Buffer* buffer,
        std::unique_lock<std::mutex> lock);
    void release(graphics::Buffer* buffer,
        std::unique_lock<std::mutex> lock);
    void drop_frame(std::unique_lock<std::mutex> lock);
    int ideal_buffers() const;
    void drop_buffer(graphics::Buffer* buffer);

    mutable std::mutex guard;

    std::vector<std::shared_ptr<graphics::Buffer>> buffers;
    std::deque<graphics::Buffer*> ready_to_composite_queue;
    std::deque<graphics::Buffer*> buffers_owned_by_client;
    std::vector<graphics::Buffer*> free_buffers;
    std::vector<graphics::Buffer*> buffers_sent_to_compositor;
    std::vector<graphics::Buffer*> pending_snapshots;

    std::vector<void const*> current_buffer_users;
    graphics::Buffer* current_compositor_buffer;

    std::deque<Callback> pending_client_notifications;

    int const min_buffers, max_buffers;
    int missed_frames, queue_resize_delay_frames, extra_buffers;
    int client_lag;
    bool frame_dropping_enabled;
    graphics::BufferProperties the_properties;
    bool force_new_compositor_buffer;

    std::condition_variable snapshot_released;
    std::shared_ptr<graphics::GraphicBufferAllocator> gralloc;

    // Ensure framedrop_policy gets destroyed first so the callback installed
    // does not access dead objects.
    std::unique_ptr<FrameDroppingPolicy> framedrop_policy;
};

}
}

#endif<|MERGE_RESOLUTION|>--- conflicted
+++ resolved
@@ -63,11 +63,8 @@
     bool framedropping_allowed() const;
     bool is_a_current_buffer_user(void const* user_id) const;
     void drop_old_buffers() override;
-<<<<<<< HEAD
+    void drop_client_requests() override;
     void set_resize_delay(int nframes);  ///< negative means never resize
-=======
-    void drop_client_requests() override;
->>>>>>> 290bc5c5
 
 private:
     void give_buffer_to_client(graphics::Buffer* buffer,
