--- conflicted
+++ resolved
@@ -23,11 +23,8 @@
 #include "mir/geometry/rectangle.h"
 #include "mir/graphics/buffer_id.h"
 #include <GLES2/gl2.h>
-<<<<<<< HEAD
 #include <glm/glm.hpp>
-=======
 #include <unordered_map>
->>>>>>> 942e7c67
 
 namespace mir
 {
@@ -40,12 +37,8 @@
     GLRenderer(geometry::Rectangle const& display_area);
     virtual ~GLRenderer() noexcept;
 
-<<<<<<< HEAD
+    // These are called with a valid GL context:
     void begin(glm::mat4 const& display_transform) const override;
-=======
-    // These are called with a valid GL context:
-    void begin() const override;
->>>>>>> 942e7c67
     void render(CompositingCriteria const& info, graphics::Buffer& buffer) const override;
     void end() const override;
 
