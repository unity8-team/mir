/*
 * Copyright © 2014 Canonical Ltd.
 *
 * This program is free software: you can redistribute it and/or modify it
 * under the terms of the GNU General Public License version 3,
 * as published by the Free Software Foundation.
 *
 * This program is distributed in the hope that it will be useful,
 * but WITHOUT ANY WARRANTY; without even the implied warranty of
 * MERCHANTABILITY or FITNESS FOR A PARTICULAR PURPOSE.  See the
 * GNU General Public License for more details.
 *
 * You should have received a copy of the GNU General Public License
 * along with this program.  If not, see <http://www.gnu.org/licenses/>.
 *
 */

#include "buffer_queue.h"

#include "mir/graphics/graphic_buffer_allocator.h"
#include "mir/graphics/buffer_id.h"

#include <boost/throw_exception.hpp>
#include <stdexcept>
#include <algorithm>
#include <cassert>

namespace mc = mir::compositor;
namespace mg = mir::graphics;

namespace
{
mg::Buffer* pop(std::deque<mg::Buffer*>& q)
{
    auto const buffer = q.front();
    q.pop_front();
    return buffer;
}

bool remove(mg::Buffer const* item, std::vector<mg::Buffer*>& list)
{
    int const size = list.size();
    for (int i = 0; i < size; ++i)
    {
        if (list[i] == item)
        {
            list.erase(list.begin() + i);
            return true;
        }
    }
    /* nothing removed*/
    return false;
}

bool contains(mg::Buffer const* item, std::vector<mg::Buffer*> const& list)
{
    int const size = list.size();
    for (int i = 0; i < size; ++i)
    {
        if (list[i] == item)
            return true;
    }
    return false;
}

std::shared_ptr<mg::Buffer> const&
buffer_for(mg::Buffer const* item, std::vector<std::shared_ptr<mg::Buffer>> const& list)
{
    int const size = list.size();
    for (int i = 0; i < size; ++i)
    {
        if (list[i].get() == item)
            return list[i];
    }
    BOOST_THROW_EXCEPTION(std::logic_error("buffer for pointer not found in list"));
}

void replace(mg::Buffer const* item, std::shared_ptr<mg::Buffer> const& new_buffer,
    std::vector<std::shared_ptr<mg::Buffer>>& list)
{
    int size = list.size();
    for (int i = 0; i < size; ++i)
    {
        if (list[i].get() == item)
        {
            list[i] = new_buffer;
            return;
        }
    }
    BOOST_THROW_EXCEPTION(std::logic_error("item to replace not found in list"));
}
}

mc::BufferQueue::BufferQueue(
    int nbuffers,
    std::shared_ptr<graphics::GraphicBufferAllocator> const& gralloc,
    graphics::BufferProperties const& props,
    mc::FrameDroppingPolicyFactory const& policy_provider)
    : nbuffers{nbuffers},
      excess{0},
      overlapping_compositors{false},
      frame_dropping_enabled{false},
      the_properties{props},
      gralloc{gralloc}
{
    if (nbuffers < 1)
    {
        BOOST_THROW_EXCEPTION(
            std::logic_error("invalid number of buffers for BufferQueue"));
    }

    /* By default not all buffers are allocated.
     * If there is increased pressure by the client to acquire
     * more buffers, more will be allocated at that time (up to nbuffers)
     */
    for(int i = 0; i < std::min(nbuffers, 2); i++)
    {
        buffers.push_back(gralloc->alloc_buffer(the_properties));
    }

    /* N - 1 for clients, one for compositors */
    int const buffers_for_client = buffers.size() - 1;
    for(int i = 0; i < buffers_for_client; i++)
    {
        free_buffers.push_back(buffers[i].get());
    }

    current_compositor_buffer = buffers.back().get();
    /* Special case: with one buffer both clients and compositors
     * need to share the same buffer
     */
    if (nbuffers == 1)
        free_buffers.push_back(current_compositor_buffer);

    framedrop_policy = policy_provider.create_policy([this]
    {
       std::unique_lock<decltype(guard)> lock{guard};
       assert(!pending_client_notifications.empty());
       if (ready_to_composite_queue.empty())
       {
           /*
            * NOTE: This can only happen under two circumstances:
            * 1) Client is single buffered. Don't do that, it's a bad idea.
            * 2) Client already has a buffer, and is asking for a new one
            *    without submitting the old one.
            *
            *    This shouldn't be exposed to the client as swap_buffers
            *    blocking, as the client already has something to render to.
            *
            *    Our current implementation will never hit this case. If we
            *    later want clients to be able to own multiple buffers simultaneously
            *    then we might want to add an entry to the CompositorReport here.
            */
           return;
       }
       drop_frame(std::move(lock));
    });
}

void mc::BufferQueue::client_acquire(mc::BufferQueue::Callback complete)
{
    std::unique_lock<decltype(guard)> lock(guard);

    pending_client_notifications.push_back(std::move(complete));

    if (!free_buffers.empty())
    {
        auto const buffer = free_buffers.back();
        free_buffers.pop_back();
        give_buffer_to_client(buffer, std::move(lock));
        return;
    }

    int const allocated_buffers = buffers.size();
    if (allocated_buffers < min_buffers())
    {
        auto const& buffer = gralloc->alloc_buffer(the_properties);
        buffers.push_back(buffer);
        give_buffer_to_client(buffer.get(), std::move(lock));
        return;
    }

    /* Last resort, drop oldest buffer from the ready queue */
    if (frame_dropping_enabled && !ready_to_composite_queue.empty())
    {
        drop_frame(std::move(lock));
        return;
    }

    /* Can't give the client a buffer yet; they'll just have to wait
     * until the compositor is done with an old frame, or the policy
     * says they've waited long enough.
     */
    framedrop_policy->swap_now_blocking();
}

void mc::BufferQueue::client_release(graphics::Buffer* released_buffer)
{
    std::lock_guard<decltype(guard)> lock(guard);

    if (buffers_owned_by_client.empty())
    {
        BOOST_THROW_EXCEPTION(
            std::logic_error("unexpected release: no buffers were given to client"));
    }

    if (buffers_owned_by_client.front() != released_buffer)
    {
        BOOST_THROW_EXCEPTION(
            std::logic_error("client released out of sequence"));
    }

    auto const buffer = pop(buffers_owned_by_client);
    ready_to_composite_queue.push_back(buffer);
}

std::shared_ptr<mg::Buffer>
mc::BufferQueue::compositor_acquire(void const* user_id)
{
    std::unique_lock<decltype(guard)> lock(guard);

    bool use_current_buffer = false;
    if (!current_buffer_users.empty() && !is_a_current_buffer_user(user_id))
    {
        use_current_buffer = true;
        current_buffer_users.push_back(user_id);
    }
    use_current_buffer |= ready_to_composite_queue.empty();

    mg::Buffer* buffer_to_release = nullptr;
    if (!use_current_buffer)
    {
        /* No other compositors currently reference this
         * buffer so release it
         */
        if (!contains(current_compositor_buffer, buffers_sent_to_compositor))
            buffer_to_release = current_compositor_buffer;

        /* The current compositor buffer is
         * being changed, the new one has no users yet
         */
        current_buffer_users.clear();
        current_buffer_users.push_back(user_id);
        current_compositor_buffer = pop(ready_to_composite_queue);
    }
    else if (current_buffer_users.empty())
    {   // current_buffer_users and ready_to_composite_queue both empty
        current_buffer_users.push_back(user_id);
    }

    buffers_sent_to_compositor.push_back(current_compositor_buffer);

    // Detect bypassing compositors (those that need to hold multiple different
    // buffers simultaneously).
    overlapping_compositors =
        buffers_sent_to_compositor.size() > current_buffer_users.size();

    std::shared_ptr<mg::Buffer> const acquired_buffer =
        buffer_for(current_compositor_buffer, buffers);

    if (buffer_to_release)
        release(buffer_to_release, std::move(lock));

    return acquired_buffer;
}

void mc::BufferQueue::compositor_release(std::shared_ptr<graphics::Buffer> const& buffer)
{
    std::unique_lock<decltype(guard)> lock(guard);

    if (!remove(buffer.get(), buffers_sent_to_compositor))
    {
        BOOST_THROW_EXCEPTION(
            std::logic_error("unexpected release: buffer was not given to compositor"));
    }

    /* Not ready to release it yet, other compositors still reference this buffer */
    if (contains(buffer.get(), buffers_sent_to_compositor))
        return;

    if (nbuffers <= 1)
        return;

    /*
     * We can't release the current_compositor_buffer because we need to keep
     * a compositor buffer always-available. But there might be a new
     * compositor buffer available to take its place immediately. Moving to
     * that one immediately will free up the old compositor buffer, allowing
     * us to call back the client with a buffer where otherwise we couldn't.
     */
    if (current_compositor_buffer == buffer.get() &&
        !ready_to_composite_queue.empty())
    {
        current_compositor_buffer = pop(ready_to_composite_queue);

        // Ensure current_compositor_buffer gets reused by the next
        // compositor_acquire:
        current_buffer_users.clear();
        void const* const impossible_user_id = this;
        current_buffer_users.push_back(impossible_user_id);
    }

    if (current_compositor_buffer != buffer.get())
        release(buffer.get(), std::move(lock));
}

std::shared_ptr<mg::Buffer> mc::BufferQueue::snapshot_acquire()
{
    std::unique_lock<decltype(guard)> lock(guard);
    pending_snapshots.push_back(current_compositor_buffer);
    return buffer_for(current_compositor_buffer, buffers);
}

void mc::BufferQueue::snapshot_release(std::shared_ptr<graphics::Buffer> const& buffer)
{
    std::unique_lock<std::mutex> lock(guard);
    if (!remove(buffer.get(), pending_snapshots))
    {
        BOOST_THROW_EXCEPTION(
            std::logic_error("unexpected release: no buffers were given to snapshotter"));
    }

    snapshot_released.notify_all();
}

mg::BufferProperties mc::BufferQueue::properties() const
{
    std::lock_guard<decltype(guard)> lock(guard);
    return the_properties;
}

void mc::BufferQueue::allow_framedropping(bool flag)
{
    std::lock_guard<decltype(guard)> lock(guard);
    frame_dropping_enabled = flag;
}

bool mc::BufferQueue::framedropping_allowed() const
{
    std::lock_guard<decltype(guard)> lock(guard);
    return frame_dropping_enabled;
}

void mc::BufferQueue::force_requests_to_complete()
{
    std::unique_lock<std::mutex> lock(guard);
    if (!pending_client_notifications.empty() &&
        !ready_to_composite_queue.empty())
    {
        auto const buffer = pop(ready_to_composite_queue);
        while (!ready_to_composite_queue.empty())
        {
            free_buffers.push_back(pop(ready_to_composite_queue));
        }
        give_buffer_to_client(buffer, std::move(lock));
    }
}

void mc::BufferQueue::resize(geometry::Size const& new_size)
{
    std::lock_guard<decltype(guard)> lock(guard);
    the_properties.size = new_size;
}

int mc::BufferQueue::buffers_ready_for_compositor() const
{
    std::lock_guard<decltype(guard)> lock(guard);

    /*TODO: this api also needs to know the caller user id
     * as the number of buffers that are truly ready
     * vary depending on concurrent compositors.
     */
    return ready_to_composite_queue.size();
}

int mc::BufferQueue::buffers_free_for_client() const
{
    std::lock_guard<decltype(guard)> lock(guard);
    return nbuffers > 1 ? free_buffers.size() : 1;
}

void mc::BufferQueue::give_buffer_to_client(
    mg::Buffer* buffer,
    std::unique_lock<std::mutex> lock)
{
    /* Clears callback */
    auto give_to_client_cb = std::move(pending_client_notifications.front());
    pending_client_notifications.pop_front();

    bool const resize_buffer = buffer->size() != the_properties.size;
    if (resize_buffer)
    {
        auto const& resized_buffer = gralloc->alloc_buffer(the_properties);
        replace(buffer, resized_buffer, buffers);
        buffer = resized_buffer.get();
        /* Special case: the current compositor buffer also needs to be
         * replaced as it's shared with the client
         */
        if (nbuffers == 1)
            current_compositor_buffer = buffer;
    }

    /* Don't give to the client just yet if there's a pending snapshot */
    if (!resize_buffer && contains(buffer, pending_snapshots))
    {
        snapshot_released.wait(lock,
            [&]{ return !contains(buffer, pending_snapshots); });
    }

    buffers_owned_by_client.push_back(buffer);

    lock.unlock();
    try
    {
        give_to_client_cb(buffer);
    }
    catch (...)
    {
        /* comms errors should not propagate to compositing threads */
    }
}

bool mc::BufferQueue::is_a_current_buffer_user(void const* user_id) const
{
    int const size = current_buffer_users.size();
    int i = 0;
    while (i < size && current_buffer_users[i] != user_id) ++i;
    return i < size;
}

void mc::BufferQueue::release(
    mg::Buffer* buffer,
    std::unique_lock<std::mutex> lock)
{
<<<<<<< HEAD
    int used_buffers = buffers.size() - free_buffers.size();

    // To avoid reallocating buffers too often (which may be slow), only drop
    // a buffer after it's continually been in excess for a long time...
    
    if (used_buffers > min_buffers())
        ++excess;
    else
        excess = 0;
    
    // If too many frames have had excess buffers then start dropping them now
    if (excess > 300 && buffers.back().get() == buffer && nbuffers > 1)
    {
        buffers.pop_back();
        excess = 0;
    }
    else if (!pending_client_notifications.empty())
=======
    if (!pending_client_notifications.empty())
    {
        framedrop_policy->swap_unblocked();
>>>>>>> 32c5f27a
        give_buffer_to_client(buffer, std::move(lock));
    }
    else
        free_buffers.push_back(buffer);
}

<<<<<<< HEAD
/**
 * Measure the actual number of buffers we presently need concurrently
 * to avoid starving any compositors of fresh frames or starving clients of
 * any buffers at all. Typically in a multi-buffer client min_buffers will
 * be 2. However when DRM bypass is active or frame dropping enabled, the
 * result of min_buffers could be 3. If you had bypass and frame dropping
 * enabled simultaneously then required_buffers could reach 4 (LP: #1317403)
 */
int mc::BufferQueue::min_buffers() const
{
    if (nbuffers <= 1)
        return nbuffers;

    // else for multi-buffering with exclusivity guarantees:
    int client_demand = buffers_owned_by_client.size() +
                        pending_client_notifications.size();
    // FIXME: LP: #1308844 / LP: #1308843 is inflating compositor_demand
    int compositor_demand = overlapping_compositors ? 2 : 1;
    int min_compositors = std::max(1, compositor_demand);
    int min_clients = std::max(1, client_demand);
    int min_free = frame_dropping_enabled ? 1 : 0;
    int required_buffers = min_compositors + min_clients + min_free;

    // FIXME: Sometimes required_buffers > nbuffers (LP: #1317403)
    return std::min(nbuffers, required_buffers);
=======
void mc::BufferQueue::drop_frame(std::unique_lock<std::mutex> lock)
{
    auto buffer_to_give = pop(ready_to_composite_queue);
    /* Advance compositor buffer so it always points to the most recent
     * client content
     */
    if (!contains(current_compositor_buffer, buffers_sent_to_compositor))
    {
       current_buffer_users.clear();
       void const* const impossible_user_id = this;
       current_buffer_users.push_back(impossible_user_id);
       std::swap(buffer_to_give, current_compositor_buffer);
    }
    give_buffer_to_client(buffer_to_give, std::move(lock));
>>>>>>> 32c5f27a
}<|MERGE_RESOLUTION|>--- conflicted
+++ resolved
@@ -432,7 +432,6 @@
     mg::Buffer* buffer,
     std::unique_lock<std::mutex> lock)
 {
-<<<<<<< HEAD
     int used_buffers = buffers.size() - free_buffers.size();
 
     // To avoid reallocating buffers too often (which may be slow), only drop
@@ -450,18 +449,14 @@
         excess = 0;
     }
     else if (!pending_client_notifications.empty())
-=======
-    if (!pending_client_notifications.empty())
     {
         framedrop_policy->swap_unblocked();
->>>>>>> 32c5f27a
         give_buffer_to_client(buffer, std::move(lock));
     }
     else
         free_buffers.push_back(buffer);
 }
 
-<<<<<<< HEAD
 /**
  * Measure the actual number of buffers we presently need concurrently
  * to avoid starving any compositors of fresh frames or starving clients of
@@ -487,7 +482,8 @@
 
     // FIXME: Sometimes required_buffers > nbuffers (LP: #1317403)
     return std::min(nbuffers, required_buffers);
-=======
+}
+
 void mc::BufferQueue::drop_frame(std::unique_lock<std::mutex> lock)
 {
     auto buffer_to_give = pop(ready_to_composite_queue);
@@ -502,5 +498,4 @@
        std::swap(buffer_to_give, current_compositor_buffer);
     }
     give_buffer_to_client(buffer_to_give, std::move(lock));
->>>>>>> 32c5f27a
 }