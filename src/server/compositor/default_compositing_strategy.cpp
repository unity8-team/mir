--- conflicted
+++ resolved
@@ -23,12 +23,8 @@
 #include "mir/compositor/buffer.h"
 #include "mir/geometry/rectangle.h"
 #include "mir/graphics/renderer.h"
-<<<<<<< HEAD
 #include "mir/graphics/display_buffer.h"
-#include "mir/surfaces/graphic_region.h"
-=======
 #include "mir/graphics/compositing_criteria.h"
->>>>>>> b83c4978
 
 #include <cassert>
 
@@ -65,55 +61,21 @@
     mir::geometry::Rectangle const& enclosing_region;
 };
 
-struct BypassFilter : public mc::FilterForRenderables
-{
-    BypassFilter() : bypass_buf(nullptr)
-    {
-    }
-    bool operator()(mg::Renderable& renderable)
-    {
-        // TODO: More conditional checks for appropriateness to bypass
-        if (!bypass_buf)
-        {
-            try
-            {
-                bypass_buf = renderable.compositor_buffer();
-            }
-            catch (const mc::BufferSwapperOutOfBuffersException &)
-            {
-                return false;
-            }
-            if (bypass_buf)
-                return true;
-        }
-        return false;
-    }
-
-    std::shared_ptr<mc::Buffer> bypass_buf;
-};
-
 }
 
 void mc::DefaultCompositingStrategy::render(
     graphics::DisplayBuffer& display_buffer)
 {
-    graphics::Renderer *bypass_renderer = display_buffer.direct_renderer();
     bool bypassed = false;
 
-    if (bypass_renderer)  // Some platforms can do bypass, not all
+    if (1)  // TODO: detect bypass support
     {
-        BypassFilter bypass_filter;
-        auto save_resource =
-            [&](std::shared_ptr<void> const&)
-            {
-            };
-        RenderingOperator bypass(*bypass_renderer, save_resource);
-
-        renderables->for_each_if(bypass_filter, bypass);
-
-        if (bypass_filter.bypass_buf)
+        // TODO filter for a candidate bypass surface
+        std::shared_ptr<compositor::Buffer> bypass =
+            renderables->bypass_buffer();
+        if (bypass)
         {
-            display_buffer.post_update(bypass_filter.bypass_buf);
+            display_buffer.post_update(bypass);
             bypassed = true;
         }
     }
