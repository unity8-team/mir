/*
 * Copyright © 2012 Canonical Ltd.
 *
 * This program is free software: you can redistribute it and/or modify it
 * under the terms of the GNU General Public License version 3,
 * as published by the Free Software Foundation.
 *
 * This program is distributed in the hope that it will be useful,
 * but WITHOUT ANY WARRANTY; without even the implied warranty of
 * MERCHANTABILITY or FITNESS FOR A PARTICULAR PURPOSE.  See the
 * GNU General Public License for more details.
 *
 * You should have received a copy of the GNU General Public License
 * along with this program.  If not, see <http://www.gnu.org/licenses/>.
 *
 * Authored by: Kevin DuBois <kevin.dubois@canonical.com>
 */

#ifndef MIR_COMPOSITOR_TEMPORARY_BUFFERS_H_
#define MIR_COMPOSITOR_TEMPORARY_BUFFERS_H_

#include "mir/graphics/buffer.h"
#include "mir/graphics/buffer_id.h"

namespace mg = mir::graphics;

namespace mir
{
namespace compositor
{

class BufferBundle;
class BackBufferStrategy;

class TemporaryBuffer : public mg::Buffer
{
public:
    geometry::Size size() const override;
    geometry::Stride stride() const override;
    MirPixelFormat pixel_format() const override;
    mg::BufferID id() const override;
    void gl_bind_to_texture() override;
    std::shared_ptr<mg::NativeBuffer> native_buffer_handle() const override;
    bool can_bypass() const override;
    
<<<<<<< HEAD
    void read(std::function<void(unsigned char const*)> const& do_with_data) override;
=======
    void write (unsigned char const* data, size_t size) override;
>>>>>>> ace9a06b

protected:
    explicit TemporaryBuffer(std::shared_ptr<mg::Buffer> const& real_buffer);
    std::shared_ptr<mg::Buffer> const buffer;
};

class TemporaryCompositorBuffer : public TemporaryBuffer
{
public:
    explicit TemporaryCompositorBuffer(
        std::shared_ptr<BufferBundle> const& bun, void const* user_id);
    ~TemporaryCompositorBuffer();

private:
    std::shared_ptr<BufferBundle> const bundle;
};

class TemporarySnapshotBuffer : public TemporaryBuffer
{
public:
    explicit TemporarySnapshotBuffer(
        std::shared_ptr<BufferBundle> const& bun);
    ~TemporarySnapshotBuffer();

private:
    std::shared_ptr<BufferBundle> const bundle;
};

}
}

#endif /* MIR_COMPOSITOR_TEMPORARY_BUFFERS_H_ */<|MERGE_RESOLUTION|>--- conflicted
+++ resolved
@@ -43,11 +43,8 @@
     std::shared_ptr<mg::NativeBuffer> native_buffer_handle() const override;
     bool can_bypass() const override;
     
-<<<<<<< HEAD
     void read(std::function<void(unsigned char const*)> const& do_with_data) override;
-=======
     void write (unsigned char const* data, size_t size) override;
->>>>>>> ace9a06b
 
 protected:
     explicit TemporaryBuffer(std::shared_ptr<mg::Buffer> const& real_buffer);
