--- conflicted
+++ resolved
@@ -79,13 +79,9 @@
         f(configuration);
     }
 
-<<<<<<< HEAD
-    void configure_output(mg::DisplayConfigurationOutputId, bool, geom::Point, size_t, MirDPMSMode dpms_mode)
-=======
-    void configure_output(mg::DisplayConfigurationOutputId, bool, geom::Point, size_t, MirPowerMode /* power_mode */)
->>>>>>> 66bdb779
-    {
-        configuration.dpms_mode = dpms_mode;
+    void configure_output(mg::DisplayConfigurationOutputId, bool, geom::Point, size_t, MirPowerMode power_mode)
+    {
+        configuration.power_mode = power_mode;
     }
 
 private:
@@ -197,7 +193,7 @@
 {
     configuration.for_each_output([&](mg::DisplayConfigurationOutput const& output) -> void
     {
-        display_buffer->set_power_mode(output.dpms_mode);
+        display_buffer->set_power_mode(output.power_mode);
     });
 }
 
