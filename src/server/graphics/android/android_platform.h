--- conflicted
+++ resolved
@@ -38,15 +38,9 @@
     std::shared_ptr<compositor::GraphicBufferAllocator> create_buffer_allocator(
             std::shared_ptr<BufferInitializer> const& buffer_initializer);
     std::shared_ptr<Display> create_display();
-<<<<<<< HEAD
     std::shared_ptr<PlatformIPCPackage> get_ipc_package();
     void fill_ipc_package(protobuf::Buffer* response, std::shared_ptr<compositor::Buffer> const& buffer) const;
-    
-    EGLNativeDisplayType shell_egl_display();
-=======
-    std::shared_ptr<PlatformIPCPackage> get_ipc_package(); 
     std::shared_ptr<InternalClient> create_internal_client(std::shared_ptr<frontend::Surface> const&);
->>>>>>> 887b62c9
 
 private:
     std::shared_ptr<DisplayReport> const display_report;
