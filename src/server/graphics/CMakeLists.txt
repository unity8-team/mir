--- conflicted
+++ resolved
@@ -5,14 +5,9 @@
 
   default_configuration.cpp
   default_display_configuration_policy.cpp
-<<<<<<< HEAD
-  default_display_configuration_policy.h
-  pixel_format_utils.h
   pixel_format_utils.cpp
-=======
   gl_extensions_base.cpp
   surfaceless_egl_context.cpp
->>>>>>> 5f6e8243
 )
 
 add_subdirectory(nested/)
