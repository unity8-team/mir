/*
 * Copyright © 2014 Canonical Ltd.
 *
 * This program is free software: you can redistribute it and/or modify it
 * under the terms of the GNU General Public License version 3,
 * as published by the Free Software Foundation.
 *
 * This program is distributed in the hope that it will be useful,
 * but WITHOUT ANY WARRANTY; without even the implied warranty of
 * MERCHANTABILITY or FITNESS FOR A PARTICULAR PURPOSE.  See the
 * GNU General Public License for more details.
 *
 * You should have received a copy of the GNU General Public License
 * along with this program.  If not, see <http://www.gnu.org/licenses/>.
 *
 * Authored by: Alexandros Frantzis <alexandros.frantzis@canonical.com>
 */

#include "software_cursor.h"
#include "mir/graphics/cursor_image.h"
#include "mir/graphics/graphic_buffer_allocator.h"
#include "mir/graphics/pixel_format_utils.h"
#include "mir/graphics/renderable.h"
#include "mir/display_changer.h"
#include "mir/graphics/display_configuration.h"
#include "mir/graphics/buffer_properties.h"
#include "mir/input/scene.h"

#include <mutex>
#include <sstream>

namespace mg = mir::graphics;
namespace mi = mir::input;
namespace geom = mir::geometry;

namespace
{
void update_rectangles(mg::DisplayConfiguration const& conf, geom::Rectangles& rectangles)
{
    conf.for_each_output(
        [&rectangles](mg::DisplayConfigurationOutput const& output)
        {
            if (output.power_mode == mir_power_mode_on &&
                output.current_mode_index < output.modes.size())
                rectangles.add({output.top_left, output.modes[output.current_mode_index].size});
        });
}
geom::Point transform(float scale,
                      geom::Displacement const& vector,
                      geom::Displacement const& hotspot,
                      geom::Size const& buffer_size,
                      MirOrientation orientation)
{
    auto center = geom::Displacement{buffer_size.width.as_int(), buffer_size.height.as_int()}*0.5f;
    auto scaled_center = scale*center;
    auto scaled_hotspot = scale*hotspot;

    switch(orientation)
    {
    case mir_orientation_right:
        scaled_hotspot = geom::Displacement{-scaled_hotspot.dy.as_int(), scaled_hotspot.dx.as_int()};
        scaled_center = geom::Displacement{-scaled_center.dy.as_int(), scaled_center.dx.as_int()};
        break;
    case mir_orientation_left:
        scaled_hotspot = geom::Displacement{scaled_hotspot.dy.as_int(), -scaled_hotspot.dx.as_int()};
        scaled_center = geom::Displacement{scaled_center.dy.as_int(), -scaled_center.dx.as_int()};
        break;
    case mir_orientation_inverted:
        scaled_center = -1.0f*scaled_center;
        scaled_hotspot = -1.0f*scaled_hotspot;
        break;
    default:
        break;
    }

    auto position = vector + scaled_center - scaled_hotspot - center;
    return {position.dx.as_int(), position.dy.as_int()};
}

MirPixelFormat get_8888_format(std::vector<MirPixelFormat> const& formats)
{
    for (auto format : formats)
    {
        if (mg::red_channel_depth(format) == 8 &&
            mg::green_channel_depth(format) == 8 &&
            mg::blue_channel_depth(format) == 8 &&
            mg::alpha_channel_depth(format) == 8)
        {
            return format;
        }
    }

    return mir_pixel_format_invalid;
}

}

class mg::detail::CursorRenderable : public mg::Renderable
{
public:
    CursorRenderable(std::shared_ptr<mg::Buffer> const& buffer,
                     geom::Point const& position)
        : buffer_{buffer},
          position{position}
    {
        auto const* env = getenv("GRID_UNIT_PX");
        if (env)
        {
            std::stringstream gu_parse(std::string{env});
            float value;
            if (gu_parse >> value)
                scale = value/8.0f; // guess to transform gu into a scale that turns 32x32 icon into a readable size
        }
    }

    mg::Renderable::ID id() const override
    {
        return this;
    }

    std::shared_ptr<mg::Buffer> buffer() const override
    {
        return buffer_;
    }

    geom::Rectangle screen_position() const override
    {
        std::lock_guard<std::mutex> lock{position_mutex};
        return {position, buffer_->size()};
    }

    float alpha() const override
    {
        return 1.0;
    }


    float get_scale()
    {
        return this->scale;
    }
    void set_scale(float scale)
    {
        this->scale = scale;
    }

    void set_orientation(MirOrientation orientation)
    {
        this->orientation = orientation;
    }

    glm::mat4 transformation() const override
    {
        switch(orientation)
        {
        case  mir_orientation_left:
            return glm::mat4( 0, -scale, 0, 0,
                             scale, 0, 0, 0,
                              0, 0, 1, 0,
                              0, 0, 0, 1);
        case  mir_orientation_inverted:
            return glm::mat4(-scale, 0, 0, 0,
                             0, -scale, 0, 0,
                             0, 0, 1, 0,
                             0, 0, 0, 1);
        case  mir_orientation_right:
            return glm::mat4( 0,scale, 0, 0,
                              -scale, 0, 0, 0,
                              0, 0, 1, 0,
                              0, 0, 0, 1);
        default:
        case  mir_orientation_normal:
            return glm::mat4(scale, 0, 0, 0,
                             0, scale, 0, 0,
                             0, 0, 1, 0,
                             0, 0, 0, 1);
        }
    }

    bool shaped() const override
    {
        return true;
    }

    void move_to(geom::Point new_position)
    {
        std::lock_guard<std::mutex> lock{position_mutex};
        position = new_position;
    }

private:
    std::shared_ptr<mg::Buffer> const buffer_;
    mutable std::mutex position_mutex;
    geom::Point position;
    float scale{1.0f};
    MirOrientation orientation{mir_orientation_normal};
};

mg::SoftwareCursor::SoftwareCursor(
    mg::DisplayConfiguration const& intial_configuration,
    std::shared_ptr<mir::DisplayChanger> const& display_changer,
    std::shared_ptr<mg::GraphicBufferAllocator> const& allocator,
    std::shared_ptr<mi::Scene> const& scene)
    : allocator{allocator},
      scene{scene},
      format{get_8888_format(allocator->supported_pixel_formats())},
      visible(false),
      hotspot{0,0}
{
    update_rectangles(intial_configuration, bounding_rectangle);
    display_changer->register_change_callback(
        [this](mg::DisplayConfiguration const& conf)
        {
            std::unique_lock<std::mutex> lock(guard);
            update_rectangles(conf, bounding_rectangle);
        });
}

mg::SoftwareCursor::~SoftwareCursor()
{
    hide();
}

void mg::SoftwareCursor::show()
{
    bool needs_scene_change = false;
    {
        std::lock_guard<std::mutex> lg{guard};
        if (!visible)
            visible = needs_scene_change = true;
    }
    if (needs_scene_change && renderable)
<<<<<<< HEAD
        scene->add_input_visualization(renderable);
=======
    {
        update_visualization(renderable);
        scene->add_input_visualization(renderable);
    }
}

void mg::SoftwareCursor::update_visualization(std::shared_ptr<detail::CursorRenderable> cursor)
{
    if (!cursor)
        return;
    uint32_t display_id = 0;
    MirOrientation overridden = overrides.get_orientation(display_id, mir_orientation_normal);
    geom::Rectangle area = bounding_rectangle.bounding_rectangle();

    auto displacement = transform(cursor->get_scale(),
                                  position - area.top_left,
                                  hotspot,
                                  cursor->buffer()->size(),
                                  overridden);

    cursor->move_to(displacement);
    cursor->set_orientation(overridden);
>>>>>>> 0bb2e7fa
}

void mg::SoftwareCursor::show(CursorImage const& cursor_image)
{
    std::shared_ptr<detail::CursorRenderable> new_renderable;
    std::shared_ptr<detail::CursorRenderable> old_renderable;

    // Do a lock dance to make this function threadsafe,
    // while avoiding calling scene methods under lock
    {
        geom::Point position{0,0};
        std::lock_guard<std::mutex> lg{guard};
        visible = true;
        if (renderable)
            position = renderable->screen_position().top_left;
        new_renderable = create_renderable_for(cursor_image, position);
        visible = true;
    }

    // Add the new renderable first, then remove the old one to avoid
    // visual glitches
    scene->add_input_visualization(new_renderable);

    // The second part of the lock dance
    {
        std::lock_guard<std::mutex> lg{guard};
        old_renderable = renderable;
        renderable = new_renderable;
        hotspot = cursor_image.hotspot();
    }
    update_visualization(new_renderable);

    if (old_renderable)
        scene->remove_input_visualization(old_renderable);
}

std::shared_ptr<mg::detail::CursorRenderable>
mg::SoftwareCursor::create_renderable_for(CursorImage const& cursor_image, geom::Point position)
{
    auto new_renderable = std::make_shared<detail::CursorRenderable>(
        allocator->alloc_buffer({cursor_image.size(), format, mg::BufferUsage::software}),
        position + hotspot - cursor_image.hotspot());

    size_t const pixels_size =
        cursor_image.size().width.as_uint32_t() *
        cursor_image.size().height.as_uint32_t() *
        MIR_BYTES_PER_PIXEL(format);

    // TODO: The buffer pixel format may not be argb_8888, leading to
    // incorrect cursor colors. We need to transform the data to match
    // the buffer pixel format.
    new_renderable->buffer()->write(
        static_cast<unsigned char const*>(cursor_image.as_argb_8888()),
        pixels_size);

    return new_renderable;
}

void mg::SoftwareCursor::hide()
{
    bool needs_scene_change = false;
    {
        std::lock_guard<std::mutex> lg{guard};
        if (visible)
        {
            visible = false;
            needs_scene_change = true;
        }
    }
    if (needs_scene_change && renderable)
        scene->remove_input_visualization(renderable);
}

void mg::SoftwareCursor::move_to(geometry::Point position)
{
    {
        std::lock_guard<std::mutex> lg{guard};

        this->position = position;

        if (!renderable)
            return;

        update_visualization(renderable);
    }

    scene->emit_scene_changed();
}

void mg::SoftwareCursor::override_orientation(uint32_t screen, MirOrientation orientation)
{
    // there is no cache invalidation in this hack
    overrides.add_override(screen, orientation);
    scene->emit_scene_changed();
}<|MERGE_RESOLUTION|>--- conflicted
+++ resolved
@@ -230,9 +230,6 @@
             visible = needs_scene_change = true;
     }
     if (needs_scene_change && renderable)
-<<<<<<< HEAD
-        scene->add_input_visualization(renderable);
-=======
     {
         update_visualization(renderable);
         scene->add_input_visualization(renderable);
@@ -255,7 +252,6 @@
 
     cursor->move_to(displacement);
     cursor->set_orientation(overridden);
->>>>>>> 0bb2e7fa
 }
 
 void mg::SoftwareCursor::show(CursorImage const& cursor_image)
@@ -272,7 +268,6 @@
         if (renderable)
             position = renderable->screen_position().top_left;
         new_renderable = create_renderable_for(cursor_image, position);
-        visible = true;
     }
 
     // Add the new renderable first, then remove the old one to avoid
