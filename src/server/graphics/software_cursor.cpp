/*
 * Copyright © 2014 Canonical Ltd.
 *
 * This program is free software: you can redistribute it and/or modify it
 * under the terms of the GNU General Public License version 3,
 * as published by the Free Software Foundation.
 *
 * This program is distributed in the hope that it will be useful,
 * but WITHOUT ANY WARRANTY; without even the implied warranty of
 * MERCHANTABILITY or FITNESS FOR A PARTICULAR PURPOSE.  See the
 * GNU General Public License for more details.
 *
 * You should have received a copy of the GNU General Public License
 * along with this program.  If not, see <http://www.gnu.org/licenses/>.
 *
 * Authored by: Alexandros Frantzis <alexandros.frantzis@canonical.com>
 */

#include "software_cursor.h"
#include "mir/graphics/cursor_image.h"
#include "mir/graphics/graphic_buffer_allocator.h"
#include "mir/graphics/pixel_format_utils.h"
#include "mir/graphics/renderable.h"
#include "mir/graphics/display.h"
#include "mir/graphics/display_buffer.h"
#include "mir/graphics/buffer_properties.h"
#include "mir/input/scene.h"

#include <mutex>
#include <sstream>
#include <iostream>

namespace mg = mir::graphics;
namespace mi = mir::input;
namespace geom = mir::geometry;

namespace
{
geom::Displacement transform(geom::Rectangle const& rect, geom::Displacement const& vector, MirOrientation orientation)
{
    switch(orientation)
    {
    case mir_orientation_left:
        return {vector.dy.as_int(), rect.size.width.as_int() -vector.dx.as_int()};
    case mir_orientation_inverted:
        return {rect.size.width.as_int() -vector.dx.as_int(), rect.size.height.as_int() - vector.dy.as_int()};
    case mir_orientation_right:
        return {rect.size.height.as_int() -vector.dy.as_int(), vector.dx.as_int()};
    default:
    case mir_orientation_normal:
        return vector;
    }
}

MirPixelFormat get_8888_format(std::vector<MirPixelFormat> const& formats)
{
    for (auto format : formats)
    {
        if (mg::red_channel_depth(format) == 8 &&
            mg::green_channel_depth(format) == 8 &&
            mg::blue_channel_depth(format) == 8 &&
            mg::alpha_channel_depth(format) == 8)
        {
            return format;
        }
    }

    return mir_pixel_format_invalid;
}

}

class mg::detail::CursorRenderable : public mg::Renderable
{
public:
    CursorRenderable(std::shared_ptr<mg::Buffer> const& buffer,
                     geom::Point const& position)
        : buffer_{buffer},
          position{position}
    {
        auto const* env = getenv("GRID_UNIT_PX");
        if (env)
        {
            std::stringstream gu_parse(std::string{env});
            float value;
            if (gu_parse >> value)
                scale = value/8.0f; // guess to transform gu into a scale that turns 32x32 icon into a readable size
        }
    }

    mg::Renderable::ID id() const override
    {
        return this;
    }

    std::shared_ptr<mg::Buffer> buffer() const override
    {
        return buffer_;
    }

    geom::Rectangle screen_position() const override
    {
        std::lock_guard<std::mutex> lock{position_mutex};
        return {position, buffer_->size()};
    }

    float alpha() const override
    {
        return 1.0;
    }

    void set_scale(float scale)
    {
        this->scale = scale;
    }

    void set_orientation(MirOrientation orientation)
    {
        this->orientation = orientation;
    }

    glm::mat4 transformation() const override
    {
        switch(orientation)
        {
        case  mir_orientation_left:
            return glm::mat4( 0, -scale, 0, 0,
                             scale, 0, 0, 0,
                              0, 0, 1, 0,
                              0, 0, 0, 1);
        case  mir_orientation_inverted:
            return glm::mat4(-scale, 0, 0, 0,
                             0, -scale, 0, 0,
                             0, 0, 1, 0,
                             0, 0, 0, 1);
        case  mir_orientation_right:
            return glm::mat4( 0,scale, 0, 0,
                              -scale, 0, 0, 0,
                              0, 0, 1, 0,
                              0, 0, 0, 1);
        default:
        case  mir_orientation_normal:
            return glm::mat4(scale, 0, 0, 0,
                             0, scale, 0, 0,
                             0, 0, 1, 0,
                             0, 0, 0, 1);
        }
    }

    bool shaped() const override
    {
        return true;
    }

<<<<<<< HEAD
    int buffers_ready_for_compositor() const override
    {
        return 1;
    }

    void move_to(geom::Displacement new_position)
=======
    void move_to(geom::Point new_position)
>>>>>>> f3f8a724
    {
        std::lock_guard<std::mutex> lock{position_mutex};
        position = geom::Point{new_position.dx.as_int(), new_position.dy.as_int()};
    }

private:
    std::shared_ptr<mg::Buffer> const buffer_;
    mutable std::mutex position_mutex;
    geom::Point position;
    float scale{1.0f};
    MirOrientation orientation{mir_orientation_normal};
};

mg::SoftwareCursor::SoftwareCursor(
    std::shared_ptr<mg::Display> const& display,
    std::shared_ptr<mg::GraphicBufferAllocator> const& allocator,
    std::shared_ptr<mi::Scene> const& scene)
    : allocator{allocator},
      scene{scene},
      format{get_8888_format(allocator->supported_pixel_formats())},
      visible(false),
      hotspot{0,0},
      display{display}
{
}

mg::SoftwareCursor::~SoftwareCursor()
{
    hide();
}

void mg::SoftwareCursor::show()
{
    bool needs_scene_change = false;
    {
        std::lock_guard<std::mutex> lg{guard};
        if (!visible)
            visible = needs_scene_change = true;
    }
    if (needs_scene_change && renderable)
    {
        update_visualization(renderable);
        scene->add_input_visualization(renderable);
    }
}

void mg::SoftwareCursor::update_visualization(std::shared_ptr<detail::CursorRenderable> cursor)
{
    if (!cursor)
        return;
    uint32_t display_id = 0;
    display->for_each_display_buffer(
        [cursor,&display_id,this](DisplayBuffer const& buffer)
        {
            MirOrientation overridden = overrides.get_orientation(display_id, buffer.orientation());

            auto extents = overrides.transform_rectangle(display_id, buffer.view_area(), buffer.orientation());

            if (!extents.contains(position))
                return;

            // this is actually wrong
            auto displacement = transform(extents, position - geometry::Point{0,0}, overridden);

            cursor->move_to(displacement - hotspot);
            cursor->set_orientation(overridden);

            ++display_id;
        });
}

void mg::SoftwareCursor::show(CursorImage const& cursor_image)
{
    std::shared_ptr<detail::CursorRenderable> new_renderable;
    std::shared_ptr<detail::CursorRenderable> old_renderable;

    // Do a lock dance to make this function threadsafe,
    // while avoiding calling scene methods under lock
    {
        geom::Point position{0,0};
        std::lock_guard<std::mutex> lg{guard};
        if (renderable)
            position = renderable->screen_position().top_left;
        new_renderable = create_renderable_for(cursor_image, position);
        visible = true;
    }

    // Add the new renderable first, then remove the old one to avoid
    // visual glitches
    scene->add_input_visualization(new_renderable);

    // The second part of the lock dance
    {
        std::lock_guard<std::mutex> lg{guard};
        old_renderable = renderable;
        renderable = new_renderable;
        hotspot = cursor_image.hotspot();
    }
    update_visualization(new_renderable);

    if (old_renderable)
        scene->remove_input_visualization(old_renderable);
}

std::shared_ptr<mg::detail::CursorRenderable>
mg::SoftwareCursor::create_renderable_for(CursorImage const& cursor_image, geom::Point position)
{
    auto new_renderable = std::make_shared<detail::CursorRenderable>(
        allocator->alloc_buffer({cursor_image.size(), format, mg::BufferUsage::software}),
        position + hotspot - cursor_image.hotspot());

    size_t const pixels_size =
        cursor_image.size().width.as_uint32_t() *
        cursor_image.size().height.as_uint32_t() *
        MIR_BYTES_PER_PIXEL(format);

    // TODO: The buffer pixel format may not be argb_8888, leading to
    // incorrect cursor colors. We need to transform the data to match
    // the buffer pixel format.
    new_renderable->buffer()->write(
        static_cast<unsigned char const*>(cursor_image.as_argb_8888()),
        pixels_size);

    return new_renderable;
}

void mg::SoftwareCursor::hide()
{
    bool needs_scene_change = false;
    {
        std::lock_guard<std::mutex> lg{guard};
        if (visible)
        {
            visible = false;
            needs_scene_change = true;
        }
    }
    if (needs_scene_change && renderable)
        scene->remove_input_visualization(renderable);
}

void mg::SoftwareCursor::move_to(geometry::Point position)
{
    {
        std::lock_guard<std::mutex> lg{guard};

        this->position = position;

        if (!renderable)
            return;

        update_visualization(renderable);
    }

    scene->emit_scene_changed();
}

void mg::SoftwareCursor::override_orientation(uint32_t screen, MirOrientation orientation)
{
    // there is no cache invalidation in this hack
    overrides.add_override(screen, orientation);
}<|MERGE_RESOLUTION|>--- conflicted
+++ resolved
@@ -152,16 +152,7 @@
         return true;
     }
 
-<<<<<<< HEAD
-    int buffers_ready_for_compositor() const override
-    {
-        return 1;
-    }
-
     void move_to(geom::Displacement new_position)
-=======
-    void move_to(geom::Point new_position)
->>>>>>> f3f8a724
     {
         std::lock_guard<std::mutex> lock{position_mutex};
         position = geom::Point{new_position.dx.as_int(), new_position.dy.as_int()};
