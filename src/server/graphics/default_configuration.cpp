--- conflicted
+++ resolved
@@ -171,12 +171,8 @@
     return cursor(
         [this]() -> std::shared_ptr<mg::Cursor>
         {
-<<<<<<< HEAD
-            mir::log_info("Using software cursor");
-=======
             if (the_options()->is_set(options::host_socket_opt))
                 return std::make_shared<mgn::Cursor>(the_host_connection(), the_default_cursor_image());
-            
             // We try to create a hardware cursor, if this fails we use a software cursor
             auto hardware_cursor = the_display()->create_hardware_cursor(the_default_cursor_image());
             if (hardware_cursor)
@@ -187,17 +183,17 @@
             else
             {
                 mir::log_info("Using software cursor");
->>>>>>> 262ee23f
-
-            auto const cursor = std::make_shared<mg::SoftwareCursor>(
-                *the_display()->configuration(), // hack
-                the_display_changer(), // hack
-                the_buffer_allocator(),
-                the_input_scene());
-
-            cursor->show(*the_default_cursor_image());
-
-            return cursor;
+
+                auto const cursor = std::make_shared<mg::SoftwareCursor>(
+                    *the_display()->configuration(), // hack
+                    the_display_changer(), // hack
+                    the_buffer_allocator(),
+                    the_input_scene());
+
+                cursor->show(*the_default_cursor_image());
+
+                return cursor;
+            }
         });
 }
 
