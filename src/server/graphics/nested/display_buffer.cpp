--- conflicted
+++ resolved
@@ -109,11 +109,7 @@
 {
 }
 
-<<<<<<< HEAD
-bool mgn::detail::DisplayBuffer::post_renderables_if_optimizable(RenderableList const& list)
-=======
 bool mgn::detail::DisplayBuffer::overlay(RenderableList const& list)
->>>>>>> 780eca3b
 {
     if (list.empty() ||
         (list.back()->screen_position() != area) ||
