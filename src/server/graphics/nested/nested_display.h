/*
 * Copyright © 2013 Canonical Ltd.
 *
 * This program is free software: you can redistribute it and/or modify it
 * under the terms of the GNU General Public License version 3,
 * as published by the Free Software Foundation.
 *
 * This program is distributed in the hope that it will be useful,
 * but WITHOUT ANY WARRANTY; without even the implied warranty of
 * MERCHANTABILITY or FITNESS FOR A PARTICULAR PURPOSE.  See the
 * GNU General Public License for more details.
 *
 * You should have received a copy of the GNU General Public License
 * along with this program.  If not, see <http://www.gnu.org/licenses/>.
 *
 * Authored by: Eleni Maria Stea <elenimaria.stea@canonical.com>
 */

#ifndef MIR_GRAPHICS_NESTED_NESTED_DISPLAY_H_
#define MIR_GRAPHICS_NESTED_NESTED_DISPLAY_H_

#include "mir/graphics/display.h"
#include "mir/graphics/egl_resources.h"
#include "mir/graphics/display_configuration.h"

#include "mir_toolkit/mir_client_library.h"

#include <EGL/egl.h>

#include <unordered_map>

namespace mir
{
namespace geometry
{
struct Rectangle;
}
namespace graphics
{
class DisplayReport;
class DisplayBuffer;

namespace nested
{
namespace detail
{
class MirSurfaceHandle
{
public:
    explicit MirSurfaceHandle(MirConnection* connection, DisplayConfigurationOutput const& output);
    ~MirSurfaceHandle() noexcept;

    operator MirSurface*() const { return mir_surface; }

private:
    MirSurface* mir_surface;

    MirSurfaceHandle(MirSurfaceHandle const&) = delete;
    MirSurfaceHandle operator=(MirSurfaceHandle const&) = delete;
};

class EGLDisplayHandle
{
public:
    explicit EGLDisplayHandle(MirConnection* connection);
    ~EGLDisplayHandle() noexcept;

    void initialize() const;
    EGLConfig choose_config(const EGLint attrib_list[]) const;
    EGLSurface egl_surface(EGLConfig egl_config, MirSurface* mir_surface) const;

    operator EGLDisplay() const { return egl_display; }

private:
    EGLDisplay egl_display;

    EGLDisplayHandle(EGLDisplayHandle const&) = delete;
    EGLDisplayHandle operator=(EGLDisplayHandle const&) = delete;
};

class NestedOutput
{
public:
    NestedOutput(MirConnection* connection, DisplayConfigurationOutput const& output);
    ~NestedOutput() noexcept;

    operator MirSurface*() const { return mir_surface; }
    operator EGLContext()  const { return egl_surface; }

    NestedOutput(NestedOutput const&) = delete;
    NestedOutput operator=(NestedOutput const&) = delete;
private:
    detail::MirSurfaceHandle const mir_surface;
    detail::EGLDisplayHandle const egl_display;

    EGLConfig const egl_config;
    EGLSurfaceStore const egl_surface;
    EGLContextStore const egl_context;
};

}

class NestedDisplay : public Display
{
public:
    NestedDisplay(MirConnection* connection, std::shared_ptr<DisplayReport>const& display_report);
    virtual ~NestedDisplay() noexcept;

    void for_each_display_buffer(std::function<void(DisplayBuffer&)>const& f) override;

    std::shared_ptr<DisplayConfiguration> configuration() override;
    void configure(DisplayConfiguration const&) override;

    void register_configuration_change_handler(
            EventHandlerRegister& handlers,
            DisplayConfigurationChangeHandler const& conf_change_handler) override;

    void register_pause_resume_handlers(
            EventHandlerRegister& handlers,
            DisplayPauseHandler const& pause_handler,
            DisplayResumeHandler const& resume_handler) override;

    void pause() override;
    void resume() override;

    std::weak_ptr<Cursor> the_cursor() override;
    std::unique_ptr<graphics::GLContext> create_gl_context() override;

private:
    MirConnection* const connection;
    std::shared_ptr<DisplayReport> const display_report;
    std::unordered_map<DisplayConfigurationOutputId, std::shared_ptr<detail::NestedOutput>> outputs;
<<<<<<< HEAD
=======
    DisplayConfigurationChangeHandler my_conf_change_handler;
>>>>>>> a2f903e1
};

}
}
}

#endif // MIR_GRAPHICS_NESTED_NESTED_DISPLAY_H_<|MERGE_RESOLUTION|>--- conflicted
+++ resolved
@@ -130,10 +130,7 @@
     MirConnection* const connection;
     std::shared_ptr<DisplayReport> const display_report;
     std::unordered_map<DisplayConfigurationOutputId, std::shared_ptr<detail::NestedOutput>> outputs;
-<<<<<<< HEAD
-=======
     DisplayConfigurationChangeHandler my_conf_change_handler;
->>>>>>> a2f903e1
 };
 
 }
