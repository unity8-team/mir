/*
 * Copyright © 2014,2016 Canonical Ltd.
 *
 * This program is free software: you can redistribute it and/or modify it
 * under the terms of the GNU General Public License version 3,
 * as published by the Free Software Foundation.
 *
 * This program is distributed in the hope that it will be useful,
 * but WITHOUT ANY WARRANTY; without even the implied warranty of
 * MERCHANTABILITY or FITNESS FOR A PARTICULAR PURPOSE.  See the
 * GNU General Public License for more details.
 *
 * You should have received a copy of the GNU General Public License
 * along with this program.  If not, see <http://www.gnu.org/licenses/>.
 *
 * Authored by: Alexandros Frantzis <alexandros.frantzis@canonical.com>
 */

#include "mir_client_host_connection.h"
#include "host_surface.h"
#include "host_stream.h"
#include "host_chain.h"
#include "host_surface_spec.h"
#include "native_buffer.h"
#include "mir_toolkit/mir_client_library.h"
#include "mir_toolkit/mir_buffer.h"
#include "mir_toolkit/mir_buffer_private.h"
#include "mir_toolkit/mir_presentation_chain.h"
#include "mir/raii.h"
#include "mir/graphics/platform_operation_message.h"
#include "mir/graphics/cursor_image.h"
#include "mir/input/device.h"
#include "mir/input/device_capability.h"
#include "mir/input/pointer_configuration.h"
#include "mir/input/touchpad_configuration.h"
#include "mir/input/input_device_observer.h"
#include "mir/frontend/event_sink.h"
#include "mir/server_action_queue.h"

#include <boost/throw_exception.hpp>
#include <boost/exception/errinfo_errno.hpp>

#include <algorithm>
#include <stdexcept>
#include <condition_variable>

#include <cstring>

namespace geom = mir::geometry;
namespace mg = mir::graphics;
namespace mgn = mir::graphics::nested;
namespace mi = mir::input;
namespace mf = mir::frontend;

namespace
{
mgn::UniqueInputConfig make_input_config(MirConnection* con)
{
    return mgn::UniqueInputConfig(mir_connection_create_input_config(con), mir_input_config_destroy);
}

void display_config_callback_thunk(MirConnection* /*connection*/, void* context)
{
    (*static_cast<std::function<void()>*>(context))();
}

void platform_operation_callback(
    MirConnection*, MirPlatformMessage* reply, void* context)
{
    auto reply_ptr = static_cast<MirPlatformMessage**>(context);
    *reply_ptr = reply;
}

static void nested_lifecycle_event_callback_thunk(MirConnection* /*connection*/, MirLifecycleState state, void *context)
{
    msh::HostLifecycleEventListener* listener = static_cast<msh::HostLifecycleEventListener*>(context);
    listener->lifecycle_event_occurred(state);
}

MirPixelFormat const cursor_pixel_format = mir_pixel_format_argb_8888;

void copy_image(MirGraphicsRegion const& g, mg::CursorImage const& image)
{
    assert(g.pixel_format == cursor_pixel_format);

    auto const image_stride = image.size().width.as_int() * MIR_BYTES_PER_PIXEL(cursor_pixel_format);
    auto const image_height = image.size().height.as_int();

    auto dest = g.vaddr;
    auto src  = static_cast<char const*>(image.as_argb_8888());

    for (int row = 0; row != image_height; ++row)
    {
        std::memcpy(dest, src, image_stride);
        dest += g.stride;
        src += image_stride;
    }
}

class MirClientHostSurface : public mgn::HostSurface
{
public:
    MirClientHostSurface(
        MirConnection* mir_connection,
        MirSurfaceSpec* spec)
        : mir_connection(mir_connection),
          mir_surface{
              mir_surface_create_sync(spec)}
    {
        if (!mir_surface_is_valid(mir_surface))
        {
            BOOST_THROW_EXCEPTION(
                std::runtime_error(mir_surface_get_error_message(mir_surface)));
        }
    }

    ~MirClientHostSurface()
    {
        if (cursor) mir_buffer_stream_release_sync(cursor);
        mir_surface_release_sync(mir_surface);
    }

    void apply_spec(mgn::HostSurfaceSpec& spec) override
    {
        mir_surface_apply_spec(mir_surface, spec.handle());
    }

    EGLNativeWindowType egl_native_window() override
    {
        return reinterpret_cast<EGLNativeWindowType>(
            mir_buffer_stream_get_egl_native_window(mir_surface_get_buffer_stream(mir_surface)));
    }

    void set_event_handler(mir_surface_event_callback cb, void* context) override
    {
        mir_surface_set_event_handler(mir_surface, cb, context);
    }

    void set_cursor_image(mg::CursorImage const& image)
    {
        auto const image_width = image.size().width.as_int();
        auto const image_height = image.size().height.as_int();

        if ((image_width <= 0) || (image_height <= 0))
        {
            hide_cursor();
            return;
        }

        MirGraphicsRegion g;

        if (cursor)
        {
            mir_buffer_stream_get_graphics_region(cursor, &g);

            if (image_width != g.width || image_height != g.height)
            {
                mir_buffer_stream_release_sync(cursor);
                cursor = nullptr;
            }
        }

        bool const new_cursor{!cursor};

        if (new_cursor)
        {
            cursor = mir_connection_create_buffer_stream_sync(
                mir_connection,
                image_width,
                image_height,
                cursor_pixel_format,
                mir_buffer_usage_software);

            mir_buffer_stream_get_graphics_region(cursor, &g);
        }

        copy_image(g, image);

        mir_buffer_stream_swap_buffers_sync(cursor);

        if (new_cursor || cursor_hotspot != image.hotspot())
        {
            cursor_hotspot = image.hotspot();

            auto conf = mir_cursor_configuration_from_buffer_stream(
                cursor, cursor_hotspot.dx.as_int(), cursor_hotspot.dy.as_int());

            mir_surface_configure_cursor(mir_surface, conf);
            mir_cursor_configuration_destroy(conf);
        }
    }

    void hide_cursor()
    {
        if (cursor) { mir_buffer_stream_release_sync(cursor); cursor = nullptr; }

        auto conf = mir_cursor_configuration_from_name(mir_disabled_cursor_name);
        mir_surface_configure_cursor(mir_surface, conf);
        mir_cursor_configuration_destroy(conf);
    }

private:
    MirConnection* const mir_connection;
    MirSurface* const mir_surface;
    MirBufferStream* cursor{nullptr};
    mir::geometry::Displacement cursor_hotspot;
};

class MirClientHostStream : public mgn::HostStream
{
public:
    MirClientHostStream(MirConnection* connection, mg::BufferProperties const& properties) :
        stream(mir_connection_create_buffer_stream_sync(connection,
            properties.size.width.as_int(), properties.size.height.as_int(),
            properties.format,
            (properties.usage == mg::BufferUsage::hardware) ? mir_buffer_usage_hardware : mir_buffer_usage_software))
    {
    }

    ~MirClientHostStream()
    {
        mir_buffer_stream_release_sync(stream);
    }

    EGLNativeWindowType egl_native_window() const override
    {
        return reinterpret_cast<EGLNativeWindowType>(mir_buffer_stream_get_egl_native_window(stream));
    }

    MirBufferStream* handle() const override
    {
        return stream;
    }
private:
    MirBufferStream* const stream;
};

}

void const* mgn::MirClientHostConnection::NestedCursorImage::as_argb_8888() const
{
    return buffer.data();
}

mir::geometry::Size mgn::MirClientHostConnection::NestedCursorImage::size() const
{
    return size_;
}

mir::geometry::Displacement mgn::MirClientHostConnection::NestedCursorImage::hotspot() const
{
    return hotspot_;
}

mgn::MirClientHostConnection::NestedCursorImage::NestedCursorImage(mg::CursorImage const& other)
    : hotspot_(other.hotspot()),
      size_(other.size()),
      buffer(size_.width.as_int() * size_.height.as_int() * MIR_BYTES_PER_PIXEL(mir_pixel_format_argb_8888))
{
    std::memcpy(buffer.data(), other.as_argb_8888(), buffer.size());
}

mgn::MirClientHostConnection::NestedCursorImage& mgn::MirClientHostConnection::NestedCursorImage::operator=(mg::CursorImage const& other)
{
    hotspot_ = other.hotspot();
    size_ = other.size();
    buffer.resize(size_.width.as_int() * size_.height.as_int() * MIR_BYTES_PER_PIXEL(mir_pixel_format_argb_8888));
    std::memcpy(buffer.data(), other.as_argb_8888(), buffer.size());

    return *this;
}

mgn::MirClientHostConnection::MirClientHostConnection(
    std::string const& host_socket,
    std::string const& name,
    std::shared_ptr<msh::HostLifecycleEventListener> const& host_lifecycle_event_listener)
    : mir_connection{mir_connect_sync(host_socket.c_str(), name.c_str())},
      conf_change_callback{[]{}},
      host_lifecycle_event_listener{host_lifecycle_event_listener},
      event_callback{[](MirEvent const&, mir::geometry::Rectangle const&){}}
{
    if (!mir_connection_is_valid(mir_connection))
    {
        std::string const msg =
            "Nested Mir Platform Connection Error: " +
            std::string(mir_connection_get_error_message(mir_connection));

        BOOST_THROW_EXCEPTION(std::runtime_error(msg));
    }

    mir_connection_set_lifecycle_event_callback(
        mir_connection,
        nested_lifecycle_event_callback_thunk,
        std::static_pointer_cast<void>(host_lifecycle_event_listener).get());

    mir_connection_set_input_config_change_callback(
        mir_connection,
        [](MirConnection* connection, void* context)
        {
            auto obj = static_cast<MirClientHostConnection*>(context);
            if (obj->input_config_callback)
                obj->input_config_callback(make_input_config(connection));
        },
        this);
}

mgn::MirClientHostConnection::~MirClientHostConnection()
{
    mir_connection_release(mir_connection);
}

std::vector<int> mgn::MirClientHostConnection::platform_fd_items()
{
    MirPlatformPackage pkg;
    mir_connection_get_platform(mir_connection, &pkg);
    return std::vector<int>(pkg.fd, pkg.fd + pkg.fd_items);
}

EGLNativeDisplayType mgn::MirClientHostConnection::egl_native_display()
{
    return reinterpret_cast<EGLNativeDisplayType>(
        mir_connection_get_egl_native_display(mir_connection));
}

auto mgn::MirClientHostConnection::create_display_config()
    -> std::shared_ptr<MirDisplayConfiguration>
{
    return std::shared_ptr<MirDisplayConfiguration>(
        mir_connection_create_display_config(mir_connection),
        [] (MirDisplayConfiguration* c)
        {
            if (c) mir_display_config_destroy(c);
        });
}

void mgn::MirClientHostConnection::set_display_config_change_callback(
    std::function<void()> const& callback)
{
    mir_connection_set_display_config_change_callback(
        mir_connection,
        &display_config_callback_thunk,
        &(conf_change_callback = callback));
}

void mgn::MirClientHostConnection::apply_display_config(
    MirDisplayConfiguration& display_config)
{
    mir_wait_for(mir_connection_apply_display_config(mir_connection, &display_config));
}

std::shared_ptr<mgn::HostSurface> mgn::MirClientHostConnection::create_surface(
    std::shared_ptr<HostStream> const& stream,
    mir::geometry::Displacement displacement,
    mg::BufferProperties properties,
    char const* name, uint32_t output_id)
{
    std::lock_guard<std::mutex> lg(surfaces_mutex);
    auto spec = mir::raii::deleter_for(
        mir_connection_create_spec_for_normal_surface(
            mir_connection,
            properties.size.width.as_int(),
            properties.size.height.as_int(),
            properties.format),
        mir_surface_spec_release);

    MirBufferUsage usage = (properties.usage == mg::BufferUsage::hardware) ?
        mir_buffer_usage_hardware : mir_buffer_usage_software; 

    mir_surface_spec_set_name(spec.get(), name);
    mir_surface_spec_set_buffer_usage(spec.get(), usage);
    mir_surface_spec_set_fullscreen_on_output(spec.get(), output_id);
    MirBufferStreamInfo info { stream->handle(), displacement.dx.as_int(), displacement.dy.as_int() };
    mir_surface_spec_set_streams(spec.get(), &info, 1);

    auto surf = std::shared_ptr<MirClientHostSurface>(
        new MirClientHostSurface(mir_connection, spec.get()),
        [this](MirClientHostSurface *surf)
        {
            std::lock_guard<std::mutex> lg(surfaces_mutex);
            auto it = std::find(surfaces.begin(), surfaces.end(), surf);
            surfaces.erase(it);
            delete surf;
        });

    if (stored_cursor_image.size().width.as_int() * stored_cursor_image.size().height.as_int())
        surf->set_cursor_image(stored_cursor_image);

    surfaces.push_back(surf.get());
    return surf;
}

mg::PlatformOperationMessage mgn::MirClientHostConnection::platform_operation(
    unsigned int op, mg::PlatformOperationMessage const& request)
{
    auto const msg = mir::raii::deleter_for(
        mir_platform_message_create(op),
        mir_platform_message_release);

    mir_platform_message_set_data(msg.get(), request.data.data(), request.data.size());
    mir_platform_message_set_fds(msg.get(), request.fds.data(), request.fds.size());

    MirPlatformMessage* raw_reply{nullptr};

    auto const wh = mir_connection_platform_operation(
        mir_connection, msg.get(), platform_operation_callback, &raw_reply);
    mir_wait_for(wh);

    auto const reply = mir::raii::deleter_for(
        raw_reply,
        mir_platform_message_release);

    auto reply_data = mir_platform_message_get_data(reply.get());
    auto reply_fds = mir_platform_message_get_fds(reply.get());

    return PlatformOperationMessage{
        {static_cast<uint8_t const*>(reply_data.data),
         static_cast<uint8_t const*>(reply_data.data) + reply_data.size},
        {reply_fds.fds, reply_fds.fds + reply_fds.num_fds}};
}

void mgn::MirClientHostConnection::set_cursor_image(mg::CursorImage const& image)
{
    std::lock_guard<std::mutex> lg(surfaces_mutex);
    stored_cursor_image = image;
    for (auto s : surfaces)
    {
        auto surface = static_cast<MirClientHostSurface*>(s);
        surface->set_cursor_image(stored_cursor_image);
    }
}

void mgn::MirClientHostConnection::hide_cursor()
{
    std::lock_guard<std::mutex> lg(surfaces_mutex);
    for (auto s : surfaces)
    {
        auto surface = static_cast<MirClientHostSurface*>(s);
        surface->hide_cursor();
    }
}

auto mgn::MirClientHostConnection::graphics_platform_library() -> std::string
{
    MirModuleProperties properties = { nullptr, 0, 0, 0, nullptr };

    mir_connection_get_graphics_module(mir_connection, &properties);

    if (properties.filename == nullptr)
    {
        BOOST_THROW_EXCEPTION(std::runtime_error("Cannot identify host graphics platform"));
    }

    return properties.filename;
}

mgn::UniqueInputConfig mgn::MirClientHostConnection::create_input_device_config()
{
    return make_input_config(mir_connection);
}

void mgn::MirClientHostConnection::set_input_device_change_callback(std::function<void(UniqueInputConfig)> const& cb)
{
    input_config_callback = cb;
}

void mgn::MirClientHostConnection::set_input_event_callback(std::function<void(MirEvent const&, mir::geometry::Rectangle const&)> const& cb)
{
    event_callback = cb;
}

void mgn::MirClientHostConnection::emit_input_event(MirEvent const& event, mir::geometry::Rectangle const& source_frame)
{
    event_callback(event, source_frame);
}

std::unique_ptr<mgn::HostStream> mgn::MirClientHostConnection::create_stream(
    mg::BufferProperties const& properties) const
{
    return std::make_unique<MirClientHostStream>(mir_connection, properties);
}

<<<<<<< HEAD

struct Chain : mgn::HostChain
{
    Chain(MirConnection* con) :
        chain(mir_connection_create_presentation_chain_sync(con))
    {
    }
    ~Chain()
    {
        mir_presentation_chain_release(chain);
    }

    void submit_buffer(mgn::NativeBuffer& buffer)
    {
        if (buffer.client_handle() != current_buf)
        {
            current_buf = buffer.client_handle();
            mir_presentation_chain_submit_buffer(chain, buffer.client_handle());
        }
    }

    MirPresentationChain* handle()
    {
        return chain;
    }
private:
    MirBuffer* current_buf = nullptr;
    MirPresentationChain* chain;
};

std::unique_ptr<mgn::HostChain> mgn::MirClientHostConnection::create_chain() const
{
    return std::make_unique<Chain>(mir_connection);
}

namespace
{
class HostBufferBuffer : public mgn::NativeBuffer
{
public:
    HostBufferBuffer(MirConnection* mir_connection, mg::BufferProperties const& properties)
    {
        mir_connection_allocate_buffer(
            mir_connection,
            properties.size.width.as_int(),
            properties.size.height.as_int(),
            properties.format,
            (properties.usage == mg::BufferUsage::hardware) ? mir_buffer_usage_hardware : mir_buffer_usage_software,
            buffer_available, this);
        std::unique_lock<std::mutex> lk(mut);
        cv.wait(lk, [&]{ return b; });
        if (!mir_buffer_is_valid(b))
            BOOST_THROW_EXCEPTION(std::runtime_error("could not allocate MirBuffer"));
        printf("YEP.\n");
    }
    ~HostBufferBuffer()
    {
        mir_buffer_release(b);
    }

    void sync(MirBufferAccess access, std::chrono::nanoseconds ns) override
    {
        mir_buffer_wait_for_access(b, access, ns.count());
    }
    MirBuffer* client_handle() const override
    {
        return b;
    }
    MirNativeBuffer* get_native_handle() override
    {
        return mir_buffer_get_native_buffer(b, mir_read_write);
    }
    MirGraphicsRegion get_graphics_region() override
    {
        return mir_buffer_get_graphics_region(b, mir_read_write);
    }
    geom::Size size() const override
    {
        return {mir_buffer_get_width(b), mir_buffer_get_height(b) };
    }
    MirPixelFormat format() const override
    {
        return mir_buffer_get_pixel_format(b);
    }

    std::tuple<EGLenum, EGLClientBuffer, EGLint*> egl_image_creation_hints() const override
    {
        EGLenum type;
        EGLClientBuffer client_buffer = nullptr;;
        EGLint* attrs = nullptr;
        mir_buffer_egl_image_parameters(b, &type, &client_buffer, &attrs);
        return std::tuple<EGLenum, EGLClientBuffer, EGLint*>{type, client_buffer, attrs};
    }

    static void buffer_available(MirBuffer* buffer, void* context)
    {
        auto host_buffer = static_cast<HostBufferBuffer*>(context);
        host_buffer->avail(buffer);
    }

    void avail(MirBuffer* buffer)
    {
        printf("BUFFER\n");
        {
            std::unique_lock<std::mutex> lk(mut);
            if (!b)
            {
                b = buffer;
                cv.notify_all();
            }
        }

        if (f)
            f();
    }

    void on_ownership_notification(std::function<void()> const& fn)
    {
        f = fn;
    }

    MirBufferPackage* package() const
    {
       return mir_buffer_get_buffer_package(b);
    }

    void set_fence(mir::Fd fd)
    {
        mir_buffer_associate_fence(b, fd, mir_read_write);
    }

    mir::Fd fence() const
    {
        return mir::Fd{mir::IntOwnedFd{mir_buffer_get_fence(b)}};
    }

private:
    std::function<void()> f;
    MirBuffer*b = nullptr;
    std::mutex mut;
    std::condition_variable cv;
};

class SurfaceSpec : public mgn::HostSurfaceSpec
{
public:
    SurfaceSpec(MirConnection* connection) :
        spec(mir_connection_create_spec_for_changes(connection))
    {
    }

    ~SurfaceSpec()
    {
        mir_surface_spec_release(spec);
    }

    void add_chain(mgn::HostChain& chain, geom::Displacement disp, geom::Size size) override
    {
        mir_surface_spec_add_presentation_chain(
            spec, size.width.as_int(), size.height.as_int(),
            disp.dx.as_int(), disp.dy.as_int(), chain.handle());
    }

    void add_stream(mgn::HostStream& stream, geom::Displacement disp) override
    {
        mir_surface_spec_add_buffer_stream(spec, disp.dx.as_int(), disp.dy.as_int(), stream.handle());
    }

    MirSurfaceSpec* handle() override
    {
        return spec;
    }
private:
    MirSurfaceSpec* spec;
};
}

std::shared_ptr<mgn::NativeBuffer> mgn::MirClientHostConnection::create_buffer(
    mg::BufferProperties const& properties)
{
    return std::make_shared<HostBufferBuffer>(mir_connection, properties);
}

std::unique_ptr<mgn::HostSurfaceSpec> mgn::MirClientHostConnection::create_surface_spec()
{
    return std::make_unique<SurfaceSpec>(mir_connection);
=======
std::shared_ptr<mgn::NativeBuffer> mgn::MirClientHostConnection::create_buffer(
    mg::BufferProperties const&)
{
    BOOST_THROW_EXCEPTION(std::runtime_error("not implemented yet"));
>>>>>>> a14d8691
}<|MERGE_RESOLUTION|>--- conflicted
+++ resolved
@@ -479,7 +479,6 @@
     return std::make_unique<MirClientHostStream>(mir_connection, properties);
 }
 
-<<<<<<< HEAD
 
 struct Chain : mgn::HostChain
 {
@@ -548,10 +547,6 @@
     {
         return b;
     }
-    MirNativeBuffer* get_native_handle() override
-    {
-        return mir_buffer_get_native_buffer(b, mir_read_write);
-    }
     MirGraphicsRegion get_graphics_region() override
     {
         return mir_buffer_get_graphics_region(b, mir_read_write);
@@ -666,10 +661,4 @@
 std::unique_ptr<mgn::HostSurfaceSpec> mgn::MirClientHostConnection::create_surface_spec()
 {
     return std::make_unique<SurfaceSpec>(mir_connection);
-=======
-std::shared_ptr<mgn::NativeBuffer> mgn::MirClientHostConnection::create_buffer(
-    mg::BufferProperties const&)
-{
-    BOOST_THROW_EXCEPTION(std::runtime_error("not implemented yet"));
->>>>>>> a14d8691
 }