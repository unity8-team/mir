--- conflicted
+++ resolved
@@ -22,9 +22,10 @@
 #include "mir_api_wrappers.h"
 
 #include "mir/geometry/rectangle.h"
-#include "../pixel_format_utils.h"
+#include "mir/graphics/pixel_format_utils.h"
 #include "mir/graphics/gl_context.h"
 #include "mir/graphics/surfaceless_egl_context.h"
+#include "mir/graphics/display_configuration_policy.h"
 #include "host_connection.h"
 
 #include <boost/throw_exception.hpp>
@@ -35,27 +36,20 @@
 namespace mgnw = mir::graphics::nested::mir_api_wrappers;
 namespace geom = mir::geometry;
 
-namespace
-{
-
-std::vector<MirPixelFormat> get_available_surface_formats_as_vector( MirConnection* connection)
-{
-    std::vector<MirPixelFormat> result;
-    unsigned int const max_formats = 32;
-    result.resize(max_formats);
-    unsigned int valid_formats;
-
-    mir_connection_get_available_surface_formats(connection, result.data(),
-                                                 max_formats, &valid_formats);
-
-    result.resize(valid_formats);
-    return result;
-}
-
-}
-
-EGLint const mgn::detail::nested_egl_context_attribs[] = {
+EGLint const mgn::detail::nested_egl_context_attribs[] =
+{
     EGL_CONTEXT_CLIENT_VERSION, 2,
+    EGL_NONE
+};
+
+EGLint const mgn::detail::nested_egl_config_attribs[] =
+{
+    EGL_SURFACE_TYPE, EGL_WINDOW_BIT,
+    EGL_RED_SIZE, 8,
+    EGL_GREEN_SIZE, 8,
+    EGL_BLUE_SIZE, 8,
+    EGL_ALPHA_SIZE, 0,
+    EGL_RENDERABLE_TYPE, EGL_OPENGL_ES2_BIT,
     EGL_NONE
 };
 
@@ -141,16 +135,18 @@
 mgn::NestedDisplay::NestedDisplay(
     std::shared_ptr<HostConnection> const& connection,
     std::shared_ptr<input::EventFilter> const& event_handler,
-    std::shared_ptr<mg::DisplayReport> const& display_report) :
+    std::shared_ptr<mg::DisplayReport> const& display_report,
+    std::shared_ptr<mg::DisplayConfigurationPolicy> const& initial_conf_policy) :
     connection{connection},
     event_handler{event_handler},
     display_report{display_report},
     egl_display{*connection},
     outputs{}
 {
-    // egl_display.initialize(egl_pixel_format); TODO
-    eglMakeCurrent(egl_display, EGL_NO_SURFACE, EGL_NO_SURFACE, egl_display.egl_context());
-    configure(*configuration());
+
+    std::shared_ptr<DisplayConfiguration> conf(configuration());
+    initial_conf_policy->apply_to(*conf);
+    configure(*conf);
 }
 
 mgn::NestedDisplay::~NestedDisplay() noexcept
@@ -167,6 +163,14 @@
 std::shared_ptr<mg::DisplayConfiguration> mgn::NestedDisplay::configuration()
 {
     return std::make_shared<NestedDisplayConfiguration>(mir_connection_create_display_config(*connection));
+}
+
+void mgn::NestedDisplay::complete_display_initialization( MirPixelFormat format )
+{
+    if (egl_display.egl_context() != EGL_NO_CONTEXT)  return;
+
+    egl_display.initialize(format);
+    eglMakeCurrent(egl_display, EGL_NO_SURFACE, EGL_NO_SURFACE, egl_display.egl_context());
 }
 
 void mgn::NestedDisplay::configure(mg::DisplayConfiguration const& configuration)
@@ -184,13 +188,16 @@
                 geometry::Rectangle const area{output.top_left, output.modes[output.current_mode_index].size};
 
                 auto const& egl_display_mode = output.modes[output.current_mode_index];
+                auto const& egl_config_format = output.pixel_formats[output.current_format_index];
+
+                complete_display_initialization(egl_config_format);
 
                 MirSurfaceParameters const request_params =
                     {
                         "Mir nested display",
                         egl_display_mode.size.width.as_int(),
                         egl_display_mode.size.height.as_int(),
-                        output.pixel_formats[output.current_format_index],
+                        egl_config_format,
                         mir_buffer_usage_hardware,
                         static_cast<uint32_t>(output.id.as_value())
                     };
@@ -266,55 +273,9 @@
     return std::weak_ptr<Cursor>();
 }
 
-namespace
-{
-}
-
 std::unique_ptr<mg::GLContext> mgn::NestedDisplay::create_gl_context()
 {
-<<<<<<< HEAD
-    class NestedGLContext : public mg::GLContext
-    {
-    public:
-        NestedGLContext(detail::EGLDisplayHandle const& egl_display, MirPixelFormat pixel_format) :
-            egl_display{egl_display},
-            egl_config{egl_display.choose_windowed_es_config(pixel_format)},
-            egl_context{egl_display, eglCreateContext(egl_display, egl_config, EGL_NO_CONTEXT, detail::nested_egl_context_attribs)},
-            egl_surface{egl_display, eglCreatePbufferSurface(egl_display, egl_config, dummy_pbuffer_attribs)}
-        {
-        }
-
-        ~NestedGLContext() noexcept
-        {
-            if (eglGetCurrentContext() == egl_context)
-                release_current();
-        }
-
-        void make_current() override
-        {
-            if (eglMakeCurrent(egl_display, egl_surface, egl_surface, egl_context) == EGL_FALSE)
-            {
-                BOOST_THROW_EXCEPTION(
-                    std::runtime_error("could not activate dummy surface with eglMakeCurrent\n"));
-            }
-        }
-
-        void release_current() override
-        {
-            eglMakeCurrent(egl_display, EGL_NO_SURFACE, EGL_NO_SURFACE, EGL_NO_CONTEXT);
-        }
-
-    private:
-        EGLDisplay const egl_display;
-        EGLConfig const egl_config;
-        EGLContextStore const egl_context;
-        EGLSurfaceStore const egl_surface;
-    };
-
-    return std::unique_ptr<mg::GLContext>{new NestedGLContext(egl_display, egl_pixel_format)};
-=======
     return std::unique_ptr<mg::GLContext>{new SurfacelessEGLContext(egl_display,
                                                                     detail::nested_egl_config_attribs,
                                                                     EGL_NO_CONTEXT)};
->>>>>>> 5f6e8243
 }