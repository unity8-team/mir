/*
 * Copyright © 2014 Canonical Ltd.
 *
 * This program is free software: you can redistribute it and/or modify it
 * under the terms of the GNU General Public License version 3,
 * as published by the Free Software Foundation.
 *
 * This program is distributed in the hope that it will be useful,
 * but WITHOUT ANY WARRANTY; without even the implied warranty of
 * MERCHANTABILITY or FITNESS FOR A PARTICULAR PURPOSE.  See the
 * GNU General Public License for more details.
 *
 * You should have received a copy of the GNU General Public License
 * along with this program.  If not, see <http://www.gnu.org/licenses/>.
 *
 * Authored by: Alexandros Frantzis <alexandros.frantzis@canonical.com>
 */

#ifndef MIR_GRAPHICS_SOFTWARE_CURSOR_H_
#define MIR_GRAPHICS_SOFTWARE_CURSOR_H_

#include "mir/graphics/cursor.h"
#include "mir_toolkit/client_types.h"
#include "mir/geometry/displacement.h"
#include "mir/geometry/overrides.h"
#include "mir/geometry/rectangles.h"
#include <mutex>

namespace mir
{
class DisplayChanger;
namespace input { class Scene; }
namespace graphics
{
class DisplayConfiguration;
class GraphicBufferAllocator;
class Renderable;

namespace detail
{
class CursorRenderable;
}

class SoftwareCursor : public Cursor
{
public:
    SoftwareCursor(
        mir::graphics::DisplayConfiguration const& inital_configuration,
        std::shared_ptr<mir::DisplayChanger> const& display_changer,
        std::shared_ptr<GraphicBufferAllocator> const& allocator,
        std::shared_ptr<input::Scene> const& scene);
    ~SoftwareCursor();

    void show() override;
    void show(CursorImage const& cursor_image) override;
    void hide() override;
    void move_to(geometry::Point position) override;
    void override_orientation(uint32_t screen, MirOrientation) override;

private:
    std::shared_ptr<detail::CursorRenderable> create_renderable_for(
        CursorImage const& cursor_image, geometry::Point position);

    void update_visualization(std::shared_ptr<detail::CursorRenderable> renderable);

    std::shared_ptr<GraphicBufferAllocator> const allocator;
    std::shared_ptr<input::Scene> const scene;
    MirPixelFormat const format;
    std::mutex guard;
    std::shared_ptr<detail::CursorRenderable> renderable;
    bool visible;
<<<<<<< HEAD
=======
    geometry::Point position;
>>>>>>> 0bb2e7fa
    geometry::Displacement hotspot;
    geometry::Overrides overrides;
    geometry::Rectangles bounding_rectangle;
};

}
}

#endif<|MERGE_RESOLUTION|>--- conflicted
+++ resolved
@@ -60,7 +60,6 @@
 private:
     std::shared_ptr<detail::CursorRenderable> create_renderable_for(
         CursorImage const& cursor_image, geometry::Point position);
-
     void update_visualization(std::shared_ptr<detail::CursorRenderable> renderable);
 
     std::shared_ptr<GraphicBufferAllocator> const allocator;
@@ -69,10 +68,7 @@
     std::mutex guard;
     std::shared_ptr<detail::CursorRenderable> renderable;
     bool visible;
-<<<<<<< HEAD
-=======
     geometry::Point position;
->>>>>>> 0bb2e7fa
     geometry::Displacement hotspot;
     geometry::Overrides overrides;
     geometry::Rectangles bounding_rectangle;
