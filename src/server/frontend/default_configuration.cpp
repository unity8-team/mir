/*
 * Copyright © 2012-2014 Canonical Ltd.
 *
 * This program is free software: you can redistribute it and/or modify it
 * under the terms of the GNU General Public License version 3,
 * as published by the Free Software Foundation.
 *
 * This program is distributed in the hope that it will be useful,
 * but WITHOUT ANY WARRANTY; without even the implied warranty of
 * MERCHANTABILITY or FITNESS FOR A PARTICULAR PURPOSE.  See the
 * GNU General Public License for more details.
 *
 * You should have received a copy of the GNU General Public License
 * along with this program.  If not, see <http://www.gnu.org/licenses/>.
 *
 * Authored by: Alan Griffiths <alan@octopull.co.uk>
 */

#include "mir/default_server_configuration.h"
#include "dispatching_session_creator.h"
#include "protobuf_connection_creator.h"
#include "mir/emergency_cleanup.h"

#include "default_ipc_factory.h"
#include "published_socket_connector.h"

<<<<<<< HEAD
=======
#include "unsupported_coordinate_translator.h"

#include "mir/graphics/platform.h"
#include "mir/frontend/protobuf_connection_creator.h"
>>>>>>> 0e081312
#include "mir/frontend/session_authorizer.h"
#include "mir/options/configuration.h"
#include "mir/options/option.h"

namespace mf = mir::frontend;
namespace mg = mir::graphics;
<<<<<<< HEAD
namespace msh = mir::shell;
=======
namespace ms = mir::scene;
>>>>>>> 0e081312

std::shared_ptr<mf::ConnectionCreator>
mir::DefaultServerConfiguration::the_connection_creator()
{
    return connection_creator([this]
        {
            return std::make_shared<mf::DispatchingConnectionCreator>(the_connection_protocols(),
                                                                      the_session_authorizer());
        });
}


std::shared_ptr<std::vector<std::shared_ptr<mf::DispatchedConnectionCreator>>>
mir::DefaultServerConfiguration::the_connection_protocols()
{
    return connection_protocols([this]
        {
            auto const session_authorizer = the_session_authorizer();
            std::vector<std::shared_ptr<mf::DispatchedConnectionCreator>> protocols{
                    std::make_shared<mf::ProtobufConnectionCreator>(
                                new_ipc_factory(session_authorizer),
                                session_authorizer,
                                the_message_processor_report())};
            return std::make_shared<std::vector<std::shared_ptr<mf::DispatchedConnectionCreator>>>(protocols);
        });
}

std::shared_ptr<mf::Connector>
mir::DefaultServerConfiguration::the_connector()
{
    return connector(
        [&,this]() -> std::shared_ptr<mf::Connector>
        {
            auto const threads = the_options()->get<int>(options::frontend_threads_opt);

            if (the_options()->is_set(options::no_server_socket_opt))
            {
                return std::make_shared<mf::BasicConnector>(
                    the_connection_creator(),
                    threads,
                    the_connector_report());
            }
            else
            {
                auto const result = std::make_shared<mf::PublishedSocketConnector>(
                    the_socket_file(),
                    the_connection_creator(),
                    threads,
                    *the_emergency_cleanup(),
                    the_connector_report());

                if (the_options()->is_set(options::arw_server_socket_opt))
                    chmod(the_socket_file().c_str(), S_IRUSR|S_IWUSR| S_IRGRP|S_IWGRP | S_IROTH|S_IWOTH);

                return result;
            }
        });
}

std::shared_ptr<mf::ConnectionCreator>
mir::DefaultServerConfiguration::the_prompt_connection_creator()
{
    struct PromptSessionAuthorizer : public mf::SessionAuthorizer
    {
        bool connection_is_allowed(mf::SessionCredentials const& /* creds */) override
        {
            return true;
        }

        bool configure_display_is_allowed(mf::SessionCredentials const& /* creds */) override
        {
            return true;
        }

        bool screencast_is_allowed(mf::SessionCredentials const& /* creds */) override
        {
            return true;
        }

        bool prompt_session_is_allowed(mf::SessionCredentials const& /* creds */) override
        {
            return true;
        }
    };

    return prompt_connection_creator([this]
        {
            auto const session_authorizer = std::make_shared<PromptSessionAuthorizer>();
            return std::make_shared<mf::ProtobufConnectionCreator>(
                new_ipc_factory(session_authorizer),
                session_authorizer,
                the_message_processor_report());
        });
}

std::shared_ptr<mf::Connector>
mir::DefaultServerConfiguration::the_prompt_connector()
{
    return prompt_connector(
        [&,this]() -> std::shared_ptr<mf::Connector>
        {
            auto const threads = the_options()->get<int>(options::frontend_threads_opt);

            if (the_options()->is_set(options::prompt_socket_opt))
            {
                return std::make_shared<mf::PublishedSocketConnector>(
                    the_socket_file() + "_trusted",
                    the_prompt_connection_creator(),
                    threads,
                    *the_emergency_cleanup(),
                    the_connector_report());
            }
            else
            {
                return std::make_shared<mf::BasicConnector>(
                    the_prompt_connection_creator(),
                    threads,
                    the_connector_report());
            }
        });
}

std::shared_ptr<mir::frontend::ProtobufIpcFactory>
mir::DefaultServerConfiguration::new_ipc_factory(
    std::shared_ptr<mf::SessionAuthorizer> const& session_authorizer)
{
    std::shared_ptr<ms::CoordinateTranslator> translator;
    if (the_options()->is_set(options::debug_opt))
    {
        translator = the_coordinate_translator();
    }
    else
    {
        translator = std::make_shared<mf::UnsupportedCoordinateTranslator>();
    }
    return std::make_shared<mf::DefaultIpcFactory>(
                the_frontend_shell(),
                the_session_mediator_report(),
                the_graphics_platform()->make_ipc_operations(),
                the_frontend_display_changer(),
                the_buffer_allocator(),
                the_screencast(),
                session_authorizer,
                the_cursor_images(),
                translator);
}<|MERGE_RESOLUTION|>--- conflicted
+++ resolved
@@ -24,24 +24,18 @@
 #include "default_ipc_factory.h"
 #include "published_socket_connector.h"
 
-<<<<<<< HEAD
-=======
 #include "unsupported_coordinate_translator.h"
 
 #include "mir/graphics/platform.h"
-#include "mir/frontend/protobuf_connection_creator.h"
->>>>>>> 0e081312
+#include "protobuf_connection_creator.h"
 #include "mir/frontend/session_authorizer.h"
 #include "mir/options/configuration.h"
 #include "mir/options/option.h"
 
 namespace mf = mir::frontend;
 namespace mg = mir::graphics;
-<<<<<<< HEAD
 namespace msh = mir::shell;
-=======
 namespace ms = mir::scene;
->>>>>>> 0e081312
 
 std::shared_ptr<mf::ConnectionCreator>
 mir::DefaultServerConfiguration::the_connection_creator()
@@ -130,10 +124,13 @@
     return prompt_connection_creator([this]
         {
             auto const session_authorizer = std::make_shared<PromptSessionAuthorizer>();
-            return std::make_shared<mf::ProtobufConnectionCreator>(
-                new_ipc_factory(session_authorizer),
-                session_authorizer,
-                the_message_processor_report());
+            auto const protocols = std::make_shared<std::vector<std::shared_ptr<mf::DispatchedConnectionCreator>>>();
+            protocols->push_back(std::make_shared<mf::ProtobufConnectionCreator>(
+                                    new_ipc_factory(session_authorizer),
+                                    session_authorizer,
+                                    the_message_processor_report()));
+            return std::make_shared<mf::DispatchingConnectionCreator>(protocols,
+                                                                      session_authorizer);
         });
 }
 
