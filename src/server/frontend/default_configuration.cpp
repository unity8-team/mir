/*
 * Copyright © 2012-2014 Canonical Ltd.
 *
 * This program is free software: you can redistribute it and/or modify it
 * under the terms of the GNU General Public License version 3,
 * as published by the Free Software Foundation.
 *
 * This program is distributed in the hope that it will be useful,
 * but WITHOUT ANY WARRANTY; without even the implied warranty of
 * MERCHANTABILITY or FITNESS FOR A PARTICULAR PURPOSE.  See the
 * GNU General Public License for more details.
 *
 * You should have received a copy of the GNU General Public License
 * along with this program.  If not, see <http://www.gnu.org/licenses/>.
 *
 * Authored by: Alan Griffiths <alan@octopull.co.uk>
 */

#include "mir/default_server_configuration.h"
#include "mir/frontend/protobuf_session_creator.h"
#include "mir/frontend/session_authorizer.h"

#include "resource_cache.h"
#include "protobuf_ipc_factory.h"
#include "published_socket_connector.h"
#include "session_mediator.h"
#include "unauthorized_display_changer.h"
#include "unauthorized_screencast.h"

#include "mir/options/configuration.h"
#include "mir/options/option.h"
#include "mir/graphics/graphic_buffer_allocator.h"

namespace mf = mir::frontend;
namespace mg = mir::graphics;
namespace msh = mir::shell;

namespace
{
class DefaultIpcFactory : public mf::ProtobufIpcFactory
{
public:
    explicit DefaultIpcFactory(
        std::shared_ptr<mf::Server> const& server,
        std::shared_ptr<mf::SessionMediatorReport> const& sm_report,
        std::shared_ptr<mg::Platform> const& graphics_platform,
        std::shared_ptr<mf::DisplayChanger> const& display_changer,
        std::shared_ptr<mg::GraphicBufferAllocator> const& buffer_allocator,
<<<<<<< HEAD
        std::shared_ptr<mf::Screencast> const& screencast) :
        server(server),
=======
        std::shared_ptr<mf::Screencast> const& screencast,
        std::shared_ptr<mf::SessionAuthorizer> const& session_authorizer) :
        shell(shell),
>>>>>>> 7536ad5a
        sm_report(sm_report),
        cache(std::make_shared<mf::ResourceCache>()),
        graphics_platform(graphics_platform),
        display_changer(display_changer),
        buffer_allocator(buffer_allocator),
        screencast(screencast),
        session_authorizer(session_authorizer)
    {
    }

private:
    std::shared_ptr<mf::Server> server;
    std::shared_ptr<mf::SessionMediatorReport> const sm_report;
    std::shared_ptr<mf::ResourceCache> const cache;
    std::shared_ptr<mg::Platform> const graphics_platform;
    std::shared_ptr<mf::DisplayChanger> const display_changer;
    std::shared_ptr<mg::GraphicBufferAllocator> const buffer_allocator;
    std::shared_ptr<mf::Screencast> const screencast;
    std::shared_ptr<mf::SessionAuthorizer> const session_authorizer;

    virtual std::shared_ptr<mir::protobuf::DisplayServer> make_ipc_server(
        pid_t client_pid,
        std::shared_ptr<mf::EventSink> const& sink) override
    {
        std::shared_ptr<mf::DisplayChanger> changer;
        std::shared_ptr<mf::Screencast> effective_screencast;

        if (session_authorizer->configure_display_is_allowed(client_pid))
        {
            changer = display_changer;
        }
        else
        {
            changer = std::make_shared<mf::UnauthorizedDisplayChanger>(display_changer);
        }

        if (session_authorizer->screencast_is_allowed(client_pid))
        {
            effective_screencast = screencast;
        }
        else
        {
            effective_screencast = std::make_shared<mf::UnauthorizedScreencast>();
        }

        return std::make_shared<mf::SessionMediator>(
            client_pid,
            server,
            graphics_platform,
            changer,
            buffer_allocator->supported_pixel_formats(),
            sm_report,
            sink,
            resource_cache(),
            effective_screencast);
    }

    virtual std::shared_ptr<mf::ResourceCache> resource_cache()
    {
        return cache;
    }
};
}

std::shared_ptr<mf::SessionCreator>
mir::DefaultServerConfiguration::the_session_creator()
{
    return session_creator([this]
        {
            return std::make_shared<mf::ProtobufSessionCreator>(
                the_ipc_factory(the_frontend_server(), the_buffer_allocator()),
                the_session_authorizer(),
                the_message_processor_report());
        });
}

std::shared_ptr<mf::Connector>
mir::DefaultServerConfiguration::the_connector()
{
    return connector(
        [&,this]() -> std::shared_ptr<mf::Connector>
        {
            auto const threads = the_options()->get<int>(options::frontend_threads_opt);

            if (the_options()->is_set(options::no_server_socket_opt))
            {
                return std::make_shared<mf::BasicConnector>(
                    the_session_creator(),
                    threads,
                    the_connector_report());
            }
            else
            {
                return std::make_shared<mf::PublishedSocketConnector>(
                    the_socket_file(),
                    the_session_creator(),
                    threads,
                    the_connector_report());
            }
        });
}

std::shared_ptr<mir::frontend::ProtobufIpcFactory>
mir::DefaultServerConfiguration::the_ipc_factory(
    std::shared_ptr<mf::Server> const& server,
    std::shared_ptr<mg::GraphicBufferAllocator> const& allocator)
{
    return ipc_factory(
        [&]()
        {
            return std::make_shared<DefaultIpcFactory>(
                server,
                the_session_mediator_report(),
                the_graphics_platform(),
                the_frontend_display_changer(),
                allocator,
                the_screencast(),
                the_session_authorizer());
        });
}<|MERGE_RESOLUTION|>--- conflicted
+++ resolved
@@ -46,14 +46,9 @@
         std::shared_ptr<mg::Platform> const& graphics_platform,
         std::shared_ptr<mf::DisplayChanger> const& display_changer,
         std::shared_ptr<mg::GraphicBufferAllocator> const& buffer_allocator,
-<<<<<<< HEAD
-        std::shared_ptr<mf::Screencast> const& screencast) :
-        server(server),
-=======
         std::shared_ptr<mf::Screencast> const& screencast,
         std::shared_ptr<mf::SessionAuthorizer> const& session_authorizer) :
-        shell(shell),
->>>>>>> 7536ad5a
+        server(server),
         sm_report(sm_report),
         cache(std::make_shared<mf::ResourceCache>()),
         graphics_platform(graphics_platform),
