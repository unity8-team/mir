--- conflicted
+++ resolved
@@ -161,7 +161,6 @@
         translator = std::make_shared<mf::UnsupportedCoordinateTranslator>();
     }
     return std::make_shared<mf::DefaultIpcFactory>(
-<<<<<<< HEAD
         the_frontend_shell(),
         the_session_mediator_report(),
         the_graphics_platform(),
@@ -170,16 +169,6 @@
         the_screencast(),
         session_authorizer,
         the_cursor_images(),
-        the_vsync_provider());
-=======
-                the_frontend_shell(),
-                the_session_mediator_report(),
-                the_graphics_platform(),
-                the_frontend_display_changer(),
-                the_buffer_allocator(),
-                the_screencast(),
-                session_authorizer,
-                the_cursor_images(),
-                translator);
->>>>>>> 7a6f9c70
+        the_vsync_provider(),
+        translator);
 }