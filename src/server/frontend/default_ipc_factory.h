/*
 * Copyright © 2014 Canonical Ltd.
 *
 * This program is free software: you can redistribute it and/or modify it
 * under the terms of the GNU General Public License version 3,
 * as published by the Free Software Foundation.
 *
 * This program is distributed in the hope that it will be useful,
 * but WITHOUT ANY WARRANTY; without even the implied warranty of
 * MERCHANTABILITY or FITNESS FOR A PARTICULAR PURPOSE.  See the
 * GNU General Public License for more details.
 *
 * You should have received a copy of the GNU General Public License
 * along with this program.  If not, see <http://www.gnu.org/licenses/>.
 *
 * Authored By: Alan Griffiths <alan@octopull.co.uk>
 */

#ifndef MIR_FRONTEND_DEFAULT_IPC_FACTORY_H_
#define MIR_FRONTEND_DEFAULT_IPC_FACTORY_H_

#include "protobuf_ipc_factory.h"

namespace mir
{
namespace graphics
{
class Platform;
class GraphicBufferAllocator;
}
namespace input
{
class CursorImages;
}

namespace scene
{
class CoordinateTranslator;
}

namespace frontend
{
class Shell;
class SessionMediatorReport;
class DisplayChanger;
class Screencast;
class SessionAuthorizer;
class VsyncProvider;

class DefaultIpcFactory : public ProtobufIpcFactory
{
public:
    explicit DefaultIpcFactory(
        std::shared_ptr<Shell> const& shell,
        std::shared_ptr<SessionMediatorReport> const& sm_report,
        std::shared_ptr<graphics::Platform> const& graphics_platform,
        std::shared_ptr<DisplayChanger> const& display_changer,
        std::shared_ptr<graphics::GraphicBufferAllocator> const& buffer_allocator,
        std::shared_ptr<Screencast> const& screencast,
        std::shared_ptr<SessionAuthorizer> const& session_authorizer,
        std::shared_ptr<input::CursorImages> const& cursor_images,
<<<<<<< HEAD
        std::shared_ptr<VsyncProvider> const& vsync_provider);
=======
        std::shared_ptr<scene::CoordinateTranslator> const& translator);
>>>>>>> 7a6f9c70

    std::shared_ptr<detail::DisplayServer> make_ipc_server(
        SessionCredentials const& creds,
        std::shared_ptr<EventSink> const& sink,
        ConnectionContext const& connection_context) override;

    virtual std::shared_ptr<ResourceCache> resource_cache() override;

    virtual std::shared_ptr<detail::DisplayServer> make_mediator(
        std::shared_ptr<Shell> const& shell,
        std::shared_ptr<graphics::Platform> const& graphics_platform,
        std::shared_ptr<DisplayChanger> const& changer,
        std::shared_ptr<graphics::GraphicBufferAllocator> const& buffer_allocator,
        std::shared_ptr<SessionMediatorReport> const& sm_report,
        std::shared_ptr<EventSink> const& sink,
        std::shared_ptr<Screencast> const& effective_screencast,
        ConnectionContext const& connection_context,
        std::shared_ptr<input::CursorImages> const& cursor_images,
        std::shared_ptr<VsyncProvider> const& vsync_provider);

private:
    std::shared_ptr<Shell> const shell;
    std::shared_ptr<Shell> const no_prompt_shell;
    std::shared_ptr<SessionMediatorReport> const sm_report;
    std::shared_ptr<ResourceCache> const cache;
    std::shared_ptr<graphics::Platform> const graphics_platform;
    std::shared_ptr<DisplayChanger> const display_changer;
    std::shared_ptr<graphics::GraphicBufferAllocator> const buffer_allocator;
    std::shared_ptr<Screencast> const screencast;
    std::shared_ptr<SessionAuthorizer> const session_authorizer;
    std::shared_ptr<input::CursorImages> const cursor_images;
<<<<<<< HEAD
    std::shared_ptr<frontend::VsyncProvider> const vsync_provider;
=======
    std::shared_ptr<scene::CoordinateTranslator> const translator;
>>>>>>> 7a6f9c70
};
}
}

#endif /* MIR_FRONTEND_DEFAULT_IPC_FACTORY_H_ */<|MERGE_RESOLUTION|>--- conflicted
+++ resolved
@@ -59,11 +59,8 @@
         std::shared_ptr<Screencast> const& screencast,
         std::shared_ptr<SessionAuthorizer> const& session_authorizer,
         std::shared_ptr<input::CursorImages> const& cursor_images,
-<<<<<<< HEAD
-        std::shared_ptr<VsyncProvider> const& vsync_provider);
-=======
+        std::shared_ptr<VsyncProvider> const& vsync_provider,
         std::shared_ptr<scene::CoordinateTranslator> const& translator);
->>>>>>> 7a6f9c70
 
     std::shared_ptr<detail::DisplayServer> make_ipc_server(
         SessionCredentials const& creds,
@@ -95,11 +92,8 @@
     std::shared_ptr<Screencast> const screencast;
     std::shared_ptr<SessionAuthorizer> const session_authorizer;
     std::shared_ptr<input::CursorImages> const cursor_images;
-<<<<<<< HEAD
     std::shared_ptr<frontend::VsyncProvider> const vsync_provider;
-=======
     std::shared_ptr<scene::CoordinateTranslator> const translator;
->>>>>>> 7a6f9c70
 };
 }
 }
