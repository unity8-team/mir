--- conflicted
+++ resolved
@@ -52,11 +52,6 @@
     /* removes the surface id from all tracking */
     void remove_surface(SurfaceId);
 
-<<<<<<< HEAD
-    /* Accesses the Surface that the buffer is associated with */
-    SurfaceId surface_from(graphics::BufferID) const;
-=======
->>>>>>> 2e466ad9
     /* Access the buffer resource that the id corresponds to.
        TODO: should really be a weak or shared ptr */
     graphics::Buffer* buffer_from(graphics::BufferID) const;
