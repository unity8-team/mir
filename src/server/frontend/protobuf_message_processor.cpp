--- conflicted
+++ resolved
@@ -178,13 +178,10 @@
         {
             invoke(this, display_server.get(), &protobuf::DisplayServer::configure_cursor, invocation);
         }
-<<<<<<< HEAD
-=======
         else if ("new_fds_for_trusted_clients" == invocation.method_name())
         {
             invoke(this, display_server.get(), &protobuf::DisplayServer::new_fds_for_trusted_clients, invocation);
         }
->>>>>>> b36bfcf3
         else if ("disconnect" == invocation.method_name())
         {
             invoke(this, display_server.get(), &protobuf::DisplayServer::disconnect, invocation);
