/*
 * Copyright © 2012 Canonical Ltd.
 *
 * This program is free software: you can redistribute it and/or modify it
 * under the terms of the GNU General Public License version 3,
 * as published by the Free Software Foundation.
 *
 * This program is distributed in the hope that it will be useful,
 * but WITHOUT ANY WARRANTY; without even the implied warranty of
 * MERCHANTABILITY or FITNESS FOR A PARTICULAR PURPOSE.  See the
 * GNU General Public License for more details.
 *
 * You should have received a copy of the GNU General Public License
 * along with this program.  If not, see <http://www.gnu.org/licenses/>.
 *
 * Authored by: Alan Griffiths <alan@octopull.co.uk>
 */

#include "mir/frontend/session_mediator.h"
#include "mir/frontend/session_mediator_report.h"
#include "mir/frontend/shell.h"
#include "mir/frontend/session.h"
#include "mir/frontend/surface.h"
#include "mir/shell/surface_creation_parameters.h"
#include "mir/shell/display_changer.h"
#include "mir/frontend/resource_cache.h"
#include "mir_toolkit/common.h"
#include "mir/graphics/buffer_id.h"
#include "mir/graphics/buffer.h"
#include "mir/surfaces/buffer_stream.h"
#include "mir/graphics/graphic_buffer_allocator.h"
#include "mir/geometry/dimensions.h"
#include "mir/graphics/platform.h"
#include "mir/shell/display_changer.h"
#include "mir/graphics/display_configuration.h"
#include "mir/graphics/platform_ipc_package.h"
#include "mir/frontend/client_constants.h"
#include "mir/geometry/rectangles.h"
#include "client_buffer_tracker.h"
#include "protobuf_buffer_packer.h"

#include <boost/throw_exception.hpp>

namespace msh = mir::shell;
namespace mf = mir::frontend;
namespace mfd = mir::frontend::detail;
namespace geom = mir::geometry;
namespace mg = mir::graphics;

mf::SessionMediator::SessionMediator(
    std::shared_ptr<frontend::Shell> const& shell,
    std::shared_ptr<graphics::Platform> const & graphics_platform,
    std::shared_ptr<msh::DisplayChanger> const& display_changer,
    std::shared_ptr<graphics::GraphicBufferAllocator> const& buffer_allocator,
    std::shared_ptr<SessionMediatorReport> const& report,
    std::shared_ptr<EventSink> const& sender,
    std::shared_ptr<ResourceCache> const& resource_cache) :
    shell(shell),
    graphics_platform(graphics_platform),
    buffer_allocator(buffer_allocator),
    display_changer(display_changer),
    report(report),
    event_sink(sender),
    resource_cache(resource_cache),
    client_tracker(std::make_shared<ClientBufferTracker>(frontend::client_buffer_cache_size))
{
}

mf::SessionMediator::~SessionMediator() noexcept
{
    if (session)
    {
        report->session_error(session->name(), __PRETTY_FUNCTION__, "connection dropped without disconnect");
        shell->close_session(session);
    }
}

void mf::SessionMediator::connect(
    ::google::protobuf::RpcController*,
    const ::mir::protobuf::ConnectParameters* request,
    ::mir::protobuf::Connection* response,
    ::google::protobuf::Closure* done)
{
    report->session_connect_called(request->application_name());

    {
        std::unique_lock<std::mutex> lock(session_mutex);
        session = shell->open_session(request->application_name(), event_sink);
    }

    auto ipc_package = graphics_platform->get_ipc_package();
    auto platform = response->mutable_platform();

    for (auto& data : ipc_package->ipc_data)
        platform->add_data(data);

    for (auto& ipc_fds : ipc_package->ipc_fds)
        platform->add_fd(ipc_fds);

<<<<<<< HEAD
    auto display_config = display->configuration();
    display_config->for_each_output([&response](mg::DisplayConfigurationOutput const& config)
=======
    auto display_config = display_changer->active_configuration();
    auto supported_pfs = buffer_allocator->supported_pixel_formats();
    display_config->for_each_output([&response, &supported_pfs](mg::DisplayConfigurationOutput const& config)
>>>>>>> ba8bdebf
    {
        auto output = response->add_display_output();
        mfd::pack_protobuf_display_output(output, config);

    });

    resource_cache->save_resource(response, ipc_package);

    done->Run();
}

void mf::SessionMediator::create_surface(
    google::protobuf::RpcController* /*controller*/,
    const mir::protobuf::SurfaceParameters* request,
    mir::protobuf::Surface* response,
    google::protobuf::Closure* done)
{
    {
        std::unique_lock<std::mutex> lock(session_mutex);

        if (session.get() == nullptr)
            BOOST_THROW_EXCEPTION(std::logic_error("Invalid application session"));

        report->session_create_surface_called(session->name());

        auto const id = shell->create_surface_for(session,
            msh::SurfaceCreationParameters()
            .of_name(request->surface_name())
            .of_size(request->width(), request->height())
            .of_buffer_usage(static_cast<graphics::BufferUsage>(request->buffer_usage()))
            .of_pixel_format(static_cast<geometry::PixelFormat>(request->pixel_format()))
            );

        {
            auto surface = session->get_surface(id);
            response->mutable_id()->set_value(id.as_value());
            response->set_width(surface->size().width.as_uint32_t());
            response->set_height(surface->size().height.as_uint32_t());
            response->set_pixel_format((int)surface->pixel_format());
            response->set_buffer_usage(request->buffer_usage());

            if (surface->supports_input())
                response->add_fd(surface->client_input_fd());

            client_buffer_resource = surface->advance_client_buffer();
            auto const& id = client_buffer_resource->id();

            auto buffer = response->mutable_buffer();
            buffer->set_buffer_id(id.as_uint32_t());

            if (!client_tracker->client_has(id))
            {
                auto packer = std::make_shared<mfd::ProtobufBufferPacker>(buffer);
                graphics_platform->fill_ipc_package(packer, client_buffer_resource);
            }
            client_tracker->add(id);
        }
    }

    done->Run();
}

void mf::SessionMediator::next_buffer(
    ::google::protobuf::RpcController* /*controller*/,
    ::mir::protobuf::SurfaceId const* request,
    ::mir::protobuf::Buffer* response,
    ::google::protobuf::Closure* done)
{
    {
        std::unique_lock<std::mutex> lock(session_mutex);

        if (session.get() == nullptr)
            BOOST_THROW_EXCEPTION(std::logic_error("Invalid application session"));

        report->session_next_buffer_called(session->name());

        auto surface = session->get_surface(SurfaceId(request->value()));

        client_buffer_resource.reset();
        client_buffer_resource = surface->advance_client_buffer();
    }

    auto const& id = client_buffer_resource->id();
    response->set_buffer_id(id.as_uint32_t());

    if (!client_tracker->client_has(id))
    {
        auto packer = std::make_shared<mfd::ProtobufBufferPacker>(response);
        graphics_platform->fill_ipc_package(packer, client_buffer_resource);
    }
    client_tracker->add(id);
    done->Run();
}

void mf::SessionMediator::release_surface(
    google::protobuf::RpcController* /*controller*/,
    const mir::protobuf::SurfaceId* request,
    mir::protobuf::Void*,
    google::protobuf::Closure* done)
{
    {
        std::unique_lock<std::mutex> lock(session_mutex);

        if (session.get() == nullptr)
            BOOST_THROW_EXCEPTION(std::logic_error("Invalid application session"));

        report->session_release_surface_called(session->name());

        auto const id = SurfaceId(request->value());

        session->destroy_surface(id);
    }

    done->Run();
}

void mf::SessionMediator::disconnect(
    google::protobuf::RpcController* /*controller*/,
    const mir::protobuf::Void* /*request*/,
    mir::protobuf::Void* /*response*/,
    google::protobuf::Closure* done)
{
    {
        std::unique_lock<std::mutex> lock(session_mutex);

        if (session.get() == nullptr)
            BOOST_THROW_EXCEPTION(std::logic_error("Invalid application session"));

        report->session_disconnect_called(session->name());

        shell->close_session(session);
        session.reset();
    }

    done->Run();
}

void mf::SessionMediator::configure_surface(
    google::protobuf::RpcController*, // controller,
    const mir::protobuf::SurfaceSetting* request,
    mir::protobuf::SurfaceSetting* response,
    google::protobuf::Closure* done)
{
    MirSurfaceAttrib attrib = static_cast<MirSurfaceAttrib>(request->attrib());

    // Required response fields:
    response->mutable_surfaceid()->CopyFrom(request->surfaceid());
    response->set_attrib(attrib);

    {
        std::unique_lock<std::mutex> lock(session_mutex);

        if (session.get() == nullptr)
            BOOST_THROW_EXCEPTION(std::logic_error("Invalid application session"));

        report->session_configure_surface_called(session->name());

        auto const id = frontend::SurfaceId(request->surfaceid().value());
        int value = request->ivalue();
        int newvalue = session->configure_surface(id, attrib, value);

        response->set_ivalue(newvalue);
    }

    done->Run();
}

void mf::SessionMediator::configure_display(
    ::google::protobuf::RpcController*,
    const ::mir::protobuf::DisplayConfiguration* request,
    ::mir::protobuf::Void*,
    ::google::protobuf::Closure* done)
{
    {
        std::unique_lock<std::mutex> lock(session_mutex);
        auto config = display_changer->active_configuration();
        for (auto i=0; i < request->display_output_size(); i++)
        {   
            auto& output = request->display_output(i);
            mg::DisplayConfigurationOutputId output_id{static_cast<int>(output.output_id())};
            config->configure_output(output_id, output.used(),
                                     geom::Point{output.position_x(), output.position_y()},
                                     output.current_mode());
        }

        display_changer->configure(session, config);
    }
    done->Run();
}<|MERGE_RESOLUTION|>--- conflicted
+++ resolved
@@ -97,14 +97,8 @@
     for (auto& ipc_fds : ipc_package->ipc_fds)
         platform->add_fd(ipc_fds);
 
-<<<<<<< HEAD
-    auto display_config = display->configuration();
+    auto display_config = display_changer->active_configuration();
     display_config->for_each_output([&response](mg::DisplayConfigurationOutput const& config)
-=======
-    auto display_config = display_changer->active_configuration();
-    auto supported_pfs = buffer_allocator->supported_pixel_formats();
-    display_config->for_each_output([&response, &supported_pfs](mg::DisplayConfigurationOutput const& config)
->>>>>>> ba8bdebf
     {
         auto output = response->add_display_output();
         mfd::pack_protobuf_display_output(output, config);
