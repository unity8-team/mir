--- conflicted
+++ resolved
@@ -60,28 +60,17 @@
 namespace geom = mir::geometry;
 
 mf::SessionMediator::SessionMediator(
-<<<<<<< HEAD
-    pid_t client_pid,
-    std::shared_ptr<mf::Shell> const& shell,
-    std::shared_ptr<mg::Platform> const & graphics_platform,
-=======
     std::shared_ptr<frontend::Shell> const& shell,
     std::shared_ptr<graphics::Platform> const & graphics_platform,
->>>>>>> c27cfd35
     std::shared_ptr<mf::DisplayChanger> const& display_changer,
     std::vector<MirPixelFormat> const& surface_pixel_formats,
     std::shared_ptr<SessionMediatorReport> const& report,
     std::shared_ptr<EventSink> const& sender,
     std::shared_ptr<ResourceCache> const& resource_cache,
     std::shared_ptr<Screencast> const& screencast,
-<<<<<<< HEAD
     ConnectionContext const& connection_context,
     std::shared_ptr<mg::CursorImages> const& cursor_images) :
-    client_pid(client_pid),
-=======
-    ConnectionContext const& connection_context) :
     client_pid_(0),
->>>>>>> c27cfd35
     shell(shell),
     graphics_platform(graphics_platform),
     surface_pixel_formats(surface_pixel_formats),
