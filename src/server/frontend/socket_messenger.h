--- conflicted
+++ resolved
@@ -26,11 +26,7 @@
 {
 namespace frontend
 {
-<<<<<<< HEAD
-class CommunicatorReport;
-=======
 class MessengerReport;
->>>>>>> abe3b0b0
 
 namespace detail
 {
@@ -39,11 +35,7 @@
 {
 public:
     SocketMessenger(std::shared_ptr<boost::asio::local::stream_protocol::socket> const& socket,
-<<<<<<< HEAD
-                    std::shared_ptr<frontend::CommunicatorReport> const& report);
-=======
                     std::shared_ptr<frontend::MessengerReport> const& report);
->>>>>>> abe3b0b0
 
     void send(std::string const& body);
     void send_fds(std::vector<int32_t> const& fds);
@@ -53,11 +45,7 @@
 
 private:
     std::shared_ptr<boost::asio::local::stream_protocol::socket> socket;
-<<<<<<< HEAD
-    std::shared_ptr<CommunicatorReport> const report;
-=======
     std::shared_ptr<MessengerReport> const report;
->>>>>>> abe3b0b0
 
     std::vector<char> whole_message;
 };
