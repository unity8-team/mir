set(
  FRONTEND_SOURCES

  client_buffer_tracker.cpp
  connection_context.cpp
  no_prompt_shell.cpp
  session_mediator.cpp
  shell_wrapper.cpp
  protobuf_message_processor.cpp
  protobuf_responder.cpp
  protobuf_buffer_packer.cpp
  published_socket_connector.cpp
  dispatching_session_creator.cpp
  protobuf_connection_creator.cpp
  socket_connection.cpp
  resource_cache.cpp
  socket_messenger.cpp
  event_sender.cpp
  surface_tracker.cpp
  unauthorized_display_changer.cpp
  unauthorized_screencast.cpp
  session_credentials.cpp
  default_configuration.cpp
  default_ipc_factory.cpp
  unsupported_coordinate_translator.cpp
)

add_library(
  mirfrontend OBJECT

  ${FRONTEND_SOURCES}
)

# Fix build race condition - ensure the protobuf header is built before us.
add_dependencies(mirfrontend mirprotobuf)
<<<<<<< HEAD

target_link_libraries(
  mirfrontend

  mirshell
  mirlogging
  3rd_party
  ${UUID_LIBRARIES}
  ${Boost_LIBRARIES}
)
=======
>>>>>>> 0e081312
<|MERGE_RESOLUTION|>--- conflicted
+++ resolved
@@ -32,17 +32,4 @@
 )
 
 # Fix build race condition - ensure the protobuf header is built before us.
-add_dependencies(mirfrontend mirprotobuf)
-<<<<<<< HEAD
-
-target_link_libraries(
-  mirfrontend
-
-  mirshell
-  mirlogging
-  3rd_party
-  ${UUID_LIBRARIES}
-  ${Boost_LIBRARIES}
-)
-=======
->>>>>>> 0e081312
+add_dependencies(mirfrontend mirprotobuf)