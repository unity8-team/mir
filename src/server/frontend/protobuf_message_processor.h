/*
 * Copyright © 2012. 2014 Canonical Ltd.
 *
 * This program is free software: you can redistribute it and/or modify it
 * under the terms of the GNU General Public License version 3,
 * as published by the Free Software Foundation.
 *
 * This program is distributed in the hope that it will be useful,
 * but WITHOUT ANY WARRANTY; without even the implied warranty of
 * MERCHANTABILITY or FITNESS FOR A PARTICULAR PURPOSE.  See the
 * GNU General Public License for more details.
 *
 * You should have received a copy of the GNU General Public License
 * along with this program.  If not, see <http://www.gnu.org/licenses/>.
 *
 * Authored by: Alan Griffiths <alan@octopull.co.uk>
 */


#ifndef MIR_FRONTEND_PROTOBUF_MESSAGE_PROCESSOR_H_
#define MIR_FRONTEND_PROTOBUF_MESSAGE_PROCESSOR_H_

#include "mir/frontend/message_processor.h"

#include "mir_protobuf.pb.h"

#include <memory>

namespace mir
{
namespace protobuf { class DisplayServer; }

namespace frontend
{
class MessageProcessorReport;

namespace detail
{
class ProtobufMessageSender;

class ProtobufMessageProcessor : public MessageProcessor
{
public:
    ProtobufMessageProcessor(
        std::shared_ptr<ProtobufMessageSender> const& sender,
        std::shared_ptr<protobuf::DisplayServer> const& display_server,
        std::shared_ptr<MessageProcessorReport> const& report);

    ~ProtobufMessageProcessor() noexcept {}

    void send_response(::google::protobuf::uint32 id, ::google::protobuf::Message* response);
    void send_response(::google::protobuf::uint32 id, protobuf::Buffer* response);
    void send_response(::google::protobuf::uint32 id, protobuf::Connection* response);
    void send_response(::google::protobuf::uint32 id, protobuf::Surface* response);
<<<<<<< HEAD
    void send_response(::google::protobuf::uint32 id, std::shared_ptr<protobuf::Buffer> response);
=======
    void send_response(::google::protobuf::uint32 id, mir::protobuf::Screencast* response);
>>>>>>> 22be642d

private:
    bool dispatch(Invocation const& invocation);

    std::shared_ptr<ProtobufMessageSender> const sender;
    std::shared_ptr<protobuf::DisplayServer> const display_server;
    std::shared_ptr<MessageProcessorReport> const report;
};
}
}
}

#endif /* PROTOBUF_MESSAGE_PROCESSOR_H_ */<|MERGE_RESOLUTION|>--- conflicted
+++ resolved
@@ -52,11 +52,8 @@
     void send_response(::google::protobuf::uint32 id, protobuf::Buffer* response);
     void send_response(::google::protobuf::uint32 id, protobuf::Connection* response);
     void send_response(::google::protobuf::uint32 id, protobuf::Surface* response);
-<<<<<<< HEAD
     void send_response(::google::protobuf::uint32 id, std::shared_ptr<protobuf::Buffer> response);
-=======
     void send_response(::google::protobuf::uint32 id, mir::protobuf::Screencast* response);
->>>>>>> 22be642d
 
 private:
     bool dispatch(Invocation const& invocation);
