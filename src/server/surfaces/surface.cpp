--- conflicted
+++ resolved
@@ -77,13 +77,7 @@
 
 void ms::Surface::move_to(geometry::Point const& top_left)
 {
-<<<<<<< HEAD
-    basic_info->set_top_left(top_left);
-=======
     basic_info->move_to(top_left);
-    transformation_dirty = true;
-    notify_change();
->>>>>>> 8d910a0d
 }
 
 void ms::Surface::set_rotation(float degrees, glm::vec3 const& axis)
