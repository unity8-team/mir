--- conflicted
+++ resolved
@@ -72,28 +72,18 @@
 {
     auto old_focus = focus_application.lock();
 
-<<<<<<< HEAD
-    focus_application = next_focus;
-    focus_setter->set_focus_to(next_focus);
-
-    if (next_focus && next_focus->default_surface())
-        input_target_listener->focus_changed(next_focus->default_surface());
-    else if (next_focus == old_focus || !next_focus)
-=======
     focus_application = shell_session;
     focus_setter->set_focus_to(shell_session);
 
     if (shell_session && shell_session->default_surface())
         input_target_listener->focus_changed(shell_session->default_surface());
     else if (shell_session == old_focus || !shell_session)
->>>>>>> 6178633c
         input_target_listener->focus_cleared();
 }
 
 void msh::SessionManager::close_session(std::shared_ptr<mf::Session> const& session)
 {
     auto shell_session = std::dynamic_pointer_cast<Session>(session);
-    input_target_listener->input_application_closed(shell_session);
 
     input_target_listener->input_application_closed(shell_session);
 
@@ -158,15 +148,11 @@
     mf::SurfaceCreationParameters const& params)
 {
     auto shell_session = std::dynamic_pointer_cast<Session>(session);
-<<<<<<< HEAD
-    auto id = session->create_surface(params);
-    input_target_listener->input_surface_opened(shell_session, std::dynamic_pointer_cast<msh::Surface>(session->get_surface(id)));
-=======
     auto id = shell_session->create_surface(params);
 
     input_target_listener->input_surface_opened(shell_session,
         std::dynamic_pointer_cast<msh::Surface>(shell_session->get_surface(id)));
->>>>>>> 6178633c
+
     set_focus_to_locked(std::unique_lock<std::mutex>(mutex), shell_session);
 
     return id;
