/*
 * Copyright © 2012 Canonical Ltd.
 *
 * This program is free software: you can redistribute it and/or modify it
 * under the terms of the GNU General Public License version 3,
 * as published by the Free Software Foundation.
 *
 * This program is distributed in the hope that it will be useful,
 * but WITHOUT ANY WARRANTY; without even the implied warranty of
 * MERCHANTABILITY or FITNESS FOR A PARTICULAR PURPOSE.  See the
 * GNU General Public License for more details.
 *
 * You should have received a copy of the GNU General Public License
 * along with this program.  If not, see <http://www.gnu.org/licenses/>.
 *
 * Authored by: Thomas Voss <thomas.voss@canonical.com>
 */

#include "mir/shell/session_manager.h"
#include "mir/shell/application_session.h"
#include "mir/shell/session_container.h"
#include "mir/shell/surface_factory.h"
#include "mir/shell/focus_sequence.h"
#include "mir/shell/focus_setter.h"
#include "mir/shell/session.h"
#include "mir/shell/surface.h"
#include "mir/shell/input_target_listener.h"

#include <memory>
#include <cassert>
#include <algorithm>

namespace mf = mir::frontend;
namespace msh = mir::shell;

msh::SessionManager::SessionManager(std::shared_ptr<msh::SurfaceFactory> const& surface_factory,
    std::shared_ptr<msh::SessionContainer> const& container,
    std::shared_ptr<msh::FocusSequence> const& sequence,
    std::shared_ptr<msh::FocusSetter> const& focus_setter,
    std::shared_ptr<msh::InputTargetListener> const& input_target_listener) :
    surface_factory(surface_factory),
    app_container(container),
    focus_sequence(sequence),
    focus_setter(focus_setter),
    input_target_listener(input_target_listener)
{
    assert(surface_factory);
    assert(sequence);
    assert(container);
    assert(focus_setter);
    assert(input_target_listener);
}

msh::SessionManager::~SessionManager()
{
}

std::shared_ptr<mf::Session> msh::SessionManager::open_session(std::string const& name)
{
    auto new_session = std::make_shared<msh::ApplicationSession>(surface_factory, input_target_listener, name);

    app_container->insert_session(new_session);
    
    input_target_listener->input_application_opened(new_session);

    set_focus_to_locked(std::unique_lock<std::mutex>(mutex), new_session);

    return new_session;
}

<<<<<<< HEAD
inline void msh::SessionManager::set_focus_to_locked(std::unique_lock<std::mutex> const&,
    std::shared_ptr<mf::Session> const& next_focus)
{
    auto shell_session = std::dynamic_pointer_cast<msh::Session>(next_focus);
    auto old_focus = focus_application.lock();

    focus_application = shell_session;
    focus_setter->set_focus_to(shell_session);

    if (shell_session && shell_session->default_surface())
        input_target_listener->focus_changed(shell_session->default_surface());
    else if (shell_session == old_focus || !shell_session)
        input_target_listener->focus_cleared();
=======
inline void msh::SessionManager::set_focus_to_locked(std::unique_lock<std::mutex> const&, std::shared_ptr<Session> const& next_focus)
{
    focus_application = next_focus;
    focus_setter->set_focus_to(next_focus);
>>>>>>> 4499a685
}

void msh::SessionManager::close_session(std::shared_ptr<mf::Session> const& session)
{
<<<<<<< HEAD
    input_target_listener->input_application_closed(std::dynamic_pointer_cast<msh::Session>(session));
    app_container->remove_session(session);
=======
    auto shell_session = std::dynamic_pointer_cast<Session>(session);

    app_container->remove_session(shell_session);
>>>>>>> 4499a685

    std::unique_lock<std::mutex> lock(mutex);
    set_focus_to_locked(lock, focus_sequence->default_focus());

    typedef Tags::value_type Pair;

    auto remove = std::remove_if(tags.begin(), tags.end(),
        [&](Pair const& v) { return v.second == shell_session;});

    tags.erase(remove, tags.end());
}

void msh::SessionManager::focus_next()
{
    std::unique_lock<std::mutex> lock(mutex);
    auto focus = focus_application.lock();
    if (!focus)
    {
        focus = focus_sequence->default_focus();
    }
    else
    {
        focus = focus_sequence->successor_of(focus);
    }
    set_focus_to_locked(lock, focus);
}

void msh::SessionManager::force_requests_to_complete()
{
    app_container->for_each([](std::shared_ptr<Session> const& session)
    {
        session->force_requests_to_complete();
    });
}

void msh::SessionManager::tag_session_with_lightdm_id(std::shared_ptr<mf::Session> const& session, int id)
{
    std::unique_lock<std::mutex> lock(mutex);
    typedef Tags::value_type Pair;

    auto shell_session = std::dynamic_pointer_cast<Session>(session);

    auto remove = std::remove_if(tags.begin(), tags.end(),
        [&](Pair const& v) { return v.first == id || v.second == shell_session;});

    tags.erase(remove, tags.end());

    tags.push_back(Pair(id, shell_session));
}

void msh::SessionManager::focus_session_with_lightdm_id(int id)
{
    std::unique_lock<std::mutex> lock(mutex);
    typedef Tags::value_type Pair;

    auto match = std::find_if(tags.begin(), tags.end(),
        [&](Pair const& v) { return v.first == id; });

    if (tags.end() != match)
    {
        set_focus_to_locked(lock, match->second);
    }
}

mf::SurfaceId msh::SessionManager::create_surface_for(std::shared_ptr<mf::Session> const& session,
    mf::SurfaceCreationParameters const& params)
{
    auto shell_session = std::dynamic_pointer_cast<Session>(session);
    auto id = session->create_surface(params);
<<<<<<< HEAD
    input_target_listener->input_surface_opened(std::dynamic_pointer_cast<msh::Session>(session),
        std::dynamic_pointer_cast<msh::Surface>(session->get_surface(id)));
    set_focus_to_locked(std::unique_lock<std::mutex>(mutex), session);
=======
    set_focus_to_locked(std::unique_lock<std::mutex>(mutex), shell_session);
>>>>>>> 4499a685

    return id;
}<|MERGE_RESOLUTION|>--- conflicted
+++ resolved
@@ -68,38 +68,25 @@
     return new_session;
 }
 
-<<<<<<< HEAD
-inline void msh::SessionManager::set_focus_to_locked(std::unique_lock<std::mutex> const&,
-    std::shared_ptr<mf::Session> const& next_focus)
+inline void msh::SessionManager::set_focus_to_locked(std::unique_lock<std::mutex> const&, std::shared_ptr<Session> const& next_focus)
 {
-    auto shell_session = std::dynamic_pointer_cast<msh::Session>(next_focus);
     auto old_focus = focus_application.lock();
 
-    focus_application = shell_session;
-    focus_setter->set_focus_to(shell_session);
-
-    if (shell_session && shell_session->default_surface())
-        input_target_listener->focus_changed(shell_session->default_surface());
-    else if (shell_session == old_focus || !shell_session)
-        input_target_listener->focus_cleared();
-=======
-inline void msh::SessionManager::set_focus_to_locked(std::unique_lock<std::mutex> const&, std::shared_ptr<Session> const& next_focus)
-{
     focus_application = next_focus;
     focus_setter->set_focus_to(next_focus);
->>>>>>> 4499a685
+
+    if (next_focus && next_focus->default_surface())
+        input_target_listener->focus_changed(next_focus->default_surface());
+    else if (next_focus == old_focus || !next_focus)
+        input_target_listener->focus_cleared();
 }
 
 void msh::SessionManager::close_session(std::shared_ptr<mf::Session> const& session)
 {
-<<<<<<< HEAD
-    input_target_listener->input_application_closed(std::dynamic_pointer_cast<msh::Session>(session));
-    app_container->remove_session(session);
-=======
     auto shell_session = std::dynamic_pointer_cast<Session>(session);
+    input_target_listener->input_application_closed(shell_session);
 
     app_container->remove_session(shell_session);
->>>>>>> 4499a685
 
     std::unique_lock<std::mutex> lock(mutex);
     set_focus_to_locked(lock, focus_sequence->default_focus());
@@ -169,13 +156,8 @@
 {
     auto shell_session = std::dynamic_pointer_cast<Session>(session);
     auto id = session->create_surface(params);
-<<<<<<< HEAD
-    input_target_listener->input_surface_opened(std::dynamic_pointer_cast<msh::Session>(session),
-        std::dynamic_pointer_cast<msh::Surface>(session->get_surface(id)));
-    set_focus_to_locked(std::unique_lock<std::mutex>(mutex), session);
-=======
+    input_target_listener->input_surface_opened(shell_session, std::dynamic_pointer_cast<msh::Surface>(session->get_surface(id)));
     set_focus_to_locked(std::unique_lock<std::mutex>(mutex), shell_session);
->>>>>>> 4499a685
 
     return id;
 }