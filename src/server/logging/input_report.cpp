--- conflicted
+++ resolved
@@ -108,17 +108,12 @@
 {
     std::stringstream ss;
 
-<<<<<<< HEAD
-    ss << "Received event (when, type, code, value) from kernel: "
-       << "(" << when << "ns, " << type << ", " << code << ", " << value << ")";
-=======
     ss << "Received event"
        << " time=" << ml::input_timestamp(when)
        << " type=" << type
        << " code=" << code
        << " value=" << value;
 
->>>>>>> 18d7b132
     logger->log(Logger::informational, ss.str(), component());
 }
 
@@ -126,16 +121,11 @@
 {
     std::stringstream ss;
 
-<<<<<<< HEAD
-    ss << "Published key event (seq_id, event_time) to fd " << dest_fd << ": ("
-        << seq_id << ", " << event_time << ")";
-=======
     ss << "Published key event"
        << " seq_id=" << seq_id
        << " time=" << ml::input_timestamp(event_time)
        << " dest_fd=" << dest_fd;
 
->>>>>>> 18d7b132
     logger->log(Logger::informational, ss.str(), component());
 }
 
@@ -143,16 +133,11 @@
 {
     std::stringstream ss;
 
-<<<<<<< HEAD
-    ss << "Published motion event (seq_id, event_time) to fd " << dest_fd << ": ("
-        << seq_id << ", " << event_time << ")";
-=======
     ss << "Published motion event"
        << " seq_id=" << seq_id
        << " time=" << ml::input_timestamp(event_time)
        << " dest_fd=" << dest_fd;
 
->>>>>>> 18d7b132
     logger->log(Logger::informational, ss.str(), component());
 }
 
@@ -160,13 +145,9 @@
 {
     std::stringstream ss;
 
-<<<<<<< HEAD
-    ss << "Received event finished (seq_id) from fd " << src_fd << ": " << seq_id;
-=======
     ss << "Received event finished"
        << " seq_id=" << seq_id
        << " src_fd=" << src_fd;
 
->>>>>>> 18d7b132
     logger->log(Logger::informational, ss.str(), component());
 }