--- conflicted
+++ resolved
@@ -17,14 +17,4 @@
   mirlogging OBJECT
 
   ${LOGGING_SOURCES}
-)
-<<<<<<< HEAD
-
-target_link_libraries(
-  mirlogging
-
-  ${GLog_LIBRARY}
-  ${GFlags_LIBRARY}
-)
-=======
->>>>>>> ecfbe467
+)