--- conflicted
+++ resolved
@@ -129,11 +129,8 @@
       temp &= ~(CURSOR_FORMAT_MASK | CURSOR_GAMMA_ENABLE |
 		CURSOR_ENABLE  | CURSOR_STRIDE_MASK);
       temp |= (CURSOR_FORMAT_3C);
-<<<<<<< HEAD
       if(pI830->CursorIsARGB)
 	 temp |= CURSOR_GAMMA_ENABLE;
-=======
->>>>>>> fa4331ef
       /* This initialises the format and leave the cursor disabled. */
       OUTREG(CURSOR_CONTROL, temp);
       /* Need to set address and size after disabling. */
