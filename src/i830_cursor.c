
/**************************************************************************

Copyright 1998-1999 Precision Insight, Inc., Cedar Park, Texas.
Copyright © 2002 David Dawes
All Rights Reserved.

Permission is hereby granted, free of charge, to any person obtaining a
copy of this software and associated documentation files (the
"Software"), to deal in the Software without restriction, including
without limitation the rights to use, copy, modify, merge, publish,
distribute, sub license, and/or sell copies of the Software, and to
permit persons to whom the Software is furnished to do so, subject to
the following conditions:

The above copyright notice and this permission notice (including the
next paragraph) shall be included in all copies or substantial portions
of the Software.

THE SOFTWARE IS PROVIDED "AS IS", WITHOUT WARRANTY OF ANY KIND, EXPRESS
OR IMPLIED, INCLUDING BUT NOT LIMITED TO THE WARRANTIES OF
MERCHANTABILITY, FITNESS FOR A PARTICULAR PURPOSE AND NON-INFRINGEMENT.
IN NO EVENT SHALL PRECISION INSIGHT AND/OR ITS SUPPLIERS BE LIABLE FOR
ANY CLAIM, DAMAGES OR OTHER LIABILITY, WHETHER IN AN ACTION OF CONTRACT,
TORT OR OTHERWISE, ARISING FROM, OUT OF OR IN CONNECTION WITH THE
SOFTWARE OR THE USE OR OTHER DEALINGS IN THE SOFTWARE.

**************************************************************************/
/* $XFree86: xc/programs/Xserver/hw/xfree86/drivers/i810/i830_cursor.c,v 1.6 2002/12/18 15:49:01 dawes Exp $ */

/*
 * Reformatted with GNU indent (2.2.8), using the following options:
 *
 *    -bad -bap -c41 -cd0 -ncdb -ci6 -cli0 -cp0 -ncs -d0 -di3 -i3 -ip3 -l78
 *    -lp -npcs -psl -sob -ss -br -ce -sc -hnl
 *
 * This provides a good match with the original i810 code and preferred
 * XFree86 formatting conventions.
 *
 * When editing this driver, please follow the existing formatting, and edit
 * with <TAB> characters expanded at 8-column intervals.
 */

/*
 * Authors:
 *   Keith Whitwell <keith@tungstengraphics.com>
 *   David Dawes <dawes@xfree86.org>
 *
 * Updated for Dual Head capabilities:
 *   Alan Hourihane <alanh@tungstengraphics.com>
 *
 * Add ARGB HW cursor support:
 *   Alan Hourihane <alanh@tungstengraphics.com>
 *
 */

#ifdef HAVE_CONFIG_H
#include "config.h"
#endif

#include <string.h>

#include "xf86.h"
#include "xf86_OSproc.h"
#include "compiler.h"

#include "xf86fbman.h"

#include "i830.h"

static void I830LoadCursorImage(ScrnInfoPtr pScrn, unsigned char *src);
static void I830ShowCursor(ScrnInfoPtr pScrn);
static void I830HideCursor(ScrnInfoPtr pScrn);
static void I830SetCursorColors(ScrnInfoPtr pScrn, int bg, int fb);
static void I830SetCursorPosition(ScrnInfoPtr pScrn, int x, int y);
static Bool I830UseHWCursor(ScreenPtr pScrn, CursorPtr pCurs);
#ifdef ARGB_CURSOR
static void I830LoadCursorARGB(ScrnInfoPtr pScrn, CursorPtr pCurs);
static Bool I830UseHWCursorARGB(ScreenPtr pScrn, CursorPtr pCurs);
#endif

void
I830InitHWCursor(ScrnInfoPtr pScrn)
{
   I830Ptr pI830 = I830PTR(pScrn);
   CARD32 temp;

   DPRINTF(PFX, "I830InitHWCursor\n");
   /* Initialise the HW cursor registers, leaving the cursor hidden. */
   if (IS_MOBILE(pI830) || IS_I9XX(pI830)) {
      temp = INREG(CURSOR_A_CONTROL);
      temp &= ~(CURSOR_MODE | MCURSOR_GAMMA_ENABLE | MCURSOR_MEM_TYPE_LOCAL |
		MCURSOR_PIPE_SELECT);
      if(pI830->CursorIsARGB)
	 temp |= MCURSOR_GAMMA_ENABLE;
      temp |= CURSOR_MODE_DISABLE;
      temp |= (pI830->pipe << 28);
<<<<<<< HEAD
      if (pI830->CursorIsARGB)
         temp |= CURSOR_MODE_64_ARGB_AX | MCURSOR_GAMMA_ENABLE;
      else
         temp |= CURSOR_MODE_64_4C_AX;
      /* Need to set control, then address. */
      OUTREG(CURSOR_A_CONTROL, temp);
      if (pI830->CursorIsARGB)
         OUTREG(CURSOR_A_BASE, pI830->CursorMemARGB->Physical);
      else
         OUTREG(CURSOR_A_BASE, pI830->CursorMem->Physical);
      if (pI830->Clone || pI830->MergedFB) {
=======
      /* Need to set control, then address. */
      OUTREG(CURSOR_A_CONTROL, temp);
      if (pI830->CursorNeedsPhysical) {
         if (pI830->CursorIsARGB)
            OUTREG(CURSOR_A_BASE, pI830->CursorMemARGB->Physical);
         else
            OUTREG(CURSOR_A_BASE, pI830->CursorMem->Physical);
      } else {
         if (pI830->CursorIsARGB)
            OUTREG(CURSOR_A_BASE, pI830->CursorMemARGB->Start);
         else
            OUTREG(CURSOR_A_BASE, pI830->CursorMem->Start);
      }
      if (pI830->Clone) {
>>>>>>> 3125c499
         temp &= ~MCURSOR_PIPE_SELECT;
         temp |= (!pI830->pipe << 28);
         OUTREG(CURSOR_B_CONTROL, temp);
         if (pI830->CursorNeedsPhysical) {
            if (pI830->CursorIsARGB)
               OUTREG(CURSOR_B_BASE, pI830->CursorMemARGB->Physical);
            else
               OUTREG(CURSOR_B_BASE, pI830->CursorMem->Physical);
	 } else {
            if (pI830->CursorIsARGB)
               OUTREG(CURSOR_B_BASE, pI830->CursorMemARGB->Start);
            else
               OUTREG(CURSOR_B_BASE, pI830->CursorMem->Start);
	 }
      }
   } else {
      temp = INREG(CURSOR_CONTROL);
      temp &= ~(CURSOR_FORMAT_MASK | CURSOR_GAMMA_ENABLE |
		CURSOR_ENABLE  | CURSOR_STRIDE_MASK);
<<<<<<< HEAD
      if (pI830->CursorIsARGB)
         temp |= CURSOR_FORMAT_ARGB | CURSOR_GAMMA_ENABLE;
      else 
         temp |= CURSOR_FORMAT_3C;
=======
      temp |= (CURSOR_FORMAT_3C);
      if(pI830->CursorIsARGB)
	 temp |= CURSOR_GAMMA_ENABLE;
>>>>>>> 3125c499
      /* This initialises the format and leave the cursor disabled. */
      OUTREG(CURSOR_CONTROL, temp);
      /* Need to set address and size after disabling. */
      if (pI830->CursorIsARGB)
         OUTREG(CURSOR_BASEADDR, pI830->CursorMemARGB->Start);
      else
         OUTREG(CURSOR_BASEADDR, pI830->CursorMem->Start);
      temp = ((I810_CURSOR_X & CURSOR_SIZE_MASK) << CURSOR_SIZE_HSHIFT) |
	     ((I810_CURSOR_Y & CURSOR_SIZE_MASK) << CURSOR_SIZE_VSHIFT);
      OUTREG(CURSOR_SIZE, temp);
   }
}

Bool
I830CursorInit(ScreenPtr pScreen)
{
   ScrnInfoPtr pScrn;
   I830Ptr pI830;
   xf86CursorInfoPtr infoPtr;

   DPRINTF(PFX, "I830CursorInit\n");
   pScrn = xf86Screens[pScreen->myNum];
   pI830 = I830PTR(pScrn);
   pI830->CursorInfoRec = infoPtr = xf86CreateCursorInfoRec();
   if (!infoPtr)
      return FALSE;

   infoPtr->MaxWidth = I810_CURSOR_X;
   infoPtr->MaxHeight = I810_CURSOR_Y;
   infoPtr->Flags = (HARDWARE_CURSOR_TRUECOLOR_AT_8BPP |
		     HARDWARE_CURSOR_BIT_ORDER_MSBFIRST |
		     HARDWARE_CURSOR_INVERT_MASK |
		     HARDWARE_CURSOR_SWAP_SOURCE_AND_MASK |
		     HARDWARE_CURSOR_AND_SOURCE_WITH_MASK |
		     HARDWARE_CURSOR_SOURCE_MASK_INTERLEAVE_64 | 0);

   infoPtr->SetCursorColors = I830SetCursorColors;
   infoPtr->SetCursorPosition = I830SetCursorPosition;
   infoPtr->LoadCursorImage = I830LoadCursorImage;
   infoPtr->HideCursor = I830HideCursor;
   infoPtr->ShowCursor = I830ShowCursor;
   infoPtr->UseHWCursor = I830UseHWCursor;

   pI830->pCurs = NULL;

#ifdef ARGB_CURSOR
   pI830->CursorIsARGB = FALSE;

   if (pI830->CursorMemARGB->Start) {
      /* Use ARGB if we were able to allocate the 16kb needed */
      infoPtr->UseHWCursorARGB = I830UseHWCursorARGB;
      infoPtr->LoadCursorARGB = I830LoadCursorARGB;
   }
#endif

   if (pI830->CursorNeedsPhysical && !pI830->CursorMem->Physical) 
      return FALSE;

   I830HideCursor(pScrn);

   return xf86InitCursor(pScreen, infoPtr);
}

static Bool
I830UseHWCursor(ScreenPtr pScreen, CursorPtr pCurs)
{
   ScrnInfoPtr pScrn = xf86Screens[pScreen->myNum];
   I830Ptr pI830 = I830PTR(pScrn);

   pI830->pCurs = pCurs;

   DPRINTF(PFX, "I830UseHWCursor\n");
   if (pI830->CursorNeedsPhysical && !pI830->CursorMem->Physical) 
      return FALSE;

   return TRUE;
}

static void
I830LoadCursorImage(ScrnInfoPtr pScrn, unsigned char *src)
{
   I830Ptr pI830 = I830PTR(pScrn);
   CARD8 *pcurs = (CARD8 *) (pI830->FbBase + pI830->CursorMem->Start);
   int x, y;

   DPRINTF(PFX, "I830LoadCursorImage\n");

#ifdef ARGB_CURSOR
   pI830->CursorIsARGB = FALSE;
#endif
 
   memset(pcurs, 0, 64 * 64 / 4);

#define GetBit(image, x, y)\
    ((int)((*(image + ((x) / 8) + ((y) * (128/8))) &\
	    (1 << ( 7 -((x) % 8) ))) ? 1 : 0))

#define SetBit(image, x, y)\
    (*(image + (x) / 8 + (y) * (128/8)) |=\
     (int) (1 <<  (7-((x) % 8))))

   switch (pI830->rotation) {
      case RR_Rotate_90:
         for (y = 0; y < 64; y++) {
            for (x = 0; x < 64; x++) {
               if (GetBit(src, 64 - y - 1, x))
                  SetBit(pcurs, x, y);
               if (GetBit(src, 128 - y - 1, x))
                  SetBit(pcurs, x + 64, y);
            }
         }

         return;
      case RR_Rotate_180:
         for (y = 0; y < 64; y++) {
            for (x = 0; x < 64; x++) {
               if (GetBit(src, 64 - x - 1, 64 - y - 1))
                  SetBit(pcurs, x, y);
               if (GetBit(src, 128 - x - 1, 64 - y - 1))
                  SetBit(pcurs, x + 64, y);
            }
         }

         return;
      case RR_Rotate_270:
         for (y = 0; y < 64; y++) {
            for (x = 0; x < 64; x++) {
               if (GetBit(src, y, 64 - x - 1))
                  SetBit(pcurs, x, y);
               if (GetBit(src, y + 64, 64 - x - 1))
                  SetBit(pcurs, x + 64, y);
            }
         }

         return;
   }

   for (y = 0; y < 64; y++) {
      for (x = 0; x < 64 / 4; x++) {
	 *pcurs++ = *src++;
      }
   }
}

#ifdef ARGB_CURSOR
#include "cursorstr.h"

static Bool I830UseHWCursorARGB (ScreenPtr pScreen, CursorPtr pCurs)
{
   ScrnInfoPtr pScrn = xf86Screens[pScreen->myNum];
   I830Ptr pI830 = I830PTR(pScrn);

   DPRINTF(PFX, "I830UseHWCursorARGB\n");

   pI830->pCurs = pCurs;

   if (pScrn->bitsPerPixel == 8)
      return FALSE;

   if (pI830->CursorNeedsPhysical && !pI830->CursorMemARGB->Physical) 
      return FALSE;

   if (pCurs->bits->height <= 64 && pCurs->bits->width <= 64) 
	return TRUE;

   return FALSE;
}

static void I830LoadCursorARGB (ScrnInfoPtr pScrn, CursorPtr pCurs)
{
   I830Ptr pI830 = I830PTR(pScrn);
   CARD32 *dst = (CARD32 *) (pI830->FbBase + pI830->CursorMemARGB->Start);
   CARD32 *image = (CARD32 *)pCurs->bits->argb;
   int x, y, w, h;

   DPRINTF(PFX, "I830LoadCursorARGB\n");

   if (!image)
	return;	/* XXX can't happen */
    
   pI830->CursorIsARGB = TRUE;

   w = pCurs->bits->width;
   h = pCurs->bits->height;

   switch (pI830->rotation) {
      case RR_Rotate_90:
         for (y = 0; y < h; y++) {
            for (x = 0; x < w; x++)
               dst[(y) + ((64 - x - 1) * 64)] = *image++;
            for(; x < 64; x++)
               dst[(y) + ((64 - x - 1) * 64)] = 0;
         }
         for(; y < 64; y++) {
   	    for(x = 0; x < 64; x++)
               dst[(y) + ((64 - x - 1) * 64)] = 0;
         }
         return;

      case RR_Rotate_180:
         for (y = 0; y < h; y++) {
            for (x = 0; x < w; x++)
               dst[(64 - x - 1) + ((64 - y - 1) * 64)] = *image++;
            for(; x < 64; x++)
               dst[(64 - x - 1) + ((64 - y - 1) * 64)] = 0;
         }
         for(; y < 64; y++) {
            for(x = 0; x < 64; x++)
               dst[(64 - x - 1) + ((64 - y - 1) * 64)] = 0;
         }
         return;

      case RR_Rotate_270:
         for (y = 0; y < h; y++) {
            for (x = 0; x < w; x++)
               dst[(64 - y - 1) + (x * 64)] = *image++;
            for(; x < 64; x++)
               dst[(64 - y - 1) + (x * 64)] = 0;
         }
         for(; y < 64; y++) {
            for(x = 0; x < 64; x++)
               dst[(64 - y - 1) + (x * 64)] = 0;
         }
         return;
   }

   for(y = 0; y < h; y++) {
      for(x = 0; x < w; x++)
          *dst++ = *image++;
      for(; x < 64; x++)
          *dst++ = 0;
   }

   for(; y < 64; y++) {
      for(x = 0; x < 64; x++)
          *dst++ = 0;
   }
}
#endif

#define CDMPTR    ((I830ModePrivatePtr)pI830->currentMode->Private)->merged

static void
I830SetCursorPositionMerged(ScrnInfoPtr pScrn, int x, int y)
{
   I830Ptr pI830 = I830PTR(pScrn);
   ScrnInfoPtr    pScrn2 = pI830->pScrn_2;
   DisplayModePtr mode1 = CDMPTR.First;
   Bool hide = FALSE, show = FALSE;
   DisplayModePtr mode2 = CDMPTR.Second;
   int x1, y1, x2, y2;
   int total_y1 = pScrn->frameY1 - pScrn->frameY0;
   int total_y2 = pScrn2->frameY1 - pScrn2->frameY0;
   CARD32 temp = 0, temp2 = 0;

   x += pScrn->frameX0;
   y += pScrn->frameY0;

   x1 = x - pI830->FirstframeX0;
   y1 = y - pI830->FirstframeY0;

   x2 = x - pScrn2->frameX0;
   y2 = y - pScrn2->frameY0;

   if (y1 > total_y1)
      y1 = total_y1;
   if (y2 > total_y2)                  
      y2 = total_y2;

   /* move cursor offscreen */
   if (y1 >= 0 && y2 >= mode2->VDisplay) {
      y2 = -I810_CURSOR_Y;  
   } else if (y2 >= 0 && y1 >= mode1->VDisplay) {
      y1 = -I810_CURSOR_Y;  
   }
   if (x1 >= 0 && x2 >= mode2->HDisplay) {
      x2 = -I810_CURSOR_X;  
   } else if (x2 >= 0 && x1 >= mode1->HDisplay) {
      x1 = -I810_CURSOR_X;  
   }

   /* Clamp the cursor position to the visible screen area */
   if (x1 >= mode1->HDisplay) x1 = mode1->HDisplay - 1;
   if (y1 >= mode1->VDisplay) y1 = mode1->VDisplay - 1;
   if (x1 <= -I810_CURSOR_X) x1 = -I810_CURSOR_X + 1;
   if (y1 <= -I810_CURSOR_Y) y1 = -I810_CURSOR_Y + 1;
   if (x2 >= mode2->HDisplay) x2 = mode2->HDisplay - 1;
   if (y2 >= mode2->VDisplay) y2 = mode2->VDisplay - 1;
   if (x2 <= -I810_CURSOR_X) x2 = -I810_CURSOR_X + 1;
   if (y2 <= -I810_CURSOR_Y) y2 = -I810_CURSOR_Y + 1;

   if (x1 < 0) {
      temp |= (CURSOR_POS_SIGN << CURSOR_X_SHIFT);
      x1 = -x1;
   }
   if (y1 < 0) {
      temp |= (CURSOR_POS_SIGN << CURSOR_Y_SHIFT);
      y1 = -y1;
   }
   if (x2 < 0) {
      temp2 |= (CURSOR_POS_SIGN << CURSOR_X_SHIFT);
      x2 = -x2;
   }
   if (y2 < 0) {
      temp2 |= (CURSOR_POS_SIGN << CURSOR_Y_SHIFT);
      y2 = -y2;
   }

   temp |= ((x1 & CURSOR_POS_MASK) << CURSOR_X_SHIFT);
   temp |= ((y1 & CURSOR_POS_MASK) << CURSOR_Y_SHIFT);
   temp2 |= ((x2 & CURSOR_POS_MASK) << CURSOR_X_SHIFT);
   temp2 |= ((y2 & CURSOR_POS_MASK) << CURSOR_Y_SHIFT);

   OUTREG(CURSOR_A_POSITION, temp);
   OUTREG(CURSOR_B_POSITION, temp2);

   if (pI830->cursorOn) {
      if (hide)
	 pI830->CursorInfoRec->HideCursor(pScrn);
      else if (show)
	 pI830->CursorInfoRec->ShowCursor(pScrn);
      pI830->cursorOn = TRUE;
   }

   /* have to upload the base for the new position */
   if (IS_I9XX(pI830)) {
      if (pI830->CursorIsARGB) {
         OUTREG(CURSOR_A_BASE, pI830->CursorMemARGB->Physical);
         OUTREG(CURSOR_B_BASE, pI830->CursorMemARGB->Physical);
      } else {
         OUTREG(CURSOR_A_BASE, pI830->CursorMem->Physical);
         OUTREG(CURSOR_B_BASE, pI830->CursorMem->Physical);
      }
   }
}

static void
I830SetCursorPosition(ScrnInfoPtr pScrn, int x, int y)
{
   I830Ptr pI830 = I830PTR(pScrn);
   CARD32 temp = 0;
   static Bool outsideViewport = FALSE;
   Bool hide = FALSE, show = FALSE;
   int oldx = x, oldy = y;
   int hotspotx = 0, hotspoty = 0;

   if (pI830->MergedFB) {
      I830SetCursorPositionMerged(pScrn, x, y);
      return;
   }

   oldx += pScrn->frameX0; /* undo what xf86HWCurs did */
   oldy += pScrn->frameY0;

   switch (pI830->rotation) {
      case RR_Rotate_0:
         x = oldx;
         y = oldy;
         break;
      case RR_Rotate_90:
         x = oldy;
         y = pScrn->pScreen->width - oldx;
         hotspoty = I810_CURSOR_X;
         break;
      case RR_Rotate_180:
         x = pScrn->pScreen->width - oldx;
         y = pScrn->pScreen->height - oldy;
         hotspotx = I810_CURSOR_X;
         hotspoty = I810_CURSOR_Y;
         break;
      case RR_Rotate_270:
         x = pScrn->pScreen->height - oldy;
         y = oldx;
         hotspotx = I810_CURSOR_Y;
         break;
   }

   x -= hotspotx;
   y -= hotspoty;

   /* Now, readjust */
   x -= pScrn->frameX0;
   y -= pScrn->frameY0;

   /* Clamp the cursor position to the visible screen area */
   if (x >= pScrn->currentMode->HDisplay) x = pScrn->currentMode->HDisplay - 1;
   if (y >= pScrn->currentMode->VDisplay) y = pScrn->currentMode->VDisplay - 1;
   if (x <= -I810_CURSOR_X) x = -I810_CURSOR_X + 1;
   if (y <= -I810_CURSOR_Y) y = -I810_CURSOR_Y + 1;

#if 0
   /*
    * There is a screen display problem when the cursor position is set
    * wholely outside of the viewport.  We trap that here, turning the
    * cursor off when that happens, and back on when it comes back into
    * the viewport.
    */
   if (x >= pScrn->currentMode->HDisplay ||
       y >= pScrn->currentMode->VDisplay ||
       x <= -I810_CURSOR_X || y <= -I810_CURSOR_Y) {
      hide = TRUE;
      outsideViewport = TRUE;
   } else if (outsideViewport) {
      show = TRUE;
      outsideViewport = FALSE;
   }
#endif

   if (x < 0) {
      temp |= (CURSOR_POS_SIGN << CURSOR_X_SHIFT);
      x = -x;
   }
   if (y < 0) {
      temp |= (CURSOR_POS_SIGN << CURSOR_Y_SHIFT);
      y = -y;
   }
   temp |= ((x & CURSOR_POS_MASK) << CURSOR_X_SHIFT);
   temp |= ((y & CURSOR_POS_MASK) << CURSOR_Y_SHIFT);

   OUTREG(CURSOR_A_POSITION, temp);
   if (pI830->Clone)
      OUTREG(CURSOR_B_POSITION, temp);

   if (pI830->cursorOn) {
      if (hide)
	 pI830->CursorInfoRec->HideCursor(pScrn);
      else if (show)
	 pI830->CursorInfoRec->ShowCursor(pScrn);
      pI830->cursorOn = TRUE;
   }

   /* have to upload the base for the new position */
   if (IS_I9XX(pI830)) {
      if (pI830->CursorNeedsPhysical) {
         if (pI830->CursorIsARGB)
            OUTREG(CURSOR_A_BASE, pI830->CursorMemARGB->Physical);
         else
            OUTREG(CURSOR_A_BASE, pI830->CursorMem->Physical);
      } else {
         if (pI830->CursorIsARGB)
            OUTREG(CURSOR_A_BASE, pI830->CursorMemARGB->Start);
         else
            OUTREG(CURSOR_A_BASE, pI830->CursorMem->Start);
      }
      if (pI830->Clone) {
         if (pI830->CursorNeedsPhysical) {
            if (pI830->CursorIsARGB)
               OUTREG(CURSOR_B_BASE, pI830->CursorMemARGB->Physical);
            else
               OUTREG(CURSOR_B_BASE, pI830->CursorMem->Physical);
	 } else {
            if (pI830->CursorIsARGB)
               OUTREG(CURSOR_B_BASE, pI830->CursorMemARGB->Start);
            else
               OUTREG(CURSOR_B_BASE, pI830->CursorMem->Start);
	 }
      }
   }
}

static void
I830ShowCursor(ScrnInfoPtr pScrn)
{
   I830Ptr pI830 = I830PTR(pScrn);
   CARD32 temp;

   DPRINTF(PFX, "I830ShowCursor\n");
   DPRINTF(PFX,
	   "Value of CursorMem->Physical is %x, "
	   " Value of CursorMem->Start is %x ",
	   pI830->CursorMem->Physical, pI830->CursorMem->Start);
   DPRINTF(PFX,
	   "Value of CursorMemARGB->Physical is %x, "
	   " Value of CursorMemARGB->Start is %x ",
	   pI830->CursorMemARGB->Physical, pI830->CursorMemARGB->Start);

   pI830->cursorOn = TRUE;
   if (IS_MOBILE(pI830) || IS_I9XX(pI830)) {
      temp = INREG(CURSOR_A_CONTROL);
<<<<<<< HEAD
      temp &= ~(CURSOR_MODE | MCURSOR_PIPE_SELECT | MCURSOR_GAMMA_ENABLE);
=======
      temp &= ~(CURSOR_MODE | MCURSOR_GAMMA_ENABLE | MCURSOR_PIPE_SELECT);
>>>>>>> 3125c499
      if (pI830->CursorIsARGB)
         temp |= CURSOR_MODE_64_ARGB_AX | MCURSOR_GAMMA_ENABLE;
      else
         temp |= CURSOR_MODE_64_4C_AX;
      temp |= (pI830->pipe << 28); /* Connect to correct pipe */
      /* Need to set mode, then address. */
      OUTREG(CURSOR_A_CONTROL, temp);
<<<<<<< HEAD
      if (pI830->CursorIsARGB)
         OUTREG(CURSOR_A_BASE, pI830->CursorMemARGB->Physical);
      else
         OUTREG(CURSOR_A_BASE, pI830->CursorMem->Physical);
      if (pI830->Clone || pI830->MergedFB) {
=======
      if (pI830->CursorNeedsPhysical) {
         if (pI830->CursorIsARGB)
            OUTREG(CURSOR_A_BASE, pI830->CursorMemARGB->Physical);
         else
            OUTREG(CURSOR_A_BASE, pI830->CursorMem->Physical);
      } else {
         if (pI830->CursorIsARGB)
            OUTREG(CURSOR_A_BASE, pI830->CursorMemARGB->Start);
         else
            OUTREG(CURSOR_A_BASE, pI830->CursorMem->Start);
      }
      if (pI830->Clone) {
>>>>>>> 3125c499
         temp &= ~MCURSOR_PIPE_SELECT;
         temp |= (!pI830->pipe << 28);
         OUTREG(CURSOR_B_CONTROL, temp);
         if (pI830->CursorNeedsPhysical) {
            if (pI830->CursorIsARGB)
               OUTREG(CURSOR_B_BASE, pI830->CursorMemARGB->Physical);
            else
               OUTREG(CURSOR_B_BASE, pI830->CursorMem->Physical);
	 } else {
            if (pI830->CursorIsARGB)
               OUTREG(CURSOR_B_BASE, pI830->CursorMemARGB->Start);
            else
               OUTREG(CURSOR_B_BASE, pI830->CursorMem->Start);
	 }
      }
   } else {
      temp = INREG(CURSOR_CONTROL);
      temp &= ~(CURSOR_FORMAT_MASK | CURSOR_GAMMA_ENABLE);
      temp |= CURSOR_ENABLE;
      if (pI830->CursorIsARGB)
         temp |= CURSOR_FORMAT_ARGB;
      else 
         temp |= CURSOR_FORMAT_3C;
      OUTREG(CURSOR_CONTROL, temp);
      if (pI830->CursorIsARGB)
         OUTREG(CURSOR_BASEADDR, pI830->CursorMemARGB->Start);
      else
         OUTREG(CURSOR_BASEADDR, pI830->CursorMem->Start);
   }
}

static void
I830HideCursor(ScrnInfoPtr pScrn)
{
   CARD32 temp;
   I830Ptr pI830 = I830PTR(pScrn);

   DPRINTF(PFX, "I830HideCursor\n");

   pI830->cursorOn = FALSE;
   if (IS_MOBILE(pI830) || IS_I9XX(pI830)) {
      temp = INREG(CURSOR_A_CONTROL);
      temp &= ~CURSOR_MODE;
      temp |= CURSOR_MODE_DISABLE;
      OUTREG(CURSOR_A_CONTROL, temp);
      /* This is needed to flush the above change. */
      if (pI830->CursorIsARGB)
         OUTREG(CURSOR_A_BASE, pI830->CursorMemARGB->Physical);
      else
         OUTREG(CURSOR_A_BASE, pI830->CursorMem->Physical);
      if (pI830->Clone || pI830->MergedFB) {
         OUTREG(CURSOR_B_CONTROL, temp);
         if (pI830->CursorIsARGB)
            OUTREG(CURSOR_B_BASE, pI830->CursorMemARGB->Physical);
         else
            OUTREG(CURSOR_B_BASE, pI830->CursorMem->Physical);
      }
   } else {
      temp = INREG(CURSOR_CONTROL);
      temp &= ~CURSOR_ENABLE;
      OUTREG(CURSOR_CONTROL, temp);
   }
}

static void
I830SetCursorColors(ScrnInfoPtr pScrn, int bg, int fg)
{
   I830Ptr pI830 = I830PTR(pScrn);

#ifdef ARGB_CURSOR
    /* Don't recolour cursors set with SetCursorARGB. */
    if (pI830->CursorIsARGB)
       return;
#endif

   DPRINTF(PFX, "I830SetCursorColors\n");

   OUTREG(CURSOR_A_PALETTE0, bg & 0x00ffffff);
   OUTREG(CURSOR_A_PALETTE1, fg & 0x00ffffff);
   OUTREG(CURSOR_A_PALETTE2, fg & 0x00ffffff);
   OUTREG(CURSOR_A_PALETTE3, bg & 0x00ffffff);
   if (pI830->Clone || pI830->MergedFB) {
      OUTREG(CURSOR_B_PALETTE0, bg & 0x00ffffff);
      OUTREG(CURSOR_B_PALETTE1, fg & 0x00ffffff);
      OUTREG(CURSOR_B_PALETTE2, fg & 0x00ffffff);
      OUTREG(CURSOR_B_PALETTE3, bg & 0x00ffffff);
   }
}<|MERGE_RESOLUTION|>--- conflicted
+++ resolved
@@ -91,23 +91,12 @@
       temp = INREG(CURSOR_A_CONTROL);
       temp &= ~(CURSOR_MODE | MCURSOR_GAMMA_ENABLE | MCURSOR_MEM_TYPE_LOCAL |
 		MCURSOR_PIPE_SELECT);
-      if(pI830->CursorIsARGB)
-	 temp |= MCURSOR_GAMMA_ENABLE;
       temp |= CURSOR_MODE_DISABLE;
       temp |= (pI830->pipe << 28);
-<<<<<<< HEAD
       if (pI830->CursorIsARGB)
          temp |= CURSOR_MODE_64_ARGB_AX | MCURSOR_GAMMA_ENABLE;
       else
          temp |= CURSOR_MODE_64_4C_AX;
-      /* Need to set control, then address. */
-      OUTREG(CURSOR_A_CONTROL, temp);
-      if (pI830->CursorIsARGB)
-         OUTREG(CURSOR_A_BASE, pI830->CursorMemARGB->Physical);
-      else
-         OUTREG(CURSOR_A_BASE, pI830->CursorMem->Physical);
-      if (pI830->Clone || pI830->MergedFB) {
-=======
       /* Need to set control, then address. */
       OUTREG(CURSOR_A_CONTROL, temp);
       if (pI830->CursorNeedsPhysical) {
@@ -121,8 +110,7 @@
          else
             OUTREG(CURSOR_A_BASE, pI830->CursorMem->Start);
       }
-      if (pI830->Clone) {
->>>>>>> 3125c499
+      if (pI830->Clone || pI830->MergedFB) {
          temp &= ~MCURSOR_PIPE_SELECT;
          temp |= (!pI830->pipe << 28);
          OUTREG(CURSOR_B_CONTROL, temp);
@@ -142,16 +130,10 @@
       temp = INREG(CURSOR_CONTROL);
       temp &= ~(CURSOR_FORMAT_MASK | CURSOR_GAMMA_ENABLE |
 		CURSOR_ENABLE  | CURSOR_STRIDE_MASK);
-<<<<<<< HEAD
       if (pI830->CursorIsARGB)
          temp |= CURSOR_FORMAT_ARGB | CURSOR_GAMMA_ENABLE;
       else 
          temp |= CURSOR_FORMAT_3C;
-=======
-      temp |= (CURSOR_FORMAT_3C);
-      if(pI830->CursorIsARGB)
-	 temp |= CURSOR_GAMMA_ENABLE;
->>>>>>> 3125c499
       /* This initialises the format and leave the cursor disabled. */
       OUTREG(CURSOR_CONTROL, temp);
       /* Need to set address and size after disabling. */
@@ -497,6 +479,9 @@
    Bool hide = FALSE, show = FALSE;
    int oldx = x, oldy = y;
    int hotspotx = 0, hotspoty = 0;
+#if 0
+   static Bool outsideViewport = FALSE;
+#endif
 
    if (pI830->MergedFB) {
       I830SetCursorPositionMerged(pScrn, x, y);
@@ -631,11 +616,7 @@
    pI830->cursorOn = TRUE;
    if (IS_MOBILE(pI830) || IS_I9XX(pI830)) {
       temp = INREG(CURSOR_A_CONTROL);
-<<<<<<< HEAD
       temp &= ~(CURSOR_MODE | MCURSOR_PIPE_SELECT | MCURSOR_GAMMA_ENABLE);
-=======
-      temp &= ~(CURSOR_MODE | MCURSOR_GAMMA_ENABLE | MCURSOR_PIPE_SELECT);
->>>>>>> 3125c499
       if (pI830->CursorIsARGB)
          temp |= CURSOR_MODE_64_ARGB_AX | MCURSOR_GAMMA_ENABLE;
       else
@@ -643,13 +624,6 @@
       temp |= (pI830->pipe << 28); /* Connect to correct pipe */
       /* Need to set mode, then address. */
       OUTREG(CURSOR_A_CONTROL, temp);
-<<<<<<< HEAD
-      if (pI830->CursorIsARGB)
-         OUTREG(CURSOR_A_BASE, pI830->CursorMemARGB->Physical);
-      else
-         OUTREG(CURSOR_A_BASE, pI830->CursorMem->Physical);
-      if (pI830->Clone || pI830->MergedFB) {
-=======
       if (pI830->CursorNeedsPhysical) {
          if (pI830->CursorIsARGB)
             OUTREG(CURSOR_A_BASE, pI830->CursorMemARGB->Physical);
@@ -661,8 +635,7 @@
          else
             OUTREG(CURSOR_A_BASE, pI830->CursorMem->Start);
       }
-      if (pI830->Clone) {
->>>>>>> 3125c499
+      if (pI830->Clone || pI830->MergedFB) {
          temp &= ~MCURSOR_PIPE_SELECT;
          temp |= (!pI830->pipe << 28);
          OUTREG(CURSOR_B_CONTROL, temp);
