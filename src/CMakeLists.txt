--- conflicted
+++ resolved
@@ -1,11 +1,5 @@
-<<<<<<< HEAD
-# We need MIRPLATFORM_ABI and MIR_PLATFORM_DRIVER_BINARY in both libmirplatform 
-# and the platform implementations.
-set(MIRPLATFORM_ABI 7)
-=======
 # We need MIRPLATFORM_ABI in both libmirplatform and the platform implementations.
 set(MIRPLATFORM_ABI 6)
->>>>>>> 53ec1198
 
 # We need MIR_CLIENT_PLATFORM_PATH in both libmirclient and the platform
 # implementations
