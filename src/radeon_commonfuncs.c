/*
 * Copyright 2000 ATI Technologies Inc., Markham, Ontario, and
 *                VA Linux Systems Inc., Fremont, California.
 *
 * All Rights Reserved.
 *
 * Permission is hereby granted, free of charge, to any person obtaining
 * a copy of this software and associated documentation files (the
 * "Software"), to deal in the Software without restriction, including
 * without limitation on the rights to use, copy, modify, merge,
 * publish, distribute, sublicense, and/or sell copies of the Software,
 * and to permit persons to whom the Software is furnished to do so,
 * subject to the following conditions:
 *
 * The above copyright notice and this permission notice (including the
 * next paragraph) shall be included in all copies or substantial
 * portions of the Software.
 *
 * THE SOFTWARE IS PROVIDED "AS IS", WITHOUT WARRANTY OF ANY KIND,
 * EXPRESS OR IMPLIED, INCLUDING BUT NOT LIMITED TO THE WARRANTIES OF
 * MERCHANTABILITY, FITNESS FOR A PARTICULAR PURPOSE AND
 * NON-INFRINGEMENT.  IN NO EVENT SHALL ATI, VA LINUX SYSTEMS AND/OR
 * THEIR SUPPLIERS BE LIABLE FOR ANY CLAIM, DAMAGES OR OTHER LIABILITY,
 * WHETHER IN AN ACTION OF CONTRACT, TORT OR OTHERWISE, ARISING FROM,
 * OUT OF OR IN CONNECTION WITH THE SOFTWARE OR THE USE OR OTHER
 * DEALINGS IN THE SOFTWARE.
 */

#ifdef HAVE_CONFIG_H
#include "config.h"
#endif

#if defined(ACCEL_MMIO) && defined(ACCEL_CP)
#error Cannot define both MMIO and CP acceleration!
#endif

#if !defined(UNIXCPP) || defined(ANSICPP)
#define FUNC_NAME_CAT(prefix,suffix) prefix##suffix
#else
#define FUNC_NAME_CAT(prefix,suffix) prefix/**/suffix
#endif

#ifdef ACCEL_MMIO
#define FUNC_NAME(prefix) FUNC_NAME_CAT(prefix,MMIO)
#else
#ifdef ACCEL_CP
#define FUNC_NAME(prefix) FUNC_NAME_CAT(prefix,CP)
#else
#error No accel type defined!
#endif
#endif

static void FUNC_NAME(RADEONInit3DEngine)(ScrnInfoPtr pScrn)
{
    RADEONInfoPtr  info       = RADEONPTR(pScrn);
    ACCEL_PREAMBLE();

    info->texW[0] = info->texH[0] = info->texW[1] = info->texH[1] = 1;

    if (IS_R300_VARIANT || IS_AVIVO_VARIANT || info->ChipFamily == CHIP_FAMILY_RS690) {
	BEGIN_ACCEL(3);
	OUT_ACCEL_REG(R300_RB3D_DSTCACHE_CTLSTAT, R300_DC_FLUSH_3D | R300_DC_FREE_3D);
	OUT_ACCEL_REG(R300_RB3D_ZCACHE_CTLSTAT, R300_ZC_FLUSH | R300_ZC_FREE);
	OUT_ACCEL_REG(R300_WAIT_UNTIL, R300_WAIT_2D_IDLECLEAN | R300_WAIT_3D_IDLECLEAN);
	FINISH_ACCEL();

	BEGIN_ACCEL(3);
	OUT_ACCEL_REG(R300_GB_TILE_CONFIG, (R300_ENABLE_TILING |
					    R300_TILE_SIZE_16 |
					    R300_SUBPIXEL_1_16));
	OUT_ACCEL_REG(R300_GB_SELECT, 0);
	OUT_ACCEL_REG(R300_GB_ENABLE, 0);
	FINISH_ACCEL();

	BEGIN_ACCEL(3);
	OUT_ACCEL_REG(R300_RB3D_DSTCACHE_CTLSTAT, R300_DC_FLUSH_3D | R300_DC_FREE_3D);
	OUT_ACCEL_REG(R300_RB3D_ZCACHE_CTLSTAT, R300_ZC_FLUSH | R300_ZC_FREE);
	OUT_ACCEL_REG(R300_WAIT_UNTIL, R300_WAIT_2D_IDLECLEAN | R300_WAIT_3D_IDLECLEAN);
	FINISH_ACCEL();

	BEGIN_ACCEL(5);
	OUT_ACCEL_REG(R300_GB_AA_CONFIG, 0);
	OUT_ACCEL_REG(R300_RB3D_DSTCACHE_CTLSTAT, R300_DC_FLUSH_3D | R300_DC_FREE_3D);
	OUT_ACCEL_REG(R300_RB3D_ZCACHE_CTLSTAT, R300_ZC_FLUSH | R300_ZC_FREE);
	OUT_ACCEL_REG(R300_GB_MSPOS0, ((8 << R300_MS_X0_SHIFT) |
				       (8 << R300_MS_Y0_SHIFT) |
				       (8 << R300_MS_X1_SHIFT) |
				       (8 << R300_MS_Y1_SHIFT) |
				       (8 << R300_MS_X2_SHIFT) |
				       (8 << R300_MS_Y2_SHIFT) |
				       (8 << R300_MSBD0_Y_SHIFT) |
				       (7 << R300_MSBD0_X_SHIFT)));
	OUT_ACCEL_REG(R300_GB_MSPOS1, ((8 << R300_MS_X3_SHIFT) |
				       (8 << R300_MS_Y3_SHIFT) |
				       (8 << R300_MS_X4_SHIFT) |
				       (8 << R300_MS_Y4_SHIFT) |
				       (8 << R300_MS_X5_SHIFT) |
				       (8 << R300_MS_Y5_SHIFT) |
				       (8 << R300_MSBD1_SHIFT)));
	FINISH_ACCEL();

	BEGIN_ACCEL(4);
	OUT_ACCEL_REG(R300_GA_POLY_MODE, R300_FRONT_PTYPE_TRIANGE | R300_BACK_PTYPE_TRIANGE);
	OUT_ACCEL_REG(R300_GA_ROUND_MODE, (R300_GEOMETRY_ROUND_NEAREST |
					   R300_COLOR_ROUND_NEAREST));
	OUT_ACCEL_REG(R300_GA_COLOR_CONTROL, (R300_RGB0_SHADING_GOURAND |
					      R300_ALPHA0_SHADING_GOURAND |
					      R300_RGB1_SHADING_GOURAND |
					      R300_ALPHA1_SHADING_GOURAND |
					      R300_RGB2_SHADING_GOURAND |
					      R300_ALPHA2_SHADING_GOURAND |
					      R300_RGB3_SHADING_GOURAND |
					      R300_ALPHA3_SHADING_GOURAND));
	OUT_ACCEL_REG(R300_GA_OFFSET, 0);
	FINISH_ACCEL();

	BEGIN_ACCEL(5);
	OUT_ACCEL_REG(R300_SU_TEX_WRAP, 0);
	OUT_ACCEL_REG(R300_SU_POLY_OFFSET_ENABLE, 0);
	OUT_ACCEL_REG(R300_SU_CULL_MODE, R300_FACE_NEG);
	OUT_ACCEL_REG(R300_SU_DEPTH_SCALE, 0x4b7fffff);
	OUT_ACCEL_REG(R300_SU_DEPTH_OFFSET, 0);
	FINISH_ACCEL();

	BEGIN_ACCEL(5);
	OUT_ACCEL_REG(R300_US_W_FMT, 0);
	OUT_ACCEL_REG(R300_US_OUT_FMT_1, (R300_OUT_FMT_UNUSED |
					  R300_OUT_FMT_C0_SEL_BLUE |
					  R300_OUT_FMT_C1_SEL_GREEN |
					  R300_OUT_FMT_C2_SEL_RED |
					  R300_OUT_FMT_C3_SEL_ALPHA));
	OUT_ACCEL_REG(R300_US_OUT_FMT_2, (R300_OUT_FMT_UNUSED |
					  R300_OUT_FMT_C0_SEL_BLUE |
					  R300_OUT_FMT_C1_SEL_GREEN |
					  R300_OUT_FMT_C2_SEL_RED |
					  R300_OUT_FMT_C3_SEL_ALPHA));
	OUT_ACCEL_REG(R300_US_OUT_FMT_3, (R300_OUT_FMT_UNUSED |
					  R300_OUT_FMT_C0_SEL_BLUE |
					  R300_OUT_FMT_C1_SEL_GREEN |
					  R300_OUT_FMT_C2_SEL_RED |
					  R300_OUT_FMT_C3_SEL_ALPHA));
	OUT_ACCEL_REG(R300_US_OUT_FMT_0, (R300_OUT_FMT_C4_10 |
					  R300_OUT_FMT_C0_SEL_BLUE |
					  R300_OUT_FMT_C1_SEL_GREEN |
					  R300_OUT_FMT_C2_SEL_RED |
					  R300_OUT_FMT_C3_SEL_ALPHA));
	FINISH_ACCEL();


	BEGIN_ACCEL(3);
	OUT_ACCEL_REG(R300_FG_DEPTH_SRC, 0);
	OUT_ACCEL_REG(R300_FG_FOG_BLEND, 0);
	OUT_ACCEL_REG(R300_FG_ALPHA_FUNC, 0);
	FINISH_ACCEL();

	BEGIN_ACCEL(12);
	OUT_ACCEL_REG(R300_RB3D_ZSTENCILCNTL, 0);
	OUT_ACCEL_REG(R300_RB3D_ZCACHE_CTLSTAT, R300_ZC_FLUSH | R300_ZC_FREE);
	OUT_ACCEL_REG(R300_RB3D_BW_CNTL, 0);
	OUT_ACCEL_REG(R300_RB3D_ZCNTL, 0);
	OUT_ACCEL_REG(R300_RB3D_ZTOP, 0);
	OUT_ACCEL_REG(R300_RB3D_ROPCNTL, 0);

	OUT_ACCEL_REG(R300_RB3D_AARESOLVE_CTL, 0);
	OUT_ACCEL_REG(R300_RB3D_COLOR_CHANNEL_MASK, (R300_BLUE_MASK_EN |
						     R300_GREEN_MASK_EN |
						     R300_RED_MASK_EN |
						     R300_ALPHA_MASK_EN));
	OUT_ACCEL_REG(R300_RB3D_DSTCACHE_CTLSTAT, R300_DC_FLUSH_3D | R300_DC_FREE_3D);
	OUT_ACCEL_REG(R300_RB3D_CCTL, 0);
	OUT_ACCEL_REG(R300_RB3D_DITHER_CTL, 0);
	OUT_ACCEL_REG(R300_RB3D_DSTCACHE_CTLSTAT, R300_DC_FLUSH_3D | R300_DC_FREE_3D);
	FINISH_ACCEL();

	BEGIN_ACCEL(7);
	OUT_ACCEL_REG(R300_SC_EDGERULE, 0xA5294A5);
<<<<<<< HEAD
	OUT_ACCEL_REG(R300_SC_SCISSOR0, ((0 << R300_SCISSOR_X_SHIFT) |
					 (0 << R300_SCISSOR_Y_SHIFT)));
	OUT_ACCEL_REG(R300_SC_SCISSOR1, ((8191 << R300_SCISSOR_X_SHIFT) |
					 (8191 << R300_SCISSOR_Y_SHIFT)));
	if (IS_AVIVO_VARIANT) {
	    OUT_ACCEL_REG(R300_SC_CLIP_0_A, ((0 << R300_CLIP_X_SHIFT) |
					     (0 << R300_CLIP_Y_SHIFT)));
	    OUT_ACCEL_REG(R300_SC_CLIP_0_B, ((4080 << R300_CLIP_X_SHIFT) |
					     (2040 << R300_CLIP_Y_SHIFT)));
	} else {
	    OUT_ACCEL_REG(R300_SC_CLIP_0_A, ((1088 << R300_CLIP_X_SHIFT) |
					     (1088 << R300_CLIP_Y_SHIFT)));
	    OUT_ACCEL_REG(R300_SC_CLIP_0_B, ((4080 << R300_CLIP_X_SHIFT) |
					     (2040 << R300_CLIP_Y_SHIFT)));
=======
	OUT_ACCEL_REG(R300_SC_SCISSOR0, 0x0);
	OUT_ACCEL_REG(R300_SC_SCISSOR1, 0x3ffffff);
	if (IS_R300_VARIANT || info->ChipFamily == CHIP_FAMILY_RS690) {
		OUT_ACCEL_REG(R300_SC_CLIP_0_A, 0x880440);
		OUT_ACCEL_REG(R300_SC_CLIP_0_B, 0xff0ff0);
	} else {
		OUT_ACCEL_REG(R300_SC_CLIP_0_A, 0x0);
		OUT_ACCEL_REG(R300_SC_CLIP_0_B, 0xff0ff0);
>>>>>>> 65c37eb9
	}
	OUT_ACCEL_REG(R300_SC_CLIP_RULE, 0xAAAA);
	OUT_ACCEL_REG(R300_SC_SCREENDOOR, 0xffffff);
	FINISH_ACCEL();
    } else if ((info->ChipFamily == CHIP_FAMILY_RV250) ||
	       (info->ChipFamily == CHIP_FAMILY_RV280) ||
	       (info->ChipFamily == CHIP_FAMILY_RS300) ||
	       (info->ChipFamily == CHIP_FAMILY_R200)) {

	BEGIN_ACCEL(7);
	if (info->ChipFamily == CHIP_FAMILY_RS300) {
	    OUT_ACCEL_REG(R200_SE_VAP_CNTL_STATUS, RADEON_TCL_BYPASS);
	} else {
	    OUT_ACCEL_REG(R200_SE_VAP_CNTL_STATUS, 0);
	}
	OUT_ACCEL_REG(R200_PP_CNTL_X, 0);
	OUT_ACCEL_REG(R200_PP_TXMULTI_CTL_0, 0);
	OUT_ACCEL_REG(R200_SE_VTX_STATE_CNTL, 0);
	OUT_ACCEL_REG(R200_RE_CNTL, 0x0);
	OUT_ACCEL_REG(R200_SE_VTE_CNTL, 0);
	OUT_ACCEL_REG(R200_SE_VAP_CNTL, R200_VAP_FORCE_W_TO_ONE |
	    R200_VAP_VF_MAX_VTX_NUM);
	FINISH_ACCEL();
    } else {
	BEGIN_ACCEL(2);
	if ((info->ChipFamily == CHIP_FAMILY_RADEON) ||
	    (info->ChipFamily == CHIP_FAMILY_RV200))
	    OUT_ACCEL_REG(RADEON_SE_CNTL_STATUS, 0);
	else
	    OUT_ACCEL_REG(RADEON_SE_CNTL_STATUS, RADEON_TCL_BYPASS);
	OUT_ACCEL_REG(RADEON_SE_COORD_FMT,
	    RADEON_VTX_XY_PRE_MULT_1_OVER_W0 |
	    RADEON_VTX_ST0_NONPARAMETRIC |
	    RADEON_VTX_ST1_NONPARAMETRIC |
	    RADEON_TEX1_W_ROUTING_USE_W0);
	FINISH_ACCEL();
    }

    BEGIN_ACCEL(5);
    OUT_ACCEL_REG(RADEON_RE_TOP_LEFT, 0);
    OUT_ACCEL_REG(RADEON_RE_WIDTH_HEIGHT, 0x07ff07ff);
    OUT_ACCEL_REG(RADEON_AUX_SC_CNTL, 0);
    OUT_ACCEL_REG(RADEON_RB3D_PLANEMASK, 0xffffffff);
    OUT_ACCEL_REG(RADEON_SE_CNTL, (RADEON_DIFFUSE_SHADE_GOURAUD |
				   RADEON_BFACE_SOLID |
				   RADEON_FFACE_SOLID |
				   RADEON_VTX_PIX_CENTER_OGL |
				   RADEON_ROUND_MODE_ROUND |
				   RADEON_ROUND_PREC_4TH_PIX));
    FINISH_ACCEL();
}


/* MMIO:
 *
 * Wait for the graphics engine to be completely idle: the FIFO has
 * drained, the Pixel Cache is flushed, and the engine is idle.  This is
 * a standard "sync" function that will make the hardware "quiescent".
 *
 * CP:
 *
 * Wait until the CP is completely idle: the FIFO has drained and the CP
 * is idle.
 */
void FUNC_NAME(RADEONWaitForIdle)(ScrnInfoPtr pScrn)
{
    RADEONInfoPtr  info = RADEONPTR(pScrn);
    unsigned char *RADEONMMIO = info->MMIO;
    int            i    = 0;

#ifdef ACCEL_CP
    /* Make sure the CP is idle first */
    if (info->CPStarted) {
	int  ret;

	FLUSH_RING();

	for (;;) {
	    do {
		ret = drmCommandNone(info->drmFD, DRM_RADEON_CP_IDLE);
		if (ret && ret != -EBUSY) {
		    xf86DrvMsg(pScrn->scrnIndex, X_ERROR,
			       "%s: CP idle %d\n", __FUNCTION__, ret);
		}
	    } while ((ret == -EBUSY) && (i++ < RADEON_TIMEOUT));

	    if (ret == 0) return;

	    xf86DrvMsg(pScrn->scrnIndex, X_ERROR,
		       "Idle timed out, resetting engine...\n");
	    RADEONEngineReset(pScrn);
	    RADEONEngineRestore(pScrn);

	    /* Always restart the engine when doing CP 2D acceleration */
	    RADEONCP_RESET(pScrn, info);
	    RADEONCP_START(pScrn, info);
	}
    }
#endif

#if 0
    xf86DrvMsgVerb(pScrn->scrnIndex, X_INFO, RADEON_LOGLEVEL_DEBUG,
		   "WaitForIdle (entering): %d entries, stat=0x%08x\n",
		   INREG(RADEON_RBBM_STATUS) & RADEON_RBBM_FIFOCNT_MASK,
		   INREG(RADEON_RBBM_STATUS));
#endif

    /* Wait for the engine to go idle */
    RADEONWaitForFifoFunction(pScrn, 64);

    for (;;) {
	for (i = 0; i < RADEON_TIMEOUT; i++) {
	    if (!(INREG(RADEON_RBBM_STATUS) & RADEON_RBBM_ACTIVE)) {
		RADEONEngineFlush(pScrn);
		return;
	    }
	}
	xf86DrvMsgVerb(pScrn->scrnIndex, X_INFO, RADEON_LOGLEVEL_DEBUG,
		       "Idle timed out: %u entries, stat=0x%08x\n",
		       (unsigned int)INREG(RADEON_RBBM_STATUS) & RADEON_RBBM_FIFOCNT_MASK,
		       (unsigned int)INREG(RADEON_RBBM_STATUS));
	xf86DrvMsg(pScrn->scrnIndex, X_ERROR,
		   "Idle timed out, resetting engine...\n");
	RADEONEngineReset(pScrn);
	RADEONEngineRestore(pScrn);
#ifdef XF86DRI
	if (info->directRenderingEnabled) {
	    RADEONCP_RESET(pScrn, info);
	    RADEONCP_START(pScrn, info);
	}
#endif
    }
}<|MERGE_RESOLUTION|>--- conflicted
+++ resolved
@@ -174,31 +174,21 @@
 
 	BEGIN_ACCEL(7);
 	OUT_ACCEL_REG(R300_SC_EDGERULE, 0xA5294A5);
-<<<<<<< HEAD
 	OUT_ACCEL_REG(R300_SC_SCISSOR0, ((0 << R300_SCISSOR_X_SHIFT) |
 					 (0 << R300_SCISSOR_Y_SHIFT)));
 	OUT_ACCEL_REG(R300_SC_SCISSOR1, ((8191 << R300_SCISSOR_X_SHIFT) |
 					 (8191 << R300_SCISSOR_Y_SHIFT)));
-	if (IS_AVIVO_VARIANT) {
+
+	if (IS_R300_VARIANT || (info->ChipFamily == CHIP_FAMILY_RS690)) {
+	    OUT_ACCEL_REG(R300_SC_CLIP_0_A, ((1088 << R300_CLIP_X_SHIFT) |
+					     (1088 << R300_CLIP_Y_SHIFT)));
+	    OUT_ACCEL_REG(R300_SC_CLIP_0_B, ((4080 << R300_CLIP_X_SHIFT) |
+					     (2040 << R300_CLIP_Y_SHIFT)));
+	} else {
 	    OUT_ACCEL_REG(R300_SC_CLIP_0_A, ((0 << R300_CLIP_X_SHIFT) |
 					     (0 << R300_CLIP_Y_SHIFT)));
 	    OUT_ACCEL_REG(R300_SC_CLIP_0_B, ((4080 << R300_CLIP_X_SHIFT) |
 					     (2040 << R300_CLIP_Y_SHIFT)));
-	} else {
-	    OUT_ACCEL_REG(R300_SC_CLIP_0_A, ((1088 << R300_CLIP_X_SHIFT) |
-					     (1088 << R300_CLIP_Y_SHIFT)));
-	    OUT_ACCEL_REG(R300_SC_CLIP_0_B, ((4080 << R300_CLIP_X_SHIFT) |
-					     (2040 << R300_CLIP_Y_SHIFT)));
-=======
-	OUT_ACCEL_REG(R300_SC_SCISSOR0, 0x0);
-	OUT_ACCEL_REG(R300_SC_SCISSOR1, 0x3ffffff);
-	if (IS_R300_VARIANT || info->ChipFamily == CHIP_FAMILY_RS690) {
-		OUT_ACCEL_REG(R300_SC_CLIP_0_A, 0x880440);
-		OUT_ACCEL_REG(R300_SC_CLIP_0_B, 0xff0ff0);
-	} else {
-		OUT_ACCEL_REG(R300_SC_CLIP_0_A, 0x0);
-		OUT_ACCEL_REG(R300_SC_CLIP_0_B, 0xff0ff0);
->>>>>>> 65c37eb9
 	}
 	OUT_ACCEL_REG(R300_SC_CLIP_RULE, 0xAAAA);
 	OUT_ACCEL_REG(R300_SC_SCREENDOOR, 0xffffff);
