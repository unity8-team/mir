/*
 * Copyright 2000 ATI Technologies Inc., Markham, Ontario, and
 *                VA Linux Systems Inc., Fremont, California.
 *
 * All Rights Reserved.
 *
 * Permission is hereby granted, free of charge, to any person obtaining
 * a copy of this software and associated documentation files (the
 * "Software"), to deal in the Software without restriction, including
 * without limitation on the rights to use, copy, modify, merge,
 * publish, distribute, sublicense, and/or sell copies of the Software,
 * and to permit persons to whom the Software is furnished to do so,
 * subject to the following conditions:
 *
 * The above copyright notice and this permission notice (including the
 * next paragraph) shall be included in all copies or substantial
 * portions of the Software.
 *
 * THE SOFTWARE IS PROVIDED "AS IS", WITHOUT WARRANTY OF ANY KIND,
 * EXPRESS OR IMPLIED, INCLUDING BUT NOT LIMITED TO THE WARRANTIES OF
 * MERCHANTABILITY, FITNESS FOR A PARTICULAR PURPOSE AND
 * NON-INFRINGEMENT.  IN NO EVENT SHALL ATI, VA LINUX SYSTEMS AND/OR
 * THEIR SUPPLIERS BE LIABLE FOR ANY CLAIM, DAMAGES OR OTHER LIABILITY,
 * WHETHER IN AN ACTION OF CONTRACT, TORT OR OTHERWISE, ARISING FROM,
 * OUT OF OR IN CONNECTION WITH THE SOFTWARE OR THE USE OR OTHER
 * DEALINGS IN THE SOFTWARE.
 */

#ifdef HAVE_CONFIG_H
#include "config.h"
#endif

#define RADEONCTRACE(x)
/*#define RADEONCTRACE(x) RADEONTRACE(x) */

/*
 * Authors:
 *   Kevin E. Martin <martin@xfree86.org>
 *   Rickard E. Faith <faith@valinux.com>
 *
 * References:
 *
 * !!!! FIXME !!!!
 *   RAGE 128 VR/ RAGE 128 GL Register Reference Manual (Technical
 *   Reference Manual P/N RRG-G04100-C Rev. 0.04), ATI Technologies: April
 *   1999.
 *
 *   RAGE 128 Software Development Manual (Technical Reference Manual P/N
 *   SDK-G04000 Rev. 0.01), ATI Technologies: June 1999.
 *
 */

				/* Driver data structures */
#include "radeon.h"
#include "radeon_version.h"
#include "radeon_reg.h"
#include "radeon_macros.h"

				/* X and server generic header files */
#include "xf86.h"

/* Mono ARGB cursor colours (premultiplied). */
static CARD32 mono_cursor_color[] = {
	0x00000000, /* White, fully transparent. */
	0x00000000, /* Black, fully transparent. */
	0xffffffff, /* White, fully opaque. */
	0xff000000, /* Black, fully opaque. */
};

#define CURSOR_WIDTH	64
#define CURSOR_HEIGHT	64

/*
 * The cursor bits are always 32bpp.  On MSBFirst buses,
 * configure byte swapping to swap 32 bit units when writing
 * the cursor image.  Byte swapping must always be returned
 * to its previous value before returning.
 */
#if X_BYTE_ORDER == X_BIG_ENDIAN

#define CURSOR_SWAPPING_DECL_MMIO   unsigned char *RADEONMMIO = info->MMIO;
#define CURSOR_SWAPPING_START() \
  do { \
    OUTREG(RADEON_SURFACE_CNTL, \
	   (info->ModeReg.surface_cntl | \
	     RADEON_NONSURF_AP0_SWP_32BPP | RADEON_NONSURF_AP1_SWP_32BPP) & \
	   ~(RADEON_NONSURF_AP0_SWP_16BPP | RADEON_NONSURF_AP1_SWP_16BPP)); \
  } while (0)
#define CURSOR_SWAPPING_END()	(OUTREG(RADEON_SURFACE_CNTL, \
					info->ModeReg.surface_cntl))

#else

#define CURSOR_SWAPPING_DECL_MMIO
#define CURSOR_SWAPPING_START()
#define CURSOR_SWAPPING_END()

#endif

void
radeon_crtc_show_cursor (xf86CrtcPtr crtc)
{
    ScrnInfoPtr pScrn = crtc->scrn;
    RADEONCrtcPrivatePtr radeon_crtc = crtc->driver_private;
    int crtc_id = radeon_crtc->crtc_id;
    RADEONInfoPtr      info       = RADEONPTR(pScrn);
    unsigned char     *RADEONMMIO = info->MMIO;

    if (crtc_id == 0) 
	OUTREGP(RADEON_CRTC_GEN_CNTL, RADEON_CRTC_CUR_EN,
		~RADEON_CRTC_CUR_EN);
    else if (crtc_id == 1)
	OUTREGP(RADEON_CRTC2_GEN_CNTL, RADEON_CRTC2_CUR_EN,
		~RADEON_CRTC2_CUR_EN);


}

void
radeon_crtc_hide_cursor (xf86CrtcPtr crtc)
{
    ScrnInfoPtr pScrn = crtc->scrn;
    RADEONCrtcPrivatePtr radeon_crtc = crtc->driver_private;
    int crtc_id = radeon_crtc->crtc_id;
    RADEONInfoPtr      info       = RADEONPTR(pScrn);
    unsigned char     *RADEONMMIO = info->MMIO;

    if (crtc_id == 0)
	OUTREGP(RADEON_CRTC_GEN_CNTL, 0, ~RADEON_CRTC_CUR_EN);
    else if (crtc_id == 1)
	OUTREGP(RADEON_CRTC2_GEN_CNTL, 0, ~RADEON_CRTC2_CUR_EN);


}

/* Set cursor foreground and background colors */
static void RADEONSetCursorColors(ScrnInfoPtr pScrn, int bg, int fg)
{
    RADEONInfoPtr  info       = RADEONPTR(pScrn);
    CARD32        *pixels     = (CARD32 *)(pointer)(info->FB + info->cursor_offset + pScrn->fbOffset);
    int            pixel, i;
    CURSOR_SWAPPING_DECL_MMIO

    RADEONCTRACE(("RADEONSetCursorColors\n"));

#ifdef ARGB_CURSOR
    /* Don't recolour cursors set with SetCursorARGB. */
    if (info->cursor_argb)
       return;
#endif

    fg |= 0xff000000;
    bg |= 0xff000000;

    /* Don't recolour the image if we don't have to. */
    if (fg == info->cursor_fg && bg == info->cursor_bg)
       return;

    CURSOR_SWAPPING_START();

    /* Note: We assume that the pixels are either fully opaque or fully
     * transparent, so we won't premultiply them, and we can just
     * check for non-zero pixel values; those are either fg or bg
     */
    for (i = 0; i < CURSOR_WIDTH * CURSOR_HEIGHT; i++, pixels++)
       if ((pixel = *pixels))
           *pixels = (pixel == info->cursor_fg) ? fg : bg;

    CURSOR_SWAPPING_END();
    info->cursor_fg = fg;
    info->cursor_bg = bg;
}

void
radeon_crtc_set_cursor_position (xf86CrtcPtr crtc, int x, int y)
{
    ScrnInfoPtr pScrn = crtc->scrn;
    RADEONCrtcPrivatePtr radeon_crtc = crtc->driver_private;
    int crtc_id = radeon_crtc->crtc_id;
    RADEONInfoPtr      info       = RADEONPTR(pScrn);
    unsigned char     *RADEONMMIO = info->MMIO;
    int xorigin = 0, yorigin = 0;
    int stride = 256;
    DisplayModePtr mode = &crtc->mode;

    if (x < 0)                        xorigin = -x+1;
    if (y < 0)                        yorigin = -y+1;
    if (xorigin >= CURSOR_WIDTH)  xorigin = CURSOR_WIDTH - 1;
    if (yorigin >= CURSOR_HEIGHT) yorigin = CURSOR_HEIGHT - 1;

    if (mode->Flags & V_INTERLACE)
	y /= 2;
    else if (mode->Flags & V_DBLSCAN)
	y *= 2;

    if (crtc_id == 0) {
	OUTREG(RADEON_CUR_HORZ_VERT_OFF,  (RADEON_CUR_LOCK
					   | (xorigin << 16)
					   | yorigin));
	OUTREG(RADEON_CUR_HORZ_VERT_POSN, (RADEON_CUR_LOCK
					   | ((xorigin ? 0 : x) << 16)
					   | (yorigin ? 0 : y)));
	RADEONCTRACE(("cursor_offset: 0x%x, yorigin: %d, stride: %d, temp %08X\n",
			info->cursor_offset + pScrn->fbOffset, yorigin, stride, temp));
	OUTREG(RADEON_CUR_OFFSET,
		info->cursor_offset + pScrn->fbOffset + yorigin * stride);
    } else if (crtc_id == 1) {
	OUTREG(RADEON_CUR2_HORZ_VERT_OFF,  (RADEON_CUR2_LOCK
					    | (xorigin << 16)
					    | yorigin));
	OUTREG(RADEON_CUR2_HORZ_VERT_POSN, (RADEON_CUR2_LOCK
					   | ((xorigin ? 0 : x) << 16)
					   | (yorigin ? 0 : y)));
	RADEONCTRACE(("cursor_offset2: 0x%x, yorigin: %d, stride: %d, temp %08X\n",
			info->cursor_offset + pScrn->fbOffset, yorigin, stride, temp));
	OUTREG(RADEON_CUR2_OFFSET,
		info->cursor_offset + pScrn->fbOffset + yorigin * stride);
    }

}

void
radeon_crtc_set_cursor_colors (xf86CrtcPtr crtc, int bg, int fg)
{
<<<<<<< HEAD
    ScrnInfoPtr pScrn = crtc->scrn;
    RADEONInfoPtr      info       = RADEONPTR(pScrn);
    CARD32        *pixels     = (CARD32 *)(pointer)(info->FB + info->cursor_offset + pScrn->fbOffset);
    int            pixel, i;
    CURSOR_SWAPPING_DECL_MMIO

    RADEONCTRACE(("RADEONSetCursorColors\n"));
=======
    RADEONInfoPtr  info       = RADEONPTR(pScrn);
    unsigned char *RADEONMMIO = info->MMIO;
    CARD8         *s          = (CARD8 *)(pointer)image;
    CARD32        *d          = (CARD32 *)(pointer)(info->FB + info->cursor_offset + pScrn->fbOffset);
    CARD8	   chunk;
    CARD32         i, j;

    RADEONCTRACE(("RADEONLoadCursorImage (at %x)\n", info->cursor_offset));
>>>>>>> f556ad43

#ifdef ARGB_CURSOR
    /* Don't recolour cursors set with SetCursorARGB. */
    if (info->cursor_argb)
       return;
#endif

<<<<<<< HEAD
    fg |= 0xff000000;
    bg |= 0xff000000;

    /* Don't recolour the image if we don't have to. */
    if (fg == info->cursor_fg && bg == info->cursor_bg)
       return;

    CURSOR_SWAPPING_START();
=======
    /*
     * Convert the bitmap to ARGB32.
     *
     * HARDWARE_CURSOR_SOURCE_MASK_INTERLEAVE_1 always places
     * source in the low bit of the pair and mask in the high bit,
     * and MSBFirst machines set HARDWARE_CURSOR_BIT_ORDER_MSBFIRST
     * (which actually bit swaps the image) to make the bits LSBFirst
     */
    CURSOR_SWAPPING_START();

#define ARGB_PER_CHUNK	(8 * sizeof (chunk) / 2)
    for (i = 0; i < (CURSOR_WIDTH * CURSOR_HEIGHT / ARGB_PER_CHUNK); i++) {
        chunk = *s++;
	for (j = 0; j < ARGB_PER_CHUNK; j++, chunk >>= 2)
	    *d++ = mono_cursor_color[chunk & 3];
    }

    CURSOR_SWAPPING_END();

    info->cursor_bg = mono_cursor_color[2];
    info->cursor_fg = mono_cursor_color[3];
}

/* Hide hardware cursor. */
static void RADEONHideCursor(ScrnInfoPtr pScrn)
{
    RADEONInfoPtr  info       = RADEONPTR(pScrn);
    unsigned char *RADEONMMIO = info->MMIO;

    RADEONCTRACE(("RADEONHideCursor\n"));

    RADEON_SYNC(info, pScrn);

    if (info->IsSecondary || info->MergedFB)
	OUTREGP(RADEON_CRTC2_GEN_CNTL, 0, ~RADEON_CRTC2_CUR_EN);

    if (!info->IsSecondary)
	OUTREGP(RADEON_CRTC_GEN_CNTL, 0, ~RADEON_CRTC_CUR_EN);
}

/* Show hardware cursor. */
static void RADEONShowCursor(ScrnInfoPtr pScrn)
{
    RADEONInfoPtr  info       = RADEONPTR(pScrn);
    unsigned char *RADEONMMIO = info->MMIO;

    RADEONCTRACE(("RADEONShowCursor\n"));

    RADEON_SYNC(info, pScrn);

    if (info->IsSecondary || info->MergedFB)
	OUTREGP(RADEON_CRTC2_GEN_CNTL, RADEON_CRTC2_CUR_EN | 2 << 20,
		~(RADEON_CRTC2_CUR_EN | RADEON_CRTC2_CUR_MODE_MASK));

    if (!info->IsSecondary)
	OUTREGP(RADEON_CRTC_GEN_CNTL, RADEON_CRTC_CUR_EN | 2 << 20,
		~(RADEON_CRTC_CUR_EN | RADEON_CRTC_CUR_MODE_MASK));
}
>>>>>>> f556ad43

    /* Note: We assume that the pixels are either fully opaque or fully
     * transparent, so we won't premultiply them, and we can just
     * check for non-zero pixel values; those are either fg or bg
     */
    for (i = 0; i < CURSOR_WIDTH * CURSOR_HEIGHT; i++, pixels++)
       if ((pixel = *pixels))
           *pixels = (pixel == info->cursor_fg) ? fg : bg;

    CURSOR_SWAPPING_END();
    info->cursor_fg = fg;
    info->cursor_bg = bg;
}

#ifdef ARGB_CURSOR

void
radeon_crtc_load_cursor_argb (xf86CrtcPtr crtc, CARD32 *image)
{
    ScrnInfoPtr pScrn = crtc->scrn;
    RADEONCrtcPrivatePtr radeon_crtc = crtc->driver_private;
    int crtc_id = radeon_crtc->crtc_id;
    RADEONInfoPtr  info       = RADEONPTR(pScrn);
    RADEONEntPtr pRADEONEnt   = RADEONEntPriv(pScrn);
    unsigned char *RADEONMMIO = info->MMIO;
    CARD32        *d          = (CARD32 *)(pointer)(info->FB + info->cursor_offset + pScrn->fbOffset);
    int            x, y, w, h;
<<<<<<< HEAD
    CARD32         save1      = 0;
    CARD32         save2      = 0;
=======
    CARD32	  *image = pCurs->bits->argb;
>>>>>>> f556ad43
    CARD32	  *i;

    RADEONCTRACE(("RADEONLoadCursorARGB\n"));

<<<<<<< HEAD
    if (crtc_id == 0) {
	save1 = INREG(RADEON_CRTC_GEN_CNTL) & ~(CARD32) (3 << 20);
	save1 |= (CARD32) (2 << 20);
	OUTREG(RADEON_CRTC_GEN_CNTL, save1 & (CARD32)~RADEON_CRTC_CUR_EN);
    } else if (crtc_id == 1) {
	save2 = INREG(RADEON_CRTC2_GEN_CNTL) & ~(CARD32) (3 << 20);
	save2 |= (CARD32) (2 << 20);
	OUTREG(RADEON_CRTC2_GEN_CNTL, save2 & (CARD32)~RADEON_CRTC2_CUR_EN);
    }

=======
#ifdef ARGB_CURSOR
>>>>>>> f556ad43
    info->cursor_argb = TRUE;

    CURSOR_SWAPPING_START();


    memcpy (d, image, CURSOR_HEIGHT * CURSOR_WIDTH * 4);
#if 0
    w = pCurs->bits->width;
    if (w > CURSOR_WIDTH)
	w = CURSOR_WIDTH;
    h = pCurs->bits->height;
    if (h > CURSOR_HEIGHT)
	h = CURSOR_HEIGHT;
    for (y = 0; y < h; y++)
    {
	i = image;
	image += pCurs->bits->width;
	for (x = 0; x < w; x++)
	    *d++ = *i++;
	/* pad to the right with transparent */
	for (; x < CURSOR_WIDTH; x++)
	    *d++ = 0;
    }
    /* pad below with transparent */
    for (; y < CURSOR_HEIGHT; y++)
	for (x = 0; x < CURSOR_WIDTH; x++)
	    *d++ = 0;
#endif

    CURSOR_SWAPPING_END ();
<<<<<<< HEAD

    if (crtc_id == 0) {
	OUTREG(RADEON_CRTC_GEN_CNTL, save1);
    } else if (crtc_id == 1) {
	OUTREG(RADEON_CRTC2_GEN_CNTL, save2);
    }
=======
>>>>>>> f556ad43
}

#endif


/* Initialize hardware cursor support. */
Bool RADEONCursorInit(ScreenPtr pScreen)
{
    ScrnInfoPtr        pScrn   = xf86Screens[pScreen->myNum];
    RADEONInfoPtr      info    = RADEONPTR(pScrn);
    xf86CursorInfoPtr  cursor;
    int                width;
    int		       width_bytes;
    int                height;
    int                size_bytes;


    size_bytes                = CURSOR_WIDTH * 4 * CURSOR_HEIGHT;
    width                     = pScrn->displayWidth;
    width_bytes		      = width * (pScrn->bitsPerPixel / 8);
    height                    = (size_bytes + width_bytes - 1) / width_bytes;

#ifdef USE_XAA
    if (!info->useEXA) {
	FBAreaPtr          fbarea;

	fbarea = xf86AllocateOffscreenArea(pScreen, width, height,
					   256, NULL, NULL, NULL);

	if (!fbarea) {
	    info->cursor_offset    = 0;
	    xf86DrvMsg(pScrn->scrnIndex, X_WARNING,
		   "Hardware cursor disabled"
		   " due to insufficient offscreen memory\n");
	} else {
	    info->cursor_offset  = RADEON_ALIGN((fbarea->box.x1 +
						fbarea->box.y1 * width) *
						info->CurrentLayout.pixel_bytes,
						256);
	    info->cursor_end = info->cursor_offset + size_bytes;
	}
	RADEONCTRACE(("RADEONCursorInit (0x%08x-0x%08x)\n",
		    info->cursor_offset, info->cursor_end));
    }
#endif

    return xf86_cursors_init (pScreen, CURSOR_WIDTH, CURSOR_HEIGHT,
			      (HARDWARE_CURSOR_TRUECOLOR_AT_8BPP |
#if X_BYTE_ORDER == X_BIG_ENDIAN
				 /* this is a lie --
				  * HARDWARE_CURSOR_BIT_ORDER_MSBFIRST
				  * actually inverts the bit order, so
				  * this switches to LSBFIRST
				  */
			       HARDWARE_CURSOR_BIT_ORDER_MSBFIRST |
#endif
			       HARDWARE_CURSOR_AND_SOURCE_WITH_MASK |
			       HARDWARE_CURSOR_SOURCE_MASK_INTERLEAVE_1 |
			       HARDWARE_CURSOR_ARGB));
}<|MERGE_RESOLUTION|>--- conflicted
+++ resolved
@@ -106,14 +106,14 @@
     RADEONInfoPtr      info       = RADEONPTR(pScrn);
     unsigned char     *RADEONMMIO = info->MMIO;
 
+    RADEON_SYNC(info, pScrn);
+
     if (crtc_id == 0) 
-	OUTREGP(RADEON_CRTC_GEN_CNTL, RADEON_CRTC_CUR_EN,
-		~RADEON_CRTC_CUR_EN);
+	OUTREGP(RADEON_CRTC_GEN_CNTL, RADEON_CRTC_CUR_EN | 2 << 20, 
+		~(RADEON_CRTC_CUR_EN | RADEON_CRTC_CUR_MODE_MASK));
     else if (crtc_id == 1)
-	OUTREGP(RADEON_CRTC2_GEN_CNTL, RADEON_CRTC2_CUR_EN,
-		~RADEON_CRTC2_CUR_EN);
-
-
+	OUTREGP(RADEON_CRTC2_GEN_CNTL, RADEON_CRTC2_CUR_EN | 2 << 20,
+		~(RADEON_CRTC2_CUR_EN | RADEON_CRTC2_CUR_MODE_MASK));
 }
 
 void
@@ -124,6 +124,8 @@
     int crtc_id = radeon_crtc->crtc_id;
     RADEONInfoPtr      info       = RADEONPTR(pScrn);
     unsigned char     *RADEONMMIO = info->MMIO;
+
+    RADEON_SYNC(info, pScrn);
 
     if (crtc_id == 0)
 	OUTREGP(RADEON_CRTC_GEN_CNTL, 0, ~RADEON_CRTC_CUR_EN);
@@ -222,7 +224,6 @@
 void
 radeon_crtc_set_cursor_colors (xf86CrtcPtr crtc, int bg, int fg)
 {
-<<<<<<< HEAD
     ScrnInfoPtr pScrn = crtc->scrn;
     RADEONInfoPtr      info       = RADEONPTR(pScrn);
     CARD32        *pixels     = (CARD32 *)(pointer)(info->FB + info->cursor_offset + pScrn->fbOffset);
@@ -230,16 +231,6 @@
     CURSOR_SWAPPING_DECL_MMIO
 
     RADEONCTRACE(("RADEONSetCursorColors\n"));
-=======
-    RADEONInfoPtr  info       = RADEONPTR(pScrn);
-    unsigned char *RADEONMMIO = info->MMIO;
-    CARD8         *s          = (CARD8 *)(pointer)image;
-    CARD32        *d          = (CARD32 *)(pointer)(info->FB + info->cursor_offset + pScrn->fbOffset);
-    CARD8	   chunk;
-    CARD32         i, j;
-
-    RADEONCTRACE(("RADEONLoadCursorImage (at %x)\n", info->cursor_offset));
->>>>>>> f556ad43
 
 #ifdef ARGB_CURSOR
     /* Don't recolour cursors set with SetCursorARGB. */
@@ -247,7 +238,6 @@
        return;
 #endif
 
-<<<<<<< HEAD
     fg |= 0xff000000;
     bg |= 0xff000000;
 
@@ -256,66 +246,6 @@
        return;
 
     CURSOR_SWAPPING_START();
-=======
-    /*
-     * Convert the bitmap to ARGB32.
-     *
-     * HARDWARE_CURSOR_SOURCE_MASK_INTERLEAVE_1 always places
-     * source in the low bit of the pair and mask in the high bit,
-     * and MSBFirst machines set HARDWARE_CURSOR_BIT_ORDER_MSBFIRST
-     * (which actually bit swaps the image) to make the bits LSBFirst
-     */
-    CURSOR_SWAPPING_START();
-
-#define ARGB_PER_CHUNK	(8 * sizeof (chunk) / 2)
-    for (i = 0; i < (CURSOR_WIDTH * CURSOR_HEIGHT / ARGB_PER_CHUNK); i++) {
-        chunk = *s++;
-	for (j = 0; j < ARGB_PER_CHUNK; j++, chunk >>= 2)
-	    *d++ = mono_cursor_color[chunk & 3];
-    }
-
-    CURSOR_SWAPPING_END();
-
-    info->cursor_bg = mono_cursor_color[2];
-    info->cursor_fg = mono_cursor_color[3];
-}
-
-/* Hide hardware cursor. */
-static void RADEONHideCursor(ScrnInfoPtr pScrn)
-{
-    RADEONInfoPtr  info       = RADEONPTR(pScrn);
-    unsigned char *RADEONMMIO = info->MMIO;
-
-    RADEONCTRACE(("RADEONHideCursor\n"));
-
-    RADEON_SYNC(info, pScrn);
-
-    if (info->IsSecondary || info->MergedFB)
-	OUTREGP(RADEON_CRTC2_GEN_CNTL, 0, ~RADEON_CRTC2_CUR_EN);
-
-    if (!info->IsSecondary)
-	OUTREGP(RADEON_CRTC_GEN_CNTL, 0, ~RADEON_CRTC_CUR_EN);
-}
-
-/* Show hardware cursor. */
-static void RADEONShowCursor(ScrnInfoPtr pScrn)
-{
-    RADEONInfoPtr  info       = RADEONPTR(pScrn);
-    unsigned char *RADEONMMIO = info->MMIO;
-
-    RADEONCTRACE(("RADEONShowCursor\n"));
-
-    RADEON_SYNC(info, pScrn);
-
-    if (info->IsSecondary || info->MergedFB)
-	OUTREGP(RADEON_CRTC2_GEN_CNTL, RADEON_CRTC2_CUR_EN | 2 << 20,
-		~(RADEON_CRTC2_CUR_EN | RADEON_CRTC2_CUR_MODE_MASK));
-
-    if (!info->IsSecondary)
-	OUTREGP(RADEON_CRTC_GEN_CNTL, RADEON_CRTC_CUR_EN | 2 << 20,
-		~(RADEON_CRTC_CUR_EN | RADEON_CRTC_CUR_MODE_MASK));
-}
->>>>>>> f556ad43
 
     /* Note: We assume that the pixels are either fully opaque or fully
      * transparent, so we won't premultiply them, and we can just
@@ -343,30 +273,10 @@
     unsigned char *RADEONMMIO = info->MMIO;
     CARD32        *d          = (CARD32 *)(pointer)(info->FB + info->cursor_offset + pScrn->fbOffset);
     int            x, y, w, h;
-<<<<<<< HEAD
-    CARD32         save1      = 0;
-    CARD32         save2      = 0;
-=======
-    CARD32	  *image = pCurs->bits->argb;
->>>>>>> f556ad43
     CARD32	  *i;
 
     RADEONCTRACE(("RADEONLoadCursorARGB\n"));
 
-<<<<<<< HEAD
-    if (crtc_id == 0) {
-	save1 = INREG(RADEON_CRTC_GEN_CNTL) & ~(CARD32) (3 << 20);
-	save1 |= (CARD32) (2 << 20);
-	OUTREG(RADEON_CRTC_GEN_CNTL, save1 & (CARD32)~RADEON_CRTC_CUR_EN);
-    } else if (crtc_id == 1) {
-	save2 = INREG(RADEON_CRTC2_GEN_CNTL) & ~(CARD32) (3 << 20);
-	save2 |= (CARD32) (2 << 20);
-	OUTREG(RADEON_CRTC2_GEN_CNTL, save2 & (CARD32)~RADEON_CRTC2_CUR_EN);
-    }
-
-=======
-#ifdef ARGB_CURSOR
->>>>>>> f556ad43
     info->cursor_argb = TRUE;
 
     CURSOR_SWAPPING_START();
@@ -397,15 +307,6 @@
 #endif
 
     CURSOR_SWAPPING_END ();
-<<<<<<< HEAD
-
-    if (crtc_id == 0) {
-	OUTREG(RADEON_CRTC_GEN_CNTL, save1);
-    } else if (crtc_id == 1) {
-	OUTREG(RADEON_CRTC2_GEN_CNTL, save2);
-    }
-=======
->>>>>>> f556ad43
 }
 
 #endif
