--- conflicted
+++ resolved
@@ -960,11 +960,8 @@
 	 pI830->AccelInfoRec->maxOffPixHeight = 1;
       }
    }
-<<<<<<< HEAD
-=======
-#endif
-
->>>>>>> f0465ab4
+#endif
+
    return TRUE;
 
 BAIL4:
