/* $XFree86: xc/programs/Xserver/hw/xfree86/drivers/i810/i830_dri.h,v 1.6 2003/09/28 20:15:59 alanh Exp $ */

#ifndef _I830_DRI_H
#define _I830_DRI_H

#include "xf86dri.h"
#include "xf86drm.h"
#include "i830_common.h"

#define I830_MAX_DRAWABLES 256

#define I830_MAJOR_VERSION 1
#define I830_MINOR_VERSION 6
#define I830_PATCHLEVEL 1

#define I830_REG_SIZE 0x80000

typedef struct _I830DRIRec {
   drm_handle_t regs;
   drmSize regsSize;

   int deviceID;
   int width;
   int height;
   int mem;
   int cpp;
   int bitsPerPixel;

<<<<<<< HEAD
=======
   int fbOffset;
   int fbStride;

>>>>>>> fa4331ef
   int irq;
   int sarea_priv_offset;
} I830DRIRec, *I830DRIPtr;

typedef struct {
   /* Nothing here yet */
   int dummy;
} I830ConfigPrivRec, *I830ConfigPrivPtr;

typedef struct {
   /* Nothing here yet */
   int dummy;
} I830DRIContextRec, *I830DRIContextPtr;


#endif<|MERGE_RESOLUTION|>--- conflicted
+++ resolved
@@ -26,12 +26,6 @@
    int cpp;
    int bitsPerPixel;
 
-<<<<<<< HEAD
-=======
-   int fbOffset;
-   int fbStride;
-
->>>>>>> fa4331ef
    int irq;
    int sarea_priv_offset;
 } I830DRIRec, *I830DRIPtr;
