--- conflicted
+++ resolved
@@ -46,7 +46,13 @@
 )
 endif()
 
-<<<<<<< HEAD
+if (MIR_PLATFORM STREQUAL "android")
+  list(APPEND FRONTEND_SOURCES application_mediator_android.cpp)
+elseif (MIR_PLATFORM STREQUAL "gbm")
+  include_directories(${DRM_INCLUDE_DIRS})
+  list(APPEND FRONTEND_SOURCES application_mediator_gbm.cpp)
+endif()
+
 # TODO replace this frig with an RTTI enabled binder library
 if (MIR_TRANSPORT STREQUAL "binder")
 set_source_files_properties(
@@ -54,13 +60,6 @@
   binder_session.cpp
   PROPERTIES
   COMPILE_FLAGS "-fno-rtti")
-=======
-if (MIR_PLATFORM STREQUAL "android")
-  list(APPEND FRONTEND_SOURCES application_mediator_android.cpp)
-elseif (MIR_PLATFORM STREQUAL "gbm")
-  include_directories(${DRM_INCLUDE_DIRS})
-  list(APPEND FRONTEND_SOURCES application_mediator_gbm.cpp)
->>>>>>> 01ab161b
 endif()
 
 add_library( 
