--- conflicted
+++ resolved
@@ -53,82 +53,7 @@
 #include "xf86Modes.h"
 				/* DDC support */
 #include "xf86DDC.h"
-<<<<<<< HEAD
 #include <randrstr.h>
-=======
-
-/* Established timings from EDID standard */
-static struct
-{
-    int hsize;
-    int vsize;
-    int refresh;
-} est_timings[] = {
-    {1280, 1024, 75},
-    {1024, 768, 75},
-    {1024, 768, 70},
-    {1024, 768, 60},
-    {1024, 768, 87},
-    {832, 624, 75},
-    {800, 600, 75},
-    {800, 600, 72},
-    {800, 600, 60},
-    {800, 600, 56},
-    {640, 480, 75},
-    {640, 480, 72},
-    {640, 480, 67},
-    {640, 480, 60},
-    {720, 400, 88},
-    {720, 400, 70},
-};
-
-/* This function will sort all modes according to their resolution.
- * Highest resolution first.
- */
-static void RADEONSortModes(DisplayModePtr *new, DisplayModePtr *first,
-			    DisplayModePtr *last)
-{
-    DisplayModePtr  p;
-
-    p = *last;
-    while (p) {
-	if (((*new)->HDisplay < p->HDisplay) ||
-	    (((*new)->HDisplay == p->HDisplay) &&
-	     ((*new)->VDisplay < p->VDisplay)) ||
-	    (((*new)->HDisplay == p->HDisplay) &&
-	     ((*new)->VDisplay == p->VDisplay) &&
-	     ((*new)->type < p->type) && 
-	     !(((*new)->type == M_T_USERDEF) || (!(*new)->type))) ||
-	    (((*new)->HDisplay == p->HDisplay) &&
-	     ((*new)->VDisplay == p->VDisplay) &&
-	     ((*new)->type == p->type) && 
-	     ((*new)->Clock < p->Clock))) {
-
-	    if (p->next) p->next->prev = *new;
-	    (*new)->prev = p;
-	    (*new)->next = p->next;
-	    p->next = *new;
-	    if (!((*new)->next)) *last = *new;
-	    break;
-	}
-	if (!p->prev) {
-	    (*new)->prev = NULL;
-	    (*new)->next = p;
-	    p->prev = *new;
-	    *first = *new;
-	    break;
-	}
-	p = p->prev;
-    }
-
-    if (!*first) {
-	*first = *new;
-	(*new)->prev = NULL;
-	(*new)->next = NULL;
-	*last = *new;
-    }
-}
->>>>>>> 1b56a0f6
 
 void RADEONSetPitch (ScrnInfoPtr pScrn)
 {
@@ -150,298 +75,6 @@
     }
     pScrn->displayWidth = dummy;
 }
-
-<<<<<<< HEAD
-=======
-/* When no mode provided in config file, this will add all modes supported in
- * DDC date the pScrn->modes list
- */
-static DisplayModePtr RADEONDDCModes(ScrnInfoPtr pScrn, xf86MonPtr ddc)
-{
-    DisplayModePtr  p;
-    DisplayModePtr  last  = NULL;
-    DisplayModePtr  new   = NULL;
-    DisplayModePtr  first = NULL;
-    int             count = 0;
-    int             j, tmp;
-    char            stmp[32];
-
-    /* Go thru detailed timing table first */
-    for (j = 0; j < 4; j++) {
-	if (ddc->det_mon[j].type == 0) {
-	    struct detailed_timings *d_timings =
-		&ddc->det_mon[j].section.d_timings;
-
-	    if (d_timings->h_active == 0 || d_timings->v_active == 0) break;
-
-	    new = xnfcalloc(1, sizeof (DisplayModeRec));
-	    memset(new, 0, sizeof (DisplayModeRec));
-
-	    new->HDisplay   = d_timings->h_active;
-	    new->VDisplay   = d_timings->v_active;
-
-	    sprintf(stmp, "%dx%d", new->HDisplay, new->VDisplay);
-	    new->name       = xnfalloc(strlen(stmp) + 1);
-	    strcpy(new->name, stmp);
-
-	    new->HTotal     = new->HDisplay + d_timings->h_blanking;
-	    new->HSyncStart = new->HDisplay + d_timings->h_sync_off;
-	    new->HSyncEnd   = new->HSyncStart + d_timings->h_sync_width;
-	    new->VTotal     = new->VDisplay + d_timings->v_blanking;
-	    new->VSyncStart = new->VDisplay + d_timings->v_sync_off;
-	    new->VSyncEnd   = new->VSyncStart + d_timings->v_sync_width;
-	    new->Clock      = d_timings->clock / 1000;
-	    new->Flags      = (d_timings->interlaced ? V_INTERLACE : 0);
-	    new->status     = MODE_OK;
-#ifdef M_T_PREFERRED
-	    if (PREFERRED_TIMING_MODE(ddc->features.msc))
-	      new->type     |= M_T_PREFERRED;
-#endif
-#ifdef M_T_DRIVER
-	      new->type     |= M_T_DRIVER;
-#endif
-
-	    switch (d_timings->misc) {
-	    case 0: new->Flags |= V_NHSYNC | V_NVSYNC; break;
-	    case 1: new->Flags |= V_PHSYNC | V_NVSYNC; break;
-	    case 2: new->Flags |= V_NHSYNC | V_PVSYNC; break;
-	    case 3: new->Flags |= V_PHSYNC | V_PVSYNC; break;
-	    }
-	    count++;
-
-	    xf86DrvMsg(pScrn->scrnIndex, X_INFO,
-		       "Valid Mode from Detailed timing table: %s\n",
-		       new->name);
-
-	    RADEONSortModes(&new, &first, &last);
-	}
-    }
-
-    /* Search thru standard VESA modes from EDID */
-    for (j = 0; j < 8; j++) {
-        if (ddc->timings2[j].hsize == 0 || ddc->timings2[j].vsize == 0)
-               continue;
-	for (p = pScrn->monitor->Modes; p; p = p->next) {
-	    /* Ignore all double scan modes */
-	    if (p->Flags & V_DBLSCAN)
-		continue;
-	    if ((ddc->timings2[j].hsize == p->HDisplay) &&
-		(ddc->timings2[j].vsize == p->VDisplay)) {
-		float  refresh =
-		    (float)p->Clock * 1000.0 / p->HTotal / p->VTotal;
-
-		if (abs((float)ddc->timings2[j].refresh - refresh) < 1.0) {
-		    /* Is this good enough? */
-		    new = xnfcalloc(1, sizeof (DisplayModeRec));
-		    memcpy(new, p, sizeof(DisplayModeRec));
-		    new->name = xnfalloc(strlen(p->name) + 1);
-		    strcpy(new->name, p->name);
-		    new->status = MODE_OK;
-		    if ((new->type != M_T_USERDEF) && (new->type))
-		    	new->type   = M_T_DEFAULT;
-
-		    count++;
-
-		    xf86DrvMsg(pScrn->scrnIndex, X_INFO,
-			       "Valid Mode from standard timing table: %s\n",
-			       new->name);
-
-		    RADEONSortModes(&new, &first, &last);
-		    break;
-		}
-	    }
-	}
-    }
-
-    /* Search thru established modes from EDID */
-    tmp = (ddc->timings1.t1 << 8) | ddc->timings1.t2;
-    for (j = 0; j < 16; j++) {
-	if (tmp & (1 << j)) {
-	    for (p = pScrn->monitor->Modes; p; p = p->next) {
-		/* Ignore all double scan modes */
-		if (p->Flags & V_DBLSCAN)
-		    continue;
-		if ((est_timings[j].hsize == p->HDisplay) &&
-		    (est_timings[j].vsize == p->VDisplay)) {
-		    float  refresh =
-			(float)p->Clock * 1000.0 / p->HTotal / p->VTotal;
-
-		    if (abs((float)est_timings[j].refresh - refresh) < 1.0) {
-			/* Is this good enough? */
-			new = xnfcalloc(1, sizeof (DisplayModeRec));
-			memcpy(new, p, sizeof(DisplayModeRec));
-			new->name = xnfalloc(strlen(p->name) + 1);
-			strcpy(new->name, p->name);
-			new->status = MODE_OK;
-		    	if ((new->type != M_T_USERDEF) && (new->type))
-		    	    new->type   = M_T_DEFAULT;
-
-			count++;
-
-			xf86DrvMsg(pScrn->scrnIndex, X_INFO,
-				   "Valid Mode from established timing "
-				   "table: %s\n", new->name);
-
-			RADEONSortModes(&new, &first, &last);
-			break;
-		    }
-		}
-	    }
-	}
-    }
-
-    xf86DrvMsg(pScrn->scrnIndex, X_INFO,
-	       "Total of %d mode(s) found.\n", count);
-
-    return first;
-}
-
-/* XFree86's xf86ValidateModes routine doesn't work well with DDC modes,
- * so here is our own validation routine.
- */
-int RADEONValidateDDCModes(ScrnInfoPtr pScrn1, char **ppModeName,
-			   RADEONMonitorType DisplayType, int crtc2)
-{
-    RADEONInfoPtr   info       = RADEONPTR(pScrn1);
-    DisplayModePtr  p;
-    DisplayModePtr  last       = NULL;
-    DisplayModePtr  first      = NULL;
-    DisplayModePtr  ddcModes   = NULL;
-    int             count      = 0;
-    int             i, width, height;
-    ScrnInfoPtr pScrn = pScrn1;
-
-    if (crtc2)
-	pScrn = info->CRT2pScrn;
-
-    pScrn->virtualX = pScrn1->display->virtualX;
-    pScrn->virtualY = pScrn1->display->virtualY;
-
-    if (pScrn->monitor->DDC) {
-	int  maxVirtX = pScrn->virtualX;
-	int  maxVirtY = pScrn->virtualY;
-
-	/* Collect all of the DDC modes */
-	first = last = ddcModes = RADEONDDCModes(pScrn, pScrn->monitor->DDC);
-
-	for (p = ddcModes; p; p = p->next) {
-
-	    /* If primary head is a flat panel, use RMX by default */
-	    if ((!info->IsSecondary && DisplayType != MT_CRT) &&
-		(!info->ddc_mode) && (!crtc2)) {
-		/* These values are effective values after expansion.
-		 * They are not really used to set CRTC registers.
-		 */
-		p->HTotal     = info->PanelXRes + info->HBlank;
-		p->HSyncStart = info->PanelXRes + info->HOverPlus;
-		p->HSyncEnd   = p->HSyncStart + info->HSyncWidth;
-		p->VTotal     = info->PanelYRes + info->VBlank;
-		p->VSyncStart = info->PanelYRes + info->VOverPlus;
-		p->VSyncEnd   = p->VSyncStart + info->VSyncWidth;
-		p->Clock      = info->DotClock;
-
-		p->Flags     |= RADEON_USE_RMX;
-	    }
-
-	    maxVirtX = MAX(maxVirtX, p->HDisplay);
-	    maxVirtY = MAX(maxVirtY, p->VDisplay);
-	    count++;
-
-	    last = p;
-	}
-
-	/* Match up modes that are specified in the XF86Config file */
-	if (ppModeName[0]) {
-	    DisplayModePtr  next;
-
-	    /* Reset the max virtual dimensions */
-	    maxVirtX = pScrn->virtualX;
-	    maxVirtY = pScrn->virtualY;
-
-	    /* Reset list */
-	    first = last = NULL;
-
-	    for (i = 0; ppModeName[i]; i++) {
-		/* FIXME: Use HDisplay and VDisplay instead of mode string */
-		if (sscanf(ppModeName[i], "%dx%d", &width, &height) == 2) {
-		    for (p = ddcModes; p; p = next) {
-			next = p->next;
-
-			if (p->HDisplay == width && p->VDisplay == height) {
-			    /* We found a DDC mode that matches the one
-                               requested in the XF86Config file */
-			    p->type |= M_T_USERDEF;
-
-			    /* Update  the max virtual setttings */
-			    maxVirtX = MAX(maxVirtX, width);
-			    maxVirtY = MAX(maxVirtY, height);
-
-			    /* Unhook from DDC modes */
-			    if (p->prev) p->prev->next = p->next;
-			    if (p->next) p->next->prev = p->prev;
-			    if (p == ddcModes) ddcModes = p->next;
-
-			    /* Add to used modes */
-			    RADEONSortModes(&p, &first, &last);
-
-			    break;
-			}
-		    }
-		}
-	    }
-
-	    /*
-	     * Add remaining DDC modes if they're smaller than the user
-	     * specified modes
-	     */
-	    for (p = ddcModes; p; p = next) {
-		next = p->next;
-		if (p->HDisplay <= maxVirtX && p->VDisplay <= maxVirtY) {
-		    /* Unhook from DDC modes */
-		    if (p->prev) p->prev->next = p->next;
-		    if (p->next) p->next->prev = p->prev;
-		    if (p == ddcModes) ddcModes = p->next;
-
-		    /* Add to used modes */
-		    RADEONSortModes(&p, &first, &last);
-		}
-	    }
-
-	    /* Delete unused modes */
-	    while (ddcModes)
-		xf86DeleteMode(&ddcModes, ddcModes);
-	} else {
-	    /*
-	     * No modes were configured, so we make the DDC modes
-	     * available for the user to cycle through.
-	     */
-	    for (p = ddcModes; p; p = p->next)
-		p->type |= M_T_USERDEF;
-	}
-
-        if (crtc2) {
-            pScrn->virtualX = maxVirtX;
-            pScrn->virtualY = maxVirtY;
-	} else {
-	    pScrn->virtualX = pScrn->display->virtualX = maxVirtX;
-	    pScrn->virtualY = pScrn->display->virtualY = maxVirtY;
-	}
-    }
-
-    /* Close the doubly-linked mode list, if we found any usable modes */
-    if (last) {
-	last->next   = first;
-	first->prev  = last;
-	pScrn->modes = first;
-	RADEONSetPitch(pScrn);
-    }
-
-    xf86DrvMsg(pScrn->scrnIndex, X_INFO,
-	       "Total number of valid DDC mode(s) found: %d\n", count);
-
-    return count;
-}
->>>>>>> 1b56a0f6
 
 /* This is used only when no mode is specified for FP and no ddc is
  * available.  We force it to native mode, if possible.
@@ -552,7 +185,12 @@
 
 	new->type      |= M_T_USERDEF;
 
-	RADEONSortModes(&new, &first, &last);
+	new->next       = NULL;
+	new->prev       = last;
+
+	if (last) last->next = new;
+	last = new;
+        if (!first) first = new;
 
 	pScrn->display->virtualX =
 	    pScrn->virtualX = MAX(pScrn->virtualX, width);
@@ -570,11 +208,7 @@
     }
 
     /* add in all default vesa modes smaller than panel size, used for randr*/
-<<<<<<< HEAD
     for (p = *modeList; p && p->next; p = p->next->next) {
-=======
-    for (p = pScrn->monitor->Modes; p; p = p->next) {
->>>>>>> 1b56a0f6
 	if ((p->HDisplay <= info->PanelXRes) && (p->VDisplay <= info->PanelYRes)) {
 	    tmp = first;
 	    while (tmp) {
@@ -602,7 +236,9 @@
 
 		new->type      |= M_T_DEFAULT;
 
-		RADEONSortModes(&new, &first, &last);
+		if (last) last->next = new;
+	        last = new;
+		if (!first) first = new;
 	    }
 	}
     }
@@ -646,7 +282,6 @@
       modes = xf86OutputGetEDIDModes (output);
       return modes;
     }
-<<<<<<< HEAD
     if (radeon_output->type == OUTPUT_LVDS) {
       /* okay we got DDC info */
       if (output->MonInfo) {
@@ -661,127 +296,6 @@
 	    if ((mode->CrtcHDisplay >= 1024) || (mode->CrtcVDisplay >= 768))
 	    mode->status = MODE_CLOCK_RANGE;
 	  }
-=======
-
-    /* Get mode information */
-    pScrn->progClock               = TRUE;
-    clockRanges                    = xnfcalloc(sizeof(*clockRanges), 1);
-    clockRanges->next              = NULL;
-    clockRanges->minClock          = info->pll.min_pll_freq;
-    clockRanges->maxClock          = info->pll.max_pll_freq * 10;
-    clockRanges->clockIndex        = -1;
-    clockRanges->interlaceAllowed  = (info->MergeType == MT_CRT);
-    clockRanges->doubleScanAllowed = (info->MergeType == MT_CRT);
-
-    /* We'll use our own mode validation routine for DFP/LCD, since
-     * xf86ValidateModes does not work correctly with the DFP/LCD modes
-     * 'stretched' from their native mode.
-     */
-    if (info->MergeType == MT_CRT && !info->ddc_mode) {
-	xf86SetDDCproperties(pScrn, pScrn->monitor->DDC); 
-	modesFound =
-	    xf86ValidateModes(pScrn,
-			      pScrn->monitor->Modes,
-			      pScrn1->display->modes,
-			      clockRanges,
-			      NULL,                  /* linePitches */
-			      8 * 64,                /* minPitch */
-			      8 * 1024,              /* maxPitch */
-			      info->allowColorTiling ? 2048 :
-			          64 * pScrn1->bitsPerPixel, /* pitchInc */
-			      128,                   /* minHeight */
-			      info->MaxLines,        /* maxHeight */
-			      pScrn1->display->virtualX ? pScrn1->virtualX : 0,
-			      pScrn1->display->virtualY ? pScrn1->virtualY : 0,
-			      info->FbMapSize,
-			      LOOKUP_BEST_REFRESH);
-
-	if (modesFound == -1) return 0;
-
-	xf86PruneDriverModes(pScrn);
-	if (!modesFound || !pScrn->modes) {
-	    xf86DrvMsg(pScrn->scrnIndex, X_ERROR, "No valid modes found\n");
-	    return 0;
-	}
-
-    } else {
-	/* First, free any allocated modes during configuration, since
-	 * we don't need them
-	 */
-	while (pScrn->modes)
-	    xf86DeleteMode(&pScrn->modes, pScrn->modes);
-	while (pScrn->modePool)
-	    xf86DeleteMode(&pScrn->modePool, pScrn->modePool);
-
-	/* Next try to add DDC modes */
-	modesFound = RADEONValidateDDCModes(pScrn, pScrn1->display->modes,
-					    info->MergeType, 1);
-
-	/* If that fails and we're connect to a flat panel, then try to
-         * add the flat panel modes
-	 */
-	if (info->MergeType != MT_CRT) {
-	    
-	    /* some panels have DDC, but don't have internal scaler.
-	     * in this case, we need to validate additional modes
-	     * by using on-chip RMX.
-	     */
-	    int user_modes_asked = 0, user_modes_found = 0, i;
-	    DisplayModePtr  tmp_mode = pScrn->modes;
-	    while (pScrn1->display->modes[user_modes_asked]) user_modes_asked++;	    
-	    if (tmp_mode) {
-		for (i = 0; i < modesFound; i++) {
-		    if (tmp_mode->type & M_T_USERDEF) user_modes_found++;
-		    tmp_mode = tmp_mode->next;
-		}
-	    }
-
- 	    if ((modesFound <= 1) || (user_modes_found < user_modes_asked)) {
-		/* when panel size is not valid, try to validate 
-		 * mode using xf86ValidateModes routine
-		 * This can happen when DDC is disabled.
-		 */
-		/* if (info->PanelXRes < 320 || info->PanelYRes < 200) */
-		    modesFound =
-			xf86ValidateModes(pScrn,
-					  pScrn->monitor->Modes,
-					  pScrn1->display->modes,
-					  clockRanges,
-					  NULL,                  /* linePitches */
-					  8 * 64,                /* minPitch */
-					  8 * 1024,              /* maxPitch */
-					  info->allowColorTiling ? 2048 :
-					      64 * pScrn1->bitsPerPixel, /* pitchInc */
-					  128,                   /* minHeight */
-					  info->MaxLines,        /* maxHeight */
-					  pScrn1->display->virtualX,
-					  pScrn1->display->virtualY,
-					  info->FbMapSize,
-					  LOOKUP_BEST_REFRESH);
-
-	    } 
-        }
-
-	/* Setup the screen's clockRanges for the VidMode extension */
-	if (!pScrn->clockRanges) {
-	    pScrn->clockRanges = xnfcalloc(sizeof(*(pScrn->clockRanges)), 1);
-	    memcpy(pScrn->clockRanges, clockRanges, sizeof(*clockRanges));
-	    pScrn->clockRanges->strategy = LOOKUP_BEST_REFRESH;
-	}
-
-	/* Fail if we still don't have any valid modes */
-	if (modesFound < 1) {
-	    if (info->MergeType == MT_CRT) {
-		xf86DrvMsg(pScrn->scrnIndex, X_ERROR,
-			   "No valid DDC modes found for this CRT\n");
-		xf86DrvMsg(pScrn->scrnIndex, X_ERROR,
-			   "Try turning off the \"DDCMode\" option\n");
-	    } else {
-		xf86DrvMsg(pScrn->scrnIndex, X_ERROR,
-			   "No valid mode found for this DFP/LCD\n");
-	    }
-	    return 0;
->>>>>>> 1b56a0f6
 	}
 	xf86PruneInvalidModes(pScrn, &modes, TRUE);
 	
@@ -791,7 +305,7 @@
       
       if (modes == NULL) {
 	MonRec fixed_mon;
-	
+
 	RADEONValidateFPModes(pScrn, pScrn->display->modes, &modes);
       }
     }
@@ -803,4 +317,3 @@
     }
     return modes;
 }
-
