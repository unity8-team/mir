--- conflicted
+++ resolved
@@ -85,7 +85,6 @@
 
 void MirInputDeviceStateEvent::set_device_states(std::vector<mir::events::InputDeviceState> const& device_states)
 {
-<<<<<<< HEAD
     event.getInputDevice().initDevices(device_states.size());
 
     for (size_t i = 0; i < device_states.size(); i++)
@@ -99,9 +98,6 @@
             event.getInputDevice().getDevices()[i].getPressedKeys().set(j, state.pressed_keys[j]);
         }
     }
-=======
-    devices = device_states;
->>>>>>> 38d5995a
 }
 
 uint32_t MirInputDeviceStateEvent::device_count() const
@@ -114,34 +110,6 @@
     return event.asReader().getInputDevice().getDevices()[index].getDeviceId().getId();
 }
 
-<<<<<<< HEAD
-std::vector<uint32_t> MirInputDeviceStateEvent::device_pressed_keys(size_t index)
-{
-    auto pressed_keys = event.asReader().getInputDevice().getDevices()[index].getPressedKeys();
-    std::vector<uint32_t> pressed_keys_vector;
-    for (auto const& pk : pressed_keys)
-    {
-        pressed_keys_vector.push_back(pk);
-    }
-
-    return pressed_keys_vector;
-=======
-uint32_t MirInputDeviceStateEvent::device_pressed_keys_for_index(size_t index, size_t pressed_index) const
-{
-    return devices[index].pressed_keys[pressed_index];
-}
-
-uint32_t MirInputDeviceStateEvent::device_pressed_keys_count(size_t index) const
-{
-    return devices[index].pressed_keys.size();
-}
-
-MirPointerButtons MirInputDeviceStateEvent::device_pointer_buttons(size_t index) const
-{
-    return devices[index].buttons;
->>>>>>> 38d5995a
-}
-
 uint32_t MirInputDeviceStateEvent::device_pressed_keys_for_index(size_t index, size_t pressed_index) const
 {
     return event.asReader().getInputDevice().getDevices()[index].getPressedKeys()[pressed_index];
@@ -149,104 +117,10 @@
 
 uint32_t MirInputDeviceStateEvent::device_pressed_keys_count(size_t index) const
 {
-<<<<<<< HEAD
     return event.asReader().getInputDevice().getDevices()[index].getPressedKeys().size();
 }
 
 MirPointerButtons MirInputDeviceStateEvent::device_pointer_buttons(size_t index) const
-=======
-    auto const stream_size = bytes.size();
-
-    MirEventType type;
-    std::chrono::nanoseconds when;
-    MirInputEventModifiers modifiers;
-    MirPointerButtons pointer_buttons;
-    float pointer_x;
-    float pointer_y;
-    uint32_t count;
-
-    auto minimal_event_size = sizeof type + sizeof when + sizeof modifiers + sizeof pointer_buttons + sizeof pointer_x +
-                              sizeof pointer_y + sizeof count;
-
-    if (stream_size < minimal_event_size)
-        BOOST_THROW_EXCEPTION(std::runtime_error("Failed to deserialize event"));
-
-    char const* pos = mir::event::consume(bytes.data(), type);
-    pos = mir::event::consume(pos, when);
-    pos = mir::event::consume(pos, modifiers);
-    pos = mir::event::consume(pos, pointer_buttons);
-    pos = mir::event::consume(pos, pointer_x);
-    pos = mir::event::consume(pos, pointer_y);
-    pos = mir::event::consume(pos, count);
-
-    auto new_event = new MirInputDeviceStateEvent;
-    new_event->set_when(when);
-    new_event->set_modifiers(modifiers);
-    new_event->set_pointer_buttons(pointer_buttons);
-    new_event->set_pointer_axis(mir_pointer_axis_x, pointer_x);
-    new_event->set_pointer_axis(mir_pointer_axis_y, pointer_y);
-
-    std::vector<mir::events::InputDeviceState> states;
-    for (size_t i = 0; i != count; ++i)
-    {
-        uint32_t pressed_count = 0;
-        MirInputDeviceId id;
-        pos = mir::event::consume(pos, id);
-        pos = mir::event::consume(pos, pointer_buttons);
-        pos = mir::event::consume(pos, pressed_count);
-
-        std::vector<uint32_t> pressed_keys(pressed_count);
-
-        for (size_t j = 0;j != pressed_count; ++j)
-            pos = mir::event::consume(pos, pressed_keys[j]);
-
-        states.push_back({id, std::move(pressed_keys), pointer_buttons});
-    }
-    new_event->set_device_states(states);
-
-    return mir::EventUPtr(new_event, delete_input_device_state_event);
-}
-
-std::string MirInputDeviceStateEvent::serialize(MirEvent const* event)
-{
-    std::string encoded;
-    auto input_state = event->to_input_device_state();
-    encoded.reserve(sizeof event->type() +
-                    sizeof input_state->when() +
-                    sizeof input_state->modifiers() +
-                    sizeof input_state->pointer_buttons() +
-                    sizeof input_state->pointer_axis(mir_pointer_axis_x) +
-                    sizeof input_state->pointer_axis(mir_pointer_axis_y) +
-                    sizeof input_state->device_count() +
-                    input_state->device_count() *
-                    (
-                        sizeof input_state->device_id(0) +
-                        sizeof input_state->device_pointer_buttons(0) +
-                        sizeof input_state->device_pressed_keys_count(0)
-                    )
-                    );
-    encode(encoded, event->type());
-    encode(encoded, input_state->when());
-    encode(encoded, input_state->modifiers());
-    encode(encoded, input_state->pointer_buttons());
-    encode(encoded, input_state->pointer_axis(mir_pointer_axis_x));
-    encode(encoded, input_state->pointer_axis(mir_pointer_axis_y));
-    encode(encoded, input_state->device_count());
-    for (auto const& dev : input_state->devices)
-    {
-        encode(encoded, dev.id);
-        encode(encoded, dev.buttons);
-        encode(encoded, uint32_t(dev.pressed_keys.size()));
-        for (auto const& key : dev.pressed_keys)
-            encode(encoded, key);
-    }
-
-    return encoded;
-
-}
-
-MirEvent* MirInputDeviceStateEvent::clone() const
->>>>>>> 38d5995a
 {
     return event.asReader().getInputDevice().getDevices()[index].getButtons();
 }