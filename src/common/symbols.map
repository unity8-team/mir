
MIR_COMMON_4 {
 global: mir_*;
  extern "C++" {
# The following symbols come from running a script over the generated docs. Vis:
# ../tools/process_doxygen_xml.py doc/xml/*.xml | grep "^mircommon public" | sed "s/mircommon public: /    /" | sort  
    mir::detail::RefCountedLibrary::operator*;
    mir::detail::RefCountedLibrary::?RefCountedLibrary*;
    mir::detail::RefCountedLibrary::RefCountedLibrary*;
    mir::dispatch::Dispatchable::?Dispatchable*;
    mir::dispatch::Dispatchable::Dispatchable*;
    mir::dispatch::Dispatchable::operator*;
    mir::dispatch::MultiplexingDispatchable::add_watch*;
    mir::dispatch::MultiplexingDispatchable::dispatch*;
    mir::dispatch::MultiplexingDispatchable::?MultiplexingDispatchable*;
    mir::dispatch::MultiplexingDispatchable::MultiplexingDispatchable*;
    mir::dispatch::MultiplexingDispatchable::operator*;
    mir::dispatch::MultiplexingDispatchable::relevant_events*;
    mir::dispatch::MultiplexingDispatchable::remove_watch*;
    mir::dispatch::MultiplexingDispatchable::watch_fd*;
    mir::dispatch::SimpleDispatchThread::?SimpleDispatchThread*;
    mir::dispatch::SimpleDispatchThread::SimpleDispatchThread*;
    mir::Fd::Fd*;
    mir::Fd::invalid*;
    mir::Fd::operator*;
    mir::geometry::Displacement::Displacement*;
    mir::geometry::Displacement::operator*;
    mir::geometry::Length::Length*;
    mir::geometry::Length::operator*;
    mir::geometry::operator*;
    mir::geometry::Point::operator*;
    mir::geometry::Point::Point*;
    mir::geometry::Rectangle::bottom_left*;
    mir::geometry::Rectangle::bottom_right*;
    mir::geometry::Rectangle::contains*;
    mir::geometry::Rectangle::intersection_with*;
    mir::geometry::Rectangle::overlaps*;
    mir::geometry::Rectangle::Rectangle*;
    mir::geometry::Rectangles::add*;
    mir::geometry::Rectangles::begin*;
    mir::geometry::Rectangles::bounding_rectangle*;
    mir::geometry::Rectangles::clear*;
    mir::geometry::Rectangles::confine*;
    mir::geometry::Rectangles::end*;
    mir::geometry::Rectangles::operator*;
    mir::geometry::Rectangles::Rectangles*;
    mir::geometry::Rectangles::remove*;
    mir::geometry::Rectangles::size*;
    mir::geometry::Rectangle::top_right*;
    mir::geometry::Size::operator*;
    mir::geometry::Size::Size*;
    mir::log*;
    mir::logging::log*;
    mir::logging::Logger::?Logger*;
    mir::logging::Logger::Logger*;
    mir::logging::Logger::operator*;
    mir::logging::set_logger*;
    non-virtual?thunk?to?mir::dispatch::Dispatchable::?Dispatchable*;
    non-virtual?thunk?to?mir::dispatch::MultiplexingDispatchable::dispatch*;
    non-virtual?thunk?to?mir::dispatch::MultiplexingDispatchable::?MultiplexingDispatchable*;
    non-virtual?thunk?to?mir::dispatch::MultiplexingDispatchable::relevant_events*;
    non-virtual?thunk?to?mir::dispatch::MultiplexingDispatchable::watch_fd*;
    non-virtual?thunk?to?mir::logging::Logger::?Logger*;
    typeinfo?for?MirBufferPackage;
    typeinfo?for?mir::detail::RefCountedLibrary;
    typeinfo?for?mir::dispatch::Dispatchable;
    typeinfo?for?mir::dispatch::MultiplexingDispatchable;
    typeinfo?for?mir::dispatch::SimpleDispatchThread;
    typeinfo?for?mir::Fd;
    typeinfo?for?mir::geometry::Displacement;
    typeinfo?for?mir::geometry::Length;
    typeinfo?for?mir::geometry::Point;
    typeinfo?for?mir::geometry::Rectangle;
    typeinfo?for?mir::geometry::Rectangles;
    typeinfo?for?mir::geometry::Size;
    typeinfo?for?mir::IntOwnedFd;
    typeinfo?for?mir::logging::Logger;
    vtable?for?MirBufferPackage;
    vtable?for?mir::detail::RefCountedLibrary;
    vtable?for?mir::dispatch::Dispatchable;
    vtable?for?mir::dispatch::MultiplexingDispatchable;
    vtable?for?mir::dispatch::SimpleDispatchThread;
    vtable?for?mir::Fd;
    vtable?for?mir::geometry::Displacement;
    vtable?for?mir::geometry::Length;
    vtable?for?mir::geometry::Point;
    vtable?for?mir::geometry::Rectangle;
    vtable?for?mir::geometry::Rectangles;
    vtable?for?mir::geometry::Size;
    vtable?for?mir::IntOwnedFd;
    vtable?for?mir::logging::Logger;
    
    # These symbols are supposed to be "private" (they're under src/include)
    # but they are used by libmirplatform, libmirclient or libmirserver
    mir::default_server_socket;
    mir::libraries_for_path*;
    mir::logging::input_timestamp*;
    mir::logging::log*;
    mir::logging::SharedLibraryProberReport::SharedLibraryProberReport*;
    mir::RecursiveReadLock::?RecursiveReadLock*;
    mir::RecursiveReadLock::RecursiveReadLock*;
    mir::RecursiveReadWriteMutex::read_lock*;
    mir::RecursiveReadWriteMutex::read_unlock*;
    mir::RecursiveReadWriteMutex::write_lock*;
    mir::RecursiveReadWriteMutex::write_unlock*;
    mir::report::lttng::TracepointProvider::?TracepointProvider*;
    mir::report::lttng::TracepointProvider::TracepointProvider*;
    mir::set_thread_name*;
    mir::SharedLibrary::load_symbol*;
    mir::SharedLibrary::?SharedLibrary*;
    mir::SharedLibrary::SharedLibrary*;
    vtable?for?mir::logging::DumbConsoleLogger;
    vtable?for?mir::time::SteadyClock;
    vtable?for?mir::time::Clock;

    mir::send_fds*;

    mir::fd_reception_error::fd_reception_error*;
    mir::receive_data*;
    mir::socket_error::socket_error*;
    mir::socket_error_is_transient*;
    mir::socket_disconnected_error*;
    typeinfo?for?mir::fd_reception_error;
    typeinfo?for?mir::socket_error;
    typeinfo?for?mir::socket_disconnected_error;
  };
 local: *;
<<<<<<< HEAD
};

MIR_COMMON_3.1 {
  global:
    extern "C++" {
      mir_event_get*;
      mir_event_get*;
      mir_input_event_get*;
      mir_key_input_event_get*;
      mir_touch_input_event_get*;
      mir::log*char*;
      mir::logv*;
      mir::libraries_for_path*;
    };
} MIR_COMMON_3;

MIR_COMMON_3.2 {
  global:
    extern "C++" {
      mir::dispatch::SimpleDispatchThread::SimpleDispatchThread*;
      mir::dispatch::SimpleDispatchThread::?SimpleDispatchThread*;
      typeinfo?for?mir::dispatch::SimpleDispatchThread;
      vtable?for?mir::dispatch::SimpleDispatchThread;

      mir::events::*;
      mir::input::receiver::XKBMapper::XKBMapper*;
      mir::input::receiver::XKBMapper::XKBMapper*;        
      mir::input::receiver::XKBMapper::set_rules*;
      typeinfo?for?mir::input::receiver::XKBMapper;
      vtable?for?mir::input::receiver::XKBMapper;

      mir::dispatch::MultiplexingDispatchable::MultiplexingDispatchable*;
      mir::dispatch::MultiplexingDispatchable::?MultiplexingDispatchable*;
      mir::dispatch::MultiplexingDispatchable::watch_fd*;
      mir::dispatch::MultiplexingDispatchable::dispatch*;
      mir::dispatch::MultiplexingDispatchable::relevant_events*;
      mir::dispatch::MultiplexingDispatchable::add_watch*;

      typeinfo?for?mir::dispatch::MultiplexingDispatchable;
      vtable?for?mir::dispatch::MultiplexingDispatchable;

      mir::detail::RefCountedLibrary::operator*;
      mir::detail::RefCountedLibrary::?RefCountedLibrary*;
      mir::detail::RefCountedLibrary::RefCountedLibrary*;
      vtable?for?mir::detail::RefCountedLibrary;
      typeinfo?for?mir::detail::RefCountedLibrary;

      mir::events::*
    };
} MIR_COMMON_3.1;

MIR_COMMON_3.3 {
  global:
    extern "C++" {
      mir::SignalBlocker::SignalBlocker*;
      mir::SignalBlocker::?SignalBlocker*;

      mir::frontend::ProtobufHandshakeProtocol::protocol_id*;

      mir::frontend::ProtobufHandshakeProtocol::header_size*;
      mir::frontend::ProtobufHandshakeProtocol::send_client_header*;
      mir::frontend::ProtobufHandshakeProtocol::send_client_header*;

      mir::frontend::ProtobufHandshakeProtocol::send_server_header*;
      mir::frontend::ProtobufHandshakeProtocol::receive_server_header*;
      
      typeinfo?for?mir::frontend::ProtobufHandshakeProtocol;
      vtable?for?mir::frontend::ProtobufHandshakeProtocol;      
    };
} MIR_COMMON_3.2;
=======
};
>>>>>>> 16a8aa66
<|MERGE_RESOLUTION|>--- conflicted
+++ resolved
@@ -125,67 +125,17 @@
     typeinfo?for?mir::socket_disconnected_error;
   };
  local: *;
-<<<<<<< HEAD
 };
 
-MIR_COMMON_3.1 {
-  global:
-    extern "C++" {
-      mir_event_get*;
-      mir_event_get*;
-      mir_input_event_get*;
-      mir_key_input_event_get*;
-      mir_touch_input_event_get*;
-      mir::log*char*;
-      mir::logv*;
-      mir::libraries_for_path*;
-    };
-} MIR_COMMON_3;
-
-MIR_COMMON_3.2 {
-  global:
-    extern "C++" {
-      mir::dispatch::SimpleDispatchThread::SimpleDispatchThread*;
-      mir::dispatch::SimpleDispatchThread::?SimpleDispatchThread*;
-      typeinfo?for?mir::dispatch::SimpleDispatchThread;
-      vtable?for?mir::dispatch::SimpleDispatchThread;
-
-      mir::events::*;
-      mir::input::receiver::XKBMapper::XKBMapper*;
-      mir::input::receiver::XKBMapper::XKBMapper*;        
-      mir::input::receiver::XKBMapper::set_rules*;
-      typeinfo?for?mir::input::receiver::XKBMapper;
-      vtable?for?mir::input::receiver::XKBMapper;
-
-      mir::dispatch::MultiplexingDispatchable::MultiplexingDispatchable*;
-      mir::dispatch::MultiplexingDispatchable::?MultiplexingDispatchable*;
-      mir::dispatch::MultiplexingDispatchable::watch_fd*;
-      mir::dispatch::MultiplexingDispatchable::dispatch*;
-      mir::dispatch::MultiplexingDispatchable::relevant_events*;
-      mir::dispatch::MultiplexingDispatchable::add_watch*;
-
-      typeinfo?for?mir::dispatch::MultiplexingDispatchable;
-      vtable?for?mir::dispatch::MultiplexingDispatchable;
-
-      mir::detail::RefCountedLibrary::operator*;
-      mir::detail::RefCountedLibrary::?RefCountedLibrary*;
-      mir::detail::RefCountedLibrary::RefCountedLibrary*;
-      vtable?for?mir::detail::RefCountedLibrary;
-      typeinfo?for?mir::detail::RefCountedLibrary;
-
-      mir::events::*
-    };
-} MIR_COMMON_3.1;
-
-MIR_COMMON_3.3 {
+MIR_COMMON_4.1 {
   global:
     extern "C++" {
       mir::SignalBlocker::SignalBlocker*;
       mir::SignalBlocker::?SignalBlocker*;
 
       mir::frontend::ProtobufHandshakeProtocol::protocol_id*;
+      mir::frontend::ProtobufHandshakeProtocol::header_size*;
 
-      mir::frontend::ProtobufHandshakeProtocol::header_size*;
       mir::frontend::ProtobufHandshakeProtocol::send_client_header*;
       mir::frontend::ProtobufHandshakeProtocol::send_client_header*;
 
@@ -195,7 +145,4 @@
       typeinfo?for?mir::frontend::ProtobufHandshakeProtocol;
       vtable?for?mir::frontend::ProtobufHandshakeProtocol;      
     };
-} MIR_COMMON_3.2;
-=======
-};
->>>>>>> 16a8aa66
+} MIR_COMMON_4;