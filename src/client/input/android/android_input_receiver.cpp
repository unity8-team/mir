--- conflicted
+++ resolved
@@ -182,32 +182,12 @@
     {
         auto ev = mia::Lexicon::translate(android_event);
         map_key_event(xkb_mapper, *ev);
-<<<<<<< HEAD
-
-        report->received_event(*ev);
-
-        /*
-         * TODO: In future handler() should return a bool from the client
-         *       indicating if the event was interesting and got used. That
-         *       bool should then be passed into sendFinishedSignal so any
-         *       unhandled events can be passed on elsewhere.
-         */
-        handler(ev.get());
-
-        /*
-         * Only tell the server we're finished with the event when handler
-         * has returned. This allows the server some knowledge of how long
-         * we're taking to process the input and it will hold a wake lock for
-         * the full duration, giving us more responsive performance.
-         */
-=======
         report->received_event(*ev);
         handler(ev.get());
 
         // TODO: It would be handy in future if handler returned a bool
         //       indicating whether the event was used so that if not it might
         //       get passed on to someone else - passed into here:
->>>>>>> 4d7620ac
         input_consumer->sendFinishedSignal(event_sequence_id, true);
     }
     if (input_consumer->hasDeferredEvent())
