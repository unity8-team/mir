/*
 * Copyright © 2016 Canonical Ltd.
 *
 * This program is free software: you can redistribute it and/or modify
 * it under the terms of the GNU Lesser General Public License version 3 as
 * published by the Free Software Foundation.
 *
 * This program is distributed in the hope that it will be useful,
 * but WITHOUT ANY WARRANTY; without even the implied warranty of
 * MERCHANTABILITY or FITNESS FOR A PARTICULAR PURPOSE.  See the
 * GNU Lesser General Public License for more details.
 *
 * You should have received a copy of the GNU Lesser General Public License
 * along with this program.  If not, see <http://www.gnu.org/licenses/>.
 *
 * Authored by: Kevin DuBois <kevin.dubois@canonical.com>
 */

#ifndef MIR_CLIENT_BUFFER_H
#define MIR_CLIENT_BUFFER_H

#include "mir_toolkit/mir_buffer.h"
#include "mir/geometry/size.h"
#include "atomic_callback.h"
#include "mir_buffer.h"
#include <memory>
#include <chrono>
#include <mutex>

namespace mir
{
namespace client
{
class ClientBuffer;
class MemoryRegion;
class Buffer : public MirBuffer
{
public:
    Buffer(
        mir_buffer_callback cb, void* context,
        int buffer_id,
        std::shared_ptr<ClientBuffer> const& buffer,
        MirConnection* connection,
        MirBufferUsage usage);

    int rpc_id() const override;

    void submitted() override;
    void received() override;
    void received(MirBufferPackage const& update_message) override;

    MirNativeBuffer* as_mir_native_buffer() const override;
    std::shared_ptr<ClientBuffer> client_buffer() const override;
    MirGraphicsRegion map_region() override;

    void set_fence(MirNativeFence*, MirBufferAccess) override;
    MirNativeFence* get_fence() const override;
    bool wait_fence(MirBufferAccess, std::chrono::nanoseconds) override;

    MirBufferUsage buffer_usage() const override;
    MirPixelFormat pixel_format() const override;
    geometry::Size size() const override;

    MirConnection* allocating_connection() const override;

    void increment_age() override;
<<<<<<< HEAD
    bool valid() const override;
    char const* error_message() const override;
=======
    void set_callback(mir_buffer_callback callback, void* context) override;
>>>>>>> 99ad00eb
private:
    int const buffer_id;
    std::shared_ptr<ClientBuffer> const buffer;

    AtomicCallback<> cb;

    std::mutex mutex;
    bool owned;
    std::shared_ptr<MemoryRegion> mapped_region;
    MirConnection* const connection;
    MirBufferUsage const usage;
};
}
}
#endif /* MIR_CLIENT_BUFFER_H_ */<|MERGE_RESOLUTION|>--- conflicted
+++ resolved
@@ -64,12 +64,9 @@
     MirConnection* allocating_connection() const override;
 
     void increment_age() override;
-<<<<<<< HEAD
     bool valid() const override;
     char const* error_message() const override;
-=======
     void set_callback(mir_buffer_callback callback, void* context) override;
->>>>>>> 99ad00eb
 private:
     int const buffer_id;
     std::shared_ptr<ClientBuffer> const buffer;
