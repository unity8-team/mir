--- conflicted
+++ resolved
@@ -209,7 +209,6 @@
     MirSurface* surface,
     mir_surface_callback callback,
     void* context)
-<<<<<<< HEAD
 {
     auto shim_callback = new std::function<void(MirBufferStream*)>;
     *shim_callback = [callback, context, shim_callback] (MirBufferStream *stream)
@@ -220,16 +219,6 @@
     };
     return mir_buffer_stream_swap_buffers(mir_surface_get_buffer_stream(surface),
        buffer_to_surface_thunk, shim_callback);
-=======
-try
-{
-    return surface->next_buffer(callback, context);
-}
-catch (std::exception const& ex)
-{
-    MIR_LOG_UNCAUGHT_EXCEPTION(ex);
-    return nullptr;
->>>>>>> 78336583
 }
 
 void mir_surface_swap_buffers_sync(MirSurface* surface)
