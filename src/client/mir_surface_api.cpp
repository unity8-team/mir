--- conflicted
+++ resolved
@@ -25,11 +25,7 @@
 #include "mir_connection.h"
 #include "mir_surface.h"
 #include "error_connections.h"
-<<<<<<< HEAD
-#include "api_helpers.h"
-=======
 #include "uncaught.h"
->>>>>>> 8b822410
 
 #include <boost/exception/diagnostic_information.hpp>
 #include <functional>
@@ -213,7 +209,6 @@
     MirSurface* surface,
     mir_surface_callback callback,
     void* context)
-<<<<<<< HEAD
 {
     auto shim_callback = new std::function<void(MirBufferStream*)>;
     *shim_callback = [callback, context, shim_callback] (MirBufferStream *stream)
@@ -224,16 +219,6 @@
     };
     return mir_buffer_stream_swap_buffers(mir_surface_get_buffer_stream(surface),
        buffer_to_surface_thunk, shim_callback);
-=======
-try
-{
-    return surface->next_buffer(callback, context);
-}
-catch (std::exception const& ex)
-{
-    MIR_LOG_UNCAUGHT_EXCEPTION(ex);
-    return nullptr;
->>>>>>> 8b822410
 }
 
 void mir_surface_swap_buffers_sync(MirSurface* surface)
