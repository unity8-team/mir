/*
 * Copyright © 2014 Canonical Ltd.
 *
 * This program is free software: you can redistribute it and/or modify it
 * under the terms of the GNU Lesser General Public License version 3,
 * as published by the Free Software Foundation.
 *
 * This program is distributed in the hope that it will be useful,
 * but WITHOUT ANY WARRANTY; without even the implied warranty of
 * MERCHANTABILITY or FITNESS FOR A PARTICULAR PURPOSE.  See the
 * GNU Lesser General Public License for more details.
 *
 * You should have received a copy of the GNU Lesser General Public License
 * along with this program.  If not, see <http://www.gnu.org/licenses/>.
 *
 * Authored by: Alexandros Frantzis <alexandros.frantzis@canonical.com>
 */

#include "mir_toolkit/mir_surface.h"
#include "mir_toolkit/mir_wait.h"

#include "mir_connection.h"
#include "mir_surface.h"
#include "error_connections.h"

#include <boost/exception/diagnostic_information.hpp>

namespace mcl = mir::client;

namespace
{

// assign_result is compatible with all 2-parameter callbacks
void assign_result(void* result, void** context)
{
    if (context)
        *context = result;
}

}

MirWaitHandle* mir_connection_create_surface(
    MirConnection* connection,
    MirSurfaceParameters const* params,
    mir_surface_callback callback,
    void* context)
{
    if (!mir_connection_is_valid(connection)) abort();

    try
    {
        return connection->create_surface(*params, callback, context);
    }
    catch (std::exception const& error)
    {
        auto error_surf = new MirSurface{std::string{"Failed to create surface: "} +
                                         boost::diagnostic_information(error)};
        (*callback)(error_surf, context);
        return nullptr;
    }
}

MirSurface* mir_connection_create_surface_sync(
    MirConnection* connection,
    MirSurfaceParameters const* params)
{
    MirSurface* surface = nullptr;

    mir_wait_for(mir_connection_create_surface(connection, params,
        reinterpret_cast<mir_surface_callback>(assign_result),
        &surface));

    return surface;
}

void mir_surface_set_event_handler(MirSurface* surface,
                                   MirEventDelegate const* event_handler)
{
    surface->set_event_handler(event_handler);
}

MirEGLNativeWindowType mir_surface_get_egl_native_window(MirSurface* surface)
{
    return reinterpret_cast<MirEGLNativeWindowType>(surface->generate_native_window());
}

MirBool mir_surface_is_valid(MirSurface* surface)
{
    return MirSurface::is_valid(surface) ? mir_true : mir_false;
}

char const* mir_surface_get_error_message(MirSurface* surface)
{
    return surface->get_error_message();
}

void mir_surface_get_parameters(MirSurface* surface, MirSurfaceParameters* parameters)
{
    *parameters = surface->get_parameters();
}

MirPlatformType mir_surface_get_platform_type(MirSurface* surface)
{
    return surface->platform_type();
}

void mir_surface_get_current_buffer(MirSurface* surface, MirNativeBuffer** buffer_package_out)
{
    *buffer_package_out = surface->get_current_buffer_package();
}

void mir_surface_get_graphics_region(MirSurface* surface, MirGraphicsRegion* graphics_region)
{
    surface->get_cpu_region(*graphics_region);
}

MirWaitHandle* mir_surface_swap_buffers(
    MirSurface* surface,
    mir_surface_callback callback,
    void* context)
try
{
    return surface->next_buffer(callback, context);
}
catch (std::exception const&)
{
    return nullptr;
}

void mir_surface_swap_buffers_sync(MirSurface* surface)
{
    mir_wait_for(mir_surface_swap_buffers(surface,
        reinterpret_cast<mir_surface_callback>(assign_result),
        nullptr));
}

MirWaitHandle* mir_surface_release(
    MirSurface* surface,
    mir_surface_callback callback, void* context)
{
    try
    {
        return surface->release_surface(callback, context);
    }
    catch (std::exception const&)
    {
        return nullptr;
    }
}

void mir_surface_release_sync(MirSurface* surface)
{
    mir_wait_for(mir_surface_release(surface,
        reinterpret_cast<mir_surface_callback>(assign_result),
        nullptr));
}

int mir_surface_get_id(MirSurface* /*surface*/)
{
    return 0;
}

MirWaitHandle* mir_surface_set_type(MirSurface* surf,
                                    MirSurfaceType type)
{
    try
    {
        return surf ? surf->configure(mir_surface_attrib_type, type) : nullptr;
    }
    catch (std::exception const&)
    {
        return nullptr;
    }
}

MirSurfaceType mir_surface_get_type(MirSurface* surf)
{
    MirSurfaceType type = mir_surface_type_normal;

    if (surf)
    {
        // Only the client will ever change the type of a surface so it is
        // safe to get the type from a local cache surf->attrib().

        int t = surf->attrib(mir_surface_attrib_type);
        type = static_cast<MirSurfaceType>(t);
    }

    return type;
}

MirWaitHandle* mir_surface_set_state(MirSurface* surf, MirSurfaceState state)
{
    try
    {
        return surf ? surf->configure(mir_surface_attrib_state, state) : nullptr;
    }
    catch (std::exception const&)
    {
        return nullptr;
    }
}

MirSurfaceState mir_surface_get_state(MirSurface* surf)
{
    MirSurfaceState state = mir_surface_state_unknown;

    try
    {
        if (surf)
        {
            int s = surf->attrib(mir_surface_attrib_state);

            if (s == mir_surface_state_unknown)
            {
                surf->configure(mir_surface_attrib_state,
                                mir_surface_state_unknown)->wait_for_all();
                s = surf->attrib(mir_surface_attrib_state);
            }

            state = static_cast<MirSurfaceState>(s);
        }
    }
    catch (std::exception const&)
    {
    }

    return state;
}

MirOrientation mir_surface_get_orientation(MirSurface *surface)
{
    return surface->get_orientation();
}

MirWaitHandle* mir_surface_set_swapinterval(MirSurface* surf, int interval)
{
    if ((interval < 0) || (interval > 1))
        return nullptr;

    try
    {
        return surf ? surf->configure(mir_surface_attrib_swapinterval, interval) : nullptr;
    }
    catch (std::exception const&)
    {
        return nullptr;
    }
}

int mir_surface_get_swapinterval(MirSurface* surf)
{
    int swap_interval = -1;

    try
    {
        swap_interval = surf ? surf->attrib(mir_surface_attrib_swapinterval) : -1;
    }
    catch (...)
    {
    }

    return swap_interval;
}

int mir_surface_get_dpi(MirSurface* surf)
{
    int dpi = -1;

    try
    {
        if (surf)
        {
            dpi = surf->attrib(mir_surface_attrib_dpi);
        }
    }
    catch (...)
    {
    }

    return dpi;
}

MirSurfaceFocusState mir_surface_get_focus(MirSurface* surf)
{
    MirSurfaceFocusState state = mir_surface_unfocused;

    try
    {
        if (surf)
        {
            state = static_cast<MirSurfaceFocusState>(surf->attrib(mir_surface_attrib_focus));
        }
    }
    catch (...)
    {
    }

    return state;
}

MirSurfaceVisibility mir_surface_get_visibility(MirSurface* surf)
{
    MirSurfaceVisibility state = static_cast<MirSurfaceVisibility>(mir_surface_visibility_occluded);

    try
    {
        if (surf)
        {
            state = static_cast<MirSurfaceVisibility>(surf->attrib(mir_surface_attrib_visibility));
        }
    }
    catch (...)
    {
    }

    return state;
}

MirWaitHandle* mir_surface_configure_cursor(MirSurface* surface, MirCursorConfiguration const* cursor)
{
    MirWaitHandle *result = nullptr;
    
    try
    {
        if (surface)
            result = surface->configure_cursor(cursor);
    }
    catch (...)
    {
    }

    return result;
<<<<<<< HEAD
}

MirWaitHandle* mir_surface_set_parent(MirSurface* surf, MirSurface* parent)
{
    MirWaitHandle *result = nullptr;
    try
    {
        if (surf && (!parent || MirSurface::is_valid(parent)))
        {
            int parent_id = parent ? parent->id() : mir_surface_parent_none;
            result = surf->configure(mir_surface_attrib_parent, parent_id);
        }
    }
    catch (std::exception const&)
    {
    }
    return result;
}

MirSurface* mir_surface_get_parent(MirSurface* surf)
{
    return surf ? surf->parent() : nullptr;
}


/* Debug functions */

uint32_t mir_debug_surface_current_buffer_id(MirSurface* surface)
{
    return surface->get_current_buffer_id();
}

int mir_debug_surface_id(MirSurface* surface)
{
    return surface->id();
=======
>>>>>>> 12a0a31d
}<|MERGE_RESOLUTION|>--- conflicted
+++ resolved
@@ -331,7 +331,6 @@
     }
 
     return result;
-<<<<<<< HEAD
 }
 
 MirWaitHandle* mir_surface_set_parent(MirSurface* surf, MirSurface* parent)
@@ -354,19 +353,4 @@
 MirSurface* mir_surface_get_parent(MirSurface* surf)
 {
     return surf ? surf->parent() : nullptr;
-}
-
-
-/* Debug functions */
-
-uint32_t mir_debug_surface_current_buffer_id(MirSurface* surface)
-{
-    return surface->get_current_buffer_id();
-}
-
-int mir_debug_surface_id(MirSurface* surface)
-{
-    return surface->id();
-=======
->>>>>>> 12a0a31d
 }