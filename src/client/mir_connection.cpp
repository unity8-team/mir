/*
 * Copyright © 2012 Canonical Ltd.
 *
 * This program is free software: you can redistribute it and/or modify it
 * under the terms of the GNU Lesser General Public License version 3,
 * as published by the Free Software Foundation.
 *
 * This program is distributed in the hope that it will be useful,
 * but WITHOUT ANY WARRANTY; without even the implied warranty of
 * MERCHANTABILITY or FITNESS FOR A PARTICULAR PURPOSE.  See the
 * GNU Lesser General Public License for more details.
 *
 * You should have received a copy of the GNU Lesser General Public License
 * along with this program.  If not, see <http://www.gnu.org/licenses/>.
 *
 * Authored by: Thomas Guest <thomas.guest@canonical.com>
 */

#define MIR_INCLUDE_DEPRECATED_EVENT_HEADER

#include "mir_connection.h"
#include "mir_surface.h"
#include "mir_prompt_session.h"
#include "default_client_buffer_stream_factory.h"
#include "mir_toolkit/mir_platform_message.h"
#include "mir/client_platform.h"
#include "mir/client_platform_factory.h"
#include "rpc/mir_basic_rpc_channel.h"
#include "mir/dispatch/dispatchable.h"
#include "mir/dispatch/multiplexing_dispatchable.h"
#include "mir/dispatch/threaded_dispatcher.h"
#include "connection_configuration.h"
#include "display_configuration.h"
#include "connection_surface_map.h"
#include "lifecycle_control.h"

#include "mir/events/event_builders.h"
#include "mir/logging/logger.h"

#include <algorithm>
#include <cstddef>
#include <unistd.h>
#include <signal.h>

#include <boost/exception/diagnostic_information.hpp>

namespace mcl = mir::client;
namespace md = mir::dispatch;
namespace mircv = mir::input::receiver;
namespace mev = mir::events;
namespace gp = google::protobuf;

namespace
{

class MirDisplayConfigurationStore
{
public:
    MirDisplayConfigurationStore(MirDisplayConfiguration* config)
        : config{config}
    {
    }

    ~MirDisplayConfigurationStore()
    {
        mcl::delete_config_storage(config);
    }

    MirDisplayConfiguration* operator->() const { return config; }

private:
    MirDisplayConfigurationStore(MirDisplayConfigurationStore const&) = delete;
    MirDisplayConfigurationStore& operator=(MirDisplayConfigurationStore const&) = delete;

    MirDisplayConfiguration* const config;
};

std::mutex connection_guard;
MirConnection* valid_connections{nullptr};
}

MirConnection::Deregisterer::~Deregisterer()
{
    std::lock_guard<std::mutex> lock(connection_guard);

    for (auto current = &valid_connections; *current; current = &(*current)->next_valid)
    {
        if (self == *current)
        {
            *current = self->next_valid;
            break;
        }
    }
}

MirConnection::MirConnection(std::string const& error_message) :
    deregisterer{this},
    channel(),
    server(0),
    debug(0),
    error_message(error_message)
{
}

MirConnection::MirConnection(mir::client::ConnectionConfiguration& conf) :
    MirConnection(conf, DispatchType::automatic)
{
}

MirConnection::MirConnection(
    mir::client::ConnectionConfiguration& conf, DispatchType dispatch) :
        deregisterer{this},
        channel(conf.the_rpc_channel()),
        server(channel.get(), ::google::protobuf::Service::STUB_DOESNT_OWN_CHANNEL),
        debug(channel.get(), ::google::protobuf::Service::STUB_DOESNT_OWN_CHANNEL),
        logger(conf.the_logger()),
        connect_done{false},
        client_platform_factory(conf.the_client_platform_factory()),
        input_platform(conf.the_input_platform()),
        display_configuration(conf.the_display_configuration()),
        lifecycle_control(conf.the_lifecycle_control()),
        surface_map(conf.the_surface_map()),
        event_handler_register(conf.the_event_handler_register()),
        dispatcher{std::shared_ptr<md::MultiplexingDispatchable>(new md::MultiplexingDispatchable{std::dynamic_pointer_cast<md::Dispatchable>(channel)})},
        eventloop{dispatch == DispatchType::automatic ?
                      new md::ThreadedDispatcher{dispatcher} :
                      nullptr
                  }
{
    connect_result.set_error("connect not called");
    {
        std::lock_guard<std::mutex> lock(connection_guard);
        next_valid = valid_connections;
        valid_connections = this;
    }
}

MirConnection::~MirConnection() noexcept
{
    // We don't die while if are pending callbacks (as they touch this).
    // But, if after 500ms we don't get a call, assume it won't happen.
    connect_wait_handle.wait_for_pending(std::chrono::milliseconds(500));

    std::lock_guard<decltype(mutex)> lock(mutex);
    if (connect_result.has_platform())
    {
        auto const& platform = connect_result.platform();
        for (int i = 0, end = platform.fd_size(); i != end; ++i)
            close(platform.fd(i));
    }
}

MirWaitHandle* MirConnection::create_surface(
    MirSurfaceSpec const& spec,
    mir_surface_callback callback,
    void * context)
{
    auto surface = new MirSurface(this, server, &debug, get_client_buffer_stream_factory(),
        input_platform, spec, callback, context);

    return surface->get_create_wait_handle();
}

char const * MirConnection::get_error_message()
{
    std::lock_guard<decltype(mutex)> lock(mutex);

    if (connect_result.has_error())
    {
        return connect_result.error().c_str();
    }

    return error_message.c_str();
}

void MirConnection::set_error_message(std::string const& error)
{
    error_message = error;
}


/* struct exists to work around google protobuf being able to bind
 "only 0, 1, or 2 arguments in the NewCallback function */
struct MirConnection::SurfaceRelease
{
    MirSurface * surface;
    MirWaitHandle * handle;
    mir_surface_callback callback;
    void * context;
};

void MirConnection::released(SurfaceRelease data)
{
    surface_map->erase(data.surface->id());

    // Erasing this surface from surface_map means that it will no longer receive events
    // If it's still focused, send an unfocused event before we kill it entirely
    if (data.surface->attrib(mir_surface_attrib_focus) == mir_surface_focused)
    {
        auto unfocus = mev::make_event(mir::frontend::SurfaceId{data.surface->id()}, mir_surface_attrib_focus, mir_surface_unfocused);
        data.surface->handle_event(*unfocus);
    }
    data.callback(data.surface, data.context);
    data.handle->result_received();
    delete data.surface;
}

MirWaitHandle* MirConnection::release_surface(
        MirSurface *surface,
        mir_surface_callback callback,
        void * context)
{
    auto new_wait_handle = new MirWaitHandle;

    SurfaceRelease surf_release{surface, new_wait_handle, callback, context};

    mir::protobuf::SurfaceId message;
    message.set_value(surface->id());

    {
        std::lock_guard<decltype(release_wait_handle_guard)> rel_lock(release_wait_handle_guard);
        release_wait_handles.push_back(new_wait_handle);
    }

    new_wait_handle->expect_result();
    server.release_surface(0, &message, &void_response,
                           gp::NewCallback(this, &MirConnection::released, surf_release));


    return new_wait_handle;
}

MirPromptSession* MirConnection::create_prompt_session()
{
    return new MirPromptSession(display_server(), event_handler_register);
}

void MirConnection::connected(mir_connected_callback callback, void * context)
{
    bool safe_to_callback = true;
    try
    {
        std::lock_guard<decltype(mutex)> lock(mutex);

        if (!connect_result.has_platform() || !connect_result.has_display_configuration())
        {
            if (!connect_result.has_error())
            {
                // We're handling an error scenario that means we're not sync'd
                // with the client code - a callback isn't safe (or needed)
                safe_to_callback = false;
                set_error_message("Connect failed");
            }
        }

        connect_done = true;

        /*
         * We need to create the client platform after the connection has been
         * established, to ensure that the client platform has access to all
         * needed data (e.g. platform package).
         */
        auto default_lifecycle_event_handler = [this](MirLifecycleState transition)
            {
                bool const expect_connection_lost = [&]
                    {
                        std::lock_guard<decltype(mutex)> lock(mutex);
                        return disconnecting;
                    }();

                if (transition == mir_lifecycle_connection_lost &&
                    !expect_connection_lost)
                {
                    /*
                     * We need to use kill() instead of raise() to ensure the signal
                     * is dispatched to the process even if it's blocked in the current
                     * thread.
                     */
                    kill(getpid(), SIGHUP);
                }
            };

        platform = client_platform_factory->create_client_platform(this);
        native_display = platform->create_egl_native_display();
        display_configuration->set_configuration(connect_result.display_configuration());
        lifecycle_control->set_lifecycle_event_handler(default_lifecycle_event_handler);
    }
    catch (std::exception const& e)
    {
        connect_result.set_error(std::string{"Failed to process connect response: "} +
                                 boost::diagnostic_information(e));
    }

    if (safe_to_callback) callback(this, context);
    connect_wait_handle.result_received();
}

MirWaitHandle* MirConnection::connect(
    const char* app_name,
    mir_connected_callback callback,
    void * context)
{
    {
        std::lock_guard<decltype(mutex)> lock(mutex);

        connect_parameters.set_application_name(app_name);
        connect_wait_handle.expect_result();
    }

    server.connect(
        0,
        &connect_parameters,
        &connect_result,
        google::protobuf::NewCallback(
            this, &MirConnection::connected, callback, context));
    return &connect_wait_handle;
}

void MirConnection::done_disconnect()
{
    /* todo: keeping all MirWaitHandles from a release surface until the end of the connection
       is a kludge until we have a better story about the lifetime of MirWaitHandles */
    {
        std::lock_guard<decltype(release_wait_handle_guard)> lock(release_wait_handle_guard);
        for (auto handle : release_wait_handles)
            delete handle;
    }

    // Ensure no racy lifecycle notifications can happen after disconnect completes
    lifecycle_control->set_lifecycle_event_handler([](MirLifecycleState){});
    disconnect_wait_handle.result_received();
}

MirWaitHandle* MirConnection::disconnect()
{
    {
        std::lock_guard<decltype(mutex)> lock(mutex);
        disconnecting = true;
    }
    disconnect_wait_handle.expect_result();
    server.disconnect(0, &ignored, &ignored,
                      google::protobuf::NewCallback(this, &MirConnection::done_disconnect));

    return &disconnect_wait_handle;
}

<<<<<<< HEAD
void MirConnection::done_drm_auth_magic(mir_drm_auth_magic_callback callback,
                                        void* context)
{
    int const status_code{drm_auth_magic_status.status_code()};

    callback(status_code, context);
    drm_auth_magic_wait_handle.result_received();
}

mir::Fd MirConnection::watch_fd() const
{
    return eventloop ? mir::Fd{} : dispatcher->watch_fd();
}

void MirConnection::dispatch()
{
    if (eventloop) abort();

    dispatcher->dispatch(md::FdEvent::readable);
}

void MirConnection::add_dispatchee(std::shared_ptr<mir::dispatch::Dispatchable> const& dispatchee)
{
    dispatcher->add_watch(dispatchee);
    if (eventloop)
    {
        eventloop->add_thread();
    }
}

void MirConnection::remove_dispatchee(std::shared_ptr<mir::dispatch::Dispatchable> const& dispatchee)
{
    dispatcher->remove_watch(dispatchee);
    if (eventloop)
    {
        eventloop->remove_thread();
    }
}

MirWaitHandle* MirConnection::drm_auth_magic(unsigned int magic,
                                             mir_drm_auth_magic_callback callback,
                                             void* context)
{
    mir::protobuf::DRMMagic request;
    request.set_magic(magic);

    drm_auth_magic_wait_handle.expect_result();
    server.drm_auth_magic(
        0,
        &request,
        &drm_auth_magic_status,
        google::protobuf::NewCallback(this, &MirConnection::done_drm_auth_magic,
                                      callback, context));

    return &drm_auth_magic_wait_handle;
}

=======
>>>>>>> 7ac29780
void MirConnection::done_platform_operation(
    mir_platform_operation_callback callback, void* context)
{
    auto reply = mir_platform_message_create(platform_operation_reply.opcode());

    set_error_message(platform_operation_reply.error());

    mir_platform_message_set_data(
        reply,
        platform_operation_reply.data().data(),
        platform_operation_reply.data().size());

    mir_platform_message_set_fds(
        reply,
        platform_operation_reply.fd().data(),
        platform_operation_reply.fd().size());

    callback(this, reply, context);

    platform_operation_wait_handle.result_received();
}

MirWaitHandle* MirConnection::platform_operation(
    unsigned int opcode,
    MirPlatformMessage const* request,
    mir_platform_operation_callback callback, void* context)
{
    auto const client_response = platform->platform_operation(request);
    if (client_response)
    {
        set_error_message("");
        callback(this, client_response, context);
        return nullptr;
    }

    mir::protobuf::PlatformOperationMessage protobuf_request;

    protobuf_request.set_opcode(opcode);
    auto const request_data = mir_platform_message_get_data(request);
    auto const request_fds = mir_platform_message_get_fds(request);

    protobuf_request.set_data(request_data.data, request_data.size);
    for (size_t i = 0; i != request_fds.num_fds; ++i)
        protobuf_request.add_fd(request_fds.fds[i]);

    platform_operation_wait_handle.expect_result();
    server.platform_operation(
        0,
        &protobuf_request,
        &platform_operation_reply,
        google::protobuf::NewCallback(this, &MirConnection::done_platform_operation,
                                      callback, context));

    return &platform_operation_wait_handle;
}


bool MirConnection::is_valid(MirConnection *connection)
{
    {
        std::unique_lock<std::mutex> lock(connection_guard);
        for (auto current = valid_connections; current; current = current->next_valid)
        {
            if (connection == current)
            {
                lock.unlock();
                std::lock_guard<decltype(connection->mutex)> lock(connection->mutex);
                return !connection->connect_result.has_error();
            }
        }
    }
    return false;
}

void MirConnection::populate(MirPlatformPackage& platform_package)
{
    platform->populate(platform_package);
}

void MirConnection::populate_server_package(MirPlatformPackage& platform_package)
{
    // connect_result is write-once: once it's valid, we don't need to lock
    // to use it.
    if (connect_done && !connect_result.has_error() && connect_result.has_platform())
    {
        auto const& platform = connect_result.platform();

        platform_package.data_items = platform.data_size();
        for (int i = 0; i != platform.data_size(); ++i)
            platform_package.data[i] = platform.data(i);

        platform_package.fd_items = platform.fd_size();
        for (int i = 0; i != platform.fd_size(); ++i)
            platform_package.fd[i] = platform.fd(i);
    }
    else
    {
        platform_package.data_items = 0;
        platform_package.fd_items = 0;
    }
}

MirDisplayConfiguration* MirConnection::create_copy_of_display_config()
{
    std::lock_guard<decltype(mutex)> lock(mutex);
    return display_configuration->copy_to_client();
}

void MirConnection::available_surface_formats(
    MirPixelFormat* formats,
    unsigned int formats_size,
    unsigned int& valid_formats)
{
    valid_formats = 0;

    std::lock_guard<decltype(mutex)> lock(mutex);
    if (!connect_result.has_error())
    {
        valid_formats = std::min(
            static_cast<unsigned int>(connect_result.surface_pixel_format_size()),
            formats_size);

        for (auto i = 0u; i < valid_formats; i++)
        {
            formats[i] = static_cast<MirPixelFormat>(connect_result.surface_pixel_format(i));
        }
    }
}

std::shared_ptr<mir::client::ClientPlatform> MirConnection::get_client_platform()
{
    std::lock_guard<decltype(mutex)> lock(mutex);

    return platform;
}

std::shared_ptr<mir::client::ClientBufferStreamFactory> MirConnection::get_client_buffer_stream_factory()
{
    if (!buffer_stream_factory)
        buffer_stream_factory = std::make_shared<mcl::DefaultClientBufferStreamFactory>(platform->create_buffer_factory(), 
            platform, the_logger());
    return buffer_stream_factory;
}

EGLNativeDisplayType MirConnection::egl_native_display()
{
    std::lock_guard<decltype(mutex)> lock(mutex);

    return *native_display;
}

void MirConnection::on_surface_created(int id, MirSurface* surface)
{
    surface_map->insert(id, surface);
}

void MirConnection::register_lifecycle_event_callback(mir_lifecycle_event_callback callback, void* context)
{
    lifecycle_control->set_lifecycle_event_handler(std::bind(callback, this, std::placeholders::_1, context));
}

void MirConnection::register_display_change_callback(mir_display_config_callback callback, void* context)
{
    display_configuration->set_display_change_handler(std::bind(callback, this, context));
}

bool MirConnection::validate_user_display_config(MirDisplayConfiguration* config)
{
    MirDisplayConfigurationStore orig_config{display_configuration->copy_to_client()};

    if ((!config) || (config->num_outputs == 0) || (config->outputs == NULL) ||
        (config->num_outputs > orig_config->num_outputs))
    {
        return false;
    }

    for(auto i = 0u; i < config->num_outputs; i++)
    {
        auto const& output = config->outputs[i];
        auto const& orig_output = orig_config->outputs[i];

        if (output.output_id != orig_output.output_id)
            return false;

        if (output.connected && output.current_mode >= orig_output.num_modes)
            return false;
    }

    return true;
}

void MirConnection::done_display_configure()
{
    std::lock_guard<decltype(mutex)> lock(mutex);

    set_error_message(display_configuration_response.error());

    if (!display_configuration_response.has_error())
        display_configuration->set_configuration(display_configuration_response);

    return configure_display_wait_handle.result_received();
}

MirWaitHandle* MirConnection::configure_display(MirDisplayConfiguration* config)
{
    if (!validate_user_display_config(config))
    {
        return NULL;
    }

    mir::protobuf::DisplayConfiguration request;
    {
        std::lock_guard<decltype(mutex)> lock(mutex);

        for (auto i=0u; i < config->num_outputs; i++)
        {
            auto output = config->outputs[i];
            auto display_request = request.add_display_output();
            display_request->set_output_id(output.output_id);
            display_request->set_used(output.used);
            display_request->set_current_mode(output.current_mode);
            display_request->set_current_format(output.current_format);
            display_request->set_position_x(output.position_x);
            display_request->set_position_y(output.position_y);
            display_request->set_power_mode(output.power_mode);
            display_request->set_orientation(output.orientation);
        }
    }

    configure_display_wait_handle.expect_result();
    server.configure_display(0, &request, &display_configuration_response,
        google::protobuf::NewCallback(this, &MirConnection::done_display_configure));

    return &configure_display_wait_handle;
}

mir::protobuf::DisplayServer& MirConnection::display_server()
{
    return server;
}

std::shared_ptr<mir::logging::Logger> const& MirConnection::the_logger() const
{
    return logger;
}<|MERGE_RESOLUTION|>--- conflicted
+++ resolved
@@ -344,16 +344,6 @@
     return &disconnect_wait_handle;
 }
 
-<<<<<<< HEAD
-void MirConnection::done_drm_auth_magic(mir_drm_auth_magic_callback callback,
-                                        void* context)
-{
-    int const status_code{drm_auth_magic_status.status_code()};
-
-    callback(status_code, context);
-    drm_auth_magic_wait_handle.result_received();
-}
-
 mir::Fd MirConnection::watch_fd() const
 {
     return eventloop ? mir::Fd{} : dispatcher->watch_fd();
@@ -384,26 +374,6 @@
     }
 }
 
-MirWaitHandle* MirConnection::drm_auth_magic(unsigned int magic,
-                                             mir_drm_auth_magic_callback callback,
-                                             void* context)
-{
-    mir::protobuf::DRMMagic request;
-    request.set_magic(magic);
-
-    drm_auth_magic_wait_handle.expect_result();
-    server.drm_auth_magic(
-        0,
-        &request,
-        &drm_auth_magic_status,
-        google::protobuf::NewCallback(this, &MirConnection::done_drm_auth_magic,
-                                      callback, context));
-
-    return &drm_auth_magic_wait_handle;
-}
-
-=======
->>>>>>> 7ac29780
 void MirConnection::done_platform_operation(
     mir_platform_operation_callback callback, void* context)
 {
