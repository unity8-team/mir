--- conflicted
+++ resolved
@@ -128,11 +128,7 @@
     return new_wait_handle;
 }
 
-<<<<<<< HEAD
-void MirConnection::connected(MirConnection **result)
-=======
-void mir_toolkit::MirConnection::connected(mir_connected_callback callback, void * context)
->>>>>>> f43b5187
+void mir_toolkit::MirConnection::connected(MirConnection **result)
 {
     /*
      * We need to create the client platform after the connection has been
