--- conflicted
+++ resolved
@@ -195,22 +195,8 @@
     if (request_it == allocation_requests.end())
         BOOST_THROW_EXCEPTION(std::logic_error("unrequested buffer received"));
 
-<<<<<<< HEAD
-    auto package = std::make_shared<MirBufferPackage>();
-    package->data_items = buffer.data_size();
-    package->fd_items = buffer.fd_size();
-    for (int i = 0; i != buffer.data_size(); ++i)
-        package->data[i] = buffer.data(i);
-    for (int i = 0; i != buffer.fd_size(); ++i)
-        package->fd[i] = buffer.fd(i);
-    package->stride = buffer.stride();
-    package->flags = buffer.flags();
-    package->width = buffer.width();
-    package->height = buffer.height();
+    auto package = mcl::protobuf_to_native_buffer(buffer);
     auto b = std::make_unique<Buffer>(
-=======
-    buffers.emplace_back(std::make_unique<Buffer>(
->>>>>>> 8634a7ab
         (*request_it)->cb, (*request_it)->cb_context,
         buffer.buffer_id(),
         (*request_it)->factory->create_buffer(package, (*request_it)->size, (*request_it)->format));
