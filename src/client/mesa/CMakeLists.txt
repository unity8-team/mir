--- conflicted
+++ resolved
@@ -3,12 +3,7 @@
     ${EGL_INCLUDE_DIRS}
 )
 
-<<<<<<< HEAD
-add_library(
-  mirclientplatformmesa MODULE
-=======
 set(MESA_PLATFORM_SRC
->>>>>>> ae45979f
 
   client_platform_factory.cpp
   client_platform.cpp
@@ -19,7 +14,7 @@
 )  
 
 add_library(
-  mirclientplatformmesa SHARED
+  mirclientplatformmesa MODULE
 
   ${MESA_PLATFORM_SRC}
 )
