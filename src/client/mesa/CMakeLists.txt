include_directories(
    ${DRM_INCLUDE_DIRS}
    ${EGL_INCLUDE_DIRS}
)

set(MESA_PLATFORM_SRC

  client_platform_factory.cpp
  client_platform.cpp
  client_buffer_factory.cpp
  client_buffer.cpp
  mesa_native_display_container.cpp
  native_surface.cpp
<<<<<<< HEAD
)  

add_library(
  mirclientplatformmesa MODULE

  ${MESA_PLATFORM_SRC}
)

add_library(
  mirclientplatformmesa-static STATIC

  ${MESA_PLATFORM_SRC}
=======
  $<TARGET_OBJECTS:mirclient_platformimpl>
>>>>>>> 8f579d81
)

set_target_properties(
  mirclientplatformmesa-static PROPERTIES
  OUTPUT_NAME mirclientplatform-static
  ARCHIVE_OUTPUT_DIRECTORY ${LIBRARY_OUTPUT_PATH}/mesa
)

target_link_libraries(
  mirclientplatformmesa

  ${DRM_LDFLAGS} ${DRM_LIBRARIES}
)

target_link_libraries(
  mirclientplatformmesa-static
  mirclient

  ${DRM_LDFLAGS} ${DRM_LIBRARIES}
)

install(TARGETS mirclientplatformmesa LIBRARY DESTINATION ${MIR_CLIENT_PLATFORM_PATH})

if (MIR_TEST_PLATFORM STREQUAL "mesa")
  add_custom_target(static-client-platform-symlink ALL
    DEPENDS mirclientplatformmesa-static
    COMMAND ${CMAKE_COMMAND} -E remove libmirclientplatform-static.a
    COMMAND ${CMAKE_COMMAND} -E create_symlink mesa/$<TARGET_FILE_NAME:mirclientplatformmesa-static> libmirclientplatform-static.a
    WORKING_DIRECTORY ${LIBRARY_OUTPUT_PATH}
  )
endif()
<|MERGE_RESOLUTION|>--- conflicted
+++ resolved
@@ -3,7 +3,8 @@
     ${EGL_INCLUDE_DIRS}
 )
 
-set(MESA_PLATFORM_SRC
+add_library(
+  mirclientplatformmesaobjects OBJECT
 
   client_platform_factory.cpp
   client_platform.cpp
@@ -11,28 +12,13 @@
   client_buffer.cpp
   mesa_native_display_container.cpp
   native_surface.cpp
-<<<<<<< HEAD
-)  
+)
 
 add_library(
   mirclientplatformmesa MODULE
 
-  ${MESA_PLATFORM_SRC}
-)
-
-add_library(
-  mirclientplatformmesa-static STATIC
-
-  ${MESA_PLATFORM_SRC}
-=======
+  $<TARGET_OBJECTS:mirclientplatformmesaobjects>
   $<TARGET_OBJECTS:mirclient_platformimpl>
->>>>>>> 8f579d81
-)
-
-set_target_properties(
-  mirclientplatformmesa-static PROPERTIES
-  OUTPUT_NAME mirclientplatform-static
-  ARCHIVE_OUTPUT_DIRECTORY ${LIBRARY_OUTPUT_PATH}/mesa
 )
 
 target_link_libraries(
@@ -41,20 +27,4 @@
   ${DRM_LDFLAGS} ${DRM_LIBRARIES}
 )
 
-target_link_libraries(
-  mirclientplatformmesa-static
-  mirclient
-
-  ${DRM_LDFLAGS} ${DRM_LIBRARIES}
-)
-
-install(TARGETS mirclientplatformmesa LIBRARY DESTINATION ${MIR_CLIENT_PLATFORM_PATH})
-
-if (MIR_TEST_PLATFORM STREQUAL "mesa")
-  add_custom_target(static-client-platform-symlink ALL
-    DEPENDS mirclientplatformmesa-static
-    COMMAND ${CMAKE_COMMAND} -E remove libmirclientplatform-static.a
-    COMMAND ${CMAKE_COMMAND} -E create_symlink mesa/$<TARGET_FILE_NAME:mirclientplatformmesa-static> libmirclientplatform-static.a
-    WORKING_DIRECTORY ${LIBRARY_OUTPUT_PATH}
-  )
-endif()
+install(TARGETS mirclientplatformmesa LIBRARY DESTINATION ${MIR_CLIENT_PLATFORM_PATH})