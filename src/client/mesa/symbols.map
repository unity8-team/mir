--- conflicted
+++ resolved
@@ -1,14 +1,8 @@
 MIR_CLIENTPLATFORM_1 {
   global: 
-<<<<<<< HEAD
     create_client_platform;
+    # Needed by our Mesa EGL platform
     mir_client_mesa_egl_native_display_is_valid;
   local:
     *;
-=======
-    create_client_platform_factory;
-    # Needed by our Mesa EGL platform
-    mir_client_mesa_egl_native_display_is_valid;
-  local: *;
->>>>>>> 5b387b5a
 };