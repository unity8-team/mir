/*
 * Copyright © 2015 Canonical Ltd.
 *
 * This program is free software: you can redistribute it and/or modify it
 * under the terms of the GNU Lesser General Public License version 3,
 * as published by the Free Software Foundation.
 *
 * This program is distributed in the hope that it will be useful,
 * but WITHOUT ANY WARRANTY; without even the implied warranty of
 * MERCHANTABILITY or FITNESS FOR A PARTICULAR PURPOSE.  See the
 * GNU Lesser General Public License for more details.
 *
 * You should have received a copy of the GNU Lesser General Public License
 * along with this program.  If not, see <http://www.gnu.org/licenses/>.
 *
 * Author: Robert Carr <robert.carr@canonical.com>
 */

#include "mir/events/event_builders.h"
#include "mir/events/event_private.h"

#include <string.h>

#include <boost/throw_exception.hpp>
#include <stdexcept>

namespace mf = mir::frontend;
namespace mev = mir::events;
namespace geom = mir::geometry;

namespace
{
    void delete_event(MirEvent *e) { delete e; }
    mir::EventUPtr make_event_uptr(MirEvent *e)
    {
        return mir::EventUPtr(e, delete_event);
    }
}

mir::EventUPtr mev::make_event(mf::SurfaceId const& surface_id, MirOrientation orientation)
{
    MirEvent *e = new MirEvent;
    memset(e, 0, sizeof (MirEvent));

    e->type = mir_event_type_orientation;
    e->orientation.surface_id = surface_id.as_value();
    e->orientation.direction = orientation;
    return make_event_uptr(e);
}

mir::EventUPtr mev::make_event(MirPromptSessionState state)
{
    MirEvent *e = new MirEvent;
    memset(e, 0, sizeof (MirEvent));

    e->type = mir_event_type_prompt_session_state_change;
    e->prompt_session.new_state = state;
    return make_event_uptr(e);
}

mir::EventUPtr mev::make_event(mf::SurfaceId const& surface_id, geom::Size const& size)
{
    MirEvent *e = new MirEvent;
    memset(e, 0, sizeof (MirEvent));

    e->type = mir_event_type_resize;
    e->resize.surface_id = surface_id.as_value();
    e->resize.width = size.width.as_int();
    e->resize.height = size.height.as_int();
    return make_event_uptr(e);
}

mir::EventUPtr mev::make_event(mf::SurfaceId const& surface_id, MirSurfaceAttrib attribute, int value)
{
    MirEvent *e = new MirEvent;
    memset(e, 0, sizeof (MirEvent));

    e->type = mir_event_type_surface;
    e->surface.id = surface_id.as_value();
    e->surface.attrib = attribute;
    e->surface.value = value;
    return make_event_uptr(e);
}

mir::EventUPtr mev::make_event(mf::SurfaceId const& surface_id)
{
    MirEvent *e = new MirEvent;
    memset(e, 0, sizeof (MirEvent));

    e->type = mir_event_type_close_surface;
    e->close_surface.surface_id = surface_id.as_value();
    return make_event_uptr(e);
}

namespace
{
// Never exposed in old event, so lets avoid leaking it in to a header now.
enum 
{
    AINPUT_SOURCE_CLASS_MASK = 0x000000ff,

    AINPUT_SOURCE_CLASS_BUTTON = 0x00000001,
    AINPUT_SOURCE_CLASS_POINTER = 0x00000002,
    AINPUT_SOURCE_CLASS_NAVIGATION = 0x00000004,
    AINPUT_SOURCE_CLASS_POSITION = 0x00000008,
    AINPUT_SOURCE_CLASS_JOYSTICK = 0x00000010
};
enum 
{
    AINPUT_SOURCE_UNKNOWN = 0x00000000,

    AINPUT_SOURCE_KEYBOARD = 0x00000100 | AINPUT_SOURCE_CLASS_BUTTON,
    AINPUT_SOURCE_DPAD = 0x00000200 | AINPUT_SOURCE_CLASS_BUTTON,
    AINPUT_SOURCE_GAMEPAD = 0x00000400 | AINPUT_SOURCE_CLASS_BUTTON,
    AINPUT_SOURCE_TOUCHSCREEN = 0x00001000 | AINPUT_SOURCE_CLASS_POINTER,
    AINPUT_SOURCE_MOUSE = 0x00002000 | AINPUT_SOURCE_CLASS_POINTER,
    AINPUT_SOURCE_STYLUS = 0x00004000 | AINPUT_SOURCE_CLASS_POINTER,
    AINPUT_SOURCE_TRACKBALL = 0x00010000 | AINPUT_SOURCE_CLASS_NAVIGATION,
    AINPUT_SOURCE_TOUCHPAD = 0x00100000 | AINPUT_SOURCE_CLASS_POSITION,
    AINPUT_SOURCE_JOYSTICK = 0x01000000 | AINPUT_SOURCE_CLASS_JOYSTICK,

    AINPUT_SOURCE_ANY = 0xffffff00
};
}

mir::EventUPtr mev::make_event(MirInputDeviceId device_id, std::chrono::nanoseconds timestamp,
    MirKeyboardAction action, xkb_keysym_t key_code,
    int scan_code, MirInputEventModifiers modifiers)
{
    MirEvent *e = new MirEvent;
    memset(e, 0, sizeof (MirEvent));

    e->type = mir_event_type_key;
    auto& kev = e->key;
    kev.device_id = device_id;
    kev.source_id = AINPUT_SOURCE_KEYBOARD;
    kev.event_time = timestamp;
    kev.action = action;
    kev.key_code = key_code;
    kev.scan_code = scan_code;
    kev.modifiers = modifiers;

    return make_event_uptr(e);
}

mir::EventUPtr mev::make_event(MirInputDeviceId device_id, std::chrono::nanoseconds timestamp,
    MirInputEventModifiers modifiers)
{
    MirEvent *e = new MirEvent;
    memset(e, 0, sizeof (MirEvent));

    e->type = mir_event_type_motion;
    auto& mev = e->motion;
    mev.device_id = device_id;
    mev.event_time = timestamp;
    mev.modifiers = modifiers;
    mev.action = mir_motion_action_move;
    mev.source_id = AINPUT_SOURCE_TOUCHSCREEN;
    
    return make_event_uptr(e);
}

namespace
{
int const MIR_EVENT_ACTION_POINTER_INDEX_MASK = 0xff00;
int const MIR_EVENT_ACTION_POINTER_INDEX_SHIFT = 8;

void update_action_mask(MirMotionEvent &mev, MirTouchAction action)
{
    int new_mask = (mev.pointer_count - 1) << MIR_EVENT_ACTION_POINTER_INDEX_SHIFT;

    if (action == mir_touch_action_up)
        new_mask = mev.pointer_count == 1 ? mir_motion_action_up : (new_mask & MIR_EVENT_ACTION_POINTER_INDEX_MASK) |
                                                                       mir_motion_action_pointer_up;
    else if (action == mir_touch_action_down)
        new_mask = mev.pointer_count == 1 ? mir_motion_action_down : (new_mask & MIR_EVENT_ACTION_POINTER_INDEX_MASK) |
                                                                         mir_motion_action_pointer_down;
    else
    {
        // in case this is the second added touch and the primary touch point was an up or down action
        // we have to reset to pointer_up/pointer_down with index information (zero in this case)
        if (mev.action == mir_motion_action_up)
            mev.action = mir_motion_action_pointer_up;
        if (mev.action == mir_motion_action_down)
            mev.action = mir_motion_action_pointer_down;

        new_mask = mir_motion_action_move;
    }

    if (mev.action != mir_motion_action_move && new_mask != mir_motion_action_move)
    {
        BOOST_THROW_EXCEPTION(std::logic_error("Only one touch up/down may be reported per event"));
    }
    if (new_mask == mir_motion_action_move)
        return;
    mev.action = new_mask;
}

}

void mev::add_touch(MirEvent &event, MirTouchId touch_id, MirTouchAction action,
    MirTouchTooltype tooltype, float x_axis_value, float y_axis_value,
    float pressure_value, float touch_major_value, float touch_minor_value, float size_value)
{
    auto& mev = event.motion;
    auto& pc = mev.pointer_coordinates[mev.pointer_count++];
    pc.id = touch_id;
    pc.tool_type = tooltype;
    pc.x = x_axis_value;
    pc.y = y_axis_value;
    pc.pressure = pressure_value;
    pc.touch_major = touch_major_value;
    pc.touch_minor = touch_minor_value;
    pc.size = size_value;

    update_action_mask(mev, action);
}

namespace
{
MirMotionAction old_action_from_pointer_action(MirPointerAction action, int buttons_pressed)
{
    switch (action)
    {
    case mir_pointer_action_button_up:
        return buttons_pressed == 0 ? mir_motion_action_up : mir_motion_action_pointer_up;
    case mir_pointer_action_button_down:
        return buttons_pressed == 1 ? mir_motion_action_down : mir_motion_action_pointer_down;
    case mir_pointer_action_enter:
        return mir_motion_action_hover_enter;
    case mir_pointer_action_leave:
        return mir_motion_action_hover_exit;
    case mir_pointer_action_motion:
        return buttons_pressed ? mir_motion_action_move : mir_motion_action_hover_move;
    default:
        BOOST_THROW_EXCEPTION(std::logic_error("Invalid pointer action"));
    }
}
int count_buttons(MirPointerButtons buttons)
{
    int ret = 0;
    if (buttons & mir_pointer_button_primary) ret++;
    if (buttons & mir_pointer_button_secondary) ret++;
    if (buttons & mir_pointer_button_tertiary) ret++;
    if (buttons & mir_pointer_button_forward) ret++;
    if (buttons & mir_pointer_button_back) ret++;

    return ret;
}
}

mir::EventUPtr mev::make_event(MirInputDeviceId device_id, std::chrono::nanoseconds timestamp,
    MirInputEventModifiers modifiers, MirPointerAction action,
    MirPointerButtons buttons_pressed,                               
    float x_axis_value, float y_axis_value,
    float hscroll_value, float vscroll_value)
{
    MirEvent *e = new MirEvent;
    memset(e, 0, sizeof (MirEvent));

    e->type = mir_event_type_motion;
    auto& mev = e->motion;
    mev.device_id = device_id;
    mev.event_time = timestamp;
    mev.modifiers = modifiers;
    mev.source_id = AINPUT_SOURCE_MOUSE;
    mev.buttons = buttons_pressed;
<<<<<<< HEAD
    mev.action = old_action_from_pointer_action(action, buttons_pressed);
=======
    
    mev.action = old_action_from_pointer_action(action, count_buttons(buttons_pressed));
>>>>>>> 89246f37

    mev.pointer_count = 1;
    auto& pc = mev.pointer_coordinates[0];
    pc.x = x_axis_value;
    pc.y = y_axis_value;
    pc.hscroll = hscroll_value;
    pc.vscroll = vscroll_value;
    
    return make_event_uptr(e);
}

mir::EventUPtr mev::make_event(mf::SurfaceId const& surface_id, xkb_rule_names const& rules)
{
    MirEvent *e = new MirEvent;
    memset(e, 0, sizeof (MirEvent));

    e->type = mir_event_type_keymap;
    e->keymap.surface_id = surface_id.as_value();
    e->keymap.rules = rules;

    return make_event_uptr(e);
}<|MERGE_RESOLUTION|>--- conflicted
+++ resolved
@@ -265,12 +265,8 @@
     mev.modifiers = modifiers;
     mev.source_id = AINPUT_SOURCE_MOUSE;
     mev.buttons = buttons_pressed;
-<<<<<<< HEAD
-    mev.action = old_action_from_pointer_action(action, buttons_pressed);
-=======
-    
+
     mev.action = old_action_from_pointer_action(action, count_buttons(buttons_pressed));
->>>>>>> 89246f37
 
     mev.pointer_count = 1;
     auto& pc = mev.pointer_coordinates[0];
