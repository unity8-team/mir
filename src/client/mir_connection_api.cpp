/*
 * Copyright © 2014 Canonical Ltd.
 *
 * This program is free software: you can redistribute it and/or modify it
 * under the terms of the GNU Lesser General Public License version 3,
 * as published by the Free Software Foundation.
 *
 * This program is distributed in the hope that it will be useful,
 * but WITHOUT ANY WARRANTY; without even the implied warranty of
 * MERCHANTABILITY or FITNESS FOR A PARTICULAR PURPOSE.  See the
 * GNU Lesser General Public License for more details.
 *
 * You should have received a copy of the GNU Lesser General Public License
 * along with this program.  If not, see <http://www.gnu.org/licenses/>.
 *
 * Authored by: Alexandros Frantzis <alexandros.frantzis@canonical.com>
 */

#include "mir_connection_api.h"
#include "mir_toolkit/mir_connection.h"
#include "mir_toolkit/mir_client_library_drm.h"
#include "mir/default_configuration.h"
#include "mir/raii.h"

#include "mir_connection.h"
//#include "egl_native_display_container.h"
#include "default_connection_configuration.h"
#include "display_configuration.h"
#include "error_connections.h"


#include <unordered_set>
#include <cstddef>
#include <cstring>

namespace mcl = mir::client;

namespace
{
// assign_result is compatible with all 2-parameter callbacks
void assign_result(void* result, void** context)
{
    if (context)
        *context = result;
}

size_t division_ceiling(size_t a, size_t b)
{
    return ((a - 1) / b) + 1;
}

class DefaultMirConnectionAPI : public mcl::MirConnectionAPI
{
public:
    MirWaitHandle* connect(
<<<<<<< HEAD
        mcl::ConnectionConfiguration& configuration,
=======
        mcl::ConfigurationFactory configuration,
>>>>>>> 38b14209
        char const* socket_file,
        char const* name,
        mir_connected_callback callback,
        void* context) override
    {
        try
        {
            std::string sock;
            if (socket_file)
                sock = socket_file;
            else
            {
                auto socket_env = getenv("MIR_SOCKET");
                if (socket_env)
                    sock = socket_env;
                else
                    sock = mir::default_server_socket;
            }

            std::unique_ptr<MirConnection> connection{new MirConnection(configuration)};
            auto const result = connection->connect(name, callback, context);
            connection.release();
            return result;
        }
        catch (std::exception const& x)
        {
            MirConnection* error_connection = new MirConnection(x.what());
            mcl::ErrorConnections::instance().insert(error_connection);
            callback(error_connection, context);
            return nullptr;
        }
    }

    void release(MirConnection* connection) override
    {
        if (!mcl::ErrorConnections::instance().contains(connection))
        {
            try
            {
                auto wait_handle = connection->disconnect();
                wait_handle->wait_for_all();
            }
            catch (std::exception const&)
            {
                // We're implementing a C API so no exceptions are to be
                // propagated. And that's OK because if disconnect() fails,
                // we don't care why. We're finished with the connection anyway.
            }
        }
        else
        {
            mcl::ErrorConnections::instance().remove(connection);
        }

        delete connection;
    }

    mcl::ConfigurationFactory configuration_factory() override
    {
        return [](std::string const& socket) {
            return std::unique_ptr<mcl::ConnectionConfiguration>{
                new mcl::DefaultConnectionConfiguration{socket}
            };
        };
    }
};

DefaultMirConnectionAPI default_api;
}

mcl::MirConnectionAPI* mir_connection_api_impl{&default_api};

MirWaitHandle* mir_connect(
    char const* socket_file,
    char const* name,
    mir_connected_callback callback,
    void* context)
{
    try
    {
<<<<<<< HEAD
        return mir_connection_api_impl->connect(*mir_connection_api_impl->configuration(socket_file),
            socket_file, name, callback, context);
=======
        return mir_connection_api_impl->connect(mir_connection_api_impl->configuration_factory(),
                                                socket_file,
                                                name,
                                                callback,
                                                context);
>>>>>>> 38b14209
    }
    catch (std::exception const&)
    {
        return nullptr;
    }
}

MirConnection* mir_connect_sync(
    char const* server,
    char const* app_name)
{
    MirConnection* conn = nullptr;
    mir_wait_for(mir_connect(server, app_name,
                             reinterpret_cast<mir_connected_callback>
                                             (assign_result),
                             &conn));
    return conn;
}

MirBool mir_connection_is_valid(MirConnection* connection)
{
    return MirConnection::is_valid(connection) ? mir_true : mir_false;
}

char const* mir_connection_get_error_message(MirConnection* connection)
{
    return connection->get_error_message();
}

void mir_connection_release(MirConnection* connection)
{
    try
    {
        return mir_connection_api_impl->release(connection);
    }
    catch (std::exception const&)
    {
    }
}

void mir_connection_get_platform(
    MirConnection* connection,
    MirPlatformPackage* platform_package)
{
    connection->populate(*platform_package);
}

void mir_connection_set_lifecycle_event_callback(
    MirConnection* connection,
    mir_lifecycle_event_callback callback,
    void* context)
{
    if (!mcl::ErrorConnections::instance().contains(connection))
        connection->register_lifecycle_event_callback(callback, context);
}

//TODO: DEPRECATED: remove this function
void mir_connection_get_display_info(
    MirConnection* connection,
    MirDisplayInfo* display_info)
{
    auto const config = mir::raii::deleter_for(
        mir_connection_create_display_config(connection),
        &mir_display_config_destroy);

    if (config->num_outputs < 1)
        return;

    MirDisplayOutput* state = nullptr;
    // We can't handle more than one display, so just populate based on the first
    // active display we find.
    for (unsigned int i = 0; i < config->num_outputs; ++i)
    {
        if (config->outputs[i].used && config->outputs[i].connected &&
            config->outputs[i].current_mode < config->outputs[i].num_modes)
        {
            state = &config->outputs[i];
            break;
        }
    }
    // Oh, oh! No connected outputs?!
    if (state == nullptr)
    {
        memset(display_info, 0, sizeof(*display_info));
        return;
    }

    MirDisplayMode mode = state->modes[state->current_mode];

    display_info->width = mode.horizontal_resolution;
    display_info->height = mode.vertical_resolution;

    unsigned int format_items;
    if (state->num_output_formats > mir_supported_pixel_format_max)
         format_items = mir_supported_pixel_format_max;
    else
         format_items = state->num_output_formats;

    display_info->supported_pixel_format_items = format_items;
    for(auto i=0u; i < format_items; i++)
    {
        display_info->supported_pixel_format[i] = state->output_formats[i];
    }
}

MirDisplayConfiguration* mir_connection_create_display_config(
    MirConnection* connection)
{
    if (connection)
        return connection->create_copy_of_display_config();
    return nullptr;
}

void mir_connection_set_display_config_change_callback(
    MirConnection* connection,
    mir_display_config_callback callback,
    void* context)
{
    if (connection)
        connection->register_display_change_callback(callback, context);
}

void mir_display_config_destroy(MirDisplayConfiguration* configuration)
{
    mcl::delete_config_storage(configuration);
}

MirWaitHandle* mir_connection_apply_display_config(
    MirConnection* connection,
    MirDisplayConfiguration* display_configuration)
{
    try
    {
        return connection ? connection->configure_display(display_configuration) : nullptr;
    }
    catch (std::exception const&)
    {
        return nullptr;
    }
}

MirEGLNativeDisplayType mir_connection_get_egl_native_display(
    MirConnection* connection)
{
    return connection->egl_native_display();
}

void mir_connection_get_available_surface_formats(
    MirConnection* connection,
    MirPixelFormat* formats,
    unsigned const int format_size,
    unsigned int* num_valid_formats)
{
    if ((connection) && (formats) && (num_valid_formats))
        connection->available_surface_formats(formats, format_size, *num_valid_formats);
}

/**************************
 * DRM specific functions *
 **************************/

MirWaitHandle* mir_connection_drm_auth_magic(MirConnection* connection,
                                             unsigned int magic,
                                             mir_drm_auth_magic_callback callback,
                                             void* context)
{
    return connection->drm_auth_magic(magic, callback, context);
}

int mir_connection_drm_set_gbm_device(MirConnection* connection,
                                      struct gbm_device* gbm_dev)
{
    size_t const pointer_size_in_ints = division_ceiling(sizeof(gbm_dev), sizeof(int));
    std::vector<int> extra_data(pointer_size_in_ints);

    memcpy(extra_data.data(), &gbm_dev, sizeof(gbm_dev));

    return connection->set_extra_platform_data(extra_data);
}<|MERGE_RESOLUTION|>--- conflicted
+++ resolved
@@ -53,11 +53,7 @@
 {
 public:
     MirWaitHandle* connect(
-<<<<<<< HEAD
-        mcl::ConnectionConfiguration& configuration,
-=======
         mcl::ConfigurationFactory configuration,
->>>>>>> 38b14209
         char const* socket_file,
         char const* name,
         mir_connected_callback callback,
@@ -77,7 +73,9 @@
                     sock = mir::default_server_socket;
             }
 
-            std::unique_ptr<MirConnection> connection{new MirConnection(configuration)};
+            auto const conf = configuration(sock);
+
+            std::unique_ptr<MirConnection> connection{new MirConnection(*conf)};
             auto const result = connection->connect(name, callback, context);
             connection.release();
             return result;
@@ -138,16 +136,11 @@
 {
     try
     {
-<<<<<<< HEAD
-        return mir_connection_api_impl->connect(*mir_connection_api_impl->configuration(socket_file),
-            socket_file, name, callback, context);
-=======
         return mir_connection_api_impl->connect(mir_connection_api_impl->configuration_factory(),
                                                 socket_file,
                                                 name,
                                                 callback,
                                                 context);
->>>>>>> 38b14209
     }
     catch (std::exception const&)
     {
