--- conflicted
+++ resolved
@@ -221,21 +221,12 @@
 MirWaitHandle* mcl::BufferStream::submit(std::function<void()> const& done, std::unique_lock<std::mutex> lock)
 {
     //always submit what we have, whether we have a buffer, or will have to wait for an async reply
-<<<<<<< HEAD
-    request.mutable_id()->set_value(protobuf_bs->id().value());
-    request.mutable_buffer()->set_buffer_id(buffer_depository.current_buffer_id());
-
-    submitting = true;
-    lock.unlock();
-    display_server.submit_buffer(nullptr, &request, protobuf_void.get(),
-=======
     auto request = mcl::make_protobuf_object<mp::BufferRequest>();
     request->mutable_id()->set_value(protobuf_bs->id().value());
-    request->mutable_buffer()->set_buffer_id(protobuf_bs->buffer().buffer_id());
+    request->mutable_buffer()->set_buffer_id(buffer_depository.current_buffer_id());
     submitting = true;
     lock.unlock();
     display_server.submit_buffer(nullptr, request.get(), protobuf_void.get(),
->>>>>>> b9f8a16f
         google::protobuf::NewCallback(this, &mcl::BufferStream::submit_done));
     lock.lock();
     submit_cv.wait(lock, [&]{ return !submitting; });
@@ -250,11 +241,6 @@
         process_buffer(incoming_buffers.front(), lock);
         incoming_buffers.pop();
         done();
-<<<<<<< HEAD
-        next_buffer_wait_handle.expect_result();
-        next_buffer_wait_handle.result_received();
-=======
->>>>>>> b9f8a16f
     }
     return &next_buffer_wait_handle;
 }
@@ -262,12 +248,6 @@
 MirWaitHandle* mcl::BufferStream::exchange(
     std::function<void()> const& done, std::unique_lock<std::mutex> lock)
 {
-<<<<<<< HEAD
-    mir::protobuf::BufferStreamId buffer_stream_id;
-    buffer_stream_id.set_value(protobuf_bs->id().value());
-
-=======
->>>>>>> b9f8a16f
     // TODO: We can fix the strange "ID casting" used below in the second phase
     // of buffer stream which generalizes and clarifies the server side logic.
     if (mode == mcl::BufferStreamMode::Producer)
@@ -293,6 +273,7 @@
         screencast_id->set_value(protobuf_bs->id().value());
 
         lock.unlock();
+        next_buffer_wait_handle.expect_result();
 
         display_server.screencast_buffer(
             nullptr,
