--- conflicted
+++ resolved
@@ -31,12 +31,9 @@
     MirWaitHandle();
     ~MirWaitHandle();
 
-<<<<<<< HEAD
     typedef void (*Callback)(void *owner, void *context);
 
-=======
     void expect_result();
->>>>>>> 3eef3292
     void result_received();
     void wait_for_result();
     void register_callback(Callback cb, void *context);
@@ -46,16 +43,12 @@
     std::mutex guard;
     std::condition_variable wait_condition;
 
-<<<<<<< HEAD
-    bool result_has_occurred;
     Callback callback;
     void *callback_owner;
     void *callback_arg;
     bool called_back;
-=======
     int expecting;
     int received;
->>>>>>> 3eef3292
 };
 }
 
