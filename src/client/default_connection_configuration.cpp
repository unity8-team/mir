/*
 * Copyright © 2013 Canonical Ltd.
 *
 * This program is free software: you can redistribute it and/or modify
 * it under the terms of the GNU Lesser General Public License version 3 as
 * published by the Free Software Foundation.
 *
 * This program is distributed in the hope that it will be useful,
 * but WITHOUT ANY WARRANTY; without even the implied warranty of
 * MERCHANTABILITY or FITNESS FOR A PARTICULAR PURPOSE.  See the
 * GNU Lesser General Public License for more details.
 *
 * You should have received a copy of the GNU Lesser General Public License
 * along with this program.  If not, see <http://www.gnu.org/licenses/>.
 *
 * Authored by: Alexandros Frantzis <alexandros.frantzis@canonical.com>
 */

#include <sys/socket.h>
#include <sys/un.h>
#include <unistd.h>

#include <boost/throw_exception.hpp>
#include <boost/exception/errinfo_errno.hpp>

#include "default_connection_configuration.h"

#include "display_configuration.h"
#include "rpc/mir_socket_rpc_channel.h"
#include "rpc/null_rpc_report.h"
#include "mir/logging/dumb_console_logger.h"
#include "mir/input/input_platform.h"
#include "mir/input/null_input_receiver_report.h"
#include "logging/rpc_report.h"
#include "logging/input_receiver_report.h"
#include "lttng/rpc_report.h"
#include "lttng/input_receiver_report.h"
#include "connection_surface_map.h"
#include "lifecycle_control.h"
#include "mir/shared_library.h"
#include "client_platform_factory.h"
#include "mir_event_distributor.h"

namespace mcl = mir::client;

namespace
{
std::string const off_opt_val{"off"};
std::string const log_opt_val{"log"};
std::string const lttng_opt_val{"lttng"};
std::string const default_platform_lib{"libmirclientplatform.so"};

mir::SharedLibrary const* load_library(std::string const& libname)
{
    // There's no point in loading twice, and it isn't safe to unload...
    static std::map<std::string, std::shared_ptr<mir::SharedLibrary>> libraries_cache;

    if (auto& ptr = libraries_cache[libname])
    {
        return ptr.get();
    }
    else
    {
        ptr = std::make_shared<mir::SharedLibrary>(libname);
        return ptr.get();
    }
}
}

namespace
{
struct Prefix
{
    template<int Size>
    Prefix(char const (&prefix)[Size]) : size(Size-1), prefix(prefix) {}

    bool is_start_of(std::string const& name) const
    { return !strncmp(name.c_str(), prefix, size); }

    int const size;
    char const* const prefix;
} const fd_prefix("fd://");
}


mcl::DefaultConnectionConfiguration::DefaultConnectionConfiguration(
    std::string const& socket_file)
    : owns_socket{false}
{
    if (fd_prefix.is_start_of(socket_file))
    {
        socket_fd = atoi(socket_file.c_str()+fd_prefix.size);
    }
    else
    {
        struct sockaddr_un addr;
        addr.sun_family = AF_UNIX;
        strcpy(addr.sun_path, socket_file.c_str());

        socket_fd = socket(AF_UNIX, SOCK_STREAM, 0);
        if (socket_fd < 0)
        {
            BOOST_THROW_EXCEPTION(
                        boost::enable_error_info(
                            std::runtime_error(std::string("Failed to create socket: ") +
                                               strerror(errno)))<<boost::errinfo_errno(errno));
        }
        owns_socket = true;
        if (connect(socket_fd, (struct sockaddr* const)&addr, sizeof addr) < 0)
        {
            BOOST_THROW_EXCEPTION(
                        boost::enable_error_info(
                            std::runtime_error(std::string("Failed to connect to server socket: ") +
                                               strerror(errno)))<<boost::errinfo_errno(errno));
        }
    }
}

mir::client::DefaultConnectionConfiguration::~DefaultConnectionConfiguration()
{
    if (owns_socket)
    {
        close(socket_fd);
    }
}

std::shared_ptr<mcl::ConnectionSurfaceMap>
mcl::DefaultConnectionConfiguration::the_surface_map()
{
    return surface_map([]
        {
            return std::make_shared<mcl::ConnectionSurfaceMap>();
        });
}

std::shared_ptr<google::protobuf::RpcChannel>
mcl::DefaultConnectionConfiguration::the_rpc_channel()
{
    return rpc_channel(
        [this]
        {
<<<<<<< HEAD
            // MirSocketRpcChannel takes lifetime responsibility for the socket fd
            owns_socket = false;
            return std::make_shared<mcl::rpc::MirSocketRpcChannel>(
                the_socket_fd(), the_surface_map(), the_display_configuration(), the_rpc_report(), the_lifecycle_control());
=======
            return mcl::rpc::make_rpc_channel(
                the_socket_file(), the_surface_map(), the_display_configuration(), the_rpc_report(), the_lifecycle_control(), the_event_sink());
>>>>>>> e37dfcca
        });
}

std::shared_ptr<mir::logging::Logger>
mcl::DefaultConnectionConfiguration::the_logger()
{
    return logger(
        []
        {
            return std::make_shared<mir::logging::DumbConsoleLogger>();
        });
}

std::shared_ptr<mcl::ClientPlatformFactory>
mcl::DefaultConnectionConfiguration::the_client_platform_factory()
{
    return client_platform_factory(
        []
        {
            auto const val_raw = getenv("MIR_CLIENT_PLATFORM_LIB");
            std::string const val{val_raw ? val_raw : default_platform_lib};
            auto const platform_lib = ::load_library(val);

            auto const create_client_platform_factory =
                platform_lib->load_function<mcl::CreateClientPlatformFactory>(
                    "create_client_platform_factory");

            return create_client_platform_factory();
        });
}

std::shared_ptr<mir::input::receiver::InputPlatform>
mcl::DefaultConnectionConfiguration::the_input_platform()
{
    return input_platform(
        [this]
        {
            return mir::input::receiver::InputPlatform::create(the_input_receiver_report());
        });
}

int
mcl::DefaultConnectionConfiguration::the_socket_fd()
{
    return socket_fd;
}

std::shared_ptr<mcl::rpc::RpcReport>
mcl::DefaultConnectionConfiguration::the_rpc_report()
{
    return rpc_report(
        [this] () -> std::shared_ptr<mcl::rpc::RpcReport>
        {
            auto val_raw = getenv("MIR_CLIENT_RPC_REPORT");
            std::string const val{val_raw ? val_raw : off_opt_val};

            if (val == log_opt_val)
                return std::make_shared<mcl::logging::RpcReport>(the_logger());
            else if (val == lttng_opt_val)
                return std::make_shared<mcl::lttng::RpcReport>();
            else
                return std::make_shared<mcl::rpc::NullRpcReport>();
        });
}

std::shared_ptr<mir::input::receiver::InputReceiverReport>
mcl::DefaultConnectionConfiguration::the_input_receiver_report()
{
    return input_receiver_report(
        [this] () -> std::shared_ptr<mir::input::receiver::InputReceiverReport>
        {
            auto val_raw = getenv("MIR_CLIENT_INPUT_RECEIVER_REPORT");
            std::string const val{val_raw ? val_raw : off_opt_val};

            if (val == log_opt_val)
                return std::make_shared<mcl::logging::InputReceiverReport>(the_logger());
            else if (val == lttng_opt_val)
                return std::make_shared<mcl::lttng::InputReceiverReport>();
            else
                return std::make_shared<mir::input::receiver::NullInputReceiverReport>();
        });
}

std::shared_ptr<mcl::DisplayConfiguration> mcl::DefaultConnectionConfiguration::the_display_configuration()
{
    return display_configuration(
        []
        {
            return std::make_shared<mcl::DisplayConfiguration>();
        });
}

std::shared_ptr<mcl::LifecycleControl> mcl::DefaultConnectionConfiguration::the_lifecycle_control()
{
    return lifecycle_control(
        []
        {
            return std::make_shared<mcl::LifecycleControl>();
        });
}

std::shared_ptr<mcl::EventSink> mcl::DefaultConnectionConfiguration::the_event_sink()
{
    return event_distributor(
        []
        {
            return std::make_shared<MirEventDistributor>();
        });
}

std::shared_ptr<mcl::EventHandlerRegister> mcl::DefaultConnectionConfiguration::the_event_handler_register()
{
    return event_distributor(
        []
        {
            return std::make_shared<MirEventDistributor>();
        });
}<|MERGE_RESOLUTION|>--- conflicted
+++ resolved
@@ -26,6 +26,7 @@
 #include "default_connection_configuration.h"
 
 #include "display_configuration.h"
+#include "rpc/make_rpc_channel.h"
 #include "rpc/mir_socket_rpc_channel.h"
 #include "rpc/null_rpc_report.h"
 #include "mir/logging/dumb_console_logger.h"
@@ -139,15 +140,8 @@
     return rpc_channel(
         [this]
         {
-<<<<<<< HEAD
-            // MirSocketRpcChannel takes lifetime responsibility for the socket fd
-            owns_socket = false;
-            return std::make_shared<mcl::rpc::MirSocketRpcChannel>(
-                the_socket_fd(), the_surface_map(), the_display_configuration(), the_rpc_report(), the_lifecycle_control());
-=======
             return mcl::rpc::make_rpc_channel(
-                the_socket_file(), the_surface_map(), the_display_configuration(), the_rpc_report(), the_lifecycle_control(), the_event_sink());
->>>>>>> e37dfcca
+                the_socket_fd(), the_surface_map(), the_display_configuration(), the_rpc_report(), the_lifecycle_control(), the_event_sink());
         });
 }
 
