/*
 * Copyright © 2014 Canonical Ltd.
 *
 * This program is free software: you can redistribute it and/or modify it
 * under the terms of the GNU Lesser General Public License version 3,
 * as published by the Free Software Foundation.
 *
 * This program is distributed in the hope that it will be useful,
 * but WITHOUT ANY WARRANTY; without even the implied warranty of
 * MERCHANTABILITY or FITNESS FOR A PARTICULAR PURPOSE.  See the
 * GNU Lesser General Public License for more details.
 *
 * You should have received a copy of the GNU Lesser General Public License
 * along with this program.  If not, see <http://www.gnu.org/licenses/>.
 *
 * Authored by: Alexandros Frantzis <alexandros.frantzis@canonical.com>
 */

#ifndef MIR_CLIENT_MIR_CONNECTION_API_H_
#define MIR_CLIENT_MIR_CONNECTION_API_H_

#include "mir_toolkit/mir_wait.h"

#include <string>
#include <memory>
#include <functional>

namespace mir
{
namespace client
{
class ConnectionConfiguration;

using ConfigurationFactory = std::function<std::unique_ptr<ConnectionConfiguration>(std::string const&)>;

class MirConnectionAPI
{
public:
    virtual ~MirConnectionAPI() = default;

    virtual MirWaitHandle* connect(
<<<<<<< HEAD
        ConnectionConfiguration& configuration,
=======
        ConfigurationFactory configuration,
>>>>>>> 38b14209
        char const* socket_file,
        char const* name,
        mir_connected_callback callback,
        void* context) = 0;

    virtual void release(MirConnection* connection) = 0;

    virtual ConfigurationFactory configuration_factory() = 0;

protected:
    MirConnectionAPI() = default;
    MirConnectionAPI(MirConnectionAPI const&) = default;
    MirConnectionAPI& operator=(MirConnectionAPI const&) = default;
};

}
}

extern "C" mir::client::MirConnectionAPI* mir_connection_api_impl;

#endif<|MERGE_RESOLUTION|>--- conflicted
+++ resolved
@@ -39,11 +39,7 @@
     virtual ~MirConnectionAPI() = default;
 
     virtual MirWaitHandle* connect(
-<<<<<<< HEAD
-        ConnectionConfiguration& configuration,
-=======
         ConfigurationFactory configuration,
->>>>>>> 38b14209
         char const* socket_file,
         char const* name,
         mir_connected_callback callback,
