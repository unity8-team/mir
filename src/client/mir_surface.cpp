--- conflicted
+++ resolved
@@ -189,16 +189,12 @@
 
 MirWaitHandle* MirSurface::next_buffer(mir_surface_callback callback, void * context)
 {
-    //a non-created surface does not have a buffer or a surface id to request a buffer with
-    create_wait_handle.wait_for_all();
-
     std::unique_lock<decltype(mutex)> lock(mutex);
     release_cpu_region();
 
     //TODO: we have extract the per-message information from the buffer
     *buffer_request.mutable_id() = surface.id();
     buffer_request.mutable_buffer()->set_buffer_id(surface.buffer().buffer_id());
-<<<<<<< HEAD
 
     MirNativeBuffer update_msg;
     memset(&update_msg, 0, sizeof(update_msg));
@@ -208,8 +204,6 @@
         buffer_request.mutable_buffer()->add_data(update_msg.fd[i]);
     for(auto i=0; i < update_msg.fd_items; i++)
         buffer_request.mutable_buffer()->add_fd(update_msg.fd[i]);
-=======
->>>>>>> 40f58365
     perf_report->end_frame(surface.buffer().buffer_id());
     lock.unlock();
 
