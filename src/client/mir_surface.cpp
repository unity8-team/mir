--- conflicted
+++ resolved
@@ -434,16 +434,10 @@
 
         if (surface.fd_size() > 0 && handle_event_callback)
         {
-<<<<<<< HEAD
             input_dispatcher = input_platform->create_input_receiver(surface.fd(0),
+                                                                     keymapper,
                                                                      handle_event_callback);
             connection->add_dispatchee(input_dispatcher);
-=======
-            auto input_dispatcher = input_platform->create_input_receiver(surface.fd(0),
-                                                                          keymapper,
-                                                                          handle_event_callback);
-            input_thread = std::make_shared<md::SimpleDispatchThread>(input_dispatcher);
->>>>>>> 21b9e09f
         }
     }
 }
