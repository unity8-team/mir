/*
 * Copyright © 2012 Canonical Ltd.
 *
 * This program is free software: you can redistribute it and/or modify it
 * under the terms of the GNU Lesser General Public License version 3,
 * as published by the Free Software Foundation.
 *
 * This program is distributed in the hope that it will be useful,
 * but WITHOUT ANY WARRANTY; without even the implied warranty of
 * MERCHANTABILITY or FITNESS FOR A PARTICULAR PURPOSE.  See the
 * GNU Lesser General Public License for more details.
 *
 * You should have received a copy of the GNU Lesser General Public License
 * along with this program.  If not, see <http://www.gnu.org/licenses/>.
 *
 * Authored by: Thomas Guest <thomas.guest@canonical.com>
 */

#include "mir_toolkit/mir_client_library.h"
#include "mir/frontend/client_constants.h"
#include "client_buffer.h"
#include "mir_surface.h"
#include "mir_buffer_stream.h"
#include "cursor_configuration.h"
#include "mir_connection.h"
#include "mir/input/input_receiver_thread.h"
#include "mir/input/input_platform.h"
#include "perf_report.h"
#include "logging/perf_report.h"

#include <cassert>
#include <unistd.h>

#include <boost/exception/diagnostic_information.hpp>

namespace geom = mir::geometry;
namespace mcl = mir::client;
namespace mircv = mir::input::receiver;
namespace mp = mir::protobuf;
namespace gp = google::protobuf;

namespace
{
void null_callback(MirSurface*, void*) {}
mp::DisplayServer::Stub null_server{nullptr};

std::mutex handle_mutex;
std::unordered_set<MirSurface*> valid_surfaces;
}

MirSurfaceSpec::MirSurfaceSpec()
    : width{-1},
      height{-1},
      buffer_usage{mir_buffer_usage_hardware},
      output_id{mir_display_output_id_invalid},
      fullscreen{false}
{
}

MirSurface::MirSurface(std::string const& error)
    : server{null_server},
      connection{nullptr}
{
    surface.set_error(error);

    std::lock_guard<decltype(handle_mutex)> lock(handle_mutex);
    valid_surfaces.insert(this);
}

MirSurface::MirSurface(
    MirConnection *allocating_connection,
    mp::DisplayServer::Stub & server,
    std::shared_ptr<mcl::ClientBufferFactory> const& factory,
    std::shared_ptr<mircv::InputPlatform> const& input_platform,
    MirSurfaceParameters const & params,
    mir_surface_callback callback, void * context)
    : MirSurface(allocating_connection,
                 server,
                 nullptr,
                 factory,
                 input_platform,
                 params,
                 callback, context)
{
}


MirSurface::MirSurface(
    MirConnection *allocating_connection,
    mp::DisplayServer::Stub & server,
    mp::Debug::Stub* debug,
    std::shared_ptr<mcl::ClientBufferFactory> const& factory,
    std::shared_ptr<mircv::InputPlatform> const& input_platform,
    MirSurfaceParameters const & params,
    mir_surface_callback callback, void * context)
    : server(server),
      debug{debug},
      connection(allocating_connection),
      buffer_depository(std::make_shared<mcl::ClientBufferDepository>(factory, mir::frontend::client_buffer_cache_size)),
      input_platform(input_platform)
{
    const char* report_target = getenv("MIR_CLIENT_PERF_REPORT");
    if (report_target && !strcmp(report_target, "log"))
    {
        auto& logger = connection->the_logger();
        perf_report = std::make_shared<mir::client::logging::PerfReport>(logger);
    }
    else
    {
        perf_report = std::make_shared<mir::client::NullPerfReport>();
    }
    perf_report->name_surface(params.name);

    for (int i = 0; i < mir_surface_attribs; i++)
        attrib_cache[i] = -1;

    if (params.name)
    {
        name = params.name;
    }

    mir::protobuf::SurfaceParameters message;
    message.set_surface_name(params.name ? params.name : std::string());
    message.set_width(params.width);
    message.set_height(params.height);
    message.set_pixel_format(params.pixel_format);
    message.set_buffer_usage(params.buffer_usage);
    message.set_output_id(params.output_id);

    create_wait_handle.expect_result();
    server.create_surface(0, &message, &surface, gp::NewCallback(this, &MirSurface::created, callback, context));

    std::lock_guard<decltype(handle_mutex)> lock(handle_mutex);
    valid_surfaces.insert(this);
}

MirSurface::~MirSurface()
{
    {
        std::lock_guard<decltype(handle_mutex)> lock(handle_mutex);
        valid_surfaces.erase(this);
    }

    std::lock_guard<decltype(mutex)> lock(mutex);

    if (input_thread)
    {
        input_thread->stop();
        input_thread->join();
    }

    for (auto i = 0, end = surface.fd_size(); i != end; ++i)
        close(surface.fd(i));

    release_cpu_region();
}

MirSurfaceParameters MirSurface::get_parameters() const
{
    std::lock_guard<decltype(mutex)> lock(mutex);

    return MirSurfaceParameters {
        0,
        surface.width(),
        surface.height(),
        static_cast<MirPixelFormat>(surface.pixel_format()),
        static_cast<MirBufferUsage>(surface.buffer_usage()),
        mir_display_output_id_invalid};
}

char const * MirSurface::get_error_message()
{
    std::lock_guard<decltype(mutex)> lock(mutex);

    if (surface.has_error())
    {
        return surface.error().c_str();
    }
    return error_message.c_str();
}

int MirSurface::id() const
{
    std::lock_guard<decltype(mutex)> lock(mutex);

    return surface.id().value();
}

bool MirSurface::is_valid(MirSurface* query)
{
    std::lock_guard<decltype(handle_mutex)> lock(handle_mutex);

    if (valid_surfaces.count(query))
        return !query->surface.has_error();

    return false;
}

void MirSurface::get_cpu_region(MirGraphicsRegion& region_out)
{
    std::lock_guard<decltype(mutex)> lock(mutex);

    auto buffer = buffer_depository->current_buffer();

    secured_region = buffer->secure_for_cpu_write();
    region_out.width = secured_region->width.as_uint32_t();
    region_out.height = secured_region->height.as_uint32_t();
    region_out.stride = secured_region->stride.as_uint32_t();
    region_out.pixel_format = secured_region->format;
    region_out.vaddr = secured_region->vaddr.get();
}

void MirSurface::release_cpu_region()
{
    secured_region.reset();
}

MirWaitHandle* MirSurface::next_buffer(mir_buffer_stream_callback callback, void * context)
{
    std::unique_lock<decltype(mutex)> lock(mutex);
    release_cpu_region();

    //TODO: we have extract the per-message information from the buffer
    *buffer_request.mutable_id() = surface.id();
    buffer_request.mutable_buffer()->set_buffer_id(surface.buffer().buffer_id());
    perf_report->end_frame(surface.buffer().buffer_id());
    lock.unlock();

    next_buffer_wait_handle.expect_result();
    server.exchange_buffer(
        0,
        &buffer_request,
        surface.mutable_buffer(),
        google::protobuf::NewCallback(this, &MirSurface::new_buffer, callback, context));

    return &next_buffer_wait_handle;
}

MirWaitHandle* MirSurface::get_create_wait_handle()
{
    return &create_wait_handle;
}

/* todo: all these conversion functions are a bit of a kludge, probably
         better to have a more developed MirPixelFormat that can handle this */
MirPixelFormat MirSurface::convert_ipc_pf_to_geometry(gp::int32 pf) const
{
    return static_cast<MirPixelFormat>(pf);
}

void MirSurface::process_incoming_buffer()
{
    auto const& buffer = surface.buffer();

    /*
     * On most frames when the properties aren't changing, the server won't
     * fill in the width and height. I think this is an intentional
     * protocol optimization ("need_full_ipc").
     */
    if (buffer.has_width() && buffer.has_height())
    {
        surface.set_width(buffer.width());
        surface.set_height(buffer.height());
    }

    auto surface_size = geom::Size{surface.width(), surface.height()};
    auto surface_pf = convert_ipc_pf_to_geometry(surface.pixel_format());

    auto ipc_package = std::make_shared<MirBufferPackage>();
    populate(*ipc_package);

    try
    {
        buffer_depository->deposit_package(std::move(ipc_package),
                                           buffer.buffer_id(),
                                           surface_size, surface_pf);
        perf_report->begin_frame(buffer.buffer_id());
    }
    catch (const std::runtime_error& err)
    {
        // TODO: Report the error
    }
}

void MirSurface::created(mir_surface_callback callback, void * context)
{
    auto platform = connection->get_client_platform();

    try
    {
        {
            std::lock_guard<decltype(mutex)> lock(mutex);

            process_incoming_buffer();
            accelerated_window = platform->create_egl_native_window(this);

            for(int i = 0; i < surface.attributes_size(); i++)
            {
                auto const& attrib = surface.attributes(i);
                attrib_cache[attrib.attrib()] = attrib.ivalue();
            }
        }

        connection->on_surface_created(id(), this);
    }
    catch (std::exception const& error)
    {
        surface.set_error(std::string{"Error processing Surface creating response:"} +
                          boost::diagnostic_information(error));
    }

    callback(this, context);
    create_wait_handle.result_received();
}

void MirSurface::new_buffer(mir_buffer_stream_callback callback, void * context)
{
    {
        std::lock_guard<decltype(mutex)> lock(mutex);
        process_incoming_buffer();
    }

    callback(this, context);
    next_buffer_wait_handle.result_received();
}

MirWaitHandle* MirSurface::release_surface(
        mir_surface_callback callback,
        void * context)
{
    {
        std::lock_guard<decltype(handle_mutex)> lock(handle_mutex);
        valid_surfaces.erase(this);
    }

    MirWaitHandle* wait_handle{nullptr};
    if (connection)
    {
        wait_handle = connection->release_surface(this, callback, context);
    }
    else
    {
        callback(this, context);
        delete this;
    }

    return wait_handle;
}

MirNativeBuffer* MirSurface::get_current_buffer_package()
{
    auto platform = connection->get_client_platform();
    auto buffer = get_current_buffer();
    auto handle = buffer->native_buffer_handle();
    return platform->convert_native_buffer(handle.get());
}

std::shared_ptr<mcl::ClientBuffer> MirSurface::get_current_buffer()
{
    std::lock_guard<decltype(mutex)> lock(mutex);

    return buffer_depository->current_buffer();
}

uint32_t MirSurface::get_current_buffer_id() const
{
    std::lock_guard<decltype(mutex)> lock(mutex);

    return buffer_depository->current_buffer_id();
}

void MirSurface::populate(MirBufferPackage& buffer_package)
{
    if (!surface.has_error() && surface.has_buffer())
    {
        auto const& buffer = surface.buffer();

        buffer_package.data_items = buffer.data_size();
        for (int i = 0; i != buffer.data_size(); ++i)
        {
            buffer_package.data[i] = buffer.data(i);
        }

        buffer_package.fd_items = buffer.fd_size();

        for (int i = 0; i != buffer.fd_size(); ++i)
        {
            buffer_package.fd[i] = buffer.fd(i);
        }

        buffer_package.stride = buffer.stride();
        buffer_package.flags = buffer.flags();
        buffer_package.width = buffer.width();
        buffer_package.height = buffer.height();
    }
    else
    {
        buffer_package.data_items = 0;
        buffer_package.fd_items = 0;
        buffer_package.stride = 0;
    }
}

EGLNativeWindowType MirSurface::egl_native_window()
{
    std::lock_guard<decltype(mutex)> lock(mutex);

    return *accelerated_window;
}

MirWaitHandle* MirSurface::configure_cursor(MirCursorConfiguration const* cursor)
{
    mp::CursorSetting setting;

    {
        std::unique_lock<decltype(mutex)> lock(mutex);
        setting.mutable_surfaceid()->CopyFrom(surface.id());
        if (cursor && cursor->stream != nullptr)
        {
            setting.mutable_buffer_stream_id()->CopyFrom(cursor->stream->protobuf_id());
            setting.set_hotspot_x(cursor->hotspot_x);
            setting.set_hotspot_y(cursor->hotspot_x);
        }
        else if (cursor && cursor->name != mir_disabled_cursor_name)
        {
            setting.set_name(cursor->name.c_str());
        }
    }
    
    configure_cursor_wait_handle.expect_result();
    server.configure_cursor(0, &setting, &void_response,
        google::protobuf::NewCallback(this, &MirSurface::on_cursor_configured));
    
    return &configure_cursor_wait_handle;
}

MirWaitHandle* MirSurface::configure(MirSurfaceAttrib at, int value)
{
    std::unique_lock<decltype(mutex)> lock(mutex);
    mp::SurfaceSetting setting;
    setting.mutable_surfaceid()->CopyFrom(surface.id());
    setting.set_attrib(at);
    setting.set_ivalue(value);
    lock.unlock();

    configure_wait_handle.expect_result();
    server.configure_surface(0, &setting, &configure_result,
              google::protobuf::NewCallback(this, &MirSurface::on_configured));

    return &configure_wait_handle;
}

namespace
{
void signal_response_received(MirWaitHandle* handle)
{
    handle->result_received();
}
}

bool MirSurface::translate_to_screen_coordinates(int x, int y,
                                                 int *screen_x, int *screen_y)
{
    if (!debug)
    {
        return false;
    }

    mp::CoordinateTranslationRequest request;

    request.set_x(x);
    request.set_y(y);
    *request.mutable_surfaceid() = surface.id();
    mp::CoordinateTranslationResponse response;

    MirWaitHandle signal;
    signal.expect_result();

    {
        std::lock_guard<decltype(mutex)> lock(mutex);

        debug->translate_surface_to_screen(
            nullptr,
            &request,
            &response,
            google::protobuf::NewCallback(&signal_response_received, &signal));
    }

    signal.wait_for_one();

    *screen_x = response.x();
    *screen_y = response.y();
    return !response.has_error();
}

void MirSurface::on_configured()
{
    std::lock_guard<decltype(mutex)> lock(mutex);

    if (configure_result.has_surfaceid() &&
        configure_result.surfaceid().value() == surface.id().value() &&
        configure_result.has_attrib())
    {
        int a = configure_result.attrib();

        switch (a)
        {
        case mir_surface_attrib_type:
        case mir_surface_attrib_state:
        case mir_surface_attrib_focus:
        case mir_surface_attrib_swapinterval:
        case mir_surface_attrib_dpi:
        case mir_surface_attrib_preferred_orientation:
            if (configure_result.has_ivalue())
                attrib_cache[a] = configure_result.ivalue();
            else
                assert(configure_result.has_error());
            break;
        default:
            assert(false);
            break;
        }

        configure_wait_handle.result_received();
    }
}

void MirSurface::on_cursor_configured()
{
    configure_cursor_wait_handle.result_received();
}


int MirSurface::attrib(MirSurfaceAttrib at) const
{
    std::lock_guard<decltype(mutex)> lock(mutex);

    return attrib_cache[at];
}

void MirSurface::set_event_handler(MirEventDelegate const* delegate)
{
    std::lock_guard<decltype(mutex)> lock(mutex);

    if (input_thread)
    {
        input_thread->stop();
        input_thread->join();
        input_thread = nullptr;
    }

    if (delegate)
    {
        handle_event_callback = std::bind(delegate->callback, this,
                                          std::placeholders::_1,
                                          delegate->context);

        if (surface.fd_size() > 0 && handle_event_callback)
        {
            input_thread = input_platform->create_input_thread(surface.fd(0),
                                                        handle_event_callback);
            input_thread->start();
        }
    }
}

void MirSurface::handle_event(MirEvent const& e)
{
    std::unique_lock<decltype(mutex)> lock(mutex);

    switch (e.type)
    {
    case mir_event_type_surface:
    {
        MirSurfaceAttrib a = e.surface.attrib;
        if (a < mir_surface_attribs)
            attrib_cache[a] = e.surface.value;
        break;
    }
    case mir_event_type_orientation:
        orientation = e.orientation.direction;
        break;

    default:
        break;
    };

    if (handle_event_callback)
    {
        auto callback = handle_event_callback;
        lock.unlock();
        callback(&e);
    }
}

MirPlatformType MirSurface::platform_type()
{
    std::lock_guard<decltype(mutex)> lock(mutex);

    auto platform = connection->get_client_platform();
    return platform->platform_type();
}

void MirSurface::request_and_wait_for_next_buffer()
{
    next_buffer((mir_buffer_stream_callback)null_callback, nullptr)->wait_for_all();
}

void MirSurface::request_and_wait_for_configure(MirSurfaceAttrib a, int value)
{
    configure(a, value)->wait_for_all();
}

MirOrientation MirSurface::get_orientation() const
{
    std::lock_guard<decltype(mutex)> lock(mutex);

    return orientation;
}

<<<<<<< HEAD
mir::protobuf::BufferStreamId MirSurface::protobuf_id() const
{
    mir::protobuf::BufferStreamId id;
    id.set_value(surface.id().value());
    return id;
}
=======
MirWaitHandle* MirSurface::set_preferred_orientation(MirOrientationMode mode)
{
    return configure(mir_surface_attrib_preferred_orientation, mode);
}
>>>>>>> c82c962b
<|MERGE_RESOLUTION|>--- conflicted
+++ resolved
@@ -618,16 +618,14 @@
     return orientation;
 }
 
-<<<<<<< HEAD
 mir::protobuf::BufferStreamId MirSurface::protobuf_id() const
 {
     mir::protobuf::BufferStreamId id;
     id.set_value(surface.id().value());
     return id;
 }
-=======
+
 MirWaitHandle* MirSurface::set_preferred_orientation(MirOrientationMode mode)
 {
     return configure(mir_surface_attrib_preferred_orientation, mode);
-}
->>>>>>> c82c962b
+}