/*
 * Copyright © 2012 Canonical Ltd.
 *
 * This program is free software: you can redistribute it and/or modify it
 * under the terms of the GNU Lesser General Public License version 3,
 * as published by the Free Software Foundation.
 *
 * This program is distributed in the hope that it will be useful,
 * but WITHOUT ANY WARRANTY; without even the implied warranty of
 * MERCHANTABILITY or FITNESS FOR A PARTICULAR PURPOSE.  See the
 * GNU General Public License for more details.
 *
 * You should have received a copy of the GNU Lesser General Public License
 * along with this program.  If not, see <http://www.gnu.org/licenses/>.
 *
 * Authored by: Thomas Guest <thomas.guest@canonical.com>
 */

#include "mir_toolkit/mir_client_library.h"
#include "mir_logger.h"
#include "client_buffer.h"
#include "mir_surface.h"
#include "mir_connection.h"

#include <cassert>

namespace geom = mir::geometry;
namespace mcl = mir::client;
namespace mp = mir::protobuf;
namespace gp = google::protobuf;

mir_toolkit::MirSurface::MirSurface(
    MirConnection *allocating_connection,
    mp::DisplayServer::Stub & server,
    std::shared_ptr<mir::client::Logger> const& logger,
    std::shared_ptr<mcl::ClientBufferFactory> const& factory,
    MirSurfaceParameters const& params,
    mir_surface_lifecycle_callback callback, void * context)
    : server(server),
      connection(allocating_connection),
<<<<<<< HEAD
      buffer_depository(depository),
=======
      buffer_depository(std::make_shared<mcl::ClientBufferDepository>(factory, 3)),
>>>>>>> 915ff643
      logger(logger)
{
    mir::protobuf::SurfaceParameters message;
    message.set_surface_name(params.name ? params.name : std::string());
    message.set_width(params.width);
    message.set_height(params.height);
    message.set_pixel_format(params.pixel_format);
    message.set_buffer_usage(params.buffer_usage);

    server.create_surface(0, &message, &surface, gp::NewCallback(this, &MirSurface::created, callback, context));

    for (int i = 0; i < mir_surface_attrib_arraysize_; i++)
        attrib_cache[i] = -1;
    attrib_cache[mir_surface_attrib_type] = mir_surface_type_normal;
}

mir_toolkit::MirSurface::~MirSurface()
{
    release_cpu_region();
}

mir_toolkit::MirSurfaceParameters mir_toolkit::MirSurface::get_parameters() const
{
    return MirSurfaceParameters {
        0,
        surface.width(),
        surface.height(),
        static_cast<MirPixelFormat>(surface.pixel_format()),
        static_cast<MirBufferUsage>(surface.buffer_usage())};
}

char const * mir_toolkit::MirSurface::get_error_message()
{
    if (surface.has_error())
    {
        return surface.error().c_str();
    }
    return error_message.c_str();
}

int mir_toolkit::MirSurface::id() const
{
    return surface.id().value();
}

bool mir_toolkit::MirSurface::is_valid() const
{
    return !surface.has_error();
}

void mir_toolkit::MirSurface::get_cpu_region(MirGraphicsRegion& region_out)
{
    auto buffer = buffer_depository->current_buffer();

    secured_region = buffer->secure_for_cpu_write();
    region_out.width = secured_region->width.as_uint32_t();
    region_out.height = secured_region->height.as_uint32_t();
    region_out.stride = secured_region->stride.as_uint32_t();
    //todo: fix
    region_out.pixel_format = mir_pixel_format_abgr_8888;

    region_out.vaddr = secured_region->vaddr.get();
}

void mir_toolkit::MirSurface::release_cpu_region()
{
    secured_region.reset();
}

mir_toolkit::MirWaitHandle* mir_toolkit::MirSurface::next_buffer(mir_surface_lifecycle_callback callback, void * context)
{
    release_cpu_region();

    server.next_buffer(
        0,
        &surface.id(),
        surface.mutable_buffer(),
        google::protobuf::NewCallback(this, &MirSurface::new_buffer, callback, context));

    return &next_buffer_wait_handle;
}

mir_toolkit::MirWaitHandle* mir_toolkit::MirSurface::get_create_wait_handle()
{
    return &create_wait_handle;
}

/* todo: all these conversion functions are a bit of a kludge, probably
         better to have a more developed geometry::PixelFormat that can handle this */
geom::PixelFormat mir_toolkit::MirSurface::convert_ipc_pf_to_geometry(gp::int32 pf)
{
    if (pf == mir_pixel_format_abgr_8888)
        return geom::PixelFormat::abgr_8888;
    return geom::PixelFormat::invalid;
}

void mir_toolkit::MirSurface::process_incoming_buffer()
{
    auto const& buffer = surface.buffer();

    auto surface_width = geom::Width(surface.width());
    auto surface_height = geom::Height(surface.height());
    auto surface_size = geom::Size{surface_width, surface_height};
    auto surface_pf = convert_ipc_pf_to_geometry(surface.pixel_format());

    auto ipc_package = std::make_shared<MirBufferPackage>();
    populate(*ipc_package);

    try
    {
        buffer_depository->deposit_package(std::move(ipc_package),
                                buffer.buffer_id(),
                                surface_size, surface_pf);
    } catch (const std::runtime_error& err)
    {
        logger->error() << err.what();
    }
}

void mir_toolkit::MirSurface::created(mir_surface_lifecycle_callback callback, void * context)
{
    process_incoming_buffer();

    auto platform = connection->get_client_platform();
    accelerated_window = platform->create_egl_native_window(this);

    callback(this, context);
    create_wait_handle.result_received();
}

void mir_toolkit::MirSurface::new_buffer(mir_surface_lifecycle_callback callback, void * context)
{
    process_incoming_buffer();

    callback(this, context);
    next_buffer_wait_handle.result_received();
}

mir_toolkit::MirWaitHandle* mir_toolkit::MirSurface::release_surface(
        mir_surface_lifecycle_callback callback,
        void * context)
{
    return connection->release_surface(this, callback, context);
}

std::shared_ptr<mir_toolkit::MirBufferPackage> mir_toolkit::MirSurface::get_current_buffer_package()
{
    auto buffer = buffer_depository->current_buffer();
    return buffer->get_buffer_package();
}

std::shared_ptr<mcl::ClientBuffer> mir_toolkit::MirSurface::get_current_buffer()
{
    return buffer_depository->current_buffer();
}

void mir_toolkit::MirSurface::populate(MirBufferPackage& buffer_package)
{
    if (is_valid() && surface.has_buffer())
    {
        auto const& buffer = surface.buffer();

        buffer_package.data_items = buffer.data_size();
        for (int i = 0; i != buffer.data_size(); ++i)
        {
            buffer_package.data[i] = buffer.data(i);
        }

        buffer_package.fd_items = buffer.fd_size();

        for (int i = 0; i != buffer.fd_size(); ++i)
        {
            buffer_package.fd[i] = buffer.fd(i);
        }

        buffer_package.stride = buffer.stride();
    }
    else
    {
        buffer_package.data_items = 0;
        buffer_package.fd_items = 0;
        buffer_package.stride = 0;
    }
}

EGLNativeWindowType mir_toolkit::MirSurface::generate_native_window()
{
    return *accelerated_window;
}

MirWaitHandle* MirSurface::configure(MirSurfaceAttrib at, int value)
{
    mp::SurfaceSetting setting;
    setting.mutable_surfaceid()->CopyFrom(surface.id());
    setting.set_attrib(at);
    setting.set_ivalue(value);

    configure_wait_handle.expect_result();
    server.configure_surface(0, &setting, &configure_result, 
              google::protobuf::NewCallback(this, &MirSurface::on_configured));

    return &configure_wait_handle;
}

void MirSurface::on_configured()
{
    if (configure_result.has_surfaceid() &&
        configure_result.surfaceid().value() == surface.id().value() &&
        configure_result.has_attrib())
    {
        switch (configure_result.attrib())
        {
        case mir_surface_attrib_type:
            if (configure_result.has_ivalue())
            {
                int t = configure_result.ivalue();
                attrib_cache[mir_surface_attrib_type] = t;
            } // else error is probably set due to an unsupported attrib/value
            break;
        default:
            assert(false);
            break;
        }

        configure_wait_handle.result_received();
    }
}

int MirSurface::attrib(MirSurfaceAttrib at) const
{
    return attrib_cache[at];
}<|MERGE_RESOLUTION|>--- conflicted
+++ resolved
@@ -38,11 +38,7 @@
     mir_surface_lifecycle_callback callback, void * context)
     : server(server),
       connection(allocating_connection),
-<<<<<<< HEAD
-      buffer_depository(depository),
-=======
       buffer_depository(std::make_shared<mcl::ClientBufferDepository>(factory, 3)),
->>>>>>> 915ff643
       logger(logger)
 {
     mir::protobuf::SurfaceParameters message;
