--- conflicted
+++ resolved
@@ -502,15 +502,9 @@
 
         if (surface.fd_size() > 0 && handle_event_callback)
         {
-<<<<<<< HEAD
-            input_dispatcher = input_platform->create_input_dispatcher(surface.fd(0),
-                                                                       handle_event_callback);
+            input_dispatcher = input_platform->create_input_receiver(surface.fd(0),
+                                                                     handle_event_callback);
             connection->add_dispatchee(input_dispatcher);
-=======
-            auto input_dispatcher = input_platform->create_input_receiver(surface.fd(0),
-                                                                            handle_event_callback);
-            input_thread = std::make_shared<md::SimpleDispatchThread>(input_dispatcher);
->>>>>>> f298ef7c
         }
     }
 }
