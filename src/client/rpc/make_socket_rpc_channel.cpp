/*
 * Copyright © 2012 Canonical Ltd.
 *
 * This program is free software: you can redistribute it and/or modify it
 * under the terms of the GNU Lesser General Public License version 3,
 * as published by the Free Software Foundation.
 *
 * This program is distributed in the hope that it will be useful,
 * but WITHOUT ANY WARRANTY; without even the implied warranty of
 * MERCHANTABILITY or FITNESS FOR A PARTICULAR PURPOSE.  See the
 * GNU Lesser General Public License for more details.
 *
 * You should have received a copy of the GNU Lesser General Public License
 * along with this program.  If not, see <http://www.gnu.org/licenses/>.
 *
 * Authored by: Alan Griffiths <alan@octopull.co.uk>
 */

#include "make_rpc_channel.h"
#include "mir_protobuf_rpc_channel.h"
#include "stream_socket_transport.h"

#include <boost/throw_exception.hpp>
#include <boost/exception/errinfo_errno.hpp>

#include <cstring>

namespace mcl = mir::client;
namespace mclr = mir::client::rpc;

std::shared_ptr<google::protobuf::RpcChannel>
mclr::make_rpc_channel(int fd,
                       std::shared_ptr<mcl::SurfaceMap> const& map,
                       std::shared_ptr<mcl::DisplayConfiguration> const& disp_conf,
                       std::shared_ptr<RpcReport> const& rpc_report,
                       std::shared_ptr<mcl::LifecycleControl> const& lifecycle_control,
                       std::shared_ptr<mcl::EventSink> const& event_sink)
{
    return std::make_shared<MirSocketRpcChannel>(fd, map, disp_conf, rpc_report, lifecycle_control, event_sink);
}

std::shared_ptr<google::protobuf::RpcChannel>
mclr::make_rpc_channel(std::string const& name,
                       std::shared_ptr<mcl::SurfaceMap> const& map,
                       std::shared_ptr<mcl::DisplayConfiguration> const& disp_conf,
                       std::shared_ptr<RpcReport> const& rpc_report,
                       std::shared_ptr<mcl::LifecycleControl> const& lifecycle_control,
                       std::shared_ptr<mcl::EventSink> const& event_sink)
{
<<<<<<< HEAD
    return std::make_shared<MirSocketRpcChannel>(name, map, disp_conf, rpc_report, lifecycle_control, event_sink);
=======
    std::unique_ptr<mclr::StreamTransport> transport;
    if (fd_prefix.is_start_of(name))
    {
        auto const fd = atoi(name.c_str()+fd_prefix.size);
        transport = std::make_unique<mclr::StreamSocketTransport>(mir::Fd{fd});
    }
    else
    {
        transport = std::make_unique<mclr::StreamSocketTransport>(name);
    }
    return std::make_shared<MirProtobufRpcChannel>(std::move(transport), map, disp_conf, rpc_report, lifecycle_control, event_sink);
>>>>>>> 0e081312
}<|MERGE_RESOLUTION|>--- conflicted
+++ resolved
@@ -28,15 +28,19 @@
 namespace mcl = mir::client;
 namespace mclr = mir::client::rpc;
 
-std::shared_ptr<google::protobuf::RpcChannel>
-mclr::make_rpc_channel(int fd,
-                       std::shared_ptr<mcl::SurfaceMap> const& map,
-                       std::shared_ptr<mcl::DisplayConfiguration> const& disp_conf,
-                       std::shared_ptr<RpcReport> const& rpc_report,
-                       std::shared_ptr<mcl::LifecycleControl> const& lifecycle_control,
-                       std::shared_ptr<mcl::EventSink> const& event_sink)
+namespace
 {
-    return std::make_shared<MirSocketRpcChannel>(fd, map, disp_conf, rpc_report, lifecycle_control, event_sink);
+struct Prefix
+{
+    template<int Size>
+    Prefix(char const (&prefix)[Size]) : size(Size-1), prefix(prefix) {}
+
+    bool is_start_of(std::string const& name) const
+    { return !strncmp(name.c_str(), prefix, size); }
+
+    int const size;
+    char const* const prefix;
+} const fd_prefix("fd://");
 }
 
 std::shared_ptr<google::protobuf::RpcChannel>
@@ -47,9 +51,6 @@
                        std::shared_ptr<mcl::LifecycleControl> const& lifecycle_control,
                        std::shared_ptr<mcl::EventSink> const& event_sink)
 {
-<<<<<<< HEAD
-    return std::make_shared<MirSocketRpcChannel>(name, map, disp_conf, rpc_report, lifecycle_control, event_sink);
-=======
     std::unique_ptr<mclr::StreamTransport> transport;
     if (fd_prefix.is_start_of(name))
     {
@@ -60,6 +61,9 @@
     {
         transport = std::make_unique<mclr::StreamSocketTransport>(name);
     }
+    std::vector<uint8_t> buffer(38);
+    *reinterpret_cast<uint16_t*>(buffer.data()) = 0;
+    memcpy(buffer.data() + 2, "60019143-2648-4904-9719-7817f0b9fb13", 36);
+    transport->send_message(buffer, {});
     return std::make_shared<MirProtobufRpcChannel>(std::move(transport), map, disp_conf, rpc_report, lifecycle_control, event_sink);
->>>>>>> 0e081312
 }