--- conflicted
+++ resolved
@@ -66,14 +66,9 @@
 };
 }
 
-<<<<<<< HEAD
 mclr::StreamSocketTransport::StreamSocketTransport(Fd const& fd)
     : socket_fd{fd},
       epoll_fd{epoll_create1(EPOLL_CLOEXEC)}
-=======
-mclr::StreamSocketTransport::StreamSocketTransport(mir::Fd const& fd)
-    : socket_fd{fd}
->>>>>>> fcd37b5a
 {
     if (epoll_fd < 0)
     {
@@ -411,10 +406,6 @@
                 shutdown_requested = true;
             }
         }
-<<<<<<< HEAD
-=======
-        ::close(epoll_fd);
->>>>>>> fcd37b5a
     });
 }
 
