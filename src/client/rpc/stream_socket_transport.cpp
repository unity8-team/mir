--- conflicted
+++ resolved
@@ -34,44 +34,9 @@
 
 namespace mclr = mir::client::rpc;
 
-<<<<<<< HEAD
-namespace {
-class socket_error : public std::system_error
-{
-public:
-    socket_error(std::string const& message)
-        : std::system_error(errno, std::system_category(), message)
-    {
-    }
-};
-
-
-class socket_disconnected_error : public std::system_error
-{
-public:
-    socket_disconnected_error(std::string const& message)
-        : std::system_error(errno, std::system_category(), message)
-    {
-    }
-};
-
-class fd_reception_error : public std::runtime_error
-{
-public:
-    fd_reception_error()
-        : std::runtime_error("Invalid control message for receiving file descriptors")
-    {
-    }
-};
-}
-
 mclr::StreamSocketTransport::StreamSocketTransport(Fd const& fd)
     : socket_fd{fd},
       epoll_fd{epoll_create1(EPOLL_CLOEXEC)}
-=======
-mclr::StreamSocketTransport::StreamSocketTransport(mir::Fd const& fd)
-    : socket_fd{fd}
->>>>>>> 0d6186c5
 {
     if (epoll_fd < 0)
     {
