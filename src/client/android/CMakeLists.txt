include_directories(SYSTEM ${LIBHARDWARE_INCLUDE_DIRS})
add_definitions(-DANDROID)

set(ANDROID_PLATFORM_SRC

  buffer.cpp
  android_client_buffer_factory.cpp
  gralloc_registrar.cpp
  android_client_platform.cpp
  client_platform_factory.cpp
  client_surface_interpreter.cpp
  android_native_display_container.cpp
<<<<<<< HEAD
)  

add_library(
  mirclientplatformandroid MODULE

  ${ANDROID_PLATFORM_SRC}
)

target_link_libraries(
  mirclientplatformandroid

  ${LIBHARDWARE_LIBRARIES}
)

add_library(
  mirclientplatformandroid-static STATIC

  ${ANDROID_PLATFORM_SRC}
=======
  $<TARGET_OBJECTS:mirclient_platformimpl>
>>>>>>> 8f579d81
)

set_target_properties(
  mirclientplatformandroid-static PROPERTIES
  OUTPUT_NAME mirclientplatform-static
  ARCHIVE_OUTPUT_DIRECTORY ${LIBRARY_OUTPUT_PATH}/android
)

target_link_libraries(
<<<<<<< HEAD
  mirclientplatformandroid-static
=======
  mirclientplatformandroid
  mirsharedandroid
>>>>>>> 8f579d81
  mirclient

  ${LIBHARDWARE_LIBRARIES}
)


install(TARGETS mirclientplatformandroid LIBRARY DESTINATION ${MIR_CLIENT_PLATFORM_PATH})

if (MIR_TEST_PLATFORM STREQUAL "android")
  add_custom_target(static-client-platform-symlink ALL
    DEPENDS mirclientplatformandroid-static
    COMMAND ${CMAKE_COMMAND} -E remove libmirclientplatform-static.a
    COMMAND ${CMAKE_COMMAND} -E create_symlink android/$<TARGET_FILE_NAME:mirclientplatformandroid-static> libmirclientplatform-static.a
    WORKING_DIRECTORY ${LIBRARY_OUTPUT_PATH}
  )
endif()<|MERGE_RESOLUTION|>--- conflicted
+++ resolved
@@ -1,7 +1,8 @@
 include_directories(SYSTEM ${LIBHARDWARE_INCLUDE_DIRS})
 add_definitions(-DANDROID)
 
-set(ANDROID_PLATFORM_SRC
+add_library(
+  mirclientplatformandroidobjects OBJECT
 
   buffer.cpp
   android_client_buffer_factory.cpp
@@ -10,56 +11,20 @@
   client_platform_factory.cpp
   client_surface_interpreter.cpp
   android_native_display_container.cpp
-<<<<<<< HEAD
-)  
+)
 
 add_library(
   mirclientplatformandroid MODULE
 
-  ${ANDROID_PLATFORM_SRC}
+  $<TARGET_OBJECTS:mirclientplatformandroid>
+  $<TARGET_OBJECTS:mirclient_platformimpl>
 )
 
 target_link_libraries(
   mirclientplatformandroid
+  mirsharedandroid
 
   ${LIBHARDWARE_LIBRARIES}
 )
 
-add_library(
-  mirclientplatformandroid-static STATIC
-
-  ${ANDROID_PLATFORM_SRC}
-=======
-  $<TARGET_OBJECTS:mirclient_platformimpl>
->>>>>>> 8f579d81
-)
-
-set_target_properties(
-  mirclientplatformandroid-static PROPERTIES
-  OUTPUT_NAME mirclientplatform-static
-  ARCHIVE_OUTPUT_DIRECTORY ${LIBRARY_OUTPUT_PATH}/android
-)
-
-target_link_libraries(
-<<<<<<< HEAD
-  mirclientplatformandroid-static
-=======
-  mirclientplatformandroid
-  mirsharedandroid
->>>>>>> 8f579d81
-  mirclient
-
-  ${LIBHARDWARE_LIBRARIES}
-)
-
-
-install(TARGETS mirclientplatformandroid LIBRARY DESTINATION ${MIR_CLIENT_PLATFORM_PATH})
-
-if (MIR_TEST_PLATFORM STREQUAL "android")
-  add_custom_target(static-client-platform-symlink ALL
-    DEPENDS mirclientplatformandroid-static
-    COMMAND ${CMAKE_COMMAND} -E remove libmirclientplatform-static.a
-    COMMAND ${CMAKE_COMMAND} -E create_symlink android/$<TARGET_FILE_NAME:mirclientplatformandroid-static> libmirclientplatform-static.a
-    WORKING_DIRECTORY ${LIBRARY_OUTPUT_PATH}
-  )
-endif()+install(TARGETS mirclientplatformandroid LIBRARY DESTINATION ${MIR_CLIENT_PLATFORM_PATH})