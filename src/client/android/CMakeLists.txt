include_directories(SYSTEM ${LIBHARDWARE_INCLUDE_DIRS})
add_definitions(-DANDROID)

<<<<<<< HEAD
add_library(
  mirclientplatformandroid MODULE
=======
set(ANDROID_PLATFORM_SRC
>>>>>>> ae45979f

  buffer.cpp
  android_client_buffer_factory.cpp
  gralloc_registrar.cpp
  android_client_platform.cpp
  client_platform_factory.cpp
  client_surface_interpreter.cpp
  android_native_display_container.cpp
)  

add_library(
  mirclientplatformandroid SHARED

  ${ANDROID_PLATFORM_SRC}
)


set_target_properties(
  mirclientplatformandroid PROPERTIES
  OUTPUT_NAME mirclientplatform
  LIBRARY_OUTPUT_DIRECTORY ${LIBRARY_OUTPUT_PATH}/android
)

target_link_libraries(
  mirclientplatformandroid

  ${LIBHARDWARE_LIBRARIES}
)

add_library(
  mirclientplatformandroid-static STATIC

  ${ANDROID_PLATFORM_SRC}
)

set_target_properties(
  mirclientplatformandroid-static PROPERTIES
  OUTPUT_NAME mirclientplatform-static
  ARCHIVE_OUTPUT_DIRECTORY ${LIBRARY_OUTPUT_PATH}/android
)

target_link_libraries(
  mirclientplatformandroid-static
  mirclient

  ${LIBHARDWARE_LIBRARIES}
)


install(TARGETS mirclientplatformandroid LIBRARY DESTINATION ${CMAKE_INSTALL_LIBDIR}/mir/clientplatform/android)

if (MIR_TEST_PLATFORM STREQUAL "android")
  add_custom_command(TARGET mirclientplatformandroid
    POST_BUILD
    COMMAND ${CMAKE_COMMAND} -E remove libmirclientplatform.so
    COMMAND ${CMAKE_COMMAND} -E create_symlink android/$<TARGET_FILE_NAME:mirclientplatformandroid> libmirclientplatform.so
    WORKING_DIRECTORY ${LIBRARY_OUTPUT_PATH}
  )
  add_custom_target(static-client-platform-symlink ALL
    DEPENDS mirclientplatformandroid-static
    COMMAND ${CMAKE_COMMAND} -E remove libmirclientplatform-static.a
    COMMAND ${CMAKE_COMMAND} -E create_symlink android/$<TARGET_FILE_NAME:mirclientplatformandroid-static> libmirclientplatform-static.a
    WORKING_DIRECTORY ${LIBRARY_OUTPUT_PATH}
  )

  install(CODE
    "execute_process(
       COMMAND ln -sf mir/clientplatform/android/libmirclientplatform.so
       WORKING_DIRECTORY \$ENV{DESTDIR}\${CMAKE_INSTALL_PREFIX}/${CMAKE_INSTALL_LIBDIR}
     )"
  )
endif()<|MERGE_RESOLUTION|>--- conflicted
+++ resolved
@@ -1,12 +1,7 @@
 include_directories(SYSTEM ${LIBHARDWARE_INCLUDE_DIRS})
 add_definitions(-DANDROID)
 
-<<<<<<< HEAD
-add_library(
-  mirclientplatformandroid MODULE
-=======
 set(ANDROID_PLATFORM_SRC
->>>>>>> ae45979f
 
   buffer.cpp
   android_client_buffer_factory.cpp
@@ -18,7 +13,7 @@
 )  
 
 add_library(
-  mirclientplatformandroid SHARED
+  mirclientplatformandroid MODULE
 
   ${ANDROID_PLATFORM_SRC}
 )
