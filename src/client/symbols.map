MIR_CLIENT_9 {
 global:
    mir_arrow_cursor_name;
    mir_buffer_stream_get_current_buffer;
    mir_buffer_stream_get_egl_native_window;
    mir_buffer_stream_get_graphics_region;
    mir_buffer_stream_get_platform_type;
    mir_buffer_stream_is_valid;
    mir_buffer_stream_release;
    mir_buffer_stream_release_sync;
    mir_buffer_stream_swap_buffers;
    mir_buffer_stream_swap_buffers_sync;
    mir_busy_cursor_name;
    mir_caret_cursor_name;
    mir_closed_hand_cursor_name;
    mir_connect;
    mir_connection_api_impl;
    mir_connection_apply_display_config;
    mir_connection_create_buffer_stream;
    mir_connection_create_buffer_stream_sync;
    mir_connection_create_display_config;
    mir_connection_create_prompt_session_sync;
    mir_connection_create_screencast_sync;
    mir_connection_create_spec_for_changes;
    mir_connection_create_spec_for_dialog;
    mir_connection_create_spec_for_input_method;
    mir_connection_create_spec_for_menu;
    mir_connection_create_spec_for_modal_dialog;
    mir_connection_create_spec_for_normal_surface;
    mir_connection_create_spec_for_tooltip;
    mir_connection_get_available_surface_formats;
    mir_connection_get_egl_native_display;
    mir_connection_get_error_message;
    mir_connection_get_platform;
    mir_connection_is_valid;
    mir_connection_platform_operation;
    mir_connection_release;
    mir_connection_set_display_config_change_callback;
    mir_connection_set_lifecycle_event_callback;
    mir_connect_sync;
    mir_create_surface_spec;
    mir_cursor_configuration_destroy;
    mir_cursor_configuration_from_buffer_stream;
    mir_cursor_configuration_from_name;
    mir_default_cursor_name;
    mir_diagonal_resize_bottom_to_top_cursor_name;
    mir_diagonal_resize_top_to_bottom_cursor_name;
    mir_disabled_cursor_name;
    mir_display_config_destroy;
    mir_event_get_close_surface_event;
    mir_event_get_input_configuration_event;
    mir_event_get_input_event;
    mir_event_get_keymap_event;
    mir_event_get_orientation_event;
    mir_event_get_prompt_session_event;
    mir_event_get_resize_event;
    mir_event_get_surface_event;
    mir_event_get_type;
    mir_event_ref;
    mir_event_unref;
    mir_horizontal_resize_cursor_name;
    mir_hsplit_resize_cursor_name;
    mir_input_configuration_event_get_action;
    mir_input_configuration_event_get_device_id;
    mir_input_configuration_event_get_time;
    mir_input_event_get_device_id;
    mir_input_event_get_event_time;
    mir_input_event_get_keyboard_event;
    mir_input_event_get_pointer_event;
    mir_input_event_get_touch_event;
    mir_input_event_get_type;
    mir_keyboard_event_action;
    mir_keyboard_event_key_code;
    mir_keyboard_event_modifiers;
    mir_keyboard_event_scan_code;
    mir_keymap_event_get_rules;
    mir_omnidirectional_resize_cursor_name;
    mir_open_hand_cursor_name;
    mir_orientation_event_get_direction;
    mir_persistent_id_is_valid;
    mir_persistent_id_release;
    mir_platform_message_create;
    mir_platform_message_get_data;
    mir_platform_message_get_fds;
    mir_platform_message_get_opcode;
    mir_platform_message_release;
    mir_platform_message_set_data;
    mir_platform_message_set_fds;
    mir_pointer_event_action;
    mir_pointer_event_axis_value;
    mir_pointer_event_buttons;
    mir_pointer_event_button_state;
    mir_pointer_event_modifiers;
    mir_pointing_hand_cursor_name;
    mir_prompt_session_error_message;
    mir_prompt_session_event_get_state;
    mir_prompt_session_is_valid;
    mir_prompt_session_new_fds_for_prompt_providers;
    mir_prompt_session_release_sync;
    mir_resize_event_get_height;
    mir_resize_event_get_width;
    mir_screencast_get_buffer_stream;
    mir_screencast_release_sync;
    mir_surface_apply_spec;
    mir_surface_configure_cursor;
    mir_surface_create;
    mir_surface_create_sync;
    mir_surface_event_get_attribute;
    mir_surface_event_get_attribute_value;
    mir_surface_get_buffer_stream;
    mir_surface_get_dpi;
    mir_surface_get_error_message;
    mir_surface_get_focus;
    mir_surface_get_orientation;
    mir_surface_get_parameters;
    mir_surface_get_preferred_orientation;
    mir_surface_get_state;
    mir_surface_get_swapinterval;
    mir_surface_get_type;
    mir_surface_get_visibility;
    mir_surface_is_valid;
    mir_surface_release;
    mir_surface_release_sync;
    mir_surface_request_persistent_id;
    mir_surface_request_persistent_id_sync;
    mir_surface_set_event_handler;
    mir_surface_set_preferred_orientation;
    mir_surface_set_state;
    mir_surface_set_swapinterval;
    mir_surface_spec_release;
    mir_surface_spec_set_buffer_usage;
    mir_surface_spec_set_fullscreen_on_output;
    mir_surface_spec_set_height;
    mir_surface_spec_set_height_increment;
    mir_surface_spec_set_max_aspect_ratio;
    mir_surface_spec_set_max_height;
    mir_surface_spec_set_max_width;
    mir_surface_spec_set_min_aspect_ratio;
    mir_surface_spec_set_min_height;
    mir_surface_spec_set_min_width;
    mir_surface_spec_set_name;
    mir_surface_spec_set_parent;
    mir_surface_spec_set_pixel_format;
    mir_surface_spec_set_placement;
    mir_surface_spec_set_preferred_orientation;
    mir_surface_spec_set_state;
    mir_surface_spec_set_streams;
    mir_surface_spec_set_type;
    mir_surface_spec_set_width;
    mir_surface_spec_set_width_increment;
    mir_touch_event_action;
    mir_touch_event_axis_value;
    mir_touch_event_id;
    mir_touch_event_modifiers;
    mir_touch_event_point_count;
    mir_touch_event_tooltype;
    mir_vertical_resize_cursor_name;
    mir_vsplit_resize_cursor_name;
    mir_wait_for;
    mir_wait_for_one;
 local: *;
};

MIR_CLIENT_9.1 {  # New functions in Mir 0.15
  global:
    mir_connection_pong;
    mir_connection_set_ping_event_callback;
    mir_crosshair_cursor_name;
    mir_keyboard_event_input_event;
    mir_persistent_id_as_string;
    mir_persistent_id_from_string;
    mir_pointer_event_input_event;
    mir_touch_event_input_event;
    mir_surface_spec_attach_to_foreign_parent;
    mir_surface_spec_set_input_shape;
    mir_connection_get_egl_pixel_format;
  local: *;
} MIR_CLIENT_9;

MIR_CLIENT_9.2 {  # New functions in Mir 0.16
  global:
    mir_surface_spec_set_event_handler;
  local: *;
} MIR_CLIENT_9.1;

MIR_CLIENT_9v17 {
    mir_blob_from_display_configuration;
    mir_blob_size;
    mir_blob_data;
    mir_blob_release;
    mir_blob_onto_buffer;
    mir_blob_to_display_configuration;
    mir_blob_release;
    mir_buffer_stream_set_scale;
    mir_buffer_stream_set_scale_sync;
    mir_event_get_surface_output_event;
    mir_surface_output_event_get_dpi;
    mir_surface_output_event_get_form_factor;
    mir_surface_output_event_get_scale;
} MIR_CLIENT_9.2;

MIR_CLIENT_9v18 {
  global:
    mir_buffer_stream_get_error_message;
    mir_surface_output_event_get_output_id;
    mir_connection_set_base_display_config;
  local:
    *;
} MIR_CLIENT_9v17;

MIR_CLIENT_9v19 {
  global:
    mir_connection_get_graphics_module;
    mir_surface_raise;
    mir_input_event_has_cookie;
    mir_cookie_buffer_size;
    mir_input_event_get_cookie;
    mir_cookie_to_buffer;
    mir_cookie_from_buffer;
    mir_cookie_release;
    mir_keymap_event_get_keymap_buffer;
    mir_keymap_event_get_device_id;
    mir_surface_spec_set_shell_chrome;
} MIR_CLIENT_9v18;

MIR_CLIENT_0.21 {
  global:
    mir_connection_apply_display_configuration;
    mir_connection_create_display_configuration;
    mir_connection_create_input_config;
    mir_connection_set_input_config_change_callback;
    mir_display_config_get_max_simultaneous_outputs;
    mir_display_config_get_num_outputs;
    mir_display_config_get_output;
    mir_display_config_release;
    mir_input_config_destroy;
    mir_input_config_device_count;
    mir_input_config_get_device;
    mir_input_config_get_device_by_id;
    mir_input_config_get_mutable_device;
    mir_input_config_get_mutable_device_by_id;
    mir_input_device_get_capabilities;
    mir_input_device_get_id;
    mir_input_device_get_name;
    mir_input_device_get_unique_id;
    mir_output_get_connection_state;
    mir_output_get_current_mode;
    mir_output_get_current_pixel_format;
    mir_output_get_form_factor;
    mir_output_get_id;
    mir_output_get_mode;
    mir_output_get_num_modes;
    mir_output_get_num_pixel_formats;
    mir_output_get_orientation;
    mir_output_get_physical_height_mm;
    mir_output_get_physical_width_mm;
    mir_output_get_pixel_format;
    mir_output_get_position_x;
    mir_output_get_position_y;
    mir_output_get_power_mode;
    mir_output_get_preferred_mode;
    mir_output_get_scale_factor;
    mir_output_get_type;
    mir_output_is_enabled;
    mir_output_mode_get_height;
    mir_output_mode_get_refresh_rate;
    mir_output_mode_get_width;
  local:
    *;
} MIR_CLIENT_9v19;

MIR_CLIENT_0.22 {  # New functions in Mir 0.22
  global:
    mir_connection_confirm_base_display_configuration;
    mir_connection_preview_base_display_configuration;
    mir_connection_set_error_callback;
    mir_create_screencast_spec;
    mir_display_config_get_mutable_output;
    mir_error_get_code;
    mir_error_get_domain;
    mir_output_disable;
    mir_output_enable;
    mir_output_set_current_mode;
    mir_output_set_orientation;
    mir_output_set_pixel_format;
    mir_output_set_position;
    mir_output_set_power_mode;
    mir_screencast_create_sync;
    mir_screencast_get_error_message;
    mir_screencast_is_valid;
    mir_screencast_spec_release;
    mir_screencast_spec_set_capture_region;
    mir_screencast_spec_set_height;
    mir_screencast_spec_set_mirror_mode;
    mir_screencast_spec_set_number_of_buffers;
    mir_screencast_spec_set_pixel_format;
    mir_screencast_spec_set_width;
} MIR_CLIENT_0.21;

MIR_CLIENT_DETAIL_9 {
  global:
    extern "C++" { 
      mir::events::make_event*;
      mir::events::add_touch*;
      mir::input::android::Lexicon::translate*;
      mir::input::android::android_modifiers_from_mir*;
      mir::input::android::mir_modifiers_from_android*;
      mir::input::android::mir_keyboard_action_from_android*;
      mir::input::android::android_keyboard_action_from_mir*;
      mir::input::android::mir_pointer_buttons_from_android*;
      mir::input::android::android_pointer_buttons_from_mir*;
      mir::input::android::mir_tool_type_from_android*;
      mir::input::android::android_tool_type_from_mir*;
      mir::input::android::mir_pointer_action_from_masked_android*;
      mir::input::android::mir_touch_action_from_masked_android*;
      mir::input::android::android_source_id_is_pointer_device*;
      mir::input::android::extract_android_action_from*;
      mir::client::DefaultConnectionConfiguration::DefaultConnectionConfiguration*;
      mir::client::DefaultConnectionConfiguration::the_surface_map*;
      mir::client::DefaultConnectionConfiguration::the_rpc_channel*;
      mir::client::DefaultConnectionConfiguration::the_logger*;
      mir::client::DefaultConnectionConfiguration::the_input_platform*;
      mir::client::DefaultConnectionConfiguration::the_display_configuration*;
      mir::client::DefaultConnectionConfiguration::the_lifecycle_control*;
      mir::client::DefaultConnectionConfiguration::the_ping_handler*;
      mir::client::DefaultConnectionConfiguration::the_event_sink*;
      mir::client::DefaultConnectionConfiguration::the_event_handler_register*;
      mir::client::DefaultConnectionConfiguration::the_socket_file*;
      mir::client::DefaultConnectionConfiguration::the_rpc_report*;
      mir::client::DefaultConnectionConfiguration::the_input_receiver_report*;
      typeinfo?for?mir::client::DefaultConnectionConfiguration;
      vtable?for?mir::client::DefaultConnectionConfiguration;
      mir::operator???std::ostream???Mir*
    }; 
};

MIR_CLIENT_DETAIL_9v18 {
  global:
    extern "C++" { 
      mir::client::DefaultConnectionConfiguration::the_input_devices*;
      mir::events::set_modifier*;
      mir::events::set_cursor_position*;
      mir::events::set_button_state*;
    };
} MIR_CLIENT_DETAIL_9;

MIR_CLIENT_DETAIL_9v19 {
  global:
    extern "C++" { 
      mir::input::android::android_pointer_action_from_mir*;
      mir::events::serialize_event*;
      mir::events::deserialize_event*;
    };
} MIR_CLIENT_DETAIL_9v18;

MIR_CLIENT_DETAIL_0.21 {
  global:
    extern "C++" { 
      mir::client::DefaultConnectionConfiguration::the_buffer_factory*;
    };
} MIR_CLIENT_DETAIL_9v19;

MIR_CLIENT_DETAIL_private_buffer_semantics {
  global:
    mir_buffer_get_fence;
    mir_buffer_associate_fence;
    mir_buffer_wait_for_access;
    mir_buffer_get_graphics_region;
    mir_buffer_set_callback;
    mir_buffer_release;
    mir_connection_create_presentation_chain_sync;
    mir_presentation_chain_is_valid;
    mir_presentation_chain_get_error_message;
    mir_connection_create_presentation_chain;
    mir_connection_allocate_buffer;
    mir_presentation_chain_submit_buffer;
    mir_presentation_chain_release;
    mir_surface_spec_add_presentation_chain;
    mir_surface_spec_add_buffer_stream;
    mir_buffer_get_width;
    mir_buffer_get_height;
    mir_buffer_get_pixel_format;
    mir_buffer_get_buffer_usage;
    mir_buffer_is_valid;
    mir_buffer_get_error_message;
    mir_buffer_get_buffer_package;
    mir_buffer_egl_image_parameters;
  local:
    *;
} MIR_CLIENT_DETAIL_9v19;

MIR_CLIENT_DETAIL_0.24 {
  global:
    extern "C++" { 
      mir::input::receiver::XKBMapper::XKBMapper*;
      mir::input::receiver::XKBMapper::?XKBMapper*;
      mir::input::receiver::XKBMapper::set_key_state*;
      mir::input::receiver::XKBMapper::set_keymap*;
      mir::input::receiver::XKBMapper::reset_keymap*;
      mir::input::receiver::XKBMapper::map_event*;
    };
} MIR_CLIENT_DETAIL_0.21;

MIR_CLIENT_0.24 {  # New functions in Mir 0.24
  global:
    mir_event_get_input_device_state_event;
    mir_input_device_state_event_device_count;
    mir_input_device_state_event_device_id;
    mir_input_device_state_event_device_pointer_buttons;
    mir_input_device_state_event_device_pointer_buttons;
    mir_input_device_state_event_device_pressed_keys_count;
    # We're being naughty deleting this function without bumping soname, but we won't get caught.
    # mir_input_device_state_event_device_pressed_keys;
    mir_input_device_state_event_modifiers;
    mir_input_device_state_event_pointer_axis;
    mir_input_device_state_event_pointer_buttons;
    mir_input_device_state_event_time;
    mir_input_device_state_event_device_pointer_buttons;
    mir_surface_spec_set_pointer_confinement;
} MIR_CLIENT_0.22;

MIR_CLIENT_0.25 {  # New functions in Mir 0.25
  global:
    mir_connection_create_spec_for_tip;
    mir_event_get_surface_placement_event;
    mir_output_get_current_mode_index;
    mir_output_get_preferred_mode_index;
    mir_output_get_subpixel_arrangement;
    mir_output_get_gamma_size;
    mir_output_is_gamma_supported;
    mir_output_get_gamma;
    mir_output_set_gamma;
    mir_connection_cancel_base_display_configuration_preview;
    mir_surface_placement_get_relative_position;
    mir_display_output_type_name;
    mir_output_type_name;
<<<<<<< HEAD
    mir_input_device_state_event_device_pressed_keys_for_index;
=======
    mir_surface_output_event_get_refresh_rate;
>>>>>>> 8a9650f8
} MIR_CLIENT_0.24;

MIR_CLIENT_DETAIL_0.25 {
  global:
    extern "C++" {
      mir::client::DefaultConnectionConfiguration::the_error_handler*;
    };
} MIR_CLIENT_DETAIL_0.24;<|MERGE_RESOLUTION|>--- conflicted
+++ resolved
@@ -434,11 +434,8 @@
     mir_surface_placement_get_relative_position;
     mir_display_output_type_name;
     mir_output_type_name;
-<<<<<<< HEAD
+    mir_surface_output_event_get_refresh_rate;
     mir_input_device_state_event_device_pressed_keys_for_index;
-=======
-    mir_surface_output_event_get_refresh_rate;
->>>>>>> 8a9650f8
 } MIR_CLIENT_0.24;
 
 MIR_CLIENT_DETAIL_0.25 {
