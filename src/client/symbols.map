MIR_CLIENT_9 {
 global:
    mir_arrow_cursor_name;
    mir_buffer_stream_get_current_buffer;
    mir_buffer_stream_get_egl_native_window;
    mir_buffer_stream_get_graphics_region;
    mir_buffer_stream_get_platform_type;
    mir_buffer_stream_is_valid;
    mir_buffer_stream_release;
    mir_buffer_stream_release_sync;
    mir_buffer_stream_swap_buffers;
    mir_buffer_stream_swap_buffers_sync;
    mir_busy_cursor_name;
    mir_caret_cursor_name;
    mir_closed_hand_cursor_name;
    mir_connect;
    mir_connection_api_impl;
    mir_connection_apply_display_config;
    mir_connection_create_buffer_stream;
    mir_connection_create_buffer_stream_sync;
    mir_connection_create_display_config;
    mir_connection_create_prompt_session_sync;
    mir_connection_create_screencast_sync;
    mir_connection_create_spec_for_changes;
    mir_connection_create_spec_for_dialog;
    mir_connection_create_spec_for_input_method;
    mir_connection_create_spec_for_menu;
    mir_connection_create_spec_for_modal_dialog;
    mir_connection_create_spec_for_normal_surface;
    mir_connection_create_spec_for_tooltip;
    mir_connection_get_available_surface_formats;
    mir_connection_get_egl_native_display;
    mir_connection_get_error_message;
    mir_connection_get_platform;
    mir_connection_is_valid;
    mir_connection_platform_operation;
    mir_connection_release;
    mir_connection_set_display_config_change_callback;
    mir_connection_set_lifecycle_event_callback;
    mir_connect_sync;
    mir_create_surface_spec;
    mir_cursor_configuration_destroy;
    mir_cursor_configuration_from_buffer_stream;
    mir_cursor_configuration_from_name;
    mir_default_cursor_name;
    mir_diagonal_resize_bottom_to_top_cursor_name;
    mir_diagonal_resize_top_to_bottom_cursor_name;
    mir_disabled_cursor_name;
    mir_display_config_destroy;
    mir_event_get_close_surface_event;
    mir_event_get_input_configuration_event;
    mir_event_get_input_event;
    mir_event_get_keymap_event;
    mir_event_get_orientation_event;
    mir_event_get_prompt_session_event;
    mir_event_get_resize_event;
    mir_event_get_surface_event;
    mir_event_get_type;
    mir_event_ref;
    mir_event_unref;
    mir_horizontal_resize_cursor_name;
    mir_hsplit_resize_cursor_name;
    mir_input_configuration_event_get_action;
    mir_input_configuration_event_get_device_id;
    mir_input_configuration_event_get_time;
    mir_input_event_get_device_id;
    mir_input_event_get_event_time;
    mir_input_event_get_keyboard_event;
    mir_input_event_get_pointer_event;
    mir_input_event_get_touch_event;
    mir_input_event_get_type;
    mir_keyboard_event_action;
    mir_keyboard_event_key_code;
    mir_keyboard_event_modifiers;
    mir_keyboard_event_scan_code;
    mir_keymap_event_get_rules;
    mir_omnidirectional_resize_cursor_name;
    mir_open_hand_cursor_name;
    mir_orientation_event_get_direction;
    mir_persistent_id_is_valid;
    mir_persistent_id_release;
    mir_platform_message_create;
    mir_platform_message_get_data;
    mir_platform_message_get_fds;
    mir_platform_message_get_opcode;
    mir_platform_message_release;
    mir_platform_message_set_data;
    mir_platform_message_set_fds;
    mir_pointer_event_action;
    mir_pointer_event_axis_value;
    mir_pointer_event_buttons;
    mir_pointer_event_button_state;
    mir_pointer_event_modifiers;
    mir_pointing_hand_cursor_name;
    mir_prompt_session_error_message;
    mir_prompt_session_event_get_state;
    mir_prompt_session_is_valid;
    mir_prompt_session_new_fds_for_prompt_providers;
    mir_prompt_session_release_sync;
    mir_resize_event_get_height;
    mir_resize_event_get_width;
    mir_screencast_get_buffer_stream;
    mir_screencast_release_sync;
    mir_surface_apply_spec;
    mir_surface_configure_cursor;
    mir_surface_create;
    mir_surface_create_sync;
    mir_surface_event_get_attribute;
    mir_surface_event_get_attribute_value;
    mir_surface_get_buffer_stream;
    mir_surface_get_dpi;
    mir_surface_get_error_message;
    mir_surface_get_focus;
    mir_surface_get_orientation;
    mir_surface_get_parameters;
    mir_surface_get_preferred_orientation;
    mir_surface_get_state;
    mir_surface_get_swapinterval;
    mir_surface_get_type;
    mir_surface_get_visibility;
    mir_surface_is_valid;
    mir_surface_release;
    mir_surface_release_sync;
    mir_surface_request_persistent_id;
    mir_surface_request_persistent_id_sync;
    mir_surface_set_event_handler;
    mir_surface_set_preferred_orientation;
    mir_surface_set_state;
    mir_surface_set_swapinterval;
    mir_surface_spec_release;
    mir_surface_spec_set_buffer_usage;
    mir_surface_spec_set_fullscreen_on_output;
    mir_surface_spec_set_height;
    mir_surface_spec_set_height_increment;
    mir_surface_spec_set_max_aspect_ratio;
    mir_surface_spec_set_max_height;
    mir_surface_spec_set_max_width;
    mir_surface_spec_set_min_aspect_ratio;
    mir_surface_spec_set_min_height;
    mir_surface_spec_set_min_width;
    mir_surface_spec_set_name;
    mir_surface_spec_set_parent;
    mir_surface_spec_set_pixel_format;
    mir_surface_spec_set_placement;
    mir_surface_spec_set_preferred_orientation;
    mir_surface_spec_set_state;
    mir_surface_spec_set_streams;
    mir_surface_spec_set_type;
    mir_surface_spec_set_width;
    mir_surface_spec_set_width_increment;
    mir_touch_event_action;
    mir_touch_event_axis_value;
    mir_touch_event_id;
    mir_touch_event_modifiers;
    mir_touch_event_point_count;
    mir_touch_event_tooltype;
    mir_vertical_resize_cursor_name;
    mir_vsplit_resize_cursor_name;
    mir_wait_for;
    mir_wait_for_one;
 local: *;
};

MIR_CLIENT_9.1 {  # New functions in Mir 0.15
  global:
    mir_connection_pong;
    mir_connection_set_ping_event_callback;
    mir_crosshair_cursor_name;
    mir_keyboard_event_input_event;
    mir_persistent_id_as_string;
    mir_persistent_id_from_string;
    mir_pointer_event_input_event;
    mir_touch_event_input_event;
    mir_surface_spec_attach_to_foreign_parent;
    mir_surface_spec_set_input_shape;
    mir_connection_get_egl_pixel_format;
  local: *;
} MIR_CLIENT_9;

MIR_CLIENT_9.2 {  # New functions in Mir 0.16
  global:
    mir_surface_spec_set_event_handler;
  local: *;
} MIR_CLIENT_9.1;

MIR_CLIENT_9v17 {
    mir_blob_from_display_configuration;
    mir_blob_size;
    mir_blob_data;
    mir_blob_release;
    mir_blob_onto_buffer;
    mir_blob_to_display_configuration;
    mir_blob_release;
    mir_buffer_stream_set_scale;
    mir_buffer_stream_set_scale_sync;
    mir_event_get_surface_output_event;
    mir_surface_output_event_get_dpi;
    mir_surface_output_event_get_form_factor;
    mir_surface_output_event_get_scale;
} MIR_CLIENT_9.2;

MIR_CLIENT_9v18 {
  global:
    mir_buffer_stream_get_error_message;
    mir_surface_output_event_get_output_id;
    mir_connection_set_base_display_config;
  local:
    *;
} MIR_CLIENT_9v17;

MIR_CLIENT_9v19 {
  global:
    mir_connection_get_graphics_module;
    mir_surface_raise;
    mir_input_event_has_cookie;
    mir_cookie_buffer_size;
    mir_input_event_get_cookie;
    mir_cookie_to_buffer;
    mir_cookie_from_buffer;
    mir_cookie_release;
    mir_keymap_event_get_keymap_buffer;
    mir_keymap_event_get_device_id;
    mir_surface_spec_set_shell_chrome;
} MIR_CLIENT_9v18;

MIR_CLIENT_0.21 {
  global:
    mir_connection_apply_display_configuration;
    mir_connection_create_display_configuration;
    mir_connection_create_input_config;
    mir_connection_set_input_config_change_callback;
    mir_display_config_get_max_simultaneous_outputs;
    mir_display_config_get_num_outputs;
    mir_display_config_get_output;
    mir_display_config_release;
    mir_input_config_destroy;
    mir_input_config_device_count;
    mir_input_config_get_device;
    mir_input_config_get_device_by_id;
    mir_input_config_get_mutable_device;
    mir_input_config_get_mutable_device_by_id;
    mir_input_device_get_capabilities;
    mir_input_device_get_id;
    mir_input_device_get_name;
    mir_input_device_get_unique_id;
    mir_output_get_connection_state;
    mir_output_get_current_mode;
    mir_output_get_current_pixel_format;
    mir_output_get_form_factor;
    mir_output_get_id;
    mir_output_get_mode;
    mir_output_get_num_modes;
    mir_output_get_num_pixel_formats;
    mir_output_get_orientation;
    mir_output_get_physical_height_mm;
    mir_output_get_physical_width_mm;
    mir_output_get_pixel_format;
    mir_output_get_position_x;
    mir_output_get_position_y;
    mir_output_get_power_mode;
    mir_output_get_preferred_mode;
    mir_output_get_scale_factor;
    mir_output_get_type;
    mir_output_is_enabled;
    mir_output_mode_get_height;
    mir_output_mode_get_refresh_rate;
    mir_output_mode_get_width;
  local:
    *;
} MIR_CLIENT_9v19;

MIR_CLIENT_0.22 {  # New functions in Mir 0.22
  global:
    mir_connection_confirm_base_display_configuration;
    mir_connection_preview_base_display_configuration;
    mir_connection_set_error_callback;
    mir_create_screencast_spec;
    mir_display_config_get_mutable_output;
    mir_error_get_code;
    mir_error_get_domain;
    mir_output_disable;
    mir_output_enable;
    mir_output_set_current_mode;
    mir_output_set_orientation;
    mir_output_set_pixel_format;
    mir_output_set_position;
    mir_output_set_power_mode;
    mir_screencast_create_sync;
    mir_screencast_get_error_message;
    mir_screencast_is_valid;
    mir_screencast_spec_release;
    mir_screencast_spec_set_capture_region;
    mir_screencast_spec_set_height;
    mir_screencast_spec_set_mirror_mode;
    mir_screencast_spec_set_number_of_buffers;
    mir_screencast_spec_set_pixel_format;
    mir_screencast_spec_set_width;
} MIR_CLIENT_0.21;

MIR_CLIENT_DETAIL_9 {
  global:
    extern "C++" { 
      mir::events::make_event*;
      mir::events::add_touch*;
      mir::input::android::Lexicon::translate*;
      mir::input::android::android_modifiers_from_mir*;
      mir::input::android::mir_modifiers_from_android*;
      mir::input::android::mir_keyboard_action_from_android*;
      mir::input::android::android_keyboard_action_from_mir*;
      mir::input::android::mir_pointer_buttons_from_android*;
      mir::input::android::android_pointer_buttons_from_mir*;
      mir::input::android::mir_tool_type_from_android*;
      mir::input::android::android_tool_type_from_mir*;
      mir::input::android::mir_pointer_action_from_masked_android*;
      mir::input::android::mir_touch_action_from_masked_android*;
      mir::input::android::android_source_id_is_pointer_device*;
      mir::input::android::extract_android_action_from*;
      mir::client::DefaultConnectionConfiguration::DefaultConnectionConfiguration*;
      mir::client::DefaultConnectionConfiguration::the_surface_map*;
      mir::client::DefaultConnectionConfiguration::the_rpc_channel*;
      mir::client::DefaultConnectionConfiguration::the_logger*;
      mir::client::DefaultConnectionConfiguration::the_input_platform*;
      mir::client::DefaultConnectionConfiguration::the_display_configuration*;
      mir::client::DefaultConnectionConfiguration::the_lifecycle_control*;
      mir::client::DefaultConnectionConfiguration::the_ping_handler*;
      mir::client::DefaultConnectionConfiguration::the_event_sink*;
      mir::client::DefaultConnectionConfiguration::the_event_handler_register*;
      mir::client::DefaultConnectionConfiguration::the_socket_file*;
      mir::client::DefaultConnectionConfiguration::the_rpc_report*;
      mir::client::DefaultConnectionConfiguration::the_input_receiver_report*;
      typeinfo?for?mir::client::DefaultConnectionConfiguration;
      vtable?for?mir::client::DefaultConnectionConfiguration;
      mir::operator???std::ostream???Mir*
    }; 
};

MIR_CLIENT_DETAIL_9v18 {
  global:
    extern "C++" { 
      mir::client::DefaultConnectionConfiguration::the_input_devices*;
      mir::events::set_modifier*;
      mir::events::set_cursor_position*;
      mir::events::set_button_state*;
    };
} MIR_CLIENT_DETAIL_9;

MIR_CLIENT_DETAIL_9v19 {
  global:
    extern "C++" { 
      mir::input::android::android_pointer_action_from_mir*;
      mir::events::serialize_event*;
      mir::events::deserialize_event*;
    };
} MIR_CLIENT_DETAIL_9v18;

MIR_CLIENT_DETAIL_0.21 {
  global:
    extern "C++" { 
      mir::client::DefaultConnectionConfiguration::the_buffer_factory*;
    };
} MIR_CLIENT_DETAIL_9v19;

MIR_CLIENT_DETAIL_private_buffer_semantics {
  global:
    mir_buffer_get_fence;
    mir_buffer_associate_fence;
    mir_buffer_wait_for_access;
    mir_buffer_get_graphics_region;
    mir_buffer_set_callback;
    mir_buffer_release;
    mir_connection_create_presentation_chain_sync;
    mir_presentation_chain_is_valid;
    mir_presentation_chain_get_error_message;
    mir_connection_create_presentation_chain;
    mir_connection_allocate_buffer;
    mir_presentation_chain_submit_buffer;
    mir_presentation_chain_release;
    mir_surface_spec_add_presentation_chain;
    mir_surface_spec_add_buffer_stream;
    mir_buffer_get_width;
    mir_buffer_get_height;
    mir_buffer_get_pixel_format;
    mir_buffer_get_buffer_usage;
    mir_buffer_is_valid;
    mir_buffer_get_error_message;
    mir_buffer_get_buffer_package;
    mir_buffer_egl_image_parameters;
  local:
    *;
} MIR_CLIENT_DETAIL_9v19;

<<<<<<< HEAD
=======
MIR_CLIENT_DETAIL_0.24 {
  global:
    extern "C++" { 
      mir::input::receiver::XKBMapper::XKBMapper*;
      mir::input::receiver::XKBMapper::?XKBMapper*;
      mir::input::receiver::XKBMapper::set_key_state*;
      mir::input::receiver::XKBMapper::set_keymap*;
      mir::input::receiver::XKBMapper::reset_keymap*;
      mir::input::receiver::XKBMapper::map_event*;
    };
} MIR_CLIENT_DETAIL_0.21;

>>>>>>> 5fa1d029
MIR_CLIENT_0.24 {  # New functions in Mir 0.24
  global:
    mir_event_get_input_device_state_event;
    mir_input_device_state_event_device_count;
    mir_input_device_state_event_device_id;
    mir_input_device_state_event_device_pointer_buttons;
<<<<<<< HEAD
    mir_input_device_state_event_device_pressed_keys;
    mir_input_device_state_event_device_pressed_count;
=======
    mir_input_device_state_event_device_pointer_buttons;
    mir_input_device_state_event_device_pressed_keys_count;
    # We're being naughty deleting this function without bumping soname, but we won't get caught.
    # mir_input_device_state_event_device_pressed_keys;
    mir_input_device_state_event_modifiers;
>>>>>>> 5fa1d029
    mir_input_device_state_event_pointer_axis;
    mir_input_device_state_event_pointer_buttons;
    mir_input_device_state_event_time;
    mir_input_device_state_event_device_pointer_buttons;
<<<<<<< HEAD
} MIR_CLIENT_0.22;
=======
    mir_surface_spec_set_pointer_confinement;
} MIR_CLIENT_0.22;

MIR_CLIENT_0.25 {  # New functions in Mir 0.25
  global:
    mir_connection_create_spec_for_tip;
    mir_event_get_surface_placement_event;
    mir_output_get_current_mode_index;
    mir_output_get_preferred_mode_index;
    mir_output_get_subpixel_arrangement;
    mir_output_get_gamma_size;
    mir_output_is_gamma_supported;
    mir_output_get_gamma;
    mir_output_set_gamma;
    mir_connection_cancel_base_display_configuration_preview;
    mir_surface_placement_get_relative_position;
    mir_display_output_type_name;
    mir_output_type_name;
    mir_surface_output_event_get_refresh_rate;
    mir_input_device_state_event_device_pressed_keys_for_index;
    mir_buffer_stream_set_swapinterval;
    mir_buffer_stream_get_swapinterval;
} MIR_CLIENT_0.24;

MIR_CLIENT_DETAIL_0.25 {
  global:
    extern "C++" {
      mir::client::DefaultConnectionConfiguration::the_error_handler*;
      mir::events::clone_event*;
      mir::events::transform_positions*;
    };
} MIR_CLIENT_DETAIL_0.24;
>>>>>>> 5fa1d029
<|MERGE_RESOLUTION|>--- conflicted
+++ resolved
@@ -389,8 +389,6 @@
     *;
 } MIR_CLIENT_DETAIL_9v19;
 
-<<<<<<< HEAD
-=======
 MIR_CLIENT_DETAIL_0.24 {
   global:
     extern "C++" { 
@@ -403,30 +401,21 @@
     };
 } MIR_CLIENT_DETAIL_0.21;
 
->>>>>>> 5fa1d029
 MIR_CLIENT_0.24 {  # New functions in Mir 0.24
   global:
     mir_event_get_input_device_state_event;
     mir_input_device_state_event_device_count;
     mir_input_device_state_event_device_id;
     mir_input_device_state_event_device_pointer_buttons;
-<<<<<<< HEAD
-    mir_input_device_state_event_device_pressed_keys;
-    mir_input_device_state_event_device_pressed_count;
-=======
     mir_input_device_state_event_device_pointer_buttons;
     mir_input_device_state_event_device_pressed_keys_count;
     # We're being naughty deleting this function without bumping soname, but we won't get caught.
     # mir_input_device_state_event_device_pressed_keys;
     mir_input_device_state_event_modifiers;
->>>>>>> 5fa1d029
     mir_input_device_state_event_pointer_axis;
     mir_input_device_state_event_pointer_buttons;
     mir_input_device_state_event_time;
     mir_input_device_state_event_device_pointer_buttons;
-<<<<<<< HEAD
-} MIR_CLIENT_0.22;
-=======
     mir_surface_spec_set_pointer_confinement;
 } MIR_CLIENT_0.22;
 
@@ -458,5 +447,4 @@
       mir::events::clone_event*;
       mir::events::transform_positions*;
     };
-} MIR_CLIENT_DETAIL_0.24;
->>>>>>> 5fa1d029
+} MIR_CLIENT_DETAIL_0.24;