--- conflicted
+++ resolved
@@ -211,14 +211,9 @@
 
     std::shared_ptr<mir::client::EventHandlerRegister> const event_handler_register;
 
-<<<<<<< HEAD
     std::shared_ptr<mir::dispatch::MultiplexingDispatchable> const dispatcher;
     std::unique_ptr<mir::dispatch::ThreadedDispatcher> const eventloop;
 
-    std::vector<int> extra_platform_data;
-=======
-    std::unique_ptr<mir::dispatch::SimpleDispatchThread> const eventloop;
->>>>>>> 7ac29780
     
     std::shared_ptr<mir::client::ClientBufferStreamFactory> buffer_stream_factory;
 
