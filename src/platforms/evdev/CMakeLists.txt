--- conflicted
+++ resolved
@@ -27,11 +27,11 @@
     )
 
 set_target_properties(
-<<<<<<< HEAD
     mirplatforminputevdev PROPERTIES
     OUTPUT_NAME input-evdev
     LIBRARY_OUTPUT_DIRECTORY ${CMAKE_LIBRARY_OUTPUT_DIRECTORY}/server-modules
     PREFIX ""
+    SUFFIX ".so.${MIR_SERVER_INPUT_PLATFORM_ABI}"
     LINK_FLAGS "-Wl,--exclude-libs=ALL -Wl,--version-script,${MIR_INPUT_PLATFORM_VERSION_SCRIPT}"
     )
 
@@ -41,21 +41,5 @@
     ${Boost_PROGRAM_OPTIONS_LIBRARY}
     ${LIBINPUT_LDFLAGS} ${LIBINPUT_LIBRARIES}
     )
-=======
-  mirplatforminputevdev PROPERTIES
-  OUTPUT_NAME input-evdev
-  LIBRARY_OUTPUT_DIRECTORY ${CMAKE_LIBRARY_OUTPUT_DIRECTORY}/server-modules
-  PREFIX ""
-  SUFFIX ".so.${MIR_SERVER_INPUT_PLATFORM_ABI}"
-  LINK_FLAGS "-Wl,--exclude-libs=ALL -Wl,--version-script,${MIR_INPUT_PLATFORM_VERSION_SCRIPT}"
-)
 
-target_link_libraries(mirplatforminputevdev
-  mirplatform
-  mirclient
-  ${Boost_PROGRAM_OPTIONS_LIBRARY}
-  ${LIBINPUT_LDFLAGS} ${LIBINPUT_LIBRARIES}
-)
-
-install(TARGETS mirplatforminputevdev LIBRARY DESTINATION ${MIR_SERVER_PLATFORM_PATH})
->>>>>>> 13697cbb
+install(TARGETS mirplatforminputevdev LIBRARY DESTINATION ${MIR_SERVER_PLATFORM_PATH})