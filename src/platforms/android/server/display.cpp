--- conflicted
+++ resolved
@@ -184,54 +184,10 @@
 mga::Display::~Display() noexcept
 {
     set_powermode_all_displays(*hwc_config, config, mir_power_mode_off);
-<<<<<<< HEAD
 }
 
 void mga::Display::update_configuration(std::lock_guard<std::mutex> const&) const
 {
-    if (configuration_dirty)
-    {
-        auto attribs = hwc_config->active_attribs_for(mga::DisplayName::external);
-        if (attribs.connected)
-            power_mode(mga::DisplayName::external, *hwc_config, config.external(), mir_power_mode_on);
-        else
-            config.external().power_mode = mir_power_mode_off;
-
-        config = mga::DisplayConfiguration(
-            hwc_config->active_attribs_for(mga::DisplayName::primary),
-            config.primary().power_mode,
-            attribs,
-            config.external().power_mode);
-        configuration_dirty = false;
-
-        if (config.external().connected)
-            external_db = create_display_buffer(
-                display_device,
-                mga::DisplayName::external,
-                *display_buffer_builder,
-                attribs,
-                gl_program_factory,
-                gl_context,
-                mga::OverlayOptimization::disabled);
-        else
-            external_db.reset();
-    }
-
-=======
->>>>>>> bb409cfc
-}
-
-void mga::Display::update_configuration(std::lock_guard<std::mutex> const&) const
-{
-<<<<<<< HEAD
-    std::lock_guard<decltype(configuration_mutex)> lock{configuration_mutex};
-    update_configuration(lock);
-
-    if (external_db && config.external().power_mode == mir_power_mode_on)
-        f(*external_db);
-    if (config.primary().power_mode == mir_power_mode_on)
-        f(*primary_db);
-=======
     if (configuration_dirty)
     {
         auto attribs = hwc_config->active_attribs_for(mga::DisplayName::external);
@@ -260,15 +216,12 @@
             display_device->stop_posting_external_display();
     }
 
->>>>>>> bb409cfc
 }
 
 void mga::Display::for_each_display_buffer(std::function<void(mg::DisplayBuffer&)> const& f)
 {
     std::lock_guard<decltype(configuration_mutex)> lock{configuration_mutex};
     update_configuration(lock);
-<<<<<<< HEAD
-=======
 
     if (external_db && config.external().power_mode == mir_power_mode_on)
     {
@@ -283,7 +236,6 @@
 {
     std::lock_guard<decltype(configuration_mutex)> lock{configuration_mutex};
     update_configuration(lock);
->>>>>>> bb409cfc
     return std::unique_ptr<mg::DisplayConfiguration>(new mga::DisplayConfiguration(config));
 }
 
