/*
 * Copyright © 2012 Canonical Ltd.
 *
 * This program is free software: you can redistribute it and/or modify it
 * under the terms of the GNU Lesser General Public License version 3,
 * as published by the Free Software Foundation.
 *
 * This program is distributed in the hope that it will be useful,
 * but WITHOUT ANY WARRANTY; without even the implied warranty of
 * MERCHANTABILITY or FITNESS FOR A PARTICULAR PURPOSE.  See the
 * GNU Lesser General Public License for more details.
 *
 * You should have received a copy of the GNU Lesser General Public License
 * along with this program.  If not, see <http://www.gnu.org/licenses/>.
 *
 * Authored by: Kevin DuBois <kevin.dubois@canonical.com>
 */

#include "mir/graphics/platform.h"
#include "display_configuration.h"
#include "mir/graphics/display_report.h"
#include "mir/graphics/display_buffer.h"
#include "mir/graphics/gl_context.h"
#include "mir/graphics/egl_resources.h"
#include "display.h"
#include "display_component_factory.h"
#include "interpreter_cache.h"
#include "server_render_window.h"
#include "display_buffer.h"
#include "hwc_layerlist.h"
#include "mir/graphics/android/mir_native_window.h"
#include "mir/geometry/rectangle.h"
#include "mir/graphics/event_handler_register.h"
#include "mir/fd.h"

#include <boost/throw_exception.hpp>
#include <fcntl.h>

namespace mga=mir::graphics::android;
namespace mg=mir::graphics;
namespace geom=mir::geometry;

struct mga::DisplayChangePipe
{
    DisplayChangePipe()
    {
        int pipes_raw[2] {-1, -1};
        if (::pipe2(pipes_raw, O_CLOEXEC | O_NONBLOCK))
            BOOST_THROW_EXCEPTION(std::runtime_error("failed to create display change pipe"));
        read_pipe = mir::Fd{pipes_raw[0]}; 
        write_pipe = mir::Fd{pipes_raw[1]}; 
    }

    void notify_change()
    {
        if (::write(write_pipe, &data, sizeof(data)) == -1)
            BOOST_THROW_EXCEPTION(std::runtime_error("failed to write to display change pipe"));
    }

    void ack_change()
    {
        char tmp{'b'};
        if (::read(read_pipe, &tmp, sizeof(tmp)) == -1)
            BOOST_THROW_EXCEPTION(std::runtime_error("failed to read from display change pipe"));
    }
    mir::Fd read_pipe;
    mir::Fd write_pipe;
    char const data{'a'};
};

namespace
{
void power_mode(
    mga::DisplayName name,
    mga::HwcConfiguration& control,
    mg::DisplayConfigurationOutput& config,
    MirPowerMode intended_mode)
{
    if (config.power_mode != intended_mode)
    {
        control.power_mode(name, intended_mode);
        config.power_mode = intended_mode;
    }
}

void power_mode_safe(
    mga::DisplayName name,
    mga::HwcConfiguration& control,
    mg::DisplayConfigurationOutput& config,
    MirPowerMode intended_mode) noexcept
try
{
    power_mode(name, control, config, intended_mode);
} catch (...) {}

void set_powermode_all_displays(
    mga::HwcConfiguration& control,
    mga::DisplayConfiguration& config,
    MirPowerMode intended_mode) noexcept
{
    power_mode_safe(mga::DisplayName::primary, control, config.primary(), intended_mode);
    if (config.external().connected)
        power_mode_safe(mga::DisplayName::external, control, config.external(), intended_mode); 
}

std::unique_ptr<mga::ConfigurableDisplayBuffer> create_display_buffer(
    std::shared_ptr<mga::DisplayDevice> const& display_device,
    mga::DisplayName name,
    mga::DisplayComponentFactory& display_buffer_builder,
    mga::DisplayAttribs const& attribs,
    std::shared_ptr<mg::GLProgramFactory> const& gl_program_factory,
    mga::PbufferGLContext const& gl_context,
    mga::OverlayOptimization overlay_option)
{
    std::shared_ptr<mga::FramebufferBundle> fbs{display_buffer_builder.create_framebuffers(attribs)};
    auto cache = std::make_shared<mga::InterpreterCache>();
    auto interpreter = std::make_shared<mga::ServerRenderWindow>(fbs, cache);
    auto native_window = std::make_shared<mga::MirNativeWindow>(interpreter);
    return std::unique_ptr<mga::ConfigurableDisplayBuffer>(new mga::DisplayBuffer(
        name,
        display_buffer_builder.create_layer_list(),
        fbs,
        display_device,
        native_window,
        gl_context,
        *gl_program_factory,
        mir_orientation_normal,
        overlay_option));
}
}

mga::Display::Display(
    std::shared_ptr<mga::DisplayComponentFactory> const& display_buffer_builder,
    std::shared_ptr<mg::GLProgramFactory> const& gl_program_factory,
    std::shared_ptr<GLConfig> const& gl_config,
    std::shared_ptr<DisplayReport> const& display_report,
    mga::OverlayOptimization overlay_option) :
    display_buffer_builder{display_buffer_builder},
    hwc_config{display_buffer_builder->create_hwc_configuration()},
    hotplug_subscription{hwc_config->subscribe_to_config_changes(std::bind(&mga::Display::on_hotplug, this))},
    primary_attribs(hwc_config->active_attribs_for(mga::DisplayName::primary)),
    external_attribs(hwc_config->active_attribs_for(mga::DisplayName::external)),
    config(
        primary_attribs,
        mir_power_mode_off,
        external_attribs,
        mir_power_mode_off),
    gl_context{config.primary().current_format, *gl_config, *display_report},
    display_device(display_buffer_builder->create_display_device()),
    primary_db{create_display_buffer(
        display_device,
        mga::DisplayName::primary,
        *display_buffer_builder,
        primary_attribs,
        gl_program_factory,
        gl_context,
        overlay_option)},
    display_change_pipe(new DisplayChangePipe),
    gl_program_factory(gl_program_factory)
{
    //Some drivers (depending on kernel state) incorrectly report an error code indicating that the display is already on. Ignore the first failure.
    set_powermode_all_displays(*hwc_config, config, mir_power_mode_on);

    if (config.external().connected)
    {
        external_db = create_display_buffer(
            display_device,
            mga::DisplayName::external,
            *display_buffer_builder,
            external_attribs,
            gl_program_factory,
            gl_context,
            mga::OverlayOptimization::disabled);
    }

    display_report->report_successful_setup_of_native_resources();

    gl_context.make_current();

    display_report->report_successful_egl_make_current_on_construction();
    display_report->report_successful_display_construction();
}

mga::Display::~Display() noexcept
{
    set_powermode_all_displays(*hwc_config, config, mir_power_mode_off);
}

void mga::Display::update_configuration(std::lock_guard<std::mutex> const&) const
{
    if (configuration_dirty)
    {
        auto attribs = hwc_config->active_attribs_for(mga::DisplayName::external);
        if (attribs.connected)
            power_mode(mga::DisplayName::external, *hwc_config, config.external(), mir_power_mode_on);
        else
<<<<<<< HEAD
            power_mode(mga::DisplayName::external, *hwc_config, config.external(), mir_power_mode_off);
=======
            config.external().power_mode = mir_power_mode_off;
>>>>>>> aebfbe4d

        config = mga::DisplayConfiguration(
            hwc_config->active_attribs_for(mga::DisplayName::primary),
            config.primary().power_mode,
            attribs,
            config.external().power_mode);
        configuration_dirty = false;

        if (config.external().connected)
            external_db = create_display_buffer(
                display_device,
                mga::DisplayName::external,
                *display_buffer_builder,
                attribs,
                gl_program_factory,
                gl_context,
                mga::OverlayOptimization::disabled);
        else
            external_db.reset();
    }

}

void mga::Display::for_each_display_buffer(std::function<void(mg::DisplayBuffer&)> const& f)
{
    std::lock_guard<decltype(configuration_mutex)> lock{configuration_mutex};
    update_configuration(lock);

    if (external_db && config.external().power_mode == mir_power_mode_on)
        f(*external_db);
    if (config.primary().power_mode == mir_power_mode_on)
        f(*primary_db);
}

std::unique_ptr<mg::DisplayConfiguration> mga::Display::configuration() const
{
    std::lock_guard<decltype(configuration_mutex)> lock{configuration_mutex};
    update_configuration(lock);
    return std::unique_ptr<mg::DisplayConfiguration>(new mga::DisplayConfiguration(config));
}

void mga::Display::configure(mg::DisplayConfiguration const& new_configuration)
{
    if (!new_configuration.valid())
        BOOST_THROW_EXCEPTION(std::logic_error("Invalid or inconsistent display configuration"));

    std::lock_guard<decltype(configuration_mutex)> lock{configuration_mutex};

    new_configuration.for_each_output([this](mg::DisplayConfigurationOutput const& output)
    {
        if (output.current_format != config[output.id].current_format)
            BOOST_THROW_EXCEPTION(std::logic_error("could not change display buffer format"));

        config[output.id].orientation = output.orientation;
        if (config.primary().id == output.id)
        {
            power_mode(mga::DisplayName::primary, *hwc_config, config.primary(), output.power_mode);
            primary_db->configure(output.power_mode, output.orientation);
        }
        else if (config.external().connected)
        {
            power_mode(mga::DisplayName::external, *hwc_config, config.external(), output.power_mode);
            if (external_db) external_db->configure(output.power_mode, output.orientation);
        }
    });
}

//NOTE: We avoid calling back to hwc from within the hotplug callback. Only arrange for an update.
void mga::Display::on_hotplug()
{
    std::lock_guard<decltype(configuration_mutex)> lock{configuration_mutex};
    configuration_dirty = true;
    display_change_pipe->notify_change();
}

void mga::Display::register_configuration_change_handler(
    EventHandlerRegister& event_handler,
    DisplayConfigurationChangeHandler const& change_handler)
{
    event_handler.register_fd_handler({display_change_pipe->read_pipe}, this, [change_handler, this](int){
        change_handler();
        display_change_pipe->ack_change();
    });
}

void mga::Display::register_pause_resume_handlers(
    EventHandlerRegister& /*handlers*/,
    DisplayPauseHandler const& /*pause_handler*/,
    DisplayResumeHandler const& /*resume_handler*/)
{
}

void mga::Display::pause()
{
}

void mga::Display::resume()
{
}

auto mga::Display::create_hardware_cursor(std::shared_ptr<mg::CursorImage> const& /* initial_image */) -> std::shared_ptr<Cursor>
{
    return nullptr;
}

std::unique_ptr<mg::GLContext> mga::Display::create_gl_context()
{
    return std::unique_ptr<mg::GLContext>{new mga::PbufferGLContext(gl_context)};
}<|MERGE_RESOLUTION|>--- conflicted
+++ resolved
@@ -194,11 +194,7 @@
         if (attribs.connected)
             power_mode(mga::DisplayName::external, *hwc_config, config.external(), mir_power_mode_on);
         else
-<<<<<<< HEAD
-            power_mode(mga::DisplayName::external, *hwc_config, config.external(), mir_power_mode_off);
-=======
             config.external().power_mode = mir_power_mode_off;
->>>>>>> aebfbe4d
 
         config = mga::DisplayConfiguration(
             hwc_config->active_attribs_for(mga::DisplayName::primary),
