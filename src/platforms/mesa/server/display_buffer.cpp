--- conflicted
+++ resolved
@@ -242,8 +242,6 @@
             visible_composite_frame->release();
         visible_composite_frame = scheduled_composite_frame;
         scheduled_composite_frame = nullptr;
-<<<<<<< HEAD
-=======
     }
 }
 
@@ -256,6 +254,15 @@
 bool mgm::DisplayBuffer::post_bypass(graphics::Renderable const& renderable)
 {
     finish_previous_frame();
+
+    bool use_adaptive_wait = (outputs.size() == 1);
+    if (use_adaptive_wait)
+    {
+        auto& single = outputs.front();
+        if (!visible_bypass_frame)
+            single->reset_adaptive_wait();
+        single->adaptive_wait();
+    }
 
     // Important: Don't acquire the bypass_buf before finish_previous_frame()
     auto bypass_buf = renderable.buffer();
@@ -273,65 +280,8 @@
     {
         // Bypass failed. Fall back to GL.
         return false;
->>>>>>> 59e51a06
-    }
-}
-
-<<<<<<< HEAD
-void mgm::DisplayBuffer::post()
-{
-    if (!bypassed)
-        post_egl();
-}
-
-bool mgm::DisplayBuffer::post_bypass(graphics::Renderable const& renderable)
-{
-    finish_previous_frame();
-
-    bool use_adaptive_wait = (outputs.size() == 1);
-    if (use_adaptive_wait)
-    {
-        auto& single = outputs.front();
-        if (!visible_bypass_frame)
-            single->reset_adaptive_wait();
-        single->adaptive_wait();
-    }
-
-    auto bypass_buf = renderable.buffer();
-    if (use_adaptive_wait && bypass_buf.use_count() > 2)
-        fatal_error("Bypass renderable's buffer() was acquired too early.");
-    auto native = bypass_buf->native_buffer_handle();
-    auto gbm_native = static_cast<mgm::GBMNativeBuffer*>(native.get());
-    auto bufobj = get_buffer_object(gbm_native->bo);
-    if (!bufobj ||
-        !(native->flags & mir_buffer_flag_can_scanout) ||
-        bypass_buf->size() != geom::Size{fb_width,fb_height})
-    {
-        // Bypass failed. Fall back to GL.
-        return false;
-    }
-
-    if (!schedule_page_flip(bufobj))
-        fatal_error("Failed to schedule bypass page flip");
-
-    scheduled_bypass_frame = bypass_buf;
-    bypassed = true;
-
-    if (outputs.size() == 1)  // Clone mode triple buffers to avoid stutter
-        finish_previous_frame();
-
-    return true;
-}
-
-void mgm::DisplayBuffer::post_egl()
-{
-    finish_previous_frame();
-
-    mgm::BufferObject *bufobj = get_front_buffer_object();
-    if (!bufobj)
-        fatal_error("Failed to get front buffer object");
-
-=======
+    }
+
     if (!schedule_page_flip(bufobj))
         fatal_error("Failed to schedule bypass page flip");
 
@@ -358,7 +308,6 @@
     if (!bufobj)
         fatal_error("Failed to get front buffer object");
 
->>>>>>> 59e51a06
     if (!schedule_page_flip(bufobj))
     {
         bufobj->release();
@@ -367,9 +316,6 @@
 
     scheduled_composite_frame = bufobj;
 
-<<<<<<< HEAD
-    if (outputs.size() == 1)  // Clone mode triple buffers to avoid stutter
-=======
     /*
      * Single output modes should throttle the compositor loop to minimize
      * latency (double buffered pattern). Clone mode however needs triple
@@ -377,7 +323,6 @@
      * multiple displays' vsyncs per frame...
      */
     if (outputs.size() == 1)
->>>>>>> 59e51a06
         finish_previous_frame();
 }
 
@@ -483,7 +428,6 @@
         fatal_error("Failed to make EGL surface current");
     }
 
-<<<<<<< HEAD
     // To be effective, this needs to be done before rendering starts:
     if (outputs.size() == 1)
     {
@@ -493,8 +437,6 @@
         single->adaptive_wait();
     }
 
-=======
->>>>>>> 59e51a06
     // A compositor might not even call post_renderables_if_optimizable,
     // so make sure the flag is correct in that case:
     bypassed = false;
