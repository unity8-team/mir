/*
 * Copyright © 2014 Canonical Ltd.
 *
 * This program is free software: you can redistribute it and/or modify it
 * under the terms of the GNU Lesser General Public License version 3,
 * as published by the Free Software Foundation.
 *
 * This program is distributed in the hope that it will be useful,
 * but WITHOUT ANY WARRANTY; without even the implied warranty of
 * MERCHANTABILITY or FITNESS FOR A PARTICULAR PURPOSE.  See the
 * GNU Lesser General Public License for more details.
 *
 * You should have received a copy of the GNU Lesser General Public License
 * along with this program.  If not, see <http://www.gnu.org/licenses/>.
 *
 * Authored by: Kevin DuBois <kevin.dubois@canonical.com>
 */

#include "mir/graphics/nested_context.h"
#include "mir/graphics/platform_operation_message.h"
#include "nested_authentication.h"

#include "mir_toolkit/mesa/platform_operation.h"

#include <boost/exception/errinfo_errno.hpp>
#include <boost/throw_exception.hpp>

namespace mg = mir::graphics;
namespace mgm = mir::graphics::mesa;

namespace
{

mg::PlatformOperationMessage make_auth_magic_request_message(drm_magic_t magic)
<<<<<<< HEAD
{
    mg::PlatformOperationMessage request;
    request.data.resize(sizeof(MirMesaAuthMagicRequest));
    auto auth_magic_request_ptr =
        reinterpret_cast<MirMesaAuthMagicRequest*>(request.data.data());
    auth_magic_request_ptr->magic = magic;
    return request;
}

MirMesaAuthMagicResponse auth_magic_response_from_message(
    mg::PlatformOperationMessage const& msg)
{
    if (msg.data.size() == sizeof(MirMesaAuthMagicResponse))
    {
        auto auth_magic_response_ptr =
            reinterpret_cast<MirMesaAuthMagicResponse const*>(msg.data.data());

        return *auth_magic_response_ptr;
    }

    BOOST_THROW_EXCEPTION(
        std::runtime_error("Nested server got invalid auth magic response"));
}

}

mgm::NestedAuthentication::NestedAuthentication(
    std::shared_ptr<NestedContext> const& nested_context)
    : nested_context{nested_context}
=======
>>>>>>> dc0a6d96
{
    mg::PlatformOperationMessage request;
    request.data.resize(sizeof(MirMesaAuthMagicRequest));
    auto auth_magic_request_ptr =
        reinterpret_cast<MirMesaAuthMagicRequest*>(request.data.data());
    auth_magic_request_ptr->magic = magic;
    return request;
}

MirMesaAuthMagicResponse auth_magic_response_from_message(
    mg::PlatformOperationMessage const& msg)
{
    if (msg.data.size() == sizeof(MirMesaAuthMagicResponse))
    {
        auto auth_magic_response_ptr =
            reinterpret_cast<MirMesaAuthMagicResponse const*>(msg.data.data());

        return *auth_magic_response_ptr;
    }

    BOOST_THROW_EXCEPTION(
        std::runtime_error("Nested server got invalid auth magic response"));
}

}

mgm::NestedAuthentication::NestedAuthentication(
    std::shared_ptr<NestedContext> const& nested_context)
    : nested_context{nested_context}
{
<<<<<<< HEAD
    static int const success{0};

    auto const request_msg = make_auth_magic_request_message(magic);

    auto const response_msg = nested_context->platform_operation(
        MirMesaPlatformOperation::auth_magic, request_msg);

    auto const auth_magic_response = auth_magic_response_from_message(response_msg);
    if (auth_magic_response.status != success)
    {
        std::string const error_msg{
            "Nested server failed to authenticate DRM device magic cookie"};

        BOOST_THROW_EXCEPTION(
            boost::enable_error_info(
                std::runtime_error(error_msg)) <<
                    boost::errinfo_errno(auth_magic_response.status));
    }
=======
>>>>>>> dc0a6d96
}

void mgm::NestedAuthentication::auth_magic(drm_magic_t magic)
{
    static int const success{0};

    auto const request_msg = make_auth_magic_request_message(magic);

    auto const response_msg = nested_context->platform_operation(
        MirMesaPlatformOperation::auth_magic, request_msg);

    auto const auth_magic_response = auth_magic_response_from_message(response_msg);
    if (auth_magic_response.status != success)
    {
        std::string const error_msg{
            "Nested server failed to authenticate DRM device magic cookie"};

        BOOST_THROW_EXCEPTION(
            boost::enable_error_info(
                std::runtime_error(error_msg)) <<
                    boost::errinfo_errno(auth_magic_response.status));
    }
}

mir::Fd mgm::NestedAuthentication::authenticated_fd()
{
    mg::PlatformOperationMessage request_msg;

    auto const response_msg = nested_context->platform_operation(
        MirMesaPlatformOperation::auth_fd, request_msg);

    int auth_fd{-1};

    if (response_msg.fds.size() == 1)
    {
        auth_fd = response_msg.fds[0];
    }
    else
    {
        BOOST_THROW_EXCEPTION(
            std::runtime_error(
                "Nested server failed to get authenticated DRM fd"));
    }

<<<<<<< HEAD
    auth_magic(magic);
=======
>>>>>>> dc0a6d96
    return mir::Fd(IntOwnedFd{auth_fd});
}<|MERGE_RESOLUTION|>--- conflicted
+++ resolved
@@ -32,38 +32,6 @@
 {
 
 mg::PlatformOperationMessage make_auth_magic_request_message(drm_magic_t magic)
-<<<<<<< HEAD
-{
-    mg::PlatformOperationMessage request;
-    request.data.resize(sizeof(MirMesaAuthMagicRequest));
-    auto auth_magic_request_ptr =
-        reinterpret_cast<MirMesaAuthMagicRequest*>(request.data.data());
-    auth_magic_request_ptr->magic = magic;
-    return request;
-}
-
-MirMesaAuthMagicResponse auth_magic_response_from_message(
-    mg::PlatformOperationMessage const& msg)
-{
-    if (msg.data.size() == sizeof(MirMesaAuthMagicResponse))
-    {
-        auto auth_magic_response_ptr =
-            reinterpret_cast<MirMesaAuthMagicResponse const*>(msg.data.data());
-
-        return *auth_magic_response_ptr;
-    }
-
-    BOOST_THROW_EXCEPTION(
-        std::runtime_error("Nested server got invalid auth magic response"));
-}
-
-}
-
-mgm::NestedAuthentication::NestedAuthentication(
-    std::shared_ptr<NestedContext> const& nested_context)
-    : nested_context{nested_context}
-=======
->>>>>>> dc0a6d96
 {
     mg::PlatformOperationMessage request;
     request.data.resize(sizeof(MirMesaAuthMagicRequest));
@@ -94,27 +62,6 @@
     std::shared_ptr<NestedContext> const& nested_context)
     : nested_context{nested_context}
 {
-<<<<<<< HEAD
-    static int const success{0};
-
-    auto const request_msg = make_auth_magic_request_message(magic);
-
-    auto const response_msg = nested_context->platform_operation(
-        MirMesaPlatformOperation::auth_magic, request_msg);
-
-    auto const auth_magic_response = auth_magic_response_from_message(response_msg);
-    if (auth_magic_response.status != success)
-    {
-        std::string const error_msg{
-            "Nested server failed to authenticate DRM device magic cookie"};
-
-        BOOST_THROW_EXCEPTION(
-            boost::enable_error_info(
-                std::runtime_error(error_msg)) <<
-                    boost::errinfo_errno(auth_magic_response.status));
-    }
-=======
->>>>>>> dc0a6d96
 }
 
 void mgm::NestedAuthentication::auth_magic(drm_magic_t magic)
@@ -159,9 +106,5 @@
                 "Nested server failed to get authenticated DRM fd"));
     }
 
-<<<<<<< HEAD
-    auth_magic(magic);
-=======
->>>>>>> dc0a6d96
     return mir::Fd(IntOwnedFd{auth_fd});
 }