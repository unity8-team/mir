--- conflicted
+++ resolved
@@ -29,11 +29,7 @@
 
 // TODO: Listen for display changes and update the list accordingly
 
-<<<<<<< HEAD
-Display::Display(const QSharedPointer<mir::Server> &config, QObject *parent)
-=======
 Display::Display(const QSharedPointer<MirServer> &server, QObject *parent)
->>>>>>> c525415d
   : QObject(parent)
   , m_mirServer(server)
 {
