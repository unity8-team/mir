/*
 * Copyright (C) 2013 Canonical, Ltd.
 *
 * This program is free software: you can redistribute it and/or modify it under
 * the terms of the GNU Lesser General Public License version 3, as published by
 * the Free Software Foundation.
 *
 * This program is distributed in the hope that it will be useful, but WITHOUT
 * ANY WARRANTY; without even the implied warranties of MERCHANTABILITY,
 * SATISFACTORY QUALITY, or FITNESS FOR A PARTICULAR PURPOSE.  See the GNU
 * Lesser General Public License for more details.
 *
 * You should have received a copy of the GNU Lesser General Public License
 * along with this program.  If not, see <http://www.gnu.org/licenses/>.
 *
 * Author: Gerry Boland <gerry.boland@canonical.com>
 */

#ifndef DISPLAY_H
#define DISPLAY_H

#include <QObject>
#include <qpa/qplatformscreen.h>

<<<<<<< HEAD
#include "mir/graphics/display.h"
#include "mir/server.h"
=======
class MirServer;
>>>>>>> c525415d

class Display : public QObject
{
    Q_OBJECT
public:
<<<<<<< HEAD
    Display(const QSharedPointer<mir::Server> &config, QObject *parent = 0);
=======
    Display(const QSharedPointer<MirServer> &server, QObject *parent = 0);
>>>>>>> c525415d
    ~Display();

    QList<QPlatformScreen *> screens() const { return m_screens; }

private:
    QList<QPlatformScreen *> m_screens;
<<<<<<< HEAD
    const QSharedPointer<mir::Server> m_mirConfig;
=======
    const QSharedPointer<MirServer> m_mirServer;
>>>>>>> c525415d
};

#endif // DISPLAY_H<|MERGE_RESOLUTION|>--- conflicted
+++ resolved
@@ -22,33 +22,20 @@
 #include <QObject>
 #include <qpa/qplatformscreen.h>
 
-<<<<<<< HEAD
-#include "mir/graphics/display.h"
-#include "mir/server.h"
-=======
 class MirServer;
->>>>>>> c525415d
 
 class Display : public QObject
 {
     Q_OBJECT
 public:
-<<<<<<< HEAD
-    Display(const QSharedPointer<mir::Server> &config, QObject *parent = 0);
-=======
     Display(const QSharedPointer<MirServer> &server, QObject *parent = 0);
->>>>>>> c525415d
     ~Display();
 
     QList<QPlatformScreen *> screens() const { return m_screens; }
 
 private:
     QList<QPlatformScreen *> m_screens;
-<<<<<<< HEAD
-    const QSharedPointer<mir::Server> m_mirConfig;
-=======
     const QSharedPointer<MirServer> m_mirServer;
->>>>>>> c525415d
 };
 
 #endif // DISPLAY_H