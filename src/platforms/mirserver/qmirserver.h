--- conflicted
+++ resolved
@@ -28,25 +28,14 @@
 #include <condition_variable>
 #include <mutex>
 
-<<<<<<< HEAD
-#include <condition_variable>
-#include <mutex>
-
-=======
->>>>>>> c525415d
 // Wrap mir::Server with QObject, so it can be controlled via QThread
 class MirServerWorker : public QObject
 {
     Q_OBJECT
 
 public:
-<<<<<<< HEAD
-    MirServerWorker(const QSharedPointer<MirServerConfiguration> &config)
-        : config(config)
-=======
     MirServerWorker(const QSharedPointer<MirServer> &server)
         : server(server)
->>>>>>> c525415d
     {}
 
     bool wait_for_mir_startup();
@@ -56,22 +45,14 @@
 
 public Q_SLOTS:
     void run();
-<<<<<<< HEAD
-    void stop() { config->stop(); }
-=======
     void stop() { server->stop(); }
->>>>>>> c525415d
 
 private:
     std::mutex mutex;
     std::condition_variable started_cv;
     bool mir_running{false};
 
-<<<<<<< HEAD
-    const QSharedPointer<MirServerConfiguration> config;
-=======
     const QSharedPointer<MirServer> server;
->>>>>>> c525415d
 };
 
 
