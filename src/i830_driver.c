--- conflicted
+++ resolved
@@ -3015,15 +3015,7 @@
    if (crtc && crtc->enabled)
    {
       /* Sync the engine before adjust frame */
-<<<<<<< HEAD
-      if (pI830->AccelInfoRec && pI830->AccelInfoRec->NeedToSync) {
-	 (*pI830->AccelInfoRec->Sync)(pScrn);
-	 pI830->AccelInfoRec->NeedToSync = FALSE;
-      }
-      /* XXX should have xf86-based frame adjuster */
-=======
       i830WaitSync(pScrn);
->>>>>>> 1c97656c
       i830PipeSetBase(crtc, output->initial_x + x, output->initial_y + y);
       crtc->x = output->initial_x + x;
       crtc->y = output->initial_y + y;
