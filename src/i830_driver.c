--- conflicted
+++ resolved
@@ -2854,16 +2854,6 @@
       I830InitVideo(pScreen);
 #endif
 
-<<<<<<< HEAD
-#ifdef XF86DRI
-   if (pI830->directRenderingEnabled) {
-      pI830->directRenderingEnabled = I830DRIFinishScreenInit(pScreen);
-   }
-
-#endif
-
-=======
->>>>>>> 81abb7a3
    /* Setup 3D engine, needed for rotation too */
    IntelEmitInvarientState(pScrn);
 
