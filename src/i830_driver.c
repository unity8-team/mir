--- conflicted
+++ resolved
@@ -709,11 +709,7 @@
    } else {
       i830_dvo_init(pScrn);
    }
-<<<<<<< HEAD
-   if (IS_I915GM(pI830) || IS_I945GM(pI830) || IS_I965G(pI830))
-=======
    if (IS_I9XX(pI830) && !IS_I915G(pI830))
->>>>>>> c6bda729
       i830_tv_init(pScrn);
 }
 
