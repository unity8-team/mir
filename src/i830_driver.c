/* $XFree86: xc/programs/Xserver/hw/xfree86/drivers/i810/i830_driver.c,v 1.50 2004/02/20 00:06:00 alanh Exp $ */
/**************************************************************************

Copyright 2001 VA Linux Systems Inc., Fremont, California.
Copyright © 2002 by David Dawes

All Rights Reserved.

Permission is hereby granted, free of charge, to any person obtaining a
copy of this software and associated documentation files (the "Software"),
to deal in the Software without restriction, including without limitation
on the rights to use, copy, modify, merge, publish, distribute, sub
license, and/or sell copies of the Software, and to permit persons to whom
the Software is furnished to do so, subject to the following conditions:

The above copyright notice and this permission notice (including the next
paragraph) shall be included in all copies or substantial portions of the
Software.

THE SOFTWARE IS PROVIDED "AS IS", WITHOUT WARRANTY OF ANY KIND, EXPRESS OR
IMPLIED, INCLUDING BUT NOT LIMITED TO THE WARRANTIES OF MERCHANTABILITY,
FITNESS FOR A PARTICULAR PURPOSE AND NON-INFRINGEMENT. IN NO EVENT SHALL
THE COPYRIGHT HOLDERS AND/OR THEIR SUPPLIERS BE LIABLE FOR ANY CLAIM,
DAMAGES OR OTHER LIABILITY, WHETHER IN AN ACTION OF CONTRACT, TORT OR
OTHERWISE, ARISING FROM, OUT OF OR IN CONNECTION WITH THE SOFTWARE OR THE
USE OR OTHER DEALINGS IN THE SOFTWARE.

**************************************************************************/

/*
 * Reformatted with GNU indent (2.2.8), using the following options:
 *
 *    -bad -bap -c41 -cd0 -ncdb -ci6 -cli0 -cp0 -ncs -d0 -di3 -i3 -ip3 -l78
 *    -lp -npcs -psl -sob -ss -br -ce -sc -hnl
 *
 * This provides a good match with the original i810 code and preferred
 * XFree86 formatting conventions.
 *
 * When editing this driver, please follow the existing formatting, and edit
 * with <TAB> characters expanded at 8-column intervals.
 */

/*
 * Authors: Jeff Hartmann <jhartmann@valinux.com>
 *          Abraham van der Merwe <abraham@2d3d.co.za>
 *          David Dawes <dawes@xfree86.org>
 *          Alan Hourihane <alanh@tungstengraphics.com>
 */

/*
 * Mode handling is based on the VESA driver written by:
 * Paulo César Pereira de Andrade <pcpa@conectiva.com.br>
 */

/*
 * Changes:
 *
 *    23/08/2001 Abraham van der Merwe <abraham@2d3d.co.za>
 *        - Fixed display timing bug (mode information for some
 *          modes were not initialized correctly)
 *        - Added workarounds for GTT corruptions (I don't adjust
 *          the pitches for 1280x and 1600x modes so we don't
 *          need extra memory)
 *        - The code will now default to 60Hz if LFP is connected
 *        - Added different refresh rate setting code to work
 *          around 0x4f02 BIOS bug
 *        - BIOS workaround for some mode sets (I use legacy BIOS
 *          calls for setting those)
 *        - Removed 0x4f04, 0x01 (save state) BIOS call which causes
 *          LFP to malfunction (do some house keeping and restore
 *          modes ourselves instead - not perfect, but at least the
 *          LFP is working now)
 *        - Several other smaller bug fixes
 *
 *    06/09/2001 Abraham van der Merwe <abraham@2d3d.co.za>
 *        - Preliminary local memory support (works without agpgart)
 *        - DGA fixes (the code were still using i810 mode sets, etc.)
 *        - agpgart fixes
 *
 *    18/09/2001
 *        - Proper local memory support (should work correctly now
 *          with/without agpgart module)
 *        - more agpgart fixes
 *        - got rid of incorrect GTT adjustments
 *
 *    09/10/2001
 *        - Changed the DPRINTF() variadic macro to an ANSI C compatible
 *          version
 *
 *    10/10/2001
 *        - Fixed DPRINTF_stub(). I forgot the __...__ macros in there
 *          instead of the function arguments :P
 *        - Added a workaround for the 1600x1200 bug (Text mode corrupts
 *          when you exit from any 1600x1200 mode and 1280x1024@85Hz. I
 *          suspect this is a BIOS bug (hence the 1280x1024@85Hz case)).
 *          For now I'm switching to 800x600@60Hz then to 80x25 text mode
 *          and then restoring the registers - very ugly indeed.
 *
 *    15/10/2001
 *        - Improved 1600x1200 mode set workaround. The previous workaround
 *          was causing mode set problems later on.
 *
 *    18/10/2001
 *        - Fixed a bug in I830BIOSLeaveVT() which caused a bug when you
 *          switched VT's
 */
/*
 *    07/2002 David Dawes
 *        - Add Intel(R) 855GM/852GM support.
 */
/*
 *    07/2002 David Dawes
 *        - Cleanup code formatting.
 *        - Improve VESA mode selection, and fix refresh rate selection.
 *        - Don't duplicate functions provided in 4.2 vbe modules.
 *        - Don't duplicate functions provided in the vgahw module.
 *        - Rewrite memory allocation.
 *        - Rewrite initialisation and save/restore state handling.
 *        - Decouple the i810 support from i830 and later.
 *        - Remove various unnecessary hacks and workarounds.
 *        - Fix an 845G problem with the ring buffer not in pre-allocated
 *          memory.
 *        - Fix screen blanking.
 *        - Clear the screen at startup so you don't see the previous session.
 *        - Fix some HW cursor glitches, and turn HW cursor off at VT switch
 *          and exit.
 *
 *    08/2002 Keith Whitwell
 *        - Fix DRI initialisation.
 *
 *
 *    08/2002 Alan Hourihane and David Dawes
 *        - Add XVideo support.
 *
 *
 *    10/2002 David Dawes
 *        - Add Intel(R) 865G support.
 *
 *
 *    01/2004 Alan Hourihane
 *        - Add Intel(R) 915G support.
 *        - Add Dual Head and Clone capabilities.
 *        - Add lid status checking
 *        - Fix Xvideo with high-res LFP's
 *        - Add ARGB HW cursor support
 *
 *    05/2005 Alan Hourihane
 *        - Add Intel(R) 945G support.
 *
 *    09/2005 Alan Hourihane
 *        - Add Intel(R) 945GM support.
 *
 *    10/2005 Alan Hourihane, Keith Whitwell, Brian Paul
 *        - Added Rotation support
 *
 *    12/2005 Alan Hourihane, Keith Whitwell
 *        - Add Intel(R) 965G support.
 */

#ifdef HAVE_CONFIG_H
#include "config.h"
#endif

#ifndef PRINT_MODE_INFO
#define PRINT_MODE_INFO 0
#endif

#include <string.h>
#include <stdio.h>
#include <unistd.h>
#include <stdlib.h>
#include <stdio.h>

#include "xf86.h"
#include "xf86_OSproc.h"
#include "xf86Resources.h"
#include "xf86RAC.h"
#include "xf86cmap.h"
#include "compiler.h"
#include "mibstore.h"
#include "vgaHW.h"
#include "mipointer.h"
#include "micmap.h"
#include "shadowfb.h"
#include <X11/extensions/randr.h>
#include "fb.h"
#include "miscstruct.h"
#include "dixstruct.h"
#include "xf86xv.h"
#include <X11/extensions/Xv.h>
#include "vbe.h"
#include "shadow.h"
#include "i830.h"
#include "i830_display.h"
#include "i830_debug.h"
#include "i830_bios.h"

#ifdef XF86DRI
#include "dri.h"
#include <sys/ioctl.h>
#include <errno.h>
#endif

#define BIT(x) (1 << (x))
#define MAX(a,b) ((a) > (b) ? (a) : (b))
#define NB_OF(x) (sizeof (x) / sizeof (*x))

/* *INDENT-OFF* */
static SymTabRec I830Chipsets[] = {
   {PCI_CHIP_I830_M,		"i830"},
   {PCI_CHIP_845_G,		"845G"},
   {PCI_CHIP_I855_GM,		"852GM/855GM"},
   {PCI_CHIP_I865_G,		"865G"},
   {PCI_CHIP_I915_G,		"915G"},
   {PCI_CHIP_E7221_G,		"E7221 (i915)"},
   {PCI_CHIP_I915_GM,		"915GM"},
   {PCI_CHIP_I945_G,		"945G"},
   {PCI_CHIP_I945_GM,		"945GM"},
   {PCI_CHIP_I965_G,		"965G"},
   {PCI_CHIP_I965_G_1,		"965G"},
   {PCI_CHIP_I965_Q,		"965Q"},
   {PCI_CHIP_I946_GZ,		"946GZ"},
   {-1,				NULL}
};

static PciChipsets I830PciChipsets[] = {
   {PCI_CHIP_I830_M,		PCI_CHIP_I830_M,	RES_SHARED_VGA},
   {PCI_CHIP_845_G,		PCI_CHIP_845_G,		RES_SHARED_VGA},
   {PCI_CHIP_I855_GM,		PCI_CHIP_I855_GM,	RES_SHARED_VGA},
   {PCI_CHIP_I865_G,		PCI_CHIP_I865_G,	RES_SHARED_VGA},
   {PCI_CHIP_I915_G,		PCI_CHIP_I915_G,	RES_SHARED_VGA},
   {PCI_CHIP_E7221_G,		PCI_CHIP_E7221_G,	RES_SHARED_VGA},
   {PCI_CHIP_I915_GM,		PCI_CHIP_I915_GM,	RES_SHARED_VGA},
   {PCI_CHIP_I945_G,		PCI_CHIP_I945_G,	RES_SHARED_VGA},
   {PCI_CHIP_I945_GM,		PCI_CHIP_I945_GM,	RES_SHARED_VGA},
   {PCI_CHIP_I965_G,		PCI_CHIP_I965_G,	RES_SHARED_VGA},
   {PCI_CHIP_I965_G_1,		PCI_CHIP_I965_G_1,	RES_SHARED_VGA},
   {PCI_CHIP_I965_Q,		PCI_CHIP_I965_Q,	RES_SHARED_VGA},
   {PCI_CHIP_I946_GZ,		PCI_CHIP_I946_GZ,	RES_SHARED_VGA},
   {-1,				-1,			RES_UNDEFINED}
};

/*
 * Note: "ColorKey" is provided for compatibility with the i810 driver.
 * However, the correct option name is "VideoKey".  "ColorKey" usually
 * refers to the tranparency key for 8+24 overlays, not for video overlays.
 */

typedef enum {
   OPTION_NOACCEL,
   OPTION_SW_CURSOR,
   OPTION_CACHE_LINES,
   OPTION_DRI,
   OPTION_PAGEFLIP,
   OPTION_XVIDEO,
   OPTION_VIDEO_KEY,
   OPTION_COLOR_KEY,
   OPTION_VBE_RESTORE,
   OPTION_DISPLAY_INFO,
   OPTION_DEVICE_PRESENCE,
   OPTION_MONITOR_LAYOUT,
   OPTION_CLONE,
   OPTION_CLONE_REFRESH,
   OPTION_CHECKDEVICES,
   OPTION_FIXEDPIPE,
   OPTION_ROTATE,
   OPTION_LINEARALLOC,
<<<<<<< HEAD
=======
   OPTION_MERGEDFB,
   OPTION_METAMODES,
   OPTION_SECONDHSYNC,
   OPTION_SECONDVREFRESH,
   OPTION_SECONDPOSITION,
   OPTION_INTELXINERAMA,
   OPTION_INTELTEXPOOL,
   OPTION_INTELMMSIZE
>>>>>>> aa75b81d
} I830Opts;

static OptionInfoRec I830Options[] = {
   {OPTION_NOACCEL,	"NoAccel",	OPTV_BOOLEAN,	{0},	FALSE},
   {OPTION_SW_CURSOR,	"SWcursor",	OPTV_BOOLEAN,	{0},	FALSE},
   {OPTION_CACHE_LINES,	"CacheLines",	OPTV_INTEGER,	{0},	FALSE},
   {OPTION_DRI,		"DRI",		OPTV_BOOLEAN,	{0},	TRUE},
   {OPTION_PAGEFLIP,	"PageFlip",	OPTV_BOOLEAN,	{0},	FALSE},
   {OPTION_XVIDEO,	"XVideo",	OPTV_BOOLEAN,	{0},	TRUE},
   {OPTION_COLOR_KEY,	"ColorKey",	OPTV_INTEGER,	{0},	FALSE},
   {OPTION_VIDEO_KEY,	"VideoKey",	OPTV_INTEGER,	{0},	FALSE},
   {OPTION_MONITOR_LAYOUT, "MonitorLayout", OPTV_ANYSTR,{0},	FALSE},
   {OPTION_CLONE,	"Clone",	OPTV_BOOLEAN,	{0},	FALSE},
   {OPTION_CLONE_REFRESH,"CloneRefresh",OPTV_INTEGER,	{0},	FALSE},
   {OPTION_CHECKDEVICES, "CheckDevices",OPTV_BOOLEAN,	{0},	FALSE},
   {OPTION_FIXEDPIPE,   "FixedPipe",    OPTV_ANYSTR, 	{0},	FALSE},
   {OPTION_ROTATE,      "Rotate",       OPTV_ANYSTR,    {0},    FALSE},
   {OPTION_LINEARALLOC, "LinearAlloc",  OPTV_INTEGER,   {0},    FALSE},
<<<<<<< HEAD
=======
   {OPTION_MERGEDFB, 	"MergedFB",	OPTV_BOOLEAN,	{0},	FALSE},
   {OPTION_METAMODES, 	"MetaModes",	OPTV_STRING,	{0},	FALSE},
   {OPTION_SECONDHSYNC,	"SecondMonitorHorizSync",OPTV_STRING,	{0}, FALSE },
   {OPTION_SECONDVREFRESH,"SecondMonitorVertRefresh",OPTV_STRING,{0}, FALSE },
   {OPTION_SECONDPOSITION,"SecondPosition",OPTV_STRING,	{0},	FALSE },
   {OPTION_INTELXINERAMA,"MergedXinerama",OPTV_BOOLEAN,	{0},	TRUE},
   {OPTION_INTELTEXPOOL,"Legacy3D",     OPTV_BOOLEAN,	{0},	FALSE},
   {OPTION_INTELMMSIZE, "AperTexSize",  OPTV_INTEGER,	{0},	FALSE},
>>>>>>> aa75b81d
   {-1,			NULL,		OPTV_NONE,	{0},	FALSE}
};
/* *INDENT-ON* */

const char *i830_output_type_names[] = {
   "Unused",
   "Analog",
   "DVO",
   "SDVO",
   "LVDS",
   "TVOUT",
};

static void I830DisplayPowerManagementSet(ScrnInfoPtr pScrn,
					  int PowerManagementMode, int flags);
static void i830AdjustFrame(int scrnIndex, int x, int y, int flags);
static Bool I830CloseScreen(int scrnIndex, ScreenPtr pScreen);
static Bool I830SaveScreen(ScreenPtr pScreen, int unblack);
static Bool I830EnterVT(int scrnIndex, int flags);
static CARD32 I830CheckDevicesTimer(OsTimerPtr timer, CARD32 now, pointer arg);

extern int I830EntityIndex;

/* temporary */
extern void xf86SetCursor(ScreenPtr pScreen, CursorPtr pCurs, int x, int y);

#ifdef I830DEBUG
void
I830DPRINTF_stub(const char *filename, int line, const char *function,
		 const char *fmt, ...)
{
   va_list ap;

   ErrorF("\n##############################################\n"
	  "*** In function %s, on line %d, in file %s ***\n",
	  function, line, filename);
   va_start(ap, fmt);
   VErrorF(fmt, ap);
   va_end(ap);
   ErrorF("##############################################\n\n");
}
#else /* #ifdef I830DEBUG */
void
I830DPRINTF_stub(const char *filename, int line, const char *function,
		 const char *fmt, ...)
{
   /* do nothing */
}
#endif /* #ifdef I830DEBUG */

/* Export I830 options to i830 driver where necessary */
const OptionInfoRec *
I830AvailableOptions(int chipid, int busid)
{
   int i;

   for (i = 0; I830PciChipsets[i].PCIid > 0; i++) {
      if (chipid == I830PciChipsets[i].PCIid)
	 return I830Options;
   }
   return NULL;
}

static Bool
I830GetRec(ScrnInfoPtr pScrn)
{
   I830Ptr pI830;

   if (pScrn->driverPrivate)
      return TRUE;
   pI830 = pScrn->driverPrivate = xnfcalloc(sizeof(I830Rec), 1);
   return TRUE;
}

static void
I830FreeRec(ScrnInfoPtr pScrn)
{
   I830Ptr pI830;

   if (!pScrn)
      return;
   if (!pScrn->driverPrivate)
      return;
<<<<<<< HEAD
=======

   pI830 = I830PTR(pScrn);
   mode = pScrn->modes;

   if (mode) {
      do {
	 if (mode->Private) {
	    I830ModePrivatePtr mp = (I830ModePrivatePtr) mode->Private;

	    xfree(mp);
	    mode->Private = NULL;
	 }
	 mode = mode->next;
      } while (mode && mode != pScrn->modes);
   }

   if (I830IsPrimary(pScrn)) {
      if (pI830->vbeInfo)
         VBEFreeVBEInfo(pI830->vbeInfo);
      if (pI830->pVbe)
         vbeFree(pI830->pVbe);
   }

   pVesa = pI830->vesa;
   if (pVesa->savedPal)
      xfree(pVesa->savedPal);
   xfree(pVesa);

   xfree(pScrn->driverPrivate);
   pScrn->driverPrivate = NULL;
}

static Bool
InRegion(int x, int y, region r)
{
    return (r.x0 <= x) && (x <= r.x1) && (r.y0 <= y) && (y <= r.y1);
}

static int
I830StrToRanges(range *r, char *s, int max)
{
   float num = 0.0;
   int rangenum = 0;
   Bool gotdash = FALSE;
   Bool nextdash = FALSE;
   char *strnum = NULL;
   do {
      switch(*s) {
      case '0':
      case '1':
      case '2':
      case '3':
      case '4':
      case '5':
      case '6':
      case '7':
      case '8':
      case '9':
      case '.':
         if(strnum == NULL) {
            strnum = s;
            gotdash = nextdash;
            nextdash = FALSE;
         }
         break;
      case '-':
      case ' ':
      case 0:
         if(strnum == NULL) break;
         sscanf(strnum, "%f", &num);
	 strnum = NULL;
         if(gotdash) {
            r[rangenum - 1].hi = num;
         } else {
            r[rangenum].lo = num;
            r[rangenum].hi = num;
            rangenum++;
         }
         if(*s == '-') nextdash = (rangenum != 0);
	 else if(rangenum >= max) return rangenum;
         break;
      default:
         return 0;
      }

   } while(*(s++) != 0);

   return rangenum;
}

/* Calculate the vertical refresh rate from a mode */
static float
I830CalcVRate(DisplayModePtr mode)
{
   float hsync, refresh = 0;

   if(mode->HSync > 0.0)
       	hsync = mode->HSync;
   else if(mode->HTotal > 0)
       	hsync = (float)mode->Clock / (float)mode->HTotal;
   else
       	hsync = 0.0;

   if(mode->VTotal > 0)
       	refresh = hsync * 1000.0 / mode->VTotal;

   if(mode->Flags & V_INTERLACE)
       	refresh *= 2.0;

   if(mode->Flags & V_DBLSCAN)
       	refresh /= 2.0;

   if(mode->VScan > 1)
        refresh /= mode->VScan;

   if(mode->VRefresh > 0.0)
	refresh = mode->VRefresh;

   if(hsync == 0.0 || refresh == 0.0) return 0.0;

   return refresh;
}

/* Copy and link two modes (i, j) for mergedfb mode
 * (Code base taken from mga driver)
 *
 * - Copy mode i, merge j to copy of i, link the result to dest
 * - Link i and j in private record.
 * - If dest is NULL, return value is copy of i linked to itself.
 * - For mergedfb auto-config, we only check the dimension
 *   against virtualX/Y, if they were user-provided.
 * - No special treatment required for CRTxxOffs.
 * - Provide fake dotclock in order to distinguish between similar
 *   looking MetaModes (for RandR and VidMode extensions)
 * - Set unique VRefresh of dest mode for RandR
 */
static DisplayModePtr
I830CopyModeNLink(ScrnInfoPtr pScrn, DisplayModePtr dest,
                 DisplayModePtr i, DisplayModePtr j,
		 int pos)
{
    DisplayModePtr mode;
    int dx = 0,dy = 0;

    if(!((mode = xalloc(sizeof(DisplayModeRec))))) return dest;
    memcpy(mode, i, sizeof(DisplayModeRec));
    if(!((mode->Private = xalloc(sizeof(I830ModePrivateRec))))) {
       xfree(mode);
       return dest;
    }
    ((I830ModePrivatePtr)mode->Private)->merged.First = i;
    ((I830ModePrivatePtr)mode->Private)->merged.Second = j;
    ((I830ModePrivatePtr)mode->Private)->merged.SecondPosition = pos;
    if (((I830ModePrivatePtr)i->Private)->vbeData.mode > 0x30) {
       ((I830ModePrivatePtr)mode->Private)->vbeData.mode = ((I830ModePrivatePtr)i->Private)->vbeData.mode;
       ((I830ModePrivatePtr)mode->Private)->vbeData.data = ((I830ModePrivatePtr)i->Private)->vbeData.data;
    } else {
       ((I830ModePrivatePtr)mode->Private)->vbeData.mode = ((I830ModePrivatePtr)j->Private)->vbeData.mode;
       ((I830ModePrivatePtr)mode->Private)->vbeData.data = ((I830ModePrivatePtr)j->Private)->vbeData.data;
    }
    mode->PrivSize = sizeof(I830ModePrivateRec);

    switch(pos) {
    case PosLeftOf:
    case PosRightOf:
       if(!(pScrn->display->virtualX)) {
          dx = i->HDisplay + j->HDisplay;
       } else {
          dx = min(pScrn->virtualX, i->HDisplay + j->HDisplay);
       }
       dx -= mode->HDisplay;
       if(!(pScrn->display->virtualY)) {
          dy = max(i->VDisplay, j->VDisplay);
       } else {
          dy = min(pScrn->virtualY, max(i->VDisplay, j->VDisplay));
       }
       dy -= mode->VDisplay;
       break;
    case PosAbove:
    case PosBelow:
       if(!(pScrn->display->virtualY)) {
          dy = i->VDisplay + j->VDisplay;
       } else {
          dy = min(pScrn->virtualY, i->VDisplay + j->VDisplay);
       }
       dy -= mode->VDisplay;
       if(!(pScrn->display->virtualX)) {
          dx = max(i->HDisplay, j->HDisplay);
       } else {
          dx = min(pScrn->virtualX, max(i->HDisplay, j->HDisplay));
       }
       dx -= mode->HDisplay;
       break;
    }
    mode->HDisplay += dx;
    mode->HSyncStart += dx;
    mode->HSyncEnd += dx;
    mode->HTotal += dx;
    mode->VDisplay += dy;
    mode->VSyncStart += dy;
    mode->VSyncEnd += dy;
    mode->VTotal += dy;

    mode->type = M_T_DEFAULT;

    /* Set up as user defined (ie fake that the mode has been named in the
     * Modes-list in the screen section; corrects cycling with CTRL-ALT-[-+]
     * when source mode has not been listed there.)
     */
    mode->type |= M_T_USERDEF;

    /* Set the VRefresh field (in order to make RandR use it for the rates). We
     * simply set this to the refresh rate for the First mode (since Second will
     * mostly be LCD or TV anyway).
     */
    mode->VRefresh = I830CalcVRate(i);

    if( ((mode->HDisplay * ((pScrn->bitsPerPixel + 7) / 8) * mode->VDisplay) > (pScrn->videoRam * 1024)) ||
	(mode->HDisplay > 4088) ||
	(mode->VDisplay > 4096) ) {

       xf86DrvMsg(pScrn->scrnIndex, X_ERROR,
		"Skipped \"%s\" (%dx%d), not enough video RAM or beyond hardware specs\n",
		mode->name, mode->HDisplay, mode->VDisplay);
       xfree(mode->Private);
       xfree(mode);

       return dest;
    }

    /* Now see if the resulting mode would be discarded as a "size" by the
     * RandR extension, and increase its clock by 1000 in case it does.
     */
    if(dest) {
       DisplayModePtr t = dest;
       do {
          if((t->HDisplay == mode->HDisplay) &&
	     (t->VDisplay == mode->VDisplay) &&
	     ((int)(t->VRefresh + .5) == (int)(mode->VRefresh + .5))) {
	     mode->VRefresh += 1000.0;
	  }
	  t = t->next;
       } while((t) && (t != dest));
    }

    /* Provide a fake but unique DotClock in order to trick the vidmode
     * extension to allow selecting among a number of modes whose merged result
     * looks identical but consists of different modes for First and Second
     */
    mode->Clock = (int)(mode->VRefresh * 1000.0);

    xf86DrvMsg(pScrn->scrnIndex, X_INFO,
	"Merged \"%s\" (%dx%d) and \"%s\" (%dx%d) to %dx%d (%d)\n",
	i->name, i->HDisplay, i->VDisplay, j->name, j->HDisplay, j->VDisplay,
	mode->HDisplay, mode->VDisplay, (int)mode->VRefresh);

    mode->next = mode;
    mode->prev = mode;

    if(dest) {
       mode->next = dest->next; 	/* Insert node after "dest" */
       dest->next->prev = mode;
       mode->prev = dest;
       dest->next = mode;
    }

    return mode;
}

/* Helper function to find a mode from a given name
 * (Code base taken from mga driver)
 */
static DisplayModePtr
I830GetModeFromName(char* str, DisplayModePtr i)
{
    DisplayModePtr c = i;
    if(!i) return NULL;
    do {
       if(strcmp(str, c->name) == 0) return c;
       c = c->next;
    } while(c != i);
    return NULL;
}

static DisplayModePtr
I830FindWidestTallestMode(DisplayModePtr i, Bool tallest)
{
    DisplayModePtr c = i, d = NULL;
    int max = 0;
    if(!i) return NULL;
    do {
       if(tallest) {
          if(c->VDisplay > max) {
	     max = c->VDisplay;
	     d = c;
          }
       } else {
          if(c->HDisplay > max) {
	     max = c->HDisplay;
	     d = c;
          }
       }
       c = c->next;
    } while(c != i);
    return d;
}

static void
I830FindWidestTallestCommonMode(DisplayModePtr i, DisplayModePtr j, Bool tallest,
				DisplayModePtr *a, DisplayModePtr *b)
{
    DisplayModePtr c = i, d;
    int max = 0;
    Bool foundone;

    (*a) = (*b) = NULL;

    if(!i || !j) return;

    do {
       d = j;
       foundone = FALSE;
       do {
	  if( (c->HDisplay == d->HDisplay) &&
	      (c->VDisplay == d->VDisplay) ) {
	     foundone = TRUE;
	     break;
	  }
	  d = d->next;
       } while(d != j);
       if(foundone) {
	  if(tallest) {
	     if(c->VDisplay > max) {
		max = c->VDisplay;
		(*a) = c;
		(*b) = d;
	     }
	  } else {
	     if(c->HDisplay > max) {
		max = c->HDisplay;
		(*a) = c;
		(*b) = d;
	     }
	  }
       }
       c = c->next;
    } while(c != i);
}

static DisplayModePtr
I830GenerateModeListFromLargestModes(ScrnInfoPtr pScrn,
		    DisplayModePtr i, DisplayModePtr j,
		    int pos)
{
    I830Ptr pI830 = I830PTR(pScrn);
    DisplayModePtr mode1 = NULL;
    DisplayModePtr mode2 = NULL;
    DisplayModePtr mode3 = NULL;
    DisplayModePtr mode4 = NULL;
    DisplayModePtr result = NULL;

    /* Now build a default list of MetaModes.
     * - Non-clone: If the user enabled NonRectangular, we use the
     * largest mode for each First and Second. If not, we use the largest
     * common mode for First and Second (if available). Additionally, and
     * regardless if the above, we produce a clone mode consisting of
     * the largest common mode (if available) in order to use DGA.
     */

    switch(pos) {
    case PosLeftOf:
    case PosRightOf:
       mode1 = I830FindWidestTallestMode(i, FALSE);
       mode2 = I830FindWidestTallestMode(j, FALSE);
       I830FindWidestTallestCommonMode(i, j, FALSE, &mode3, &mode4);
       break;
    case PosAbove:
    case PosBelow:
       mode1 = I830FindWidestTallestMode(i, TRUE);
       mode2 = I830FindWidestTallestMode(j, TRUE);
       I830FindWidestTallestCommonMode(i, j, TRUE, &mode3, &mode4);
       break;
    }

    if(mode3 && mode4 && !pI830->NonRect) {
       mode1 = mode3;
       mode2 = mode2;
    }

    if(mode1 && mode2) {
       result = I830CopyModeNLink(pScrn, result, mode1, mode2, pos);
    }

    return result;
}

/* Generate the merged-fb mode modelist
 * (Taken from mga driver)
 */
static DisplayModePtr
I830GenerateModeListFromMetaModes(ScrnInfoPtr pScrn, char* str,
		    DisplayModePtr i, DisplayModePtr j,
		    int pos)
{
    char* strmode = str;
    char modename[256];
    Bool gotdash = FALSE;
    char gotsep = 0;
    int p; 
    DisplayModePtr mode1 = NULL;
    DisplayModePtr mode2 = NULL;
    DisplayModePtr result = NULL;
    int myslen;

    do {
        switch(*str) {
        case 0:
        case '-':
	case '+':
        case ' ':
	case ',':
	case ';':
           if(strmode != str) {

              myslen = str - strmode;
              if(myslen > 255) myslen = 255;
  	      strncpy(modename, strmode, myslen);
  	      modename[myslen] = 0;

              if(gotdash) {
                 if(mode1 == NULL) {
  	             xf86DrvMsg(pScrn->scrnIndex, X_ERROR,
  	                        "Error parsing MetaModes parameter\n");
  	             return NULL;
  	         }
                 mode2 = I830GetModeFromName(modename, j);
                 if(!mode2) {
                    xf86DrvMsg(pScrn->scrnIndex, X_WARNING,
                        "Mode \"%s\" is not a supported mode for Second\n", modename);
                    xf86DrvMsg(pScrn->scrnIndex, X_WARNING,
                        "\t(Skipping metamode \"%s%c%s\")\n", mode1->name, gotsep, modename);
                    mode1 = NULL;
		    gotsep = 0;
                 }
              } else {
                 mode1 = I830GetModeFromName(modename, i);
                 if(!mode1) {
                    char* tmps = str;
                    xf86DrvMsg(pScrn->scrnIndex, X_WARNING,
                        "Mode \"%s\" is not a supported mode for First\n", modename);
                    while(*tmps == ' ' || *tmps == ';') tmps++;
                    /* skip the next mode */
  	            if(*tmps == '-' || *tmps == '+' || *tmps == ',') {
                       tmps++;
		       /* skip spaces */
		       while(*tmps == ' ' || *tmps == ';') tmps++;
		       /* skip modename */
		       while(*tmps && *tmps != ' ' && *tmps != ';' && *tmps != '-' && *tmps != '+' && *tmps != ',') tmps++;
  	               myslen = tmps - strmode;
  	               if(myslen > 255) myslen = 255;
  	               strncpy(modename,strmode,myslen);
  	               modename[myslen] = 0;
                       str = tmps - 1;
                    }
                    xf86DrvMsg(pScrn->scrnIndex, X_WARNING,
                        "\t(Skipping metamode \"%s\")\n", modename);
                    mode1 = NULL;
		    gotsep = 0;
                 }
              }
              gotdash = FALSE;
           }
           strmode = str + 1;
           gotdash |= (*str == '-' || *str == '+' || *str == ',');
	   if (*str == '-' || *str == '+' || *str == ',')
  	      gotsep = *str;

           if(*str != 0) break;
	   /* Fall through otherwise */

        default:
           if(!gotdash && mode1) {
              p = pos ;
              if(!mode2) {
                 xf86DrvMsg(pScrn->scrnIndex, X_WARNING,
                     "Mode \"%s\" is not a supported mode for Second\n", mode1->name);
                 xf86DrvMsg(pScrn->scrnIndex, X_WARNING,
                     "\t(Skipping metamode \"%s\")\n", modename);
                 mode1 = NULL;
              } else {
                 result = I830CopyModeNLink(pScrn, result, mode1, mode2, p);
                 mode1 = NULL;
                 mode2 = NULL;
              }
	      gotsep = 0;
           }
           break;

        }

    } while(*(str++) != 0);
     
    return result;
}

static DisplayModePtr
I830GenerateModeList(ScrnInfoPtr pScrn, char* str,
		    DisplayModePtr i, DisplayModePtr j,
		    int pos)
{
   I830Ptr pI830 = I830PTR(pScrn);

   if(str != NULL) {
      return(I830GenerateModeListFromMetaModes(pScrn, str, i, j, pos));
   } else {
      xf86DrvMsg(pScrn->scrnIndex, X_INFO,
	"No MetaModes given, linking %s modes by default\n",
	   (pI830->NonRect ?
		(((pos == PosLeftOf) || (pos == PosRightOf)) ? "widest" :  "tallest")
		:
		(((pos == PosLeftOf) || (pos == PosRightOf)) ? "widest common" :  "tallest common")) );
      return(I830GenerateModeListFromLargestModes(pScrn, i, j, pos));
   }
}

static void
I830RecalcDefaultVirtualSize(ScrnInfoPtr pScrn)
{
    I830Ptr pI830 = I830PTR(pScrn);
    DisplayModePtr mode, bmode;
    int maxh, maxv;
    static const char *str = "MergedFB: Virtual %s %d\n";
    static const char *errstr = "Virtual %s to small for given SecondPosition offset\n";

    mode = bmode = pScrn->modes;
    maxh = maxv = 0;
    do {
       if(mode->HDisplay > maxh) maxh = mode->HDisplay;
       if(mode->VDisplay > maxv) maxv = mode->VDisplay;
       mode = mode->next;
    } while(mode != bmode);

    maxh += pI830->FirstXOffs + pI830->SecondXOffs;
    maxv += pI830->FirstYOffs + pI830->SecondYOffs;

    if(!(pScrn->display->virtualX)) {
       if(maxh > 4088) {
	  xf86DrvMsg(pScrn->scrnIndex, X_ERROR,
		"Virtual width with SecondPosition offset beyond hardware specs\n");
	  pI830->FirstXOffs = pI830->SecondXOffs = 0;
	  maxh -= (pI830->FirstXOffs + pI830->SecondXOffs);
       }
       pScrn->virtualX = maxh;
       pScrn->displayWidth = maxh;
       xf86DrvMsg(pScrn->scrnIndex, X_PROBED, str, "width", maxh);
    } else {
       if(maxh < pScrn->display->virtualX) {
	  xf86DrvMsg(pScrn->scrnIndex, X_ERROR, errstr, "width");
	  pI830->FirstXOffs = pI830->SecondXOffs = 0;
       }
    }

    if(!(pScrn->display->virtualY)) {
       pScrn->virtualY = maxv;
       xf86DrvMsg(pScrn->scrnIndex, X_PROBED, str, "height", maxv);
    } else {
       if(maxv < pScrn->display->virtualY) {
	  xf86DrvMsg(pScrn->scrnIndex, X_ERROR, errstr, "height");
	  pI830->FirstYOffs = pI830->SecondYOffs = 0;
       }
    }
}

#define SDMPTR(x) ((I830ModePrivatePtr)x->currentMode->Private)->merged
#define CDMPTR    ((I830ModePrivatePtr)pI830->currentMode->Private)->merged

#define BOUND(test,low,hi) 			\
    {						\
	if((test) < (low)) (test) = (low);	\
	if((test) > (hi))  (test) = (hi);	\
    }

#define REBOUND(low,hi,test)		\
    {					\
	if((test) < (low)) {		\
		(hi) += (test)-(low);	\
		(low) = (test); 	\
	}				\
	if((test) > (hi)) {		\
		(low) += (test)-(hi);	\
		(hi) = (test); 		\
	}				\
    }


static void
I830MergedPointerMoved(int scrnIndex, int x, int y)
{
  ScrnInfoPtr	pScrn1 = xf86Screens[scrnIndex];
  I830Ptr	pI830 = I830PTR(pScrn1);
  ScrnInfoPtr	pScrn2 = pI830->pScrn_2;
  region	out, in1, in2, f2, f1;
  int		deltax, deltay;
  int		temp1, temp2;
  int		old1x0, old1y0, old2x0, old2y0;
  int		FirstXOffs = 0, FirstYOffs = 0, SecondXOffs = 0, SecondYOffs = 0;
  int		HVirt = pScrn1->virtualX;
  int		VVirt = pScrn1->virtualY;
  int		sigstate;
  Bool		doit = FALSE, HaveNonRect = FALSE, HaveOffsRegions = FALSE;
  int           pos = ((I830MergedDisplayModePtr)pI830->currentMode->Private)->SecondPosition;

  if(pI830->DGAactive) {
     return;
     /* DGA: There is no cursor and no panning while DGA is active. */
  } else {
     FirstXOffs = pI830->FirstXOffs;
     FirstYOffs = pI830->FirstYOffs;
     SecondXOffs = pI830->SecondXOffs;
     SecondYOffs = pI830->SecondYOffs;
     HaveNonRect = pI830->HaveNonRect;
     HaveOffsRegions = pI830->HaveOffsRegions;
  }

  /* Check if the pointer is inside our dead areas */
  if((pI830->MouseRestrictions) && !I830noPanoramiXExtension) {
     if(HaveNonRect) {
	if(InRegion(x, y, pI830->NonRectDead)) {
	   switch(pos) {
	   case PosLeftOf:
	   case PosRightOf: y = pI830->NonRectDead.y0 - 1;
			    doit = TRUE;
			    break;
	   case PosAbove:
	   case PosBelow:   x = pI830->NonRectDead.x0 - 1;
			    doit = TRUE;
	   default:	    break;
	   }
	}
     }
     if(HaveOffsRegions) {
	if(InRegion(x, y, pI830->OffDead1)) {
	   switch(pos) {
	   case PosLeftOf:
	   case PosRightOf: y = pI830->OffDead1.y1;
			    doit = TRUE;
			    break;
	   case PosAbove:
	   case PosBelow:   x = pI830->OffDead1.x1;
			    doit = TRUE;
	   default:	    break;
	   }
	} else if(InRegion(x, y, pI830->OffDead2)) {
	   switch(pos) {
	   case PosLeftOf:
	   case PosRightOf: y = pI830->OffDead2.y0 - 1;
			    doit = TRUE;
			    break;
	   case PosAbove:
	   case PosBelow:   x = pI830->OffDead2.x0 - 1;
			    doit = TRUE;
	   default:	    break;
	   }
	}
     }
     if(doit) {
	UpdateCurrentTime();
	sigstate = xf86BlockSIGIO();
	miPointerAbsoluteCursor(x, y, currentTime.milliseconds);
	xf86UnblockSIGIO(sigstate);
	return;
     }
  }

  f1.x0 = old1x0 = pI830->FirstframeX0;
  f1.x1 = pI830->FirstframeX1;
  f1.y0 = old1y0 = pI830->FirstframeY0;
  f1.y1 = pI830->FirstframeY1;
  f2.x0 = old2x0 = pScrn2->frameX0;
  f2.x1 = pScrn2->frameX1;
  f2.y0 = old2y0 = pScrn2->frameY0;
  f2.y1 = pScrn2->frameY1;

  /* Define the outer region. Crossing this causes all frames to move */
  out.x0 = pScrn1->frameX0;
  out.x1 = pScrn1->frameX1;
  out.y0 = pScrn1->frameY0;
  out.y1 = pScrn1->frameY1;

  /*
   * Define the inner sliding window. Being outsize both frames but
   * inside the outer clipping window will slide corresponding frame
   */
  in1 = out;
  in2 = out;
  switch(pos) {
     case PosLeftOf:
        in1.x0 = f1.x0;
        in2.x1 = f2.x1;
        break;
     case PosRightOf:
        in1.x1 = f1.x1;
        in2.x0 = f2.x0;
        break;
     case PosBelow:
        in1.y1 = f1.y1;
        in2.y0 = f2.y0;
        break;
     case PosAbove:
        in1.y0 = f1.y0;
        in2.y1 = f2.y1;
        break;
  }

  deltay = 0;
  deltax = 0;

  if(InRegion(x, y, out)) {	/* inside outer region */

     if(InRegion(x, y, in1) && !InRegion(x, y, f1)) {
	REBOUND(f1.x0, f1.x1, x);
	REBOUND(f1.y0, f1.y1, y);
	deltax = 1;
     }
     if(InRegion(x, y, in2) && !InRegion(x, y, f2)) {
	REBOUND(f2.x0, f2.x1, x);
	REBOUND(f2.y0, f2.y1, y);
	deltax = 1;
     }

  } else {			/* outside outer region */

     if(out.x0 > x) {
	deltax = x - out.x0;
     }
     if(out.x1 < x) {
	deltax = x - out.x1;
     }
     if(deltax) {
	pScrn1->frameX0 += deltax;
	pScrn1->frameX1 += deltax;
	f1.x0 += deltax;
	f1.x1 += deltax;
	f2.x0 += deltax;
	f2.x1 += deltax;
     }

     if(out.y0 > y) {
	deltay = y - out.y0;
     }
     if(out.y1 < y) {
	deltay = y - out.y1;
     }
     if(deltay) {
	pScrn1->frameY0 += deltay;
	pScrn1->frameY1 += deltay;
	f1.y0 += deltay;
	f1.y1 += deltay;
	f2.y0 += deltay;
	f2.y1 += deltay;
     }

     switch(pos) {
	case PosLeftOf:
	   if(x >= f1.x0) { REBOUND(f1.y0, f1.y1, y); }
	   if(x <= f2.x1) { REBOUND(f2.y0, f2.y1, y); }
	   break;
	case PosRightOf:
	   if(x <= f1.x1) { REBOUND(f1.y0, f1.y1, y); }
	   if(x >= f2.x0) { REBOUND(f2.y0, f2.y1, y); }
	   break;
	case PosBelow:
	   if(y <= f1.y1) { REBOUND(f1.x0, f1.x1, x); }
	   if(y >= f2.y0) { REBOUND(f2.x0, f2.x1, x); }
	   break;
	case PosAbove:
	   if(y >= f1.y0) { REBOUND(f1.x0, f1.x1, x); }
	   if(y <= f2.y1) { REBOUND(f2.x0, f2.x1, x); }
	   break;
     }

  }

  if(deltax || deltay) {
     pI830->FirstframeX0 = f1.x0;
     pI830->FirstframeY0 = f1.y0;
     pScrn2->frameX0 = f2.x0;
     pScrn2->frameY0 = f2.y0;

     switch(pos) {
	case PosLeftOf:
	case PosRightOf:
	   if(FirstYOffs || SecondYOffs || HaveNonRect) {
	      if(pI830->FirstframeY0 != old1y0) {
	         if(pI830->FirstframeY0 < FirstYOffs)
	            pI830->FirstframeY0 = FirstYOffs;

	         temp1 = pI830->FirstframeY0 + CDMPTR.First->VDisplay;
	         temp2 = min((VVirt - SecondYOffs), (FirstYOffs + pI830->MBXNR1YMAX));
	         if(temp1 > temp2)
	            pI830->FirstframeY0 -= (temp1 - temp2);
	      }
	      if(pScrn2->frameY0 != old2y0) {
	         if(pScrn2->frameY0 < SecondYOffs)
	            pScrn2->frameY0 = SecondYOffs;

	         temp1 = pScrn2->frameY0 + CDMPTR.Second->VDisplay;
	         temp2 = min((VVirt - FirstYOffs), (SecondYOffs + pI830->MBXNR2YMAX));
	         if(temp1 > temp2)
	            pScrn2->frameY0 -= (temp1 - temp2);
	      }
	   }
	   break;
	case PosBelow:
	case PosAbove:
	   if(FirstXOffs || SecondXOffs || HaveNonRect) {
	      if(pI830->FirstframeX0 != old1x0) {
	         if(pI830->FirstframeX0 < FirstXOffs)
	            pI830->FirstframeX0 = FirstXOffs;

	         temp1 = pI830->FirstframeX0 + CDMPTR.First->HDisplay;
	         temp2 = min((HVirt - SecondXOffs), (FirstXOffs + pI830->MBXNR1XMAX));
	         if(temp1 > temp2)
	            pI830->FirstframeX0 -= (temp1 - temp2);
	      }
	      if(pScrn2->frameX0 != old2x0) {
	         if(pScrn2->frameX0 < SecondXOffs)
	            pScrn2->frameX0 = SecondXOffs;

	         temp1 = pScrn2->frameX0 + CDMPTR.Second->HDisplay;
	         temp2 = min((HVirt - FirstXOffs), (SecondXOffs + pI830->MBXNR2XMAX));
	         if(temp1 > temp2)
	            pScrn2->frameX0 -= (temp1 - temp2);
	      }
	   }
	   break;
     }

     pI830->FirstframeX1 = pI830->FirstframeX0 + CDMPTR.First->HDisplay - 1;
     pI830->FirstframeY1 = pI830->FirstframeY0 + CDMPTR.First->VDisplay - 1;
     pScrn2->frameX1   = pScrn2->frameX0   + CDMPTR.Second->HDisplay - 1;
     pScrn2->frameY1   = pScrn2->frameY0   + CDMPTR.Second->VDisplay - 1;

     /* No need to update pScrn1->frame?1, done above */
    if (pI830->pipe == 0) {
       OUTREG(DSPABASE, pI830->FrontBuffer.Start + ((pI830->FirstframeY0 * pScrn1->displayWidth + pI830->FirstframeX0) * pI830->cpp));
       OUTREG(DSPBBASE, pI830->FrontBuffer.Start + ((pScrn2->frameY0 * pScrn1->displayWidth + pScrn2->frameX0) * pI830->cpp));
    } else {
       OUTREG(DSPBBASE, pI830->FrontBuffer.Start + ((pI830->FirstframeY0 * pScrn1->displayWidth + pI830->FirstframeX0) * pI830->cpp));
       OUTREG(DSPABASE, pI830->FrontBuffer.Start + ((pScrn2->frameY0 * pScrn1->displayWidth + pScrn2->frameX0) * pI830->cpp));
    }
  }
}

static void
I830AdjustFrameMerged(int scrnIndex, int x, int y, int flags)
{
    ScrnInfoPtr pScrn1 = xf86Screens[scrnIndex];
    I830Ptr pI830 = I830PTR(pScrn1);
    ScrnInfoPtr pScrn2 = pI830->pScrn_2;
    int HTotal = pI830->currentMode->HDisplay;
    int VTotal = pI830->currentMode->VDisplay;
    int HMax = HTotal;
    int VMax = VTotal;
    int HVirt = pScrn1->virtualX;
    int VVirt = pScrn1->virtualY;
    int x1 = x, x2 = x;
    int y1 = y, y2 = y;
    int FirstXOffs = 0, FirstYOffs = 0, SecondXOffs = 0, SecondYOffs = 0;
    int MBXNR1XMAX = 65536, MBXNR1YMAX = 65536, MBXNR2XMAX = 65536, MBXNR2YMAX = 65536;

    if(pI830->DGAactive) {
       HVirt = pScrn1->displayWidth;
       VVirt = pScrn1->virtualY;
    } else {
       FirstXOffs = pI830->FirstXOffs;
       FirstYOffs = pI830->FirstYOffs;
       SecondXOffs = pI830->SecondXOffs;
       SecondYOffs = pI830->SecondYOffs;
       MBXNR1XMAX = pI830->MBXNR1XMAX;
       MBXNR1YMAX = pI830->MBXNR1YMAX;
       MBXNR2XMAX = pI830->MBXNR2XMAX;
       MBXNR2YMAX = pI830->MBXNR2YMAX;
    }

    BOUND(x, 0, HVirt - HTotal);
    BOUND(y, 0, VVirt - VTotal);
    BOUND(x1, FirstXOffs, min(HVirt, MBXNR1XMAX + FirstXOffs) - min(HTotal, MBXNR1XMAX) - SecondXOffs);
    BOUND(y1, FirstYOffs, min(VVirt, MBXNR1YMAX + FirstYOffs) - min(VTotal, MBXNR1YMAX) - SecondYOffs);
    BOUND(x2, SecondXOffs, min(HVirt, MBXNR2XMAX + SecondXOffs) - min(HTotal, MBXNR2XMAX) - FirstXOffs);
    BOUND(y2, SecondYOffs, min(VVirt, MBXNR2YMAX + SecondYOffs) - min(VTotal, MBXNR2YMAX) - FirstYOffs);

    switch(SDMPTR(pScrn1).SecondPosition) {
        case PosLeftOf:
            pScrn2->frameX0 = x2;
            BOUND(pScrn2->frameY0,   y2, y2 + min(VMax, MBXNR2YMAX) - CDMPTR.Second->VDisplay);
            pI830->FirstframeX0 = x1 + CDMPTR.Second->HDisplay;
            BOUND(pI830->FirstframeY0, y1, y1 + min(VMax, MBXNR1YMAX) - CDMPTR.First->VDisplay);
            break;
        case PosRightOf:
            pI830->FirstframeX0 = x1;
            BOUND(pI830->FirstframeY0, y1, y1 + min(VMax, MBXNR1YMAX) - CDMPTR.First->VDisplay);
            pScrn2->frameX0 = x2 + CDMPTR.First->HDisplay;
            BOUND(pScrn2->frameY0,   y2, y2 + min(VMax, MBXNR2YMAX) - CDMPTR.Second->VDisplay);
            break;
        case PosAbove:
            BOUND(pScrn2->frameX0,   x2, x2 + min(HMax, MBXNR2XMAX) - CDMPTR.Second->HDisplay);
            pScrn2->frameY0 = y2;
            BOUND(pI830->FirstframeX0, x1, x1 + min(HMax, MBXNR1XMAX) - CDMPTR.First->HDisplay);
            pI830->FirstframeY0 = y1 + CDMPTR.Second->VDisplay;
            break;
        case PosBelow:
            BOUND(pI830->FirstframeX0, x1, x1 + min(HMax, MBXNR1XMAX) - CDMPTR.First->HDisplay);
            pI830->FirstframeY0 = y1;
            BOUND(pScrn2->frameX0,   x2, x2 + min(HMax, MBXNR2XMAX) - CDMPTR.Second->HDisplay);
            pScrn2->frameY0 = y2 + CDMPTR.First->VDisplay;
            break;
    }

    BOUND(pI830->FirstframeX0, 0, HVirt - CDMPTR.First->HDisplay);
    BOUND(pI830->FirstframeY0, 0, VVirt - CDMPTR.First->VDisplay);
    BOUND(pScrn2->frameX0,   0, HVirt - CDMPTR.Second->HDisplay);
    BOUND(pScrn2->frameY0,   0, VVirt - CDMPTR.Second->VDisplay);

    pScrn1->frameX0 = x;
    pScrn1->frameY0 = y;

    pI830->FirstframeX1 = pI830->FirstframeX0 + CDMPTR.First->HDisplay - 1;
    pI830->FirstframeY1 = pI830->FirstframeY0 + CDMPTR.First->VDisplay - 1;
    pScrn2->frameX1   = pScrn2->frameX0   + CDMPTR.Second->HDisplay - 1;
    pScrn2->frameY1   = pScrn2->frameY0   + CDMPTR.Second->VDisplay - 1;

    pScrn1->frameX1   = pScrn1->frameX0   + pI830->currentMode->HDisplay  - 1;
    pScrn1->frameY1   = pScrn1->frameY0   + pI830->currentMode->VDisplay  - 1;
    pScrn1->frameX1 += FirstXOffs + SecondXOffs;
    pScrn1->frameY1 += FirstYOffs + SecondYOffs;
}

/* Pseudo-Xinerama extension for MergedFB mode */
static void
I830UpdateXineramaScreenInfo(ScrnInfoPtr pScrn1)
{
    I830Ptr pI830 = I830PTR(pScrn1);
    int scrnnum1 = 0, scrnnum2 = 1;
    int x1=0, x2=0, y1=0, y2=0, h1=0, h2=0, w1=0, w2=0;
    int realvirtX, realvirtY;
    DisplayModePtr currentMode, firstMode;
    Bool infochanged = FALSE;
    Bool usenonrect = pI830->NonRect;
    const char *rectxine = "\t... setting up rectangular Xinerama layout\n";
#ifdef XF86DRI
    drmI830Sarea *sarea = NULL;

    if (pI830->directRenderingEnabled) {
       sarea = (drmI830Sarea *) DRIGetSAREAPrivate(pScrn1->pScreen);
    }
#endif

    pI830->MBXNR1XMAX = pI830->MBXNR1YMAX = pI830->MBXNR2XMAX = pI830->MBXNR2YMAX = 65536;
    pI830->HaveNonRect = pI830->HaveOffsRegions = FALSE;

    if(!pI830->MergedFB) {
#ifdef XF86DRI
       if (pI830->directRenderingEnabled) {
          sarea->pipeA_x = sarea->pipeA_y = sarea->pipeB_x = sarea->pipeB_y = 0;

          if (pI830->planeEnabled[0]) {
             sarea->pipeA_w = pScrn1->virtualX;
             sarea->pipeA_h = pScrn1->virtualY;
          } else {
             sarea->pipeA_w = 0;
             sarea->pipeA_h = 0;
          }

          if (pI830->planeEnabled[1]) {
             sarea->pipeB_w = pScrn1->virtualX;
             sarea->pipeB_h = pScrn1->virtualY;
          } else {
             sarea->pipeB_w = 0;
             sarea->pipeB_h = 0;
          }
       }
#endif

       return;
    }

    if (I830noPanoramiXExtension || !I830XineramadataPtr) {
#ifdef XF86DRI
       if (!pI830->directRenderingEnabled)
#endif
	  return;
    }

    if(pI830->SecondIsScrn0) {
       scrnnum1 = 1;
       scrnnum2 = 0;
    }

    /* Attention: Usage of RandR may lead to virtual X and Y dimensions
     * actually smaller than our MetaModes. To avoid this, we calculate
     * the max* fields here (and not somewhere else, like in CopyNLink)
     *
     * *** Note: RandR is disabled if one of CRTxxOffs is non-zero.
     */

    /* "Real" virtual: Virtual without the Offset */
    realvirtX = pScrn1->virtualX - pI830->FirstXOffs - pI830->SecondXOffs;
    realvirtY = pScrn1->virtualY - pI830->FirstYOffs - pI830->SecondYOffs;

    if((pI830->I830XineramaVX != pScrn1->virtualX) || (pI830->I830XineramaVY != pScrn1->virtualY)) {

       if(!(pScrn1->modes)) return;

       pI830->maxFirst_X1 = pI830->maxFirst_X2 = 0;
       pI830->maxFirst_Y1 = pI830->maxFirst_Y2 = 0;
       pI830->maxSecond_X1 = pI830->maxSecond_X2 = 0;
       pI830->maxSecond_Y1 = pI830->maxSecond_Y2 = 0;

       currentMode = firstMode = pScrn1->modes;

       do {

          DisplayModePtr p = currentMode->next;
          DisplayModePtr i = ((I830ModePrivatePtr)currentMode->Private)->merged.First;
          DisplayModePtr j = ((I830ModePrivatePtr)currentMode->Private)->merged.Second;

          if((currentMode->HDisplay <= realvirtX) && (currentMode->VDisplay <= realvirtY) &&
	     (i->HDisplay <= realvirtX) && (j->HDisplay <= realvirtX) &&
	     (i->VDisplay <= realvirtY) && (j->VDisplay <= realvirtY)) {

		if(pI830->maxFirst_X1 == i->HDisplay) {
		   if(pI830->maxFirst_X2 < j->HDisplay) {
		      pI830->maxFirst_X2 = j->HDisplay;   /* Widest Second mode displayed with widest CRT1 mode */
		   }
		} else if(pI830->maxFirst_X1 < i->HDisplay) {
		   pI830->maxFirst_X1 = i->HDisplay;      /* Widest CRT1 mode */
		   pI830->maxFirst_X2 = j->HDisplay;
		}
		if(pI830->maxSecond_X2 == j->HDisplay) {
		   if(pI830->maxSecond_X1 < i->HDisplay) {
		      pI830->maxSecond_X1 = i->HDisplay;   /* Widest First mode displayed with widest Second mode */
		   }
		} else if(pI830->maxSecond_X2 < j->HDisplay) {
		   pI830->maxSecond_X2 = j->HDisplay;      /* Widest Second mode */
		   pI830->maxSecond_X1 = i->HDisplay;
		}
		if(pI830->maxFirst_Y1 == i->VDisplay) {   /* Same as above, but tallest instead of widest */
		   if(pI830->maxFirst_Y2 < j->VDisplay) {
		      pI830->maxFirst_Y2 = j->VDisplay;
		   }
		} else if(pI830->maxFirst_Y1 < i->VDisplay) {
		   pI830->maxFirst_Y1 = i->VDisplay;
		   pI830->maxFirst_Y2 = j->VDisplay;
		}
		if(pI830->maxSecond_Y2 == j->VDisplay) {
		   if(pI830->maxSecond_Y1 < i->VDisplay) {
		      pI830->maxSecond_Y1 = i->VDisplay;
		   }
		} else if(pI830->maxSecond_Y2 < j->VDisplay) {
		   pI830->maxSecond_Y2 = j->VDisplay;
		   pI830->maxSecond_Y1 = i->VDisplay;
		}
	  }
	  currentMode = p;

       } while((currentMode) && (currentMode != firstMode));

       pI830->I830XineramaVX = pScrn1->virtualX;
       pI830->I830XineramaVY = pScrn1->virtualY;
       infochanged = TRUE;

    }

    if((usenonrect) && pI830->maxFirst_X1) {
       switch(pI830->SecondPosition) {
       case PosLeftOf:
       case PosRightOf:
	  if((pI830->maxFirst_Y1 != realvirtY) && (pI830->maxSecond_Y2 != realvirtY)) {
	     usenonrect = FALSE;
	  }
	  break;
       case PosAbove:
       case PosBelow:
	  if((pI830->maxFirst_X1 != realvirtX) && (pI830->maxSecond_X2 != realvirtX)) {
	     usenonrect = FALSE;
	  }
	  break;
       }
       if(infochanged && !usenonrect) {
	  xf86DrvMsg(pScrn1->scrnIndex, X_INFO,
			"Virtual screen size does not match maximum display modes...\n");
	  xf86DrvMsg(pScrn1->scrnIndex, X_INFO, rectxine);

       }
    } else if(infochanged && usenonrect) {
       usenonrect = FALSE;
       xf86DrvMsg(pScrn1->scrnIndex, X_INFO,
		"Only clone modes available for this virtual screen size...\n");
       xf86DrvMsg(pScrn1->scrnIndex, X_INFO, rectxine);
    }

    if(pI830->maxFirst_X1) {		/* Means we have at least one non-clone mode */
       switch(pI830->SecondPosition) {
       case PosLeftOf:
	  x1 = min(pI830->maxFirst_X2, pScrn1->virtualX - pI830->maxFirst_X1);
	  if(x1 < 0) x1 = 0;
	  y1 = pI830->FirstYOffs;
	  w1 = pScrn1->virtualX - x1;
	  h1 = realvirtY;
	  if((usenonrect) && (pI830->maxFirst_Y1 != realvirtY)) {
	     h1 = pI830->MBXNR1YMAX = pI830->maxFirst_Y1;
	     pI830->NonRectDead.x0 = x1;
	     pI830->NonRectDead.x1 = x1 + w1 - 1;
	     pI830->NonRectDead.y0 = y1 + h1;
	     pI830->NonRectDead.y1 = pScrn1->virtualY - 1;
	     pI830->HaveNonRect = TRUE;
	  }
	  x2 = 0;
	  y2 = pI830->SecondYOffs;
	  w2 = max(pI830->maxSecond_X2, pScrn1->virtualX - pI830->maxSecond_X1);
	  if(w2 > pScrn1->virtualX) w2 = pScrn1->virtualX;
	  h2 = realvirtY;
	  if((usenonrect) && (pI830->maxSecond_Y2 != realvirtY)) {
	     h2 = pI830->MBXNR2YMAX = pI830->maxSecond_Y2;
	     pI830->NonRectDead.x0 = x2;
	     pI830->NonRectDead.x1 = x2 + w2 - 1;
	     pI830->NonRectDead.y0 = y2 + h2;
	     pI830->NonRectDead.y1 = pScrn1->virtualY - 1;
	     pI830->HaveNonRect = TRUE;
	  }
	  break;
       case PosRightOf:
	  x1 = 0;
	  y1 = pI830->FirstYOffs;
	  w1 = max(pI830->maxFirst_X1, pScrn1->virtualX - pI830->maxFirst_X2);
	  if(w1 > pScrn1->virtualX) w1 = pScrn1->virtualX;
	  h1 = realvirtY;
	  if((usenonrect) && (pI830->maxFirst_Y1 != realvirtY)) {
	     h1 = pI830->MBXNR1YMAX = pI830->maxFirst_Y1;
	     pI830->NonRectDead.x0 = x1;
	     pI830->NonRectDead.x1 = x1 + w1 - 1;
	     pI830->NonRectDead.y0 = y1 + h1;
	     pI830->NonRectDead.y1 = pScrn1->virtualY - 1;
	     pI830->HaveNonRect = TRUE;
	  }
	  x2 = min(pI830->maxSecond_X1, pScrn1->virtualX - pI830->maxSecond_X2);
	  if(x2 < 0) x2 = 0;
	  y2 = pI830->SecondYOffs;
	  w2 = pScrn1->virtualX - x2;
	  h2 = realvirtY;
	  if((usenonrect) && (pI830->maxSecond_Y2 != realvirtY)) {
	     h2 = pI830->MBXNR2YMAX = pI830->maxSecond_Y2;
	     pI830->NonRectDead.x0 = x2;
	     pI830->NonRectDead.x1 = x2 + w2 - 1;
	     pI830->NonRectDead.y0 = y2 + h2;
	     pI830->NonRectDead.y1 = pScrn1->virtualY - 1;
	     pI830->HaveNonRect = TRUE;
	  }
	  break;
       case PosAbove:
	  x1 = pI830->FirstXOffs;
	  y1 = min(pI830->maxFirst_Y2, pScrn1->virtualY - pI830->maxFirst_Y1);
	  if(y1 < 0) y1 = 0;
	  w1 = realvirtX;
	  h1 = pScrn1->virtualY - y1;
	  if((usenonrect) && (pI830->maxFirst_X1 != realvirtX)) {
	     w1 = pI830->MBXNR1XMAX = pI830->maxFirst_X1;
	     pI830->NonRectDead.x0 = x1 + w1;
	     pI830->NonRectDead.x1 = pScrn1->virtualX - 1;
	     pI830->NonRectDead.y0 = y1;
	     pI830->NonRectDead.y1 = y1 + h1 - 1;
	     pI830->HaveNonRect = TRUE;
	  }
	  x2 = pI830->SecondXOffs;
	  y2 = 0;
	  w2 = realvirtX;
	  h2 = max(pI830->maxSecond_Y2, pScrn1->virtualY - pI830->maxSecond_Y1);
	  if(h2 > pScrn1->virtualY) h2 = pScrn1->virtualY;
	  if((usenonrect) && (pI830->maxSecond_X2 != realvirtX)) {
	     w2 = pI830->MBXNR2XMAX = pI830->maxSecond_X2;
	     pI830->NonRectDead.x0 = x2 + w2;
	     pI830->NonRectDead.x1 = pScrn1->virtualX - 1;
	     pI830->NonRectDead.y0 = y2;
	     pI830->NonRectDead.y1 = y2 + h2 - 1;
	     pI830->HaveNonRect = TRUE;
	  }
	  break;
       case PosBelow:
	  x1 = pI830->FirstXOffs;
	  y1 = 0;
	  w1 = realvirtX;
	  h1 = max(pI830->maxFirst_Y1, pScrn1->virtualY - pI830->maxFirst_Y2);
	  if(h1 > pScrn1->virtualY) h1 = pScrn1->virtualY;
	  if((usenonrect) && (pI830->maxFirst_X1 != realvirtX)) {
	     w1 = pI830->MBXNR1XMAX = pI830->maxFirst_X1;
	     pI830->NonRectDead.x0 = x1 + w1;
	     pI830->NonRectDead.x1 = pScrn1->virtualX - 1;
	     pI830->NonRectDead.y0 = y1;
	     pI830->NonRectDead.y1 = y1 + h1 - 1;
	     pI830->HaveNonRect = TRUE;
	  }
	  x2 = pI830->SecondXOffs;
	  y2 = min(pI830->maxSecond_Y1, pScrn1->virtualY - pI830->maxSecond_Y2);
	  if(y2 < 0) y2 = 0;
	  w2 = realvirtX;
	  h2 = pScrn1->virtualY - y2;
	  if((usenonrect) && (pI830->maxSecond_X2 != realvirtX)) {
	     w2 = pI830->MBXNR2XMAX = pI830->maxSecond_X2;
	     pI830->NonRectDead.x0 = x2 + w2;
	     pI830->NonRectDead.x1 = pScrn1->virtualX - 1;
	     pI830->NonRectDead.y0 = y2;
	     pI830->NonRectDead.y1 = y2 + h2 - 1;
	     pI830->HaveNonRect = TRUE;
	  }
       default:
	  break;
       }

       switch(pI830->SecondPosition) {
       case PosLeftOf:
       case PosRightOf:
	  if(pI830->FirstYOffs) {
	     pI830->OffDead1.x0 = x1;
	     pI830->OffDead1.x1 = x1 + w1 - 1;
	     pI830->OffDead1.y0 = 0;
	     pI830->OffDead1.y1 = y1 - 1;
	     pI830->OffDead2.x0 = x2;
	     pI830->OffDead2.x1 = x2 + w2 - 1;
	     pI830->OffDead2.y0 = y2 + h2;
	     pI830->OffDead2.y1 = pScrn1->virtualY - 1;
	     pI830->HaveOffsRegions = TRUE;
	  } else if(pI830->SecondYOffs) {
	     pI830->OffDead1.x0 = x2;
	     pI830->OffDead1.x1 = x2 + w2 - 1;
	     pI830->OffDead1.y0 = 0;
	     pI830->OffDead1.y1 = y2 - 1;
	     pI830->OffDead2.x0 = x1;
	     pI830->OffDead2.x1 = x1 + w1 - 1;
	     pI830->OffDead2.y0 = y1 + h1;
	     pI830->OffDead2.y1 = pScrn1->virtualY - 1;
	     pI830->HaveOffsRegions = TRUE;
	  }
	  break;
       case PosAbove:
       case PosBelow:
	  if(pI830->FirstXOffs) {
	     pI830->OffDead1.x0 = x2 + w2;
	     pI830->OffDead1.x1 = pScrn1->virtualX - 1;
	     pI830->OffDead1.y0 = y2;
	     pI830->OffDead1.y1 = y2 + h2 - 1;
	     pI830->OffDead2.x0 = 0;
	     pI830->OffDead2.x1 = x1 - 1;
	     pI830->OffDead2.y0 = y1;
	     pI830->OffDead2.y1 = y1 + h1 - 1;
	     pI830->HaveOffsRegions = TRUE;
	  } else if(pI830->SecondXOffs) {
	     pI830->OffDead1.x0 = x1 + w1;
	     pI830->OffDead1.x1 = pScrn1->virtualX - 1;
	     pI830->OffDead1.y0 = y1;
	     pI830->OffDead1.y1 = y1 + h1 - 1;
	     pI830->OffDead2.x0 = 0;
	     pI830->OffDead2.x1 = x2 - 1;
	     pI830->OffDead2.y0 = y2;
	     pI830->OffDead2.y1 = y2 + h2 - 1;
	     pI830->HaveOffsRegions = TRUE;
	  }
       default:
	  break;
       }

    }

#ifdef XF86DRI
    if (pI830->directRenderingEnabled) {
       sarea->pipeA_x = x1;
       sarea->pipeA_y = y1;
       sarea->pipeA_w = w1;
       sarea->pipeA_h = h1;
       sarea->pipeB_x = x2;
       sarea->pipeB_y = y2;
       sarea->pipeB_w = w2;
       sarea->pipeB_h = h2;
    }
#endif

    if (I830XineramadataPtr && !I830noPanoramiXExtension) {
       I830XineramadataPtr[scrnnum1].x = x1;
       I830XineramadataPtr[scrnnum1].y = y1;
       I830XineramadataPtr[scrnnum1].width = w1;
       I830XineramadataPtr[scrnnum1].height = h1;
       I830XineramadataPtr[scrnnum2].x = x2;
       I830XineramadataPtr[scrnnum2].y = y2;
       I830XineramadataPtr[scrnnum2].width = w2;
       I830XineramadataPtr[scrnnum2].height = h2;
    } else
       return;

    if(infochanged) {
       xf86DrvMsg(pScrn1->scrnIndex, X_INFO,
	  "Pseudo-Xinerama: First (Screen %d) (%d,%d)-(%d,%d)\n",
	  scrnnum1, x1, y1, w1+x1-1, h1+y1-1);
       xf86DrvMsg(pScrn1->scrnIndex, X_INFO,
	  "Pseudo-Xinerama: Second (Screen %d) (%d,%d)-(%d,%d)\n",
	  scrnnum2, x2, y2, w2+x2-1, h2+y2-1);
       if(pI830->HaveNonRect) {
	  xf86DrvMsg(pScrn1->scrnIndex, X_INFO,
		"Pseudo-Xinerama: Inaccessible area (%d,%d)-(%d,%d)\n",
		pI830->NonRectDead.x0, pI830->NonRectDead.y0,
		pI830->NonRectDead.x1, pI830->NonRectDead.y1);
       }
       if(pI830->HaveOffsRegions) {
	  xf86DrvMsg(pScrn1->scrnIndex, X_INFO,
		"Pseudo-Xinerama: Inaccessible offset area (%d,%d)-(%d,%d)\n",
		pI830->OffDead1.x0, pI830->OffDead1.y0,
		pI830->OffDead1.x1, pI830->OffDead1.y1);
	  xf86DrvMsg(pScrn1->scrnIndex, X_INFO,
		"Pseudo-Xinerama: Inaccessible offset area (%d,%d)-(%d,%d)\n",
		pI830->OffDead2.x0, pI830->OffDead2.y0,
		pI830->OffDead2.x1, pI830->OffDead2.y1);
       }
       if(pI830->HaveNonRect || pI830->HaveOffsRegions) {
	  xf86DrvMsg(pScrn1->scrnIndex, X_INFO,
		"Mouse restriction for inaccessible areas is %s\n",
		pI830->MouseRestrictions ? "enabled" : "disabled");
       }
    }
}

/* Proc */

int
I830ProcXineramaQueryVersion(ClientPtr client)
{
    xPanoramiXQueryVersionReply	  rep;
    register int		  n;

    REQUEST_SIZE_MATCH(xPanoramiXQueryVersionReq);
    rep.type = X_Reply;
    rep.length = 0;
    rep.sequenceNumber = client->sequence;
    rep.majorVersion = 1;
    rep.minorVersion = 0;
    if(client->swapped) {
        swaps(&rep.sequenceNumber, n);
        swapl(&rep.length, n);
        swaps(&rep.majorVersion, n);
        swaps(&rep.minorVersion, n);
    }
    WriteToClient(client, sizeof(xPanoramiXQueryVersionReply), (char *)&rep);
    return (client->noClientException);
}

int
I830ProcXineramaGetState(ClientPtr client)
{
    REQUEST(xPanoramiXGetStateReq);
    WindowPtr			pWin;
    xPanoramiXGetStateReply	rep;
    register int		n;

    REQUEST_SIZE_MATCH(xPanoramiXGetStateReq);
    pWin = LookupWindow(stuff->window, client);
    if(!pWin) return BadWindow;

    rep.type = X_Reply;
    rep.length = 0;
    rep.sequenceNumber = client->sequence;
    rep.state = !I830noPanoramiXExtension;
    if(client->swapped) {
       swaps (&rep.sequenceNumber, n);
       swapl (&rep.length, n);
       swaps (&rep.state, n);
    }
    WriteToClient(client, sizeof(xPanoramiXGetStateReply), (char *)&rep);
    return client->noClientException;
}

int
I830ProcXineramaGetScreenCount(ClientPtr client)
{
    REQUEST(xPanoramiXGetScreenCountReq);
    WindowPtr				pWin;
    xPanoramiXGetScreenCountReply	rep;
    register int			n;

    REQUEST_SIZE_MATCH(xPanoramiXGetScreenCountReq);
    pWin = LookupWindow(stuff->window, client);
    if(!pWin) return BadWindow;

    rep.type = X_Reply;
    rep.length = 0;
    rep.sequenceNumber = client->sequence;
    rep.ScreenCount = I830XineramaNumScreens;
    if(client->swapped) {
       swaps(&rep.sequenceNumber, n);
       swapl(&rep.length, n);
       swaps(&rep.ScreenCount, n);
    }
    WriteToClient(client, sizeof(xPanoramiXGetScreenCountReply), (char *)&rep);
    return client->noClientException;
}

int
I830ProcXineramaGetScreenSize(ClientPtr client)
{
    REQUEST(xPanoramiXGetScreenSizeReq);
    WindowPtr				pWin;
    xPanoramiXGetScreenSizeReply	rep;
    register int			n;

    REQUEST_SIZE_MATCH(xPanoramiXGetScreenSizeReq);
    pWin = LookupWindow (stuff->window, client);
    if(!pWin)  return BadWindow;

    rep.type = X_Reply;
    rep.length = 0;
    rep.sequenceNumber = client->sequence;
    rep.width  = I830XineramadataPtr[stuff->screen].width;
    rep.height = I830XineramadataPtr[stuff->screen].height;
    if(client->swapped) {
       swaps(&rep.sequenceNumber, n);
       swapl(&rep.length, n);
       swaps(&rep.width, n);
       swaps(&rep.height, n);
    }
    WriteToClient(client, sizeof(xPanoramiXGetScreenSizeReply), (char *)&rep);
    return client->noClientException;
}

int
I830ProcXineramaIsActive(ClientPtr client)
{
    xXineramaIsActiveReply	rep;

    REQUEST_SIZE_MATCH(xXineramaIsActiveReq);

    rep.type = X_Reply;
    rep.length = 0;
    rep.sequenceNumber = client->sequence;
    rep.state = !I830noPanoramiXExtension;
    if(client->swapped) {
	register int n;
	swaps(&rep.sequenceNumber, n);
	swapl(&rep.length, n);
	swapl(&rep.state, n);
    }
    WriteToClient(client, sizeof(xXineramaIsActiveReply), (char *) &rep);
    return client->noClientException;
}

int
I830ProcXineramaQueryScreens(ClientPtr client)
{
    xXineramaQueryScreensReply	rep;

    REQUEST_SIZE_MATCH(xXineramaQueryScreensReq);

    rep.type = X_Reply;
    rep.sequenceNumber = client->sequence;
    rep.number = (I830noPanoramiXExtension) ? 0 : I830XineramaNumScreens;
    rep.length = rep.number * sz_XineramaScreenInfo >> 2;
    if(client->swapped) {
       register int n;
       swaps(&rep.sequenceNumber, n);
       swapl(&rep.length, n);
       swapl(&rep.number, n);
    }
    WriteToClient(client, sizeof(xXineramaQueryScreensReply), (char *)&rep);

    if(!I830noPanoramiXExtension) {
       xXineramaScreenInfo scratch;
       int i;

       for(i = 0; i < I830XineramaNumScreens; i++) {
	  scratch.x_org  = I830XineramadataPtr[i].x;
	  scratch.y_org  = I830XineramadataPtr[i].y;
	  scratch.width  = I830XineramadataPtr[i].width;
	  scratch.height = I830XineramadataPtr[i].height;
	  if(client->swapped) {
	     register int n;
	     swaps(&scratch.x_org, n);
	     swaps(&scratch.y_org, n);
	     swaps(&scratch.width, n);
	     swaps(&scratch.height, n);
	  }
	  WriteToClient(client, sz_XineramaScreenInfo, (char *)&scratch);
       }
    }

    return client->noClientException;
}

static int
I830ProcXineramaDispatch(ClientPtr client)
{
    REQUEST(xReq);
    switch (stuff->data) {
	case X_PanoramiXQueryVersion:
	     return I830ProcXineramaQueryVersion(client);
	case X_PanoramiXGetState:
	     return I830ProcXineramaGetState(client);
	case X_PanoramiXGetScreenCount:
	     return I830ProcXineramaGetScreenCount(client);
	case X_PanoramiXGetScreenSize:
	     return I830ProcXineramaGetScreenSize(client);
	case X_XineramaIsActive:
	     return I830ProcXineramaIsActive(client);
	case X_XineramaQueryScreens:
	     return I830ProcXineramaQueryScreens(client);
    }
    return BadRequest;
}

/* SProc */

static int
I830SProcXineramaQueryVersion (ClientPtr client)
{
    REQUEST(xPanoramiXQueryVersionReq);
    register int n;
    swaps(&stuff->length,n);
    REQUEST_SIZE_MATCH (xPanoramiXQueryVersionReq);
    return I830ProcXineramaQueryVersion(client);
}

static int
I830SProcXineramaGetState(ClientPtr client)
{
    REQUEST(xPanoramiXGetStateReq);
    register int n;
    swaps (&stuff->length, n);
    REQUEST_SIZE_MATCH(xPanoramiXGetStateReq);
    return I830ProcXineramaGetState(client);
}

static int
I830SProcXineramaGetScreenCount(ClientPtr client)
{
    REQUEST(xPanoramiXGetScreenCountReq);
    register int n;
    swaps (&stuff->length, n);
    REQUEST_SIZE_MATCH(xPanoramiXGetScreenCountReq);
    return I830ProcXineramaGetScreenCount(client);
}

static int
I830SProcXineramaGetScreenSize(ClientPtr client)
{
    REQUEST(xPanoramiXGetScreenSizeReq);
    register int n;
    swaps (&stuff->length, n);
    REQUEST_SIZE_MATCH(xPanoramiXGetScreenSizeReq);
    return I830ProcXineramaGetScreenSize(client);
}

static int
I830SProcXineramaIsActive(ClientPtr client)
{
    REQUEST(xXineramaIsActiveReq);
    register int n;
    swaps (&stuff->length, n);
    REQUEST_SIZE_MATCH(xXineramaIsActiveReq);
    return I830ProcXineramaIsActive(client);
}

static int
I830SProcXineramaQueryScreens(ClientPtr client)
{
    REQUEST(xXineramaQueryScreensReq);
    register int n;
    swaps (&stuff->length, n);
    REQUEST_SIZE_MATCH(xXineramaQueryScreensReq);
    return I830ProcXineramaQueryScreens(client);
}

int
I830SProcXineramaDispatch(ClientPtr client)
{
    REQUEST(xReq);
    switch (stuff->data) {
	case X_PanoramiXQueryVersion:
	     return I830SProcXineramaQueryVersion(client);
	case X_PanoramiXGetState:
	     return I830SProcXineramaGetState(client);
	case X_PanoramiXGetScreenCount:
	     return I830SProcXineramaGetScreenCount(client);
	case X_PanoramiXGetScreenSize:
	     return I830SProcXineramaGetScreenSize(client);
	case X_XineramaIsActive:
	     return I830SProcXineramaIsActive(client);
	case X_XineramaQueryScreens:
	     return I830SProcXineramaQueryScreens(client);
    }
    return BadRequest;
}

static void
I830XineramaResetProc(ExtensionEntry* extEntry)
{
    /* Called by CloseDownExtensions() */
    if(I830XineramadataPtr) {
       Xfree(I830XineramadataPtr);
       I830XineramadataPtr = NULL;
    }
}

static void
I830XineramaExtensionInit(ScrnInfoPtr pScrn)
{
    I830Ptr	pI830 = I830PTR(pScrn);
    Bool	success = FALSE;

    if(!(I830XineramadataPtr)) {

       if(!pI830->MergedFB) {
	  I830noPanoramiXExtension = TRUE;
	  pI830->MouseRestrictions = FALSE;
	  return;
       }

#ifdef PANORAMIX
       if(!noPanoramiXExtension) {
	  xf86DrvMsg(pScrn->scrnIndex, X_INFO,
	     "Xinerama active, not initializing Intel Pseudo-Xinerama\n");
	  I830noPanoramiXExtension = TRUE;
	  pI830->MouseRestrictions = FALSE;
	  return;
       }
#endif

       if(I830noPanoramiXExtension) {
	  xf86DrvMsg(pScrn->scrnIndex, X_INFO,
	      "Intel Pseudo-Xinerama disabled\n");
	  pI830->MouseRestrictions = FALSE;
	  return;
       }

       I830XineramaNumScreens = 2;

       while(I830XineramaGeneration != serverGeneration) {

	  pI830->XineramaExtEntry = AddExtension(PANORAMIX_PROTOCOL_NAME, 0,0,
					I830ProcXineramaDispatch,
					I830SProcXineramaDispatch,
					I830XineramaResetProc,
					StandardMinorOpcode);

	  if(!pI830->XineramaExtEntry) break;

	  if(!(I830XineramadataPtr = (I830XineramaData *)
	        xcalloc(I830XineramaNumScreens, sizeof(I830XineramaData)))) break;

	  I830XineramaGeneration = serverGeneration;
	  success = TRUE;
       }

       if(!success) {
          xf86DrvMsg(pScrn->scrnIndex, X_WARNING,
	      "Failed to initialize Intel Pseudo-Xinerama extension\n");
	  I830noPanoramiXExtension = TRUE;
	  pI830->MouseRestrictions = FALSE;
	  return;
       }

       xf86DrvMsg(pScrn->scrnIndex, X_INFO,
	  "Intel Pseudo-Xinerama extension initialized\n");

       pI830->I830XineramaVX = 0;
       pI830->I830XineramaVY = 0;

    }
}

static void
I830BIOSProbeDDC(ScrnInfoPtr pScrn, int index)
{
   vbeInfoPtr pVbe;

   /* The vbe module gets loaded in PreInit(), so no need to load it here. */

   pVbe = VBEInit(NULL, index);
   ConfiguredMonitor = vbeDoEDID(pVbe, NULL);
}

/* Various extended video BIOS functions. 
 * 100 and 120Hz aren't really supported, they work but only get close
 * to the requested refresh, and really not close enough.
 * I've seen 100Hz come out at 104Hz, and 120Hz come out at 128Hz */
const int i830refreshes[] = {
   43, 56, 60, 70, 72, 75, 85 /* 100, 120 */
};
static const int nrefreshes = sizeof(i830refreshes) / sizeof(i830refreshes[0]);

static Bool
Check5fStatus(ScrnInfoPtr pScrn, int func, int ax)
{
   if (ax == 0x005f)
      return TRUE;
   else if (ax == 0x015f) {
      xf86DrvMsg(pScrn->scrnIndex, X_WARNING,
		 "Extended BIOS function 0x%04x failed.\n", func);
      return FALSE;
   } else if ((ax & 0xff) != 0x5f) {
      xf86DrvMsg(pScrn->scrnIndex, X_WARNING,
		 "Extended BIOS function 0x%04x not supported.\n", func);
      return FALSE;
   } else {
      xf86DrvMsg(pScrn->scrnIndex, X_WARNING,
		 "Extended BIOS function 0x%04x returns 0x%04x.\n",
		 func, ax & 0xffff);
      return FALSE;
   }
}

static int
GetToggleList(ScrnInfoPtr pScrn, int toggle)
{
   vbeInfoPtr pVbe = I830PTR(pScrn)->pVbe;

   DPRINTF(PFX, "GetToggleList\n");

   pVbe->pInt10->num = 0x10;
   pVbe->pInt10->ax = 0x5f64;
   pVbe->pInt10->bx = 0x500;
 
   pVbe->pInt10->bx |= toggle;

   xf86ExecX86int10_wrapper(pVbe->pInt10, pScrn);
   if (Check5fStatus(pScrn, 0x5f64, pVbe->pInt10->ax)) {
      xf86DrvMsg(pScrn->scrnIndex, X_INFO, "Toggle (%d) 0x%x\n", toggle, pVbe->pInt10->cx);
      return pVbe->pInt10->cx & 0xffff;
   }

   return 0;
}

static int
GetNextDisplayDeviceList(ScrnInfoPtr pScrn, int toggle)
{
   vbeInfoPtr pVbe = I830PTR(pScrn)->pVbe;
   int devices = 0;
   int pipe = 0;
   int i;

   DPRINTF(PFX, "GetNextDisplayDeviceList\n");

   pVbe->pInt10->num = 0x10;
   pVbe->pInt10->ax = 0x5f64;
   pVbe->pInt10->bx = 0xA00;
   pVbe->pInt10->bx |= toggle;
   pVbe->pInt10->es = SEG_ADDR(pVbe->real_mode_base);
   pVbe->pInt10->di = SEG_OFF(pVbe->real_mode_base);

   xf86ExecX86int10_wrapper(pVbe->pInt10, pScrn);
   if (!Check5fStatus(pScrn, 0x5f64, pVbe->pInt10->ax))
      return 0;

   for (i=0; i<(pVbe->pInt10->cx & 0xff); i++) {
      CARD32 VODA = (CARD32)((CARD32*)pVbe->memory)[i];

      xf86DrvMsg(pScrn->scrnIndex, X_INFO, "Next ACPI _DGS [%d] 0x%lx\n",
		i, VODA);

      /* Check if it's a custom Video Output Device Attribute */
      if (!(VODA & 0x80000000)) 
         continue;

      pipe = (VODA & 0x000000F0) >> 4;

      if (pipe != 0 && pipe != 1) {
         pipe = 0;
#if 0
         ErrorF("PIPE %d\n",pipe);
#endif
      }

      switch ((VODA & 0x00000F00) >> 8) {
      case 0x0:
      case 0x1: /* CRT */
         devices |= PIPE_CRT << (pipe == 1 ? 8 : 0);
         break;
      case 0x2: /* TV/HDTV */
         devices |= PIPE_TV << (pipe == 1 ? 8 : 0);
         break;
      case 0x3: /* DFP */
         devices |= PIPE_DFP << (pipe == 1 ? 8 : 0);
         break;
      case 0x4: /* LFP */
         devices |= PIPE_LFP << (pipe == 1 ? 8 : 0);
         break;
      }
   }

   xf86DrvMsg(pScrn->scrnIndex, X_INFO, "ACPI Toggle devices 0x%x\n", devices);

   return devices;
}

static int
GetAttachableDisplayDeviceList(ScrnInfoPtr pScrn)
{
   vbeInfoPtr pVbe = I830PTR(pScrn)->pVbe;
   int i;

   DPRINTF(PFX, "GetAttachableDisplayDeviceList\n");

   pVbe->pInt10->num = 0x10;
   pVbe->pInt10->ax = 0x5f64;
   pVbe->pInt10->bx = 0x900;
   pVbe->pInt10->es = SEG_ADDR(pVbe->real_mode_base);
   pVbe->pInt10->di = SEG_OFF(pVbe->real_mode_base);

   xf86ExecX86int10_wrapper(pVbe->pInt10, pScrn);
   if (!Check5fStatus(pScrn, 0x5f64, pVbe->pInt10->ax))
      return 0;

   for (i=0; i<(pVbe->pInt10->cx & 0xff); i++)
        xf86DrvMsg(pScrn->scrnIndex, X_INFO, 
		"Attachable device 0x%lx.\n", ((CARD32*)pVbe->memory)[i]);

   return pVbe->pInt10->cx & 0xffff;
}

static int
BitToRefresh(int bits)
{
   int i;

   for (i = 0; i < nrefreshes; i++)
      if (bits & (1 << i))
	 return i830refreshes[i];
   return 0;
}

static int
GetRefreshRate(ScrnInfoPtr pScrn, int mode, int *availRefresh)
{
   vbeInfoPtr pVbe = I830PTR(pScrn)->pVbe;

   DPRINTF(PFX, "GetRefreshRate\n");

   /* Only 8-bit mode numbers are supported. */
   if (mode & 0x100)
      return 0;

   pVbe->pInt10->num = 0x10;
   pVbe->pInt10->ax = 0x5f05;
   pVbe->pInt10->bx = (mode & 0xff) | 0x100;

   xf86ExecX86int10_wrapper(pVbe->pInt10, pScrn);
   if (Check5fStatus(pScrn, 0x5f05, pVbe->pInt10->ax)) {
      if (availRefresh)
         *availRefresh = pVbe->pInt10->bx;
      return BitToRefresh(pVbe->pInt10->cx);
   } else
      return 0;
}

struct panelid {
	short hsize;
	short vsize;
	short fptype;
	char redbpp;
	char greenbpp;
	char bluebpp;
	char reservedbpp;
	int rsvdoffscrnmemsize;
	int rsvdoffscrnmemptr;
	char reserved[14];
};

static void
I830InterpretPanelID(int scrnIndex, unsigned char *tmp)
{
    ScrnInfoPtr pScrn = xf86Screens[scrnIndex];
    struct panelid *block = (struct panelid *)tmp;

#define PANEL_DEFAULT_HZ 60

   xf86DrvMsg(pScrn->scrnIndex, X_INFO,
	 "PanelID returned panel resolution : %dx%d\n", 
						block->hsize, block->vsize);

   /* If we get bogus values from this, don't accept it */
   if (block->hsize == 0 || block->vsize == 0) {
   	xf86DrvMsg(pScrn->scrnIndex, X_INFO,
	 "Bad Panel resolution - ignoring panelID\n");
	
	return;
   }

   /* If we have monitor timings then don't overwrite them */
   if (pScrn->monitor->nHsync > 0 &&
	pScrn->monitor->nVrefresh > 0)
	return;

   /* With panels, we're always assuming a refresh of 60Hz */

   pScrn->monitor->nHsync = 1;
   pScrn->monitor->nVrefresh = 1;

   /* Give a little tolerance for the selected panel */
   pScrn->monitor->hsync[0].lo = (float)((PANEL_DEFAULT_HZ/1.05)*block->vsize)/1000;
   pScrn->monitor->hsync[0].hi = (float)((PANEL_DEFAULT_HZ/0.95)*block->vsize)/1000;
   pScrn->monitor->vrefresh[0].lo = (float)PANEL_DEFAULT_HZ;
   pScrn->monitor->vrefresh[0].hi = (float)PANEL_DEFAULT_HZ;
}

/* This should probably go into the VBE layer */
static unsigned char *
vbeReadPanelID(vbeInfoPtr pVbe)
{
    int RealOff = pVbe->real_mode_base;
    pointer page = pVbe->memory;
    unsigned char *tmp = NULL;
    int screen = pVbe->pInt10->scrnIndex;

    pVbe->pInt10->ax = 0x4F11;
    pVbe->pInt10->bx = 0x01;
    pVbe->pInt10->cx = 0;
    pVbe->pInt10->dx = 0;
    pVbe->pInt10->es = SEG_ADDR(RealOff);
    pVbe->pInt10->di = SEG_OFF(RealOff);
    pVbe->pInt10->num = 0x10;

    xf86ExecX86int10(pVbe->pInt10);

    if ((pVbe->pInt10->ax & 0xff) != 0x4f) {
        xf86DrvMsgVerb(screen,X_INFO,3,"VESA VBE PanelID invalid\n");
	goto error;
    }
    switch (pVbe->pInt10->ax & 0xff00) {
    case 0x0:
	xf86DrvMsgVerb(screen,X_INFO,3,"VESA VBE PanelID read successfully\n");
  	tmp = (unsigned char *)xnfalloc(32); 
  	memcpy(tmp,page,32); 
	break;
    case 0x100:
	xf86DrvMsgVerb(screen,X_INFO,3,"VESA VBE PanelID read failed\n");	
	break;
    default:
	xf86DrvMsgVerb(screen,X_INFO,3,"VESA VBE PanelID unknown failure %i\n",
		       pVbe->pInt10->ax & 0xff00);
	break;
    }

 error:
    return tmp;
}

static void
vbeDoPanelID(vbeInfoPtr pVbe)
{
    unsigned char *PanelID_data;
    
    if (!pVbe) return;

    PanelID_data = vbeReadPanelID(pVbe);

    if (!PanelID_data) 
	return;
    
    I830InterpretPanelID(pVbe->pInt10->scrnIndex, PanelID_data);
}

int 
I830GetBestRefresh(ScrnInfoPtr pScrn, int refresh)
{
   int i;

   for (i = nrefreshes - 1; i >= 0; i--) {
      /*
       * Look for the highest value that the requested (refresh + 2) is
       * greater than or equal to.
       */
      if (i830refreshes[i] <= (refresh + 2))
	 break;
   }
   /* i can be 0 if the requested refresh was higher than the max. */
   if (i == 0) {
      if (refresh >= i830refreshes[nrefreshes - 1])
         i = nrefreshes - 1;
   }

   return i;
}

static int
SetRefreshRate(ScrnInfoPtr pScrn, int mode, int refresh)
{
   vbeInfoPtr pVbe = I830PTR(pScrn)->pVbe;
   int i = I830GetBestRefresh(pScrn, refresh);

   DPRINTF(PFX, "SetRefreshRate: mode 0x%x, refresh: %d\n", mode, refresh);

   DPRINTF(PFX, "Setting refresh rate to %dHz for mode 0x%02x\n",
	   i830refreshes[i], mode & 0xff);

   /* Only 8-bit mode numbers are supported. */
   if (mode & 0x100)
      return 0;

   pVbe->pInt10->num = 0x10;
   pVbe->pInt10->ax = 0x5f05;
   pVbe->pInt10->bx = mode & 0xff;

   pVbe->pInt10->cx = 1 << i;
   xf86ExecX86int10_wrapper(pVbe->pInt10, pScrn);
   if (Check5fStatus(pScrn, 0x5f05, pVbe->pInt10->ax))
      return i830refreshes[i];
   else
      return 0;
}

#if 0
static Bool
SetPowerStatus(ScrnInfoPtr pScrn, int mode)
{
   vbeInfoPtr pVbe = I830PTR(pScrn)->pVbe;

   pVbe->pInt10->num = 0x10;
   pVbe->pInt10->ax = 0x5f64;
   pVbe->pInt10->bx = 0x0800 | mode;
   pVbe->pInt10->cx = 0x0000;

   xf86ExecX86int10_wrapper(pVbe->pInt10, pScrn);
   if (Check5fStatus(pScrn, 0x5f64, pVbe->pInt10->ax))
      return TRUE;
  
   return FALSE;
}
#endif

static Bool
GetModeSupport(ScrnInfoPtr pScrn, int modePipeA, int modePipeB,
	       int devicesPipeA, int devicesPipeB, int *maxBandwidth,
	       int *bandwidthPipeA, int *bandwidthPipeB)
{
   vbeInfoPtr pVbe = I830PTR(pScrn)->pVbe;

   DPRINTF(PFX, "GetModeSupport: modes 0x%x, 0x%x, devices: 0x%x, 0x%x\n",
	   modePipeA, modePipeB, devicesPipeA, devicesPipeB);

   /* Only 8-bit mode numbers are supported. */
   if ((modePipeA & 0x100) || (modePipeB & 0x100))
      return FALSE;

   pVbe->pInt10->num = 0x10;
   pVbe->pInt10->ax = 0x5f28;
   pVbe->pInt10->bx = (modePipeA & 0xff) | ((modePipeB & 0xff) << 8);
   if ((devicesPipeA & 0x80) || (devicesPipeB & 0x80))
      pVbe->pInt10->cx = 0x8000;
   else
      pVbe->pInt10->cx = (devicesPipeA & 0xff) | ((devicesPipeB & 0xff) << 8);

   xf86ExecX86int10_wrapper(pVbe->pInt10, pScrn);
   if (Check5fStatus(pScrn, 0x5f28, pVbe->pInt10->ax)) {
      if (maxBandwidth)
	 *maxBandwidth = pVbe->pInt10->cx;
      if (bandwidthPipeA)
	 *bandwidthPipeA = pVbe->pInt10->dx & 0xffff;
      /* XXX For XFree86 4.2.0 and earlier, ->dx is truncated to 16 bits. */
      if (bandwidthPipeB)
	 *bandwidthPipeB = (pVbe->pInt10->dx >> 16) & 0xffff;
      return TRUE;
   } else
      return FALSE;
}

#if 0
static int
GetLFPCompMode(ScrnInfoPtr pScrn)
{
   vbeInfoPtr pVbe = I830PTR(pScrn)->pVbe;

   DPRINTF(PFX, "GetLFPCompMode\n");

   pVbe->pInt10->num = 0x10;
   pVbe->pInt10->ax = 0x5f61;
   pVbe->pInt10->bx = 0x100;

   xf86ExecX86int10_wrapper(pVbe->pInt10, pScrn);
   if (Check5fStatus(pScrn, 0x5f61, pVbe->pInt10->ax))
      return pVbe->pInt10->cx & 0xffff;
   else
      return -1;
}

static Bool
SetLFPCompMode(ScrnInfoPtr pScrn, int compMode)
{
   vbeInfoPtr pVbe = I830PTR(pScrn)->pVbe;

   DPRINTF(PFX, "SetLFPCompMode: compMode %d\n", compMode);

   pVbe->pInt10->num = 0x10;
   pVbe->pInt10->ax = 0x5f61;
   pVbe->pInt10->bx = 0;
   pVbe->pInt10->cx = compMode;

   xf86ExecX86int10_wrapper(pVbe->pInt10, pScrn);
   return Check5fStatus(pScrn, 0x5f61, pVbe->pInt10->ax);
}
#endif

static int
GetDisplayDevices(ScrnInfoPtr pScrn)
{
   I830Ptr pI830 = I830PTR(pScrn);
   vbeInfoPtr pVbe = pI830->pVbe;

   DPRINTF(PFX, "GetDisplayDevices\n");

#if 0
   {
      CARD32 temp;
      ErrorF("ADPA is 0x%08x\n", INREG(ADPA));
      ErrorF("DVOA is 0x%08x\n", INREG(DVOA));
      ErrorF("DVOB is 0x%08x\n", INREG(DVOB));
      ErrorF("DVOC is 0x%08x\n", INREG(DVOC));
      ErrorF("LVDS is 0x%08x\n", INREG(LVDS));
      temp = INREG(DVOA_SRCDIM);
      ErrorF("DVOA_SRCDIM is 0x%08x (%d x %d)\n", temp,
	     (temp >> 12) & 0xfff, temp & 0xfff);
      temp = INREG(DVOB_SRCDIM);
      ErrorF("DVOB_SRCDIM is 0x%08x (%d x %d)\n", temp,
	     (temp >> 12) & 0xfff, temp & 0xfff);
      temp = INREG(DVOC_SRCDIM);
      ErrorF("DVOC_SRCDIM is 0x%08x (%d x %d)\n", temp,
	     (temp >> 12) & 0xfff, temp & 0xfff);
      ErrorF("SWF0 is 0x%08x\n", INREG(SWF0));
      ErrorF("SWF4 is 0x%08x\n", INREG(SWF4));
   }
#endif

   pVbe->pInt10->num = 0x10;
   pVbe->pInt10->ax = 0x5f64;
   pVbe->pInt10->bx = 0x100;

   xf86ExecX86int10_wrapper(pVbe->pInt10, pScrn);
   if (Check5fStatus(pScrn, 0x5f64, pVbe->pInt10->ax)) {
      return pVbe->pInt10->cx & 0xffff;
   } else {
      if (pI830->PciInfo->chipType == PCI_CHIP_E7221_G) /* FIXED CONFIG */
         return PIPE_CRT;
      else
         return -1;
   }
}

static int
GetBIOSPipe(ScrnInfoPtr pScrn)
{
   I830Ptr pI830 = I830PTR(pScrn);
   vbeInfoPtr pVbe = pI830->pVbe;
   int pipe;

   DPRINTF(PFX, "GetBIOSPipe:\n");

   /* single pipe machines should always return Pipe A */
   if (pI830->availablePipes == 1) return 0;

   pVbe->pInt10->num = 0x10;
   pVbe->pInt10->ax = 0x5f1c;
   pVbe->pInt10->bx = 0x100;

   xf86ExecX86int10_wrapper(pVbe->pInt10, pScrn);
   if (Check5fStatus(pScrn, 0x5f1c, pVbe->pInt10->ax)) {
      if (pI830->newPipeSwitch) {
         pipe = ((pVbe->pInt10->bx & 0x0001));
      } else {
         pipe = ((pVbe->pInt10->cx & 0x0100) >> 8);
      }
      return pipe;
   }

   /* failed, assume pipe A */
   return 0;
}

static Bool
SetBIOSPipe(ScrnInfoPtr pScrn, int pipe)
{
   I830Ptr pI830 = I830PTR(pScrn);
   vbeInfoPtr pVbe = pI830->pVbe;

   DPRINTF(PFX, "SetBIOSPipe: pipe 0x%x\n", pipe);

   /* single pipe machines should always return TRUE */
   if (pI830->availablePipes == 1) return TRUE;

   pVbe->pInt10->num = 0x10;
   pVbe->pInt10->ax = 0x5f1c;
   if (pI830->newPipeSwitch) {
      pVbe->pInt10->bx = pipe;
      pVbe->pInt10->cx = 0;
   } else {
      pVbe->pInt10->bx = 0x0;
      pVbe->pInt10->cx = pipe << 8;
   }

   xf86ExecX86int10_wrapper(pVbe->pInt10, pScrn);
   if (Check5fStatus(pScrn, 0x5f1c, pVbe->pInt10->ax)) {
      return TRUE;
   }
	
   return FALSE;
}

static Bool
SetPipeAccess(ScrnInfoPtr pScrn)
{
   I830Ptr pI830 = I830PTR(pScrn);

   /* Don't try messing with the pipe, unless we're dual head */
   if (xf86IsEntityShared(pScrn->entityList[0]) || pI830->Clone || pI830->MergedFB || pI830->origPipe != pI830->pipe) {
      if (!SetBIOSPipe(pScrn, pI830->pipe))
         return FALSE;
   }
   
   return TRUE;
}

static Bool
I830Set640x480(ScrnInfoPtr pScrn)
{
   I830Ptr pI830 = I830PTR(pScrn);
   int m;

   /* 640x480 8bpp */
   m = 0x30 | (1 << 15) | (1 << 14);
   if (VBESetVBEMode(pI830->pVbe, m, NULL))
	   return TRUE;

   /* if the first failed, let's try the next - usually 800x600 */
   m = 0x32 | (1 << 15) | (1 << 14);

   if (VBESetVBEMode(pI830->pVbe, m, NULL))
	   return TRUE;

   return FALSE;
}

/* This is needed for SetDisplayDevices to work correctly on I915G.
 * Enable for all chipsets now as it has no bad side effects, apart
 * from slightly longer startup time.
 */
#define I915G_WORKAROUND

static Bool
SetDisplayDevices(ScrnInfoPtr pScrn, int devices)
{
   I830Ptr pI830 = I830PTR(pScrn);
   vbeInfoPtr pVbe = pI830->pVbe;
   CARD32 temp;
   int singlepipe = 0;
#ifdef I915G_WORKAROUND
   int getmode1;
   Bool setmode = FALSE;
#endif

   DPRINTF(PFX, "SetDisplayDevices: devices 0x%x\n", devices);

   if (!pI830->specifiedMonitor)
      return TRUE;

#ifdef I915G_WORKAROUND
   if (pI830->preinit)
      setmode = TRUE;
   if (pI830->leaving)
      setmode = FALSE;
   if (pI830->closing)
      setmode = FALSE;

   if (setmode) {
      VBEGetVBEMode(pVbe, &getmode1);
      I830Set640x480(pScrn);
   }
#endif

   pVbe->pInt10->num = 0x10;
   pVbe->pInt10->ax = 0x5f64;
   pVbe->pInt10->bx = 0x1;
   pVbe->pInt10->cx = devices;

   xf86ExecX86int10_wrapper(pVbe->pInt10, pScrn);
   if (Check5fStatus(pScrn, 0x5f64, pVbe->pInt10->ax)) {
#ifdef I915G_WORKAROUND
      if (setmode) {
  	 VBESetVBEMode(pI830->pVbe, getmode1 | 1<<15, NULL);
      }
#endif
      pI830->pipeEnabled[0] = (devices & 0xff) ? TRUE : FALSE;
      pI830->pipeEnabled[1] = (devices & 0xff00) ? TRUE : FALSE;

      return TRUE;
   }

#ifdef I915G_WORKAROUND
   if (setmode)
      VBESetVBEMode(pI830->pVbe, getmode1 | 1<<15, NULL);
#endif

   if (devices & 0xff) {
      pVbe->pInt10->num = 0x10;
      pVbe->pInt10->ax = 0x5f64;
      pVbe->pInt10->bx = 0x1;
      pVbe->pInt10->cx = devices & 0xff;

      xf86ExecX86int10_wrapper(pVbe->pInt10, pScrn);
      if (Check5fStatus(pScrn, 0x5f64, pVbe->pInt10->ax)) {
         xf86DrvMsg(pScrn->scrnIndex, X_WARNING,
	 	"Successfully set display devices to 0x%x.\n",devices & 0xff);
         singlepipe = devices & 0xff00; /* set alternate */
      } else {
         xf86DrvMsg(pScrn->scrnIndex, X_WARNING,
	 	"Failed to set display devices to 0x%x.\n",devices & 0xff);
         singlepipe = devices;
      }
   } else
      singlepipe = devices; 

   if (singlepipe == devices && devices & 0xff00) {
      pVbe->pInt10->num = 0x10;
      pVbe->pInt10->ax = 0x5f64;
      pVbe->pInt10->bx = 0x1;
      pVbe->pInt10->cx = devices & 0xff00;

      xf86ExecX86int10_wrapper(pVbe->pInt10, pScrn);
      if (Check5fStatus(pScrn, 0x5f64, pVbe->pInt10->ax)) {
         xf86DrvMsg(pScrn->scrnIndex, X_WARNING,
	 	"Successfully set display devices to 0x%x.\n",devices & 0xff00);
         singlepipe = devices & 0xff; /* set alternate */
      } else {
         xf86DrvMsg(pScrn->scrnIndex, X_WARNING,
	 	"Failed to set display devices to 0x%x.\n",devices & 0xff00);
         singlepipe = devices;
      }
   } 

   /* LVDS doesn't exist on these */
   if (IS_I830(pI830) || IS_845G(pI830) || IS_I865G(pI830) || IS_I915G(pI830) || IS_I945G(pI830) || IS_I965G(pI830))
      singlepipe &= ~(PIPE_LFP | (PIPE_LFP<<8));

   if (pI830->availablePipes == 1) 
      singlepipe &= 0xFF;

   /* Disable LVDS */
   if (singlepipe & PIPE_LFP)  {
      /* LFP on PipeA is unlikely! */
      OUTREG(0x61200, INREG(0x61200) & ~0x80000000);
      OUTREG(0x61204, INREG(0x61204) & ~0x00000001);
      while ((INREG(0x61200) & 0x80000000) || (INREG(0x61204) & 1));
      /* Fix up LVDS */
      OUTREG(LVDS, (INREG(LVDS) & ~1<<30) | 0x80000300);
      /* Enable LVDS */
      OUTREG(0x61200, INREG(0x61200) | 0x80000000);
      OUTREG(0x61204, INREG(0x61204) | 0x00000001);
      while (!(INREG(0x61200) & 0x80000000) && !(INREG(0x61204) & 1));
      xf86DrvMsg(pScrn->scrnIndex, X_WARNING,
	 	"Enabling LVDS directly. Pipe A.\n");
   } else
   if (singlepipe & (PIPE_LFP << 8))  {
      OUTREG(0x61200, INREG(0x61200) & ~0x80000000);
      OUTREG(0x61204, INREG(0x61204) & ~0x00000001);
      while ((INREG(0x61200) & 0x80000000) || (INREG(0x61204) & 1));
      /* Fix up LVDS */
      OUTREG(LVDS, (INREG(LVDS) | 1<<30) | 0x80000300);
      /* Enable LVDS */
      OUTREG(0x61200, INREG(0x61200) | 0x80000000);
      OUTREG(0x61204, INREG(0x61204) | 0x00000001);
      while (!(INREG(0x61200) & 0x80000000) && !(INREG(0x61204) & 1));
      xf86DrvMsg(pScrn->scrnIndex, X_WARNING,
	 	"Enabling LVDS directly. Pipe B.\n");
   }
   else if (!(IS_I830(pI830) || IS_845G(pI830) || IS_I865G(pI830))) {
      if (!(devices & (PIPE_LFP | PIPE_LFP<<8))) {
         OUTREG(0x61200, INREG(0x61200) & ~0x80000000);
         OUTREG(0x61204, INREG(0x61204) & ~0x00000001);
         while ((INREG(0x61200) & 0x80000000) || (INREG(0x61204) & 1));
         /* Fix up LVDS */
         OUTREG(LVDS, (INREG(LVDS) | 1<<30) & ~0x80000300);
         xf86DrvMsg(pScrn->scrnIndex, X_WARNING,
	 	"Disabling LVDS directly.\n");
      }
   }

   /* Now try to program the registers directly if the BIOS failed. */
   temp = INREG(ADPA);
   temp &= ~(ADPA_DAC_ENABLE | ADPA_PIPE_SELECT_MASK);
   temp &= ~(ADPA_VSYNC_CNTL_DISABLE | ADPA_HSYNC_CNTL_DISABLE);
   /* Turn on ADPA */
   if (singlepipe & PIPE_CRT)  {
      xf86DrvMsg(pScrn->scrnIndex, X_WARNING,
	 	"Enabling ADPA directly. Pipe A.\n");
      temp |= ADPA_DAC_ENABLE | ADPA_PIPE_A_SELECT;
      OUTREG(ADPA, temp);
   } else
   if (singlepipe & (PIPE_CRT << 8)) {
      xf86DrvMsg(pScrn->scrnIndex, X_WARNING,
	 	"Enabling ADPA directly. Pipe B.\n");
      temp |= ADPA_DAC_ENABLE | ADPA_PIPE_B_SELECT;
      OUTREG(ADPA, temp);
   } 
   else {
      if (!(devices & (PIPE_CRT | PIPE_CRT<<8))) {
         xf86DrvMsg(pScrn->scrnIndex, X_WARNING,
	 	"Disabling ADPA directly.\n");
         temp |= ADPA_VSYNC_CNTL_DISABLE | ADPA_HSYNC_CNTL_DISABLE;
         OUTREG(ADPA, temp);
      }
   }

   xf86DrvMsg(pScrn->scrnIndex, X_WARNING,"Writing config directly to SWF0.\n");
   temp = INREG(SWF0);
   OUTREG(SWF0, (temp & ~(0xffff)) | (devices & 0xffff));

   if (GetDisplayDevices(pScrn) != devices) {
      xf86DrvMsg(pScrn->scrnIndex, X_WARNING,
		 "SetDisplayDevices failed with devices 0x%x instead of 0x%x\n",
	         GetDisplayDevices(pScrn), devices);
      return FALSE;
   }

   pI830->pipeEnabled[0] = (devices & 0xff) ? TRUE : FALSE;
   pI830->pipeEnabled[1] = (devices & 0xff00) ? TRUE : FALSE;

   return TRUE;
}

static Bool
GetBIOSVersion(ScrnInfoPtr pScrn, unsigned int *version)
{
   vbeInfoPtr pVbe = I830PTR(pScrn)->pVbe;

   DPRINTF(PFX, "GetBIOSVersion\n");

   pVbe->pInt10->num = 0x10;
   pVbe->pInt10->ax = 0x5f01;

   xf86ExecX86int10_wrapper(pVbe->pInt10, pScrn);
   if (Check5fStatus(pScrn, 0x5f01, pVbe->pInt10->ax)) {
      *version = pVbe->pInt10->bx;
      return TRUE;
   }

   *version = 0;
   return FALSE;
}

static Bool
GetDevicePresence(ScrnInfoPtr pScrn, Bool *required, int *attached,
		  int *encoderPresent)
{
   vbeInfoPtr pVbe = I830PTR(pScrn)->pVbe;

   DPRINTF(PFX, "GetDevicePresence\n");

   pVbe->pInt10->num = 0x10;
   pVbe->pInt10->ax = 0x5f64;
   pVbe->pInt10->bx = 0x200;

   xf86ExecX86int10_wrapper(pVbe->pInt10, pScrn);
   if (Check5fStatus(pScrn, 0x5f64, pVbe->pInt10->ax)) {
      if (required)
	 *required = ((pVbe->pInt10->bx & 0x1) == 0);
      if (attached)
	 *attached = (pVbe->pInt10->cx >> 8) & 0xff;
      if (encoderPresent)
	 *encoderPresent = pVbe->pInt10->cx & 0xff;
      return TRUE;
   } else
      return FALSE;
}

static Bool
GetDisplayInfo(ScrnInfoPtr pScrn, int device, Bool *attached, Bool *present,
	       short *x, short *y)
{
   vbeInfoPtr pVbe = I830PTR(pScrn)->pVbe;

   DPRINTF(PFX, "GetDisplayInfo: device: 0x%x\n", device);

   switch (device & 0xff) {
   case PIPE_CRT:
   case PIPE_TV:
   case PIPE_DFP:
   case PIPE_LFP:
   case PIPE_CRT2:
   case PIPE_TV2:
   case PIPE_DFP2:
   case PIPE_LFP2:
      break;
   default:
      xf86DrvMsg(pScrn->scrnIndex, X_ERROR,
		 "GetDisplayInfo: invalid device: 0x%x\n", device & 0xff);
      return FALSE;
   }

   pVbe->pInt10->num = 0x10;
   pVbe->pInt10->ax = 0x5f64;
   pVbe->pInt10->bx = 0x300;
   pVbe->pInt10->cx = device & 0xff;

   xf86ExecX86int10_wrapper(pVbe->pInt10, pScrn);
   if (Check5fStatus(pScrn, 0x5f64, pVbe->pInt10->ax)) {
      if (attached)
	 *attached = ((pVbe->pInt10->bx & 0x2) != 0);
      if (present)
	 *present = ((pVbe->pInt10->bx & 0x1) != 0);
      if (pVbe->pInt10->cx != (device & 0xff)) {
	 if (y) {
	    *y = pVbe->pInt10->cx & 0xffff;
	 }
	 if (x) {
	    *x = (pVbe->pInt10->cx >> 16) & 0xffff;
	 }
      }
      return TRUE;
   } else
      return FALSE;
}

/*
 * Returns a string matching the device corresponding to the first bit set
 * in "device".  savedDevice is then set to device with that bit cleared.
 * Subsequent calls with device == -1 will use savedDevice.
 */

static const char *displayDevices[] = {
   "CRT",
   "TV",
   "DFP (digital flat panel)",
   "LFP (local flat panel)",
   "Second (second CRT)",
   "TV2 (second TV)",
   "DFP2 (second digital flat panel)",
   "LFP2 (second local flat panel)",
   NULL
};

static const char *
DeviceToString(int device)
{
   static int savedDevice = -1;
   int bit = 0;
   const char *name;

   if (device == -1) {
      device = savedDevice;
      bit = 0;
   }

   if (device == -1)
      return NULL;

   while (displayDevices[bit]) {
      if (device & (1 << bit)) {
	 name = displayDevices[bit];
	 savedDevice = device & ~(1 << bit);
	 bit++;
	 return name;
      }
      bit++;
   }
   return NULL;
}

static void
PrintDisplayDeviceInfo(ScrnInfoPtr pScrn)
{
   I830Ptr pI830 = I830PTR(pScrn);
   int pipe, n;
   int displays;

   DPRINTF(PFX, "PrintDisplayDeviceInfo\n");

   displays = pI830->operatingDevices;
   if (displays == -1) {
      xf86DrvMsg(pScrn->scrnIndex, X_INFO,
		 "No active display devices.\n");
      return;
   }

   /* Check for active devices connected to each display pipe. */
   for (n = 0; n < pI830->availablePipes; n++) {
      pipe = ((displays >> PIPE_SHIFT(n)) & PIPE_ACTIVE_MASK);
      if (pipe) {
	 const char *name;

	 xf86DrvMsg(pScrn->scrnIndex, X_INFO,
		    "Currently active displays on Pipe %c:\n", PIPE_NAME(n));
	 name = DeviceToString(pipe);
	 do {
	    xf86DrvMsg(pScrn->scrnIndex, X_INFO, "\t%s\n", name);
	    name = DeviceToString(-1);
	 } while (name);

      } else {
	 xf86DrvMsg(pScrn->scrnIndex, X_INFO,
		    "No active displays on Pipe %c.\n", PIPE_NAME(n));
      }

      if (pI830->pipeDisplaySize[n].x2 != 0) {
	 xf86DrvMsg(pScrn->scrnIndex, X_INFO,
		    "Lowest common panel size for pipe %c is %d x %d\n",
		    PIPE_NAME(n), pI830->pipeDisplaySize[n].x2,
		    pI830->pipeDisplaySize[n].y2);
      } else if (pI830->pipeEnabled[n] && pipe & ~PIPE_CRT_ACTIVE) {
	 xf86DrvMsg(pScrn->scrnIndex, X_INFO,
		    "No display size information available for pipe %c.\n",
		    PIPE_NAME(n));
      }
   }
}

static void
GetPipeSizes(ScrnInfoPtr pScrn)
{
   I830Ptr pI830 = I830PTR(pScrn);
   int pipe, n;
   DisplayType i;

   DPRINTF(PFX, "GetPipeSizes\n");


   for (n = 0; n < pI830->availablePipes; n++) {
      pipe = (pI830->operatingDevices >> PIPE_SHIFT(n)) & PIPE_ACTIVE_MASK;
      pI830->pipeDisplaySize[n].x1 = pI830->pipeDisplaySize[n].y1 = 0;
      pI830->pipeDisplaySize[n].x2 = pI830->pipeDisplaySize[n].y2 = 4096;
      for (i = 0; i < NumDisplayTypes; i++) {
         if (pipe & (1 << i) & PIPE_SIZED_DISP_MASK) {
	    if (pI830->displaySize[i].x2 != 0) {
	       xf86DrvMsg(pScrn->scrnIndex, X_INFO,
		          "Size of device %s is %d x %d\n",
		          displayDevices[i],
		          pI830->displaySize[i].x2,
		          pI830->displaySize[i].y2);
	       if (pI830->displaySize[i].x2 < pI830->pipeDisplaySize[n].x2)
	          pI830->pipeDisplaySize[n].x2 = pI830->displaySize[i].x2;
	       if (pI830->displaySize[i].y2 < pI830->pipeDisplaySize[n].y2)
	          pI830->pipeDisplaySize[n].y2 = pI830->displaySize[i].y2;
	    }
         }
      }
>>>>>>> aa75b81d

   pI830 = I830PTR(pScrn);

   xfree(pScrn->driverPrivate);
   pScrn->driverPrivate = NULL;
}

static void
I830ProbeDDC(ScrnInfoPtr pScrn, int index)
{
   vbeInfoPtr pVbe;

   /* The vbe module gets loaded in PreInit(), so no need to load it here. */

   pVbe = VBEInit(NULL, index);
   ConfiguredMonitor = vbeDoEDID(pVbe, NULL);
}

static int
I830DetectMemory(ScrnInfoPtr pScrn)
{
   I830Ptr pI830 = I830PTR(pScrn);
   PCITAG bridge;
   CARD16 gmch_ctrl;
   int memsize = 0;
   int range;
#if 0
   VbeInfoBlock *vbeInfo;
#endif

   bridge = pciTag(0, 0, 0);		/* This is always the host bridge */
   gmch_ctrl = pciReadWord(bridge, I830_GMCH_CTRL);

   /* We need to reduce the stolen size, by the GTT and the popup.
    * The GTT varying according the the FbMapSize and the popup is 4KB */
   range = (pI830->FbMapSize / (1024*1024)) + 4;

   if (IS_I85X(pI830) || IS_I865G(pI830) || IS_I9XX(pI830)) {
      switch (gmch_ctrl & I830_GMCH_GMS_MASK) {
      case I855_GMCH_GMS_STOLEN_1M:
	 memsize = MB(1) - KB(range);
	 break;
      case I855_GMCH_GMS_STOLEN_4M:
	 memsize = MB(4) - KB(range);
	 break;
      case I855_GMCH_GMS_STOLEN_8M:
	 memsize = MB(8) - KB(range);
	 break;
      case I855_GMCH_GMS_STOLEN_16M:
	 memsize = MB(16) - KB(range);
	 break;
      case I855_GMCH_GMS_STOLEN_32M:
	 memsize = MB(32) - KB(range);
	 break;
      case I915G_GMCH_GMS_STOLEN_48M:
	 if (IS_I9XX(pI830))
	    memsize = MB(48) - KB(range);
	 break;
      case I915G_GMCH_GMS_STOLEN_64M:
	 if (IS_I9XX(pI830))
	    memsize = MB(64) - KB(range);
	 break;
      }
   } else {
      switch (gmch_ctrl & I830_GMCH_GMS_MASK) {
      case I830_GMCH_GMS_STOLEN_512:
	 memsize = KB(512) - KB(range);
	 break;
      case I830_GMCH_GMS_STOLEN_1024:
	 memsize = MB(1) - KB(range);
	 break;
      case I830_GMCH_GMS_STOLEN_8192:
	 memsize = MB(8) - KB(range);
	 break;
      case I830_GMCH_GMS_LOCAL:
	 memsize = 0;
	 xf86DrvMsg(pScrn->scrnIndex, X_WARNING,
		    "Local memory found, but won't be used.\n");
	 break;
      }
   }

#if 0
   /* And 64KB page aligned */
   memsize &= ~0xFFFF;
#endif

   if (memsize > 0) {
      xf86DrvMsg(pScrn->scrnIndex, X_INFO,
		 "detected %d kB stolen memory.\n", memsize / 1024);
   } else {
      xf86DrvMsg(pScrn->scrnIndex, X_INFO, "no video memory detected.\n");
   }

   return memsize;
}

static Bool
I830MapMMIO(ScrnInfoPtr pScrn)
{
   int mmioFlags;
   I830Ptr pI830 = I830PTR(pScrn);

#if !defined(__alpha__)
   mmioFlags = VIDMEM_MMIO | VIDMEM_READSIDEEFFECT;
#else
   mmioFlags = VIDMEM_MMIO | VIDMEM_READSIDEEFFECT | VIDMEM_SPARSE;
#endif

   pI830->MMIOBase = xf86MapPciMem(pScrn->scrnIndex, mmioFlags,
				   pI830->PciTag,
				   pI830->MMIOAddr, I810_REG_SIZE);
   if (!pI830->MMIOBase)
      return FALSE;
   return TRUE;
}

static Bool
I830MapMem(ScrnInfoPtr pScrn)
{
   I830Ptr pI830 = I830PTR(pScrn);
   long i;

   for (i = 2; i < pI830->FbMapSize; i <<= 1) ;
   pI830->FbMapSize = i;

   if (!I830MapMMIO(pScrn))
      return FALSE;

   pI830->FbBase = xf86MapPciMem(pScrn->scrnIndex, VIDMEM_FRAMEBUFFER,
				 pI830->PciTag,
				 pI830->LinearAddr, pI830->FbMapSize);
   if (!pI830->FbBase)
      return FALSE;

   if (I830IsPrimary(pScrn))
   pI830->LpRing->virtual_start = pI830->FbBase + pI830->LpRing->mem.Start;

   return TRUE;
}

static void
I830UnmapMMIO(ScrnInfoPtr pScrn)
{
   I830Ptr pI830 = I830PTR(pScrn);

   xf86UnMapVidMem(pScrn->scrnIndex, (pointer) pI830->MMIOBase,
		   I810_REG_SIZE);
   pI830->MMIOBase = 0;
}

static Bool
I830UnmapMem(ScrnInfoPtr pScrn)
{
   I830Ptr pI830 = I830PTR(pScrn);

   xf86UnMapVidMem(pScrn->scrnIndex, (pointer) pI830->FbBase,
		   pI830->FbMapSize);
   pI830->FbBase = 0;
   I830UnmapMMIO(pScrn);
   return TRUE;
}

static void
I830LoadPalette(ScrnInfoPtr pScrn, int numColors, int *indices,
		LOCO * colors, VisualPtr pVisual)
{
   I830Ptr pI830;
   int i,j, index;
   unsigned char r, g, b;
   CARD32 val, temp;
   int palreg;
   int dspreg, dspbase, dspsurf;
   int p;

   DPRINTF(PFX, "I830LoadPalette: numColors: %d\n", numColors);
   pI830 = I830PTR(pScrn);

   for(p=0; p < pI830->num_pipes; p++) {
      I830PipePtr pI830Pipe = &pI830->pipes[p];

      if (p == 0) {
         palreg = PALETTE_A;
         dspreg = DSPACNTR;
         dspbase = DSPABASE;
	 dspsurf = DSPASURF;
      } else {
         palreg = PALETTE_B;
         dspreg = DSPBCNTR;
         dspbase = DSPBBASE;
	 dspsurf = DSPBSURF;
      }

      if (pI830Pipe->enabled == 0)
	 continue;  

      pI830Pipe->gammaEnabled = 1;
      
      /* To ensure gamma is enabled we need to turn off and on the plane */
      temp = INREG(dspreg);
      OUTREG(dspreg, temp & ~(1<<31));
      OUTREG(dspbase, INREG(dspbase));
      OUTREG(dspreg, temp | DISPPLANE_GAMMA_ENABLE);
      OUTREG(dspbase, INREG(dspbase));
      if (IS_I965G(pI830))
	 OUTREG(dspsurf, INREG(dspsurf));

      /* It seems that an initial read is needed. */
      temp = INREG(palreg);

      switch(pScrn->depth) {
      case 15:
        for (i = 0; i < numColors; i++) {
         index = indices[i];
         r = colors[index].red;
         g = colors[index].green;
         b = colors[index].blue;
	 val = (r << 16) | (g << 8) | b;
         for (j = 0; j < 8; j++) {
	    OUTREG(palreg + index * 32 + (j * 4), val);
         }
        }
      break;
      case 16:
        for (i = 0; i < numColors; i++) {
         index = indices[i];
	 r   = colors[index / 2].red;
	 g   = colors[index].green;
	 b   = colors[index / 2].blue;

	 val = (r << 16) | (g << 8) | b;
	 OUTREG(palreg + index * 16, val);
	 OUTREG(palreg + index * 16 + 4, val);
	 OUTREG(palreg + index * 16 + 8, val);
	 OUTREG(palreg + index * 16 + 12, val);

   	 if (index <= 31) {
            r   = colors[index].red;
	    g   = colors[(index * 2) + 1].green;
	    b   = colors[index].blue;

	    val = (r << 16) | (g << 8) | b;
	    OUTREG(palreg + index * 32, val);
	    OUTREG(palreg + index * 32 + 4, val);
	    OUTREG(palreg + index * 32 + 8, val);
	    OUTREG(palreg + index * 32 + 12, val);
	 }
        }
        break;
      default:
        for(i = 0; i < numColors; i++) {
	 index = indices[i];
	 r = colors[index].red;
	 g = colors[index].green;
	 b = colors[index].blue;
	 val = (r << 16) | (g << 8) | b;
	 OUTREG(palreg + index * 4, val);
        }
        break;
     }
   }
   
   /* Enable gamma for Cursor if ARGB */
   if (pI830->CursorInfoRec && !pI830->SWCursor && pI830->cursorOn)
      pI830->CursorInfoRec->ShowCursor(pScrn);
}

/**
 * Set up the outputs according to what type of chip we are.
 *
 * Some outputs may not initialize, due to allocation failure or because a
 * controller chip isn't found.
 */
static void
I830SetupOutputs(ScrnInfoPtr pScrn)
{
   I830Ptr pI830 = I830PTR(pScrn);

   /* everyone has at least a single analog output */
   i830_crt_init(pScrn);

   /* Set up integrated LVDS */
   if (IS_MOBILE(pI830) && !IS_I830(pI830))
      i830_lvds_init(pScrn);

   if (IS_I9XX(pI830)) {
      i830_sdvo_init(pScrn, SDVOB);

      /* Don't initialize the second SDVO port for now.  We have issues with
       * dealing with two ports, where we stomp both SDVO channels' registers
       * when interacting with each, channel, and commands to one SDVO
       * device appear to be affecting the other.
       */
      /* i830_sdvo_init(pScrn, SDVOC); */
   } else {
      i830_dvo_init(pScrn);
   }
}

static void 
I830PreInitDDC(ScrnInfoPtr pScrn)
{
   I830Ptr pI830 = I830PTR(pScrn);

   if (!xf86LoadSubModule(pScrn, "ddc")) {
      pI830->ddc2 = FALSE;
   } else {
      xf86LoaderReqSymLists(I810ddcSymbols, NULL);
      pI830->ddc2 = TRUE;
   }

   /* DDC can use I2C bus */
   /* Load I2C if we have the code to use it */
   if (pI830->ddc2) {
      if (xf86LoadSubModule(pScrn, "i2c")) {
	 xf86LoaderReqSymLists(I810i2cSymbols, NULL);

	 I830SetupOutputs(pScrn);

	 pI830->ddc2 = TRUE;
      } else {
	 pI830->ddc2 = FALSE;
      }
   }
}

static void
PreInitCleanup(ScrnInfoPtr pScrn)
{
   I830Ptr pI830 = I830PTR(pScrn);

   if (I830IsPrimary(pScrn)) {
      pI830->entityPrivate->pScrn_1 = NULL;
      if (pI830->LpRing)
         xfree(pI830->LpRing);
      pI830->LpRing = NULL;
      if (pI830->CursorMem)
         xfree(pI830->CursorMem);
      pI830->CursorMem = NULL;
      if (pI830->CursorMemARGB) 
         xfree(pI830->CursorMemARGB);
      pI830->CursorMemARGB = NULL;
      if (pI830->OverlayMem)
         xfree(pI830->OverlayMem);
      pI830->OverlayMem = NULL;
      if (pI830->overlayOn)
         xfree(pI830->overlayOn);
      pI830->overlayOn = NULL;
      if (pI830->used3D)
         xfree(pI830->used3D);
      pI830->used3D = NULL;
   } else {
      if (pI830->entityPrivate)
         pI830->entityPrivate->pScrn_2 = NULL;
   }
   if (pI830->swfSaved) {
      OUTREG(SWF0, pI830->saveSWF0);
      OUTREG(SWF4, pI830->saveSWF4);
   }
   if (pI830->MMIOBase)
      I830UnmapMMIO(pScrn);
   I830FreeRec(pScrn);
}

Bool
I830IsPrimary(ScrnInfoPtr pScrn)
{
   I830Ptr pI830 = I830PTR(pScrn);

   if (xf86IsEntityShared(pScrn->entityList[0])) {
	if (pI830->init == 0) return TRUE;
	else return FALSE;
   }

   return TRUE;
}

<<<<<<< HEAD
#define HOTKEY_BIOS_SWITCH	0
#define HOTKEY_DRIVER_NOTIFY	1

/**
 * Controls the BIOS's behavior on hotkey switch.
 *
 * If the mode is HOTKEY_BIOS_SWITCH, the BIOS will be set to do a mode switch
 * on its own and update the state in the scratch register.
 * If the mode is HOTKEY_DRIVER_NOTIFY, the BIOS won't do a mode switch and
 * will just update the state to represent what it would have been switched to.
 */
static void
i830SetHotkeyControl(ScrnInfoPtr pScrn, int mode)
{
   I830Ptr pI830 = I830PTR(pScrn);
   CARD8 gr18;

   gr18 = pI830->readControl(pI830, GRX, 0x18);
   if (mode == HOTKEY_BIOS_SWITCH)
      gr18 &= ~HOTKEY_VBIOS_SWITCH_BLOCK;
   else
      gr18 |= HOTKEY_VBIOS_SWITCH_BLOCK;
   pI830->writeControl(pI830, GRX, 0x18, gr18);
}
=======
#ifdef XF86DRI
static void 
I830ReduceMMSize(ScrnInfoPtr pScrn, unsigned long newSize,
		 const char *reason)
{
   I830Ptr pI830 = I830PTR(pScrn);

   newSize = ROUND_DOWN_TO(newSize, GTT_PAGE_SIZE);
   if (newSize / GTT_PAGE_SIZE > I830_MM_MINPAGES) {
      pI830->mmSize = newSize / 1024;
      xf86DrvMsg(pScrn->scrnIndex, X_WARNING,
		 "DRM memory manager aperture size is reduced to %d kiB\n"
		 "\t%s\n", pI830->mmSize, reason);
   } else {
      xf86DrvMsg(pScrn->scrnIndex, X_WARNING,
		 "DRM memory manager will be disabled\n\t%s\n", reason);
      pI830->mmSize = 0;
   }
}
#endif

>>>>>>> aa75b81d

static Bool
I830PreInit(ScrnInfoPtr pScrn, int flags)
{
   vgaHWPtr hwp;
   I830Ptr pI830;
   MessageType from = X_PROBED;
   rgb defaultWeight = { 0, 0, 0 };
   EntityInfoPtr pEnt;
   I830EntPtr pI830Ent = NULL;					
   int mem;
   int flags24;
   int i;
   char *s;
   pointer pVBEModule = NULL;
   Bool enable;
   const char *chipname;
<<<<<<< HEAD
   int mem_skip;
=======
   unsigned int ver;
   char v[5];
#ifdef XF86DRI
   unsigned long savedMMSize;
#endif
>>>>>>> aa75b81d

   if (pScrn->numEntities != 1)
      return FALSE;

   /* Load int10 module */
   if (!xf86LoadSubModule(pScrn, "int10"))
      return FALSE;
   xf86LoaderReqSymLists(I810int10Symbols, NULL);

   /* Load vbe module */
   if (!(pVBEModule = xf86LoadSubModule(pScrn, "vbe")))
      return FALSE;
   xf86LoaderReqSymLists(I810vbeSymbols, NULL);

   pEnt = xf86GetEntityInfo(pScrn->entityList[0]);

   if (flags & PROBE_DETECT) {
      I830ProbeDDC(pScrn, pEnt->index);
      return TRUE;
   }

   /* The vgahw module should be loaded here when needed */
   if (!xf86LoadSubModule(pScrn, "vgahw"))
      return FALSE;
   xf86LoaderReqSymLists(I810vgahwSymbols, NULL);

   /* Allocate a vgaHWRec */
   if (!vgaHWGetHWRec(pScrn))
      return FALSE;

   /* Allocate driverPrivate */
   if (!I830GetRec(pScrn))
      return FALSE;

   pI830 = I830PTR(pScrn);
   pI830->SaveGeneration = -1;
   pI830->pEnt = pEnt;

   pI830->displayWidth = 640; /* default it */

   if (pI830->pEnt->location.type != BUS_PCI)
      return FALSE;

   pI830->PciInfo = xf86GetPciInfoForEntity(pI830->pEnt->index);
   pI830->PciTag = pciTag(pI830->PciInfo->bus, pI830->PciInfo->device,
			  pI830->PciInfo->func);

    /* Allocate an entity private if necessary */
    if (xf86IsEntityShared(pScrn->entityList[0])) {
	pI830Ent = xf86GetEntityPrivate(pScrn->entityList[0],
					I830EntityIndex)->ptr;
        pI830->entityPrivate = pI830Ent;
    } else 
        pI830->entityPrivate = NULL;

   if (xf86RegisterResources(pI830->pEnt->index, 0, ResNone)) {
      PreInitCleanup(pScrn);
      return FALSE;
   }

   if (xf86IsEntityShared(pScrn->entityList[0])) {
      if (xf86IsPrimInitDone(pScrn->entityList[0])) {
	 pI830->init = 1;

         if (!pI830Ent->pScrn_1) {
            xf86DrvMsg(pScrn->scrnIndex, X_ERROR,
 		 "Failed to setup second head due to primary head failure.\n");
	    return FALSE;
         }
      } else {
         xf86SetPrimInitDone(pScrn->entityList[0]);
	 pI830->init = 0;
      }
   }

   if (xf86IsEntityShared(pScrn->entityList[0])) {
      if (!I830IsPrimary(pScrn)) {
         pI830Ent->pScrn_2 = pScrn;
      } else {
         pI830Ent->pScrn_1 = pScrn;
         pI830Ent->pScrn_2 = NULL;
      }
   }

   pScrn->racMemFlags = RAC_FB | RAC_COLORMAP;
   pScrn->monitor = pScrn->confScreen->monitor;
   pScrn->progClock = TRUE;
   pScrn->rgbBits = 8;

   flags24 = Support32bppFb | PreferConvert24to32 | SupportConvert24to32;

   if (!xf86SetDepthBpp(pScrn, 0, 0, 0, flags24))
      return FALSE;

   switch (pScrn->depth) {
   case 8:
   case 15:
   case 16:
   case 24:
      break;
   default:
      xf86DrvMsg(pScrn->scrnIndex, X_ERROR,
		 "Given depth (%d) is not supported by I830 driver\n",
		 pScrn->depth);
      return FALSE;
   }
   xf86PrintDepthBpp(pScrn);

   if (!xf86SetWeight(pScrn, defaultWeight, defaultWeight))
      return FALSE;
   if (!xf86SetDefaultVisual(pScrn, -1))
      return FALSE;

   hwp = VGAHWPTR(pScrn);
   pI830->cpp = pScrn->bitsPerPixel / 8;

   pI830->preinit = TRUE;

   /* Process the options */
   xf86CollectOptions(pScrn, NULL);
   if (!(pI830->Options = xalloc(sizeof(I830Options))))
      return FALSE;
   memcpy(pI830->Options, I830Options, sizeof(I830Options));
   xf86ProcessOptions(pScrn->scrnIndex, pScrn->options, pI830->Options);

   /* We have to use PIO to probe, because we haven't mapped yet. */
   I830SetPIOAccess(pI830);

   switch (pI830->PciInfo->chipType) {
   case PCI_CHIP_I830_M:
      chipname = "830M";
      break;
   case PCI_CHIP_845_G:
      chipname = "845G";
      break;
   case PCI_CHIP_I855_GM:
      /* Check capid register to find the chipset variant */
      pI830->variant = (pciReadLong(pI830->PciTag, I85X_CAPID)
				>> I85X_VARIANT_SHIFT) & I85X_VARIANT_MASK;
      switch (pI830->variant) {
      case I855_GM:
	 chipname = "855GM";
	 break;
      case I855_GME:
	 chipname = "855GME";
	 break;
      case I852_GM:
	 chipname = "852GM";
	 break;
      case I852_GME:
	 chipname = "852GME";
	 break;
      default:
	 xf86DrvMsg(pScrn->scrnIndex, X_INFO,
		    "Unknown 852GM/855GM variant: 0x%x)\n", pI830->variant);
	 chipname = "852GM/855GM (unknown variant)";
	 break;
      }
      break;
   case PCI_CHIP_I865_G:
      chipname = "865G";
      break;
   case PCI_CHIP_I915_G:
      chipname = "915G";
      break;
   case PCI_CHIP_E7221_G:
      chipname = "E7221 (i915)";
      break;
   case PCI_CHIP_I915_GM:
      chipname = "915GM";
      break;
   case PCI_CHIP_I945_G:
      chipname = "945G";
      break;
   case PCI_CHIP_I945_GM:
      chipname = "945GM";
      break;
   case PCI_CHIP_I965_G:
   case PCI_CHIP_I965_G_1:
      chipname = "965G";
      break;
   case PCI_CHIP_I965_Q:
      chipname = "965Q";
      break;
   case PCI_CHIP_I946_GZ:
      chipname = "946GZ";
      break;
   default:
      chipname = "unknown chipset";
      break;
   }
   xf86DrvMsg(pScrn->scrnIndex, X_INFO,
	      "Integrated Graphics Chipset: Intel(R) %s\n", chipname);

   /* Set the Chipset and ChipRev, allowing config file entries to override. */
   if (pI830->pEnt->device->chipset && *pI830->pEnt->device->chipset) {
      pScrn->chipset = pI830->pEnt->device->chipset;
      from = X_CONFIG;
   } else if (pI830->pEnt->device->chipID >= 0) {
      pScrn->chipset = (char *)xf86TokenToString(I830Chipsets,
						 pI830->pEnt->device->chipID);
      from = X_CONFIG;
      xf86DrvMsg(pScrn->scrnIndex, X_CONFIG, "ChipID override: 0x%04X\n",
		 pI830->pEnt->device->chipID);
      pI830->PciInfo->chipType = pI830->pEnt->device->chipID;
   } else {
      from = X_PROBED;
      pScrn->chipset = (char *)xf86TokenToString(I830Chipsets,
						 pI830->PciInfo->chipType);
   }

   if (pI830->pEnt->device->chipRev >= 0) {
      xf86DrvMsg(pScrn->scrnIndex, X_CONFIG, "ChipRev override: %d\n",
		 pI830->pEnt->device->chipRev);
   }

   xf86DrvMsg(pScrn->scrnIndex, from, "Chipset: \"%s\"\n",
	      (pScrn->chipset != NULL) ? pScrn->chipset : "Unknown i8xx");

   if (pI830->pEnt->device->MemBase != 0) {
      pI830->LinearAddr = pI830->pEnt->device->MemBase;
      from = X_CONFIG;
   } else {
      if (IS_I9XX(pI830)) {
	 pI830->LinearAddr = pI830->PciInfo->memBase[2] & 0xFF000000;
	 from = X_PROBED;
      } else if (pI830->PciInfo->memBase[1] != 0) {
	 /* XXX Check mask. */
	 pI830->LinearAddr = pI830->PciInfo->memBase[0] & 0xFF000000;
	 from = X_PROBED;
      } else {
	 xf86DrvMsg(pScrn->scrnIndex, X_ERROR,
		    "No valid FB address in PCI config space\n");
	 PreInitCleanup(pScrn);
	 return FALSE;
      }
   }

   xf86DrvMsg(pScrn->scrnIndex, from, "Linear framebuffer at 0x%lX\n",
	      (unsigned long)pI830->LinearAddr);

   if (pI830->pEnt->device->IOBase != 0) {
      pI830->MMIOAddr = pI830->pEnt->device->IOBase;
      from = X_CONFIG;
   } else {
      if (IS_I9XX(pI830)) {
	 pI830->MMIOAddr = pI830->PciInfo->memBase[0] & 0xFFF80000;
	 from = X_PROBED;
      } else if (pI830->PciInfo->memBase[1]) {
	 pI830->MMIOAddr = pI830->PciInfo->memBase[1] & 0xFFF80000;
	 from = X_PROBED;
      } else {
	 xf86DrvMsg(pScrn->scrnIndex, X_ERROR,
		    "No valid MMIO address in PCI config space\n");
	 PreInitCleanup(pScrn);
	 return FALSE;
      }
   }

   xf86DrvMsg(pScrn->scrnIndex, from, "IO registers at addr 0x%lX\n",
	      (unsigned long)pI830->MMIOAddr);

   /* Some of the probing needs MMIO access, so map it here. */
   I830MapMMIO(pScrn);

#if 1
   pI830->saveSWF0 = INREG(SWF0);
   pI830->saveSWF4 = INREG(SWF4);
   pI830->swfSaved = TRUE;

   /* Set "extended desktop" */
   OUTREG(SWF0, pI830->saveSWF0 | (1 << 21));

   /* Set "driver loaded",  "OS unknown", "APM 1.2" */
   OUTREG(SWF4, (pI830->saveSWF4 & ~((3 << 19) | (7 << 16))) |
		(1 << 23) | (2 << 16));
#endif

   if (IS_I830(pI830) || IS_845G(pI830)) {
      PCITAG bridge;
      CARD16 gmch_ctrl;

      bridge = pciTag(0, 0, 0);		/* This is always the host bridge */
      gmch_ctrl = pciReadWord(bridge, I830_GMCH_CTRL);
      if ((gmch_ctrl & I830_GMCH_MEM_MASK) == I830_GMCH_MEM_128M) {
	 pI830->FbMapSize = 0x8000000;
      } else {
	 pI830->FbMapSize = 0x4000000; /* 64MB - has this been tested ?? */
      }
   } else {
      if (IS_I9XX(pI830)) {
	 if (pI830->PciInfo->memBase[2] & 0x08000000)
	    pI830->FbMapSize = 0x8000000;	/* 128MB aperture */
	 else
	    pI830->FbMapSize = 0x10000000;	/* 256MB aperture */

   	 if (pI830->PciInfo->chipType == PCI_CHIP_E7221_G)
	    pI830->FbMapSize = 0x8000000;	/* 128MB aperture */
      } else
	 /* 128MB aperture for later chips */
	 pI830->FbMapSize = 0x8000000;
   }

   if (pI830->PciInfo->chipType == PCI_CHIP_E7221_G)
      pI830->num_pipes = 1;
   else
   if (IS_MOBILE(pI830) || IS_I9XX(pI830))
      pI830->num_pipes = 2;
   else
      pI830->num_pipes = 1;
   xf86DrvMsg(pScrn->scrnIndex, X_INFO, "%d display pipe%s available.\n",
	      pI830->num_pipes, pI830->num_pipes > 1 ? "s" : "");

   /*
    * Get the pre-allocated (stolen) memory size.
    */
    
   mem_skip = 0;
   
   /* On 965, it looks like the GATT table is inside the aperture? */
   if (IS_I965G(pI830))
      mem_skip = pI830->FbMapSize >> 10;
    
   pI830->StolenMemory.Size = I830DetectMemory(pScrn) - mem_skip;
   pI830->StolenMemory.Start = mem_skip;
   pI830->StolenMemory.End = pI830->StolenMemory.Size;

   /* Find the maximum amount of agpgart memory available. */
   if (I830IsPrimary(pScrn)) {
      mem = I830CheckAvailableMemory(pScrn);
      pI830->StolenOnly = FALSE;
   } else {
      /* videoRam isn't used on the second head, but faked */
      mem = pI830->entityPrivate->pScrn_1->videoRam;
      pI830->StolenOnly = TRUE;
   }

   if (mem <= 0) {
      if (pI830->StolenMemory.Size <= 0) {
	 /* Shouldn't happen. */
	 xf86DrvMsg(pScrn->scrnIndex, X_ERROR,
		 "/dev/agpgart is either not available, or no memory "
		 "is available\nfor allocation, "
		 "and no pre-allocated memory is available.\n");
	 PreInitCleanup(pScrn);
	 return FALSE;
      }
      xf86DrvMsg(pScrn->scrnIndex, X_WARNING,
		 "/dev/agpgart is either not available, or no memory "
		 "is available\nfor allocation.  "
		 "Using pre-allocated memory only.\n");
      mem = 0;
      pI830->StolenOnly = TRUE;
   }

   if (xf86ReturnOptValBool(pI830->Options, OPTION_NOACCEL, FALSE)) {
      pI830->noAccel = TRUE;
   }
   if (xf86ReturnOptValBool(pI830->Options, OPTION_SW_CURSOR, FALSE)) {
      pI830->SWCursor = TRUE;
   }

   pI830->directRenderingDisabled =
	!xf86ReturnOptValBool(pI830->Options, OPTION_DRI, TRUE);

#ifdef XF86DRI
   if (!pI830->directRenderingDisabled) {
      if (pI830->noAccel || pI830->SWCursor) {
	 xf86DrvMsg(pScrn->scrnIndex, X_CONFIG, "DRI is disabled because it "
		    "needs HW cursor and 2D acceleration.\n");
	 pI830->directRenderingDisabled = TRUE;
      } else if (pScrn->depth != 16 && pScrn->depth != 24) {
	 xf86DrvMsg(pScrn->scrnIndex, X_CONFIG, "DRI is disabled because it "
		    "runs only at depths 16 and 24.\n");
	 pI830->directRenderingDisabled = TRUE;
      }

      pI830->mmModeFlags = 0;

      if (!pI830->directRenderingDisabled) {
	 Bool tmp = FALSE;

	 if (IS_I965G(pI830))
	    pI830->mmModeFlags |= I830_KERNEL_TEX;

	 from = X_PROBED;
	 if (xf86GetOptValBool(pI830->Options, 
			       OPTION_INTELTEXPOOL, &tmp)) {
	    from = X_CONFIG;
	    if (tmp) {
	       pI830->mmModeFlags |= I830_KERNEL_TEX;
	    } else {
	       pI830->mmModeFlags &= ~I830_KERNEL_TEX;
	    }	       
	 }
	 if (from == X_CONFIG || 
	     (pI830->mmModeFlags & I830_KERNEL_TEX)) { 
	    xf86DrvMsg(pScrn->scrnIndex, from, 
		       "Will %stry to allocate texture pool "
		       "for old Mesa 3D driver.\n",
		       (pI830->mmModeFlags & I830_KERNEL_TEX) ? 
		       "" : "not ");
	 }
	 pI830->mmSize = I830_MM_MAXSIZE;
	 from = X_INFO;
	 if (xf86GetOptValInteger(pI830->Options, OPTION_INTELMMSIZE,
				  &(pI830->mmSize))) {
	    from = X_CONFIG;
	 }
	 xf86DrvMsg(pScrn->scrnIndex, from, 
		    "Will try to reserve %d kiB of AGP aperture space\n"
		    "\tfor the DRM memory manager.\n",
		    pI830->mmSize);
      }
   } 
   
#endif

   pI830->LinearAlloc = 0;
   if (xf86GetOptValULong(pI830->Options, OPTION_LINEARALLOC,
			    &(pI830->LinearAlloc))) {
      if (pI830->LinearAlloc > 0)
         xf86DrvMsg(pScrn->scrnIndex, X_CONFIG, "Allocating %luKbytes of memory\n",
		 pI830->LinearAlloc);
      else 
         pI830->LinearAlloc = 0;
   }

   I830PreInitDDC(pScrn);

#if 0
   /*
    * This moves to generic RandR-based configuration code
    */
   if ((s = xf86GetOptValString(pI830->Options, OPTION_MONITOR_LAYOUT)) &&
      I830IsPrimary(pScrn)) {
      char *Mon1;
      char *Mon2;
      char *sub;
        
      Mon1 = strtok(s, ",");
      Mon2 = strtok(NULL, ",");

      if (Mon1) {
         sub = strtok(Mon1, "+");
         do {
            if (strcmp(sub, "NONE") == 0)
               pI830->MonType1 |= PIPE_NONE;
            else if (strcmp(sub, "CRT") == 0)
               pI830->MonType1 |= PIPE_CRT;
            else if (strcmp(sub, "TV") == 0)
               pI830->MonType1 |= PIPE_TV;
            else if (strcmp(sub, "DFP") == 0)
               pI830->MonType1 |= PIPE_DFP;
            else if (strcmp(sub, "LFP") == 0)
               pI830->MonType1 |= PIPE_LFP;
            else if (strcmp(sub, "Second") == 0)
               pI830->MonType1 |= PIPE_CRT2;
            else if (strcmp(sub, "TV2") == 0)
               pI830->MonType1 |= PIPE_TV2;
            else if (strcmp(sub, "DFP2") == 0)
               pI830->MonType1 |= PIPE_DFP2;
            else if (strcmp(sub, "LFP2") == 0)
               pI830->MonType1 |= PIPE_LFP2;
            else 
               xf86DrvMsg(pScrn->scrnIndex, X_WARNING, 
			       "Invalid Monitor type specified for Pipe A\n"); 

            sub = strtok(NULL, "+");
         } while (sub);
      }

      if (Mon2) {
         sub = strtok(Mon2, "+");
         do {
            if (strcmp(sub, "NONE") == 0)
               pI830->MonType2 |= PIPE_NONE;
            else if (strcmp(sub, "CRT") == 0)
               pI830->MonType2 |= PIPE_CRT;
            else if (strcmp(sub, "TV") == 0)
               pI830->MonType2 |= PIPE_TV;
            else if (strcmp(sub, "DFP") == 0)
               pI830->MonType2 |= PIPE_DFP;
            else if (strcmp(sub, "LFP") == 0)
               pI830->MonType2 |= PIPE_LFP;
            else if (strcmp(sub, "Second") == 0)
               pI830->MonType2 |= PIPE_CRT2;
            else if (strcmp(sub, "TV2") == 0)
               pI830->MonType2 |= PIPE_TV2;
            else if (strcmp(sub, "DFP2") == 0)
               pI830->MonType2 |= PIPE_DFP2;
            else if (strcmp(sub, "LFP2") == 0)
               pI830->MonType2 |= PIPE_LFP2;
            else 
               xf86DrvMsg(pScrn->scrnIndex, X_WARNING, 
			       "Invalid Monitor type specified for Pipe B\n"); 

               sub = strtok(NULL, "+");
            } while (sub);
         }
    
         if (pI830->num_pipes == 1 && pI830->MonType2 != PIPE_NONE) {
	    xf86DrvMsg(pScrn->scrnIndex, X_ERROR,
		    "Monitor 2 cannot be specified on single pipe devices\n");
            return FALSE;
         }

         if (pI830->MonType1 == PIPE_NONE && pI830->MonType2 == PIPE_NONE) {
	    xf86DrvMsg(pScrn->scrnIndex, X_ERROR,
		    "Monitor 1 and 2 cannot be type NONE\n");
            return FALSE;
      }

      if (pI830->MonType1 != PIPE_NONE)
	 pI830->pipe = 0;
      else
	 pI830->pipe = 1;

   } else if (I830IsPrimary(pScrn)) {
      /* Choose a default set of outputs to use based on what we've detected.
       *
       * Assume that SDVO outputs are flat panels for now.  It's just a name
       * at the moment, since we don't treat different SDVO outputs
       * differently.
       */
      for (i = 0; i < pI830->num_outputs; i++) {
	 if (pI830->output[i].type == I830_OUTPUT_LVDS)
	    pI830->MonType2 = PIPE_LFP;

	 if (pI830->output[i].type == I830_OUTPUT_SDVO ||
	     pI830->output[i].type == I830_OUTPUT_ANALOG)
	 {
	    int pipetype;

	    if (pI830->output[i].detect(pScrn, &pI830->output[i]) ==
		OUTPUT_STATUS_DISCONNECTED)
	    {
	       continue;
	    }

	    if (pI830->output[i].type == I830_OUTPUT_SDVO)
	       pipetype = PIPE_DFP;
	    else
	       pipetype = PIPE_CRT;

	    if (pI830->MonType1 == PIPE_NONE)
	       pI830->MonType1 |= pipetype;
	    else if (pI830->MonType2 == PIPE_NONE)
	       pI830->MonType2 |= pipetype;
	 }
      }

      /* And, if we haven't found anything (including CRT through DDC), assume
       * that there's a CRT and that the user has set up some appropriate modes
       * or something.
       */
      if (pI830->MonType1 == PIPE_NONE && pI830->MonType2 == PIPE_NONE)
	 pI830->MonType1 |= PIPE_CRT;

      if (pI830->MonType1 != PIPE_NONE)
	 pI830->pipe = 0;
      else
	 pI830->pipe = 1;

      if (pI830->MonType1 != 0 && pI830->MonType2 != 0) {
         xf86DrvMsg(pScrn->scrnIndex, X_INFO, 
 		    "Enabling clone mode by default\n");
	 pI830->Clone = TRUE;
      }
   } else {
      I830Ptr pI8301 = I830PTR(pI830->entityPrivate->pScrn_1);
      pI830->pipe = !pI8301->pipe;
      pI830->MonType1 = pI8301->MonType1;
      pI830->MonType2 = pI8301->MonType2;
   }
#endif

   if (xf86ReturnOptValBool(pI830->Options, OPTION_CLONE, FALSE)) {
      if (pI830->num_pipes == 1) {
         xf86DrvMsg(pScrn->scrnIndex, X_ERROR, 
 		 "Can't enable Clone Mode because this is a single pipe device\n");
         PreInitCleanup(pScrn);
         return FALSE;
      }
      if (pI830->entityPrivate) {
         xf86DrvMsg(pScrn->scrnIndex, X_ERROR, 
 		 "Can't enable Clone Mode because second head is configured\n");
         PreInitCleanup(pScrn);
         return FALSE;
      }
      xf86DrvMsg(pScrn->scrnIndex, X_INFO, "Enabling Clone Mode\n");
      pI830->Clone = TRUE;
   }


   /* Perform the pipe assignment of outputs. This is a kludge until
    * we have better configuration support in the generic RandR code
    */
   for (i = 0; i < pI830->num_outputs; i++) {
      pI830->output[i].enabled = FALSE;

      switch (pI830->output[i].type) {
      case I830_OUTPUT_LVDS:
	 /* LVDS must live on pipe B for two-pipe devices */
	 pI830->output[i].pipe = pI830->num_pipes - 1;
	 pI830->output[i].enabled = TRUE;
	 break;
      case I830_OUTPUT_ANALOG:
      case I830_OUTPUT_DVO:
      case I830_OUTPUT_SDVO:
	 if (pI830->output[i].detect(pScrn, &pI830->output[i]) !=
	     OUTPUT_STATUS_DISCONNECTED) {
	    if (!i830PipeInUse(pScrn, 0)) {
	       pI830->output[i].pipe = 0;
	       pI830->output[i].enabled = TRUE;
	    } else if (!i830PipeInUse(pScrn, 1)) {
	       pI830->output[i].pipe = 1;
	       pI830->output[i].enabled = TRUE;
	    }
	 }
	 break;
      default:
	 xf86DrvMsg(pScrn->scrnIndex, X_ERROR, "Unhandled output type\n");
	 break;
      }
   }

   for (i = 0; i < pI830->num_pipes; i++) {
      pI830->pipes[i].enabled = i830PipeInUse(pScrn, i);
   }

#if 0
   pI830->CloneRefresh = 60; /* default to 60Hz */
   if (xf86GetOptValInteger(pI830->Options, OPTION_CLONE_REFRESH,
			    &(pI830->CloneRefresh))) {
      xf86DrvMsg(pScrn->scrnIndex, X_CONFIG, "Clone Monitor Refresh Rate %d\n",
		 pI830->CloneRefresh);
   }

   /* See above i830refreshes on why 120Hz is commented out */
   if (pI830->CloneRefresh < 60 || pI830->CloneRefresh > 85 /* 120 */) {
      xf86DrvMsg(pScrn->scrnIndex, X_ERROR, "Bad Clone Refresh Rate\n");
      PreInitCleanup(pScrn);
      return FALSE;
   }

   if ((pI830->entityPrivate && I830IsPrimary(pScrn)) || pI830->Clone) {
      if (pI830->MonType1 == PIPE_NONE || pI830->MonType2 == PIPE_NONE) {
         xf86DrvMsg(pScrn->scrnIndex, X_ERROR, "Monitor 1 or Monitor 2 "
	 		"cannot be type NONE in DualHead or Clone setup.\n");
         PreInitCleanup(pScrn);
         return FALSE;
      }
   }
#endif

   pI830->rotation = RR_Rotate_0;
   if ((s = xf86GetOptValString(pI830->Options, OPTION_ROTATE))) {
      pI830->InitialRotation = 0;
      if(!xf86NameCmp(s, "CW") || !xf86NameCmp(s, "270"))
         pI830->InitialRotation = 270;
      if(!xf86NameCmp(s, "CCW") || !xf86NameCmp(s, "90"))
         pI830->InitialRotation = 90;
      if(!xf86NameCmp(s, "180"))
         pI830->InitialRotation = 180;
   }

   /*
    * Let's setup the mobile systems to check the lid status
    */
   if (IS_MOBILE(pI830)) {
      pI830->checkDevices = TRUE;

      if (!xf86ReturnOptValBool(pI830->Options, OPTION_CHECKDEVICES, TRUE)) {
         pI830->checkDevices = FALSE;
         xf86DrvMsg(pScrn->scrnIndex, X_INFO, "Monitoring connected displays disabled\n");
      } else
      if (pI830->entityPrivate && !I830IsPrimary(pScrn) &&
          !I830PTR(pI830->entityPrivate->pScrn_1)->checkDevices) {
         /* If checklid is off, on the primary head, then 
          * turn it off on the secondary*/
         xf86DrvMsg(pScrn->scrnIndex, X_INFO, "Monitoring connected displays disabled\n");
         pI830->checkDevices = FALSE;
      } else
         xf86DrvMsg(pScrn->scrnIndex, X_INFO, "Monitoring connected displays enabled\n");
   } else
      pI830->checkDevices = FALSE;

   /*
    * The "VideoRam" config file parameter specifies the total amount of
    * memory that will be used/allocated.  When agpgart support isn't
    * available (StolenOnly == TRUE), this is limited to the amount of
    * pre-allocated ("stolen") memory.
    */

   /*
    * Default to I830_DEFAULT_VIDEOMEM_2D (8192KB) for 2D-only,
    * or I830_DEFAULT_VIDEOMEM_3D (32768KB) for 3D.  If the stolen memory
    * amount is higher, default to it rounded up to the nearest MB.  This
    * guarantees that by default there will be at least some run-time
    * space for things that need a physical address.
    * But, we double the amounts when dual head is enabled, and therefore
    * for 2D-only we use 16384KB, and 3D we use 65536KB. The VideoRAM 
    * for the second head is never used, as the primary head does the 
    * allocation.
    */
   if (!pI830->pEnt->device->videoRam) {
      from = X_DEFAULT;
#ifdef XF86DRI
      if (!pI830->directRenderingDisabled)
	 pScrn->videoRam = I830_DEFAULT_VIDEOMEM_3D;
      else
#endif
	 pScrn->videoRam = I830_DEFAULT_VIDEOMEM_2D;

      if (xf86IsEntityShared(pScrn->entityList[0])) {
         if (I830IsPrimary(pScrn))
            pScrn->videoRam += I830_DEFAULT_VIDEOMEM_2D;
      else
            pScrn->videoRam = I830_MAXIMUM_VBIOS_MEM;
      } 

      if (pI830->StolenMemory.Size / 1024 > pScrn->videoRam)
	 pScrn->videoRam = ROUND_TO(pI830->StolenMemory.Size / 1024, 1024);
   } else {
      from = X_CONFIG;
      pScrn->videoRam = pI830->pEnt->device->videoRam;
   }

   /* Make sure it's on a page boundary */
   if (pScrn->videoRam & (GTT_PAGE_SIZE - 1)) {
      xf86DrvMsg(pScrn->scrnIndex, X_WARNING,
		    "VideoRAM reduced to %d kByte "
		    "(page aligned - was %d)\n", pScrn->videoRam & ~(GTT_PAGE_SIZE - 1), pScrn->videoRam);
      pScrn->videoRam &= ~(GTT_PAGE_SIZE - 1);
   }

   DPRINTF(PFX,
	   "Available memory: %dk\n"
	   "Requested memory: %dk\n", mem, pScrn->videoRam);


   if (mem + (pI830->StolenMemory.Size / 1024) < pScrn->videoRam) {
      pScrn->videoRam = mem + (pI830->StolenMemory.Size / 1024);
      from = X_PROBED;
      if (mem + (pI830->StolenMemory.Size / 1024) <
	  pI830->pEnt->device->videoRam) {
	 xf86DrvMsg(pScrn->scrnIndex, X_WARNING,
		    "VideoRAM reduced to %d kByte "
		    "(limited to available sysmem)\n", pScrn->videoRam);
      }
   }

   if (pScrn->videoRam > pI830->FbMapSize / 1024) {
      pScrn->videoRam = pI830->FbMapSize / 1024;
      if (pI830->FbMapSize / 1024 < pI830->pEnt->device->videoRam)
	 xf86DrvMsg(pScrn->scrnIndex, X_WARNING,
		    "VideoRam reduced to %d kByte (limited to aperture size)\n",
		    pScrn->videoRam);
   }

   xf86DrvMsg(pScrn->scrnIndex, X_PROBED,
	      "Pre-allocated VideoRAM: %ld kByte\n",
	      pI830->StolenMemory.Size / 1024);
   xf86DrvMsg(pScrn->scrnIndex, from, "VideoRAM: %d kByte\n",
	      pScrn->videoRam);

   pI830->TotalVideoRam = KB(pScrn->videoRam);

   /*
    * If the requested videoRam amount is less than the stolen memory size,
    * reduce the stolen memory size accordingly.
    */
   if (pI830->StolenMemory.Size > pI830->TotalVideoRam) {
      pI830->StolenMemory.Size = pI830->TotalVideoRam;
      pI830->StolenMemory.End = pI830->TotalVideoRam;
   }

   if (xf86GetOptValInteger(pI830->Options, OPTION_CACHE_LINES,
			    &(pI830->CacheLines))) {
      xf86DrvMsg(pScrn->scrnIndex, X_CONFIG, "Requested %d cache lines\n",
		 pI830->CacheLines);
   } else {
      pI830->CacheLines = -1;
   }

   pI830->XvDisabled =
	!xf86ReturnOptValBool(pI830->Options, OPTION_XVIDEO, TRUE);

#ifdef I830_XV
   if (xf86GetOptValInteger(pI830->Options, OPTION_VIDEO_KEY,
			    &(pI830->colorKey))) {
      from = X_CONFIG;
   } else if (xf86GetOptValInteger(pI830->Options, OPTION_COLOR_KEY,
			    &(pI830->colorKey))) {
      from = X_CONFIG;
   } else {
      pI830->colorKey = (1 << pScrn->offset.red) |
			(1 << pScrn->offset.green) |
			(((pScrn->mask.blue >> pScrn->offset.blue) - 1) <<
			 pScrn->offset.blue);
      from = X_DEFAULT;
   }
   xf86DrvMsg(pScrn->scrnIndex, from, "video overlay key set to 0x%x\n",
	      pI830->colorKey);
#endif

   pI830->allowPageFlip = FALSE;
   enable = xf86ReturnOptValBool(pI830->Options, OPTION_PAGEFLIP, FALSE);
#ifdef XF86DRI
   if (!pI830->directRenderingDisabled) {
      pI830->allowPageFlip = enable;
      xf86DrvMsg(pScrn->scrnIndex, X_CONFIG, "page flipping %s\n",
		 enable ? "enabled" : "disabled");
   }
#endif

   /*
    * If the driver can do gamma correction, it should call xf86SetGamma() here.
    */

   {
      Gamma zeros = { 0.0, 0.0, 0.0 };

      if (!xf86SetGamma(pScrn, zeros)) {
         PreInitCleanup(pScrn);
	 return FALSE;
      }
   }

#if 0
   if (xf86IsEntityShared(pScrn->entityList[0])) {
      if (!I830IsPrimary(pScrn)) {
	 /* This could be made to work with a little more fiddling */
	 pI830->directRenderingDisabled = TRUE;

         xf86DrvMsg(pScrn->scrnIndex, from, "Secondary head is using Pipe %s\n",
		pI830->pipe ? "B" : "A");
      } else {
         xf86DrvMsg(pScrn->scrnIndex, from, "Primary head is using Pipe %s\n",
		pI830->pipe ? "B" : "A");
      }
   } else {
      xf86DrvMsg(pScrn->scrnIndex, from, "Display is using Pipe %s\n",
		pI830->pipe ? "B" : "A");
   }
#endif

   /* Alloc our pointers for the primary head */
   if (I830IsPrimary(pScrn)) {
      pI830->LpRing = xalloc(sizeof(I830RingBuffer));
      pI830->CursorMem = xalloc(sizeof(I830MemRange));
      pI830->CursorMemARGB = xalloc(sizeof(I830MemRange));
      pI830->OverlayMem = xalloc(sizeof(I830MemRange));
      pI830->overlayOn = xalloc(sizeof(Bool));
      pI830->used3D = xalloc(sizeof(int));
      if (!pI830->LpRing || !pI830->CursorMem || !pI830->CursorMemARGB ||
          !pI830->OverlayMem || !pI830->overlayOn || !pI830->used3D) {
         xf86DrvMsg(pScrn->scrnIndex, X_ERROR,
		 "Could not allocate primary data structures.\n");
         PreInitCleanup(pScrn);
         return FALSE;
      }
      *pI830->overlayOn = FALSE;
      if (pI830->entityPrivate)
         pI830->entityPrivate->XvInUse = -1;
   }

   /* Check if the HW cursor needs physical address. */
   if (IS_MOBILE(pI830) || IS_I9XX(pI830))
      pI830->CursorNeedsPhysical = TRUE;
   else
      pI830->CursorNeedsPhysical = FALSE;

   if (IS_I965G(pI830))
      pI830->CursorNeedsPhysical = FALSE;

   /* Force ring buffer to be in low memory for all chipsets */
   pI830->NeedRingBufferLow = TRUE;

   /*
    * XXX If we knew the pre-initialised GTT format for certain, we could
    * probably figure out the physical address even in the StolenOnly case.
    */
   if (!I830IsPrimary(pScrn)) {
        I830Ptr pI8301 = I830PTR(pI830->entityPrivate->pScrn_1);
	if (!pI8301->SWCursor) {
          xf86DrvMsg(pScrn->scrnIndex, X_PROBED,
		 "Using HW Cursor because it's enabled on primary head.\n");
          pI830->SWCursor = FALSE;
        }
   } else 
   if (pI830->StolenOnly && pI830->CursorNeedsPhysical && !pI830->SWCursor) {
      xf86DrvMsg(pScrn->scrnIndex, X_PROBED,
		 "HW Cursor disabled because it needs agpgart memory.\n");
      pI830->SWCursor = TRUE;
   }

   /*
    * Reduce the maximum videoram available for video modes by the ring buffer,
    * minimum scratch space and HW cursor amounts.
    */
   if (!pI830->SWCursor) {
      pScrn->videoRam -= (HWCURSOR_SIZE / 1024);
      pScrn->videoRam -= (HWCURSOR_SIZE_ARGB / 1024);
   }
   if (!pI830->XvDisabled)
      pScrn->videoRam -= (OVERLAY_SIZE / 1024);
   if (!pI830->noAccel) {
      pScrn->videoRam -= (PRIMARY_RINGBUFFER_SIZE / 1024);
      pScrn->videoRam -= (MIN_SCRATCH_BUFFER_SIZE / 1024);
   }

   xf86DrvMsg(pScrn->scrnIndex, X_PROBED,
	      "Maximum frambuffer space: %d kByte\n", pScrn->videoRam);

   if (!I830RandRPreInit (pScrn))
   {
      xf86DrvMsg(pScrn->scrnIndex, X_ERROR, "No valid modes.\n");
      PreInitCleanup(pScrn);
      return FALSE;
   }	

   if (pScrn->modes == NULL) {
      xf86DrvMsg(pScrn->scrnIndex, X_ERROR, "No modes.\n");
      PreInitCleanup(pScrn);
      return FALSE;
   }

   /*
    * Fix up modes to make hblank start at hsync start.
    * I don't know why the xf86 code mangles this...
    */
    {
	DisplayModePtr	p;

	for (p = pScrn->modes; p;) {
	    xf86DrvMsg (pScrn->scrnIndex,
			X_INFO, "move blank start from %d to %d\n",
			p->CrtcHBlankStart, p->CrtcHDisplay);
	    p->CrtcHBlankStart = p->CrtcHDisplay;
	    p = p->next;
	    if (p == pScrn->modes)
		break;
	}
    }
   
   pScrn->currentMode = pScrn->modes;

#ifndef USE_PITCHES
#define USE_PITCHES 1
#endif
   pI830->disableTiling = FALSE;

   /*
    * If DRI is potentially usable, check if there is enough memory available
    * for it, and if there's also enough to allow tiling to be enabled.
    */

#if defined(XF86DRI)
   if (!I830CheckDRIAvailable(pScrn)) {
      pI830->directRenderingDisabled = TRUE;
      pI830->mmSize = 0;
   } else if (pScrn->videoRam > pI830->FbMapSize / 1024 - pI830->mmSize) {
      I830ReduceMMSize(pScrn, pI830->FbMapSize - KB(pScrn->videoRam), 
		       "to make room for video memory");
   }

   if (I830IsPrimary(pScrn) && !pI830->directRenderingDisabled) {
      int savedDisplayWidth = pScrn->displayWidth;
      int memNeeded = 0;
      /* Good pitches to allow tiling.  Don't care about pitches < 1024. */
      static const int pitches[] = {
/*
	 128 * 2,
	 128 * 4,
*/
	 128 * 8,
	 128 * 16,
	 128 * 32,
	 128 * 64,
	 0
      };

#ifdef I830_XV
      /*
       * Set this so that the overlay allocation is factored in when
       * appropriate.
       */
      pI830->XvEnabled = !pI830->XvDisabled;
#endif

      for (i = 0; pitches[i] != 0; i++) {
#if USE_PITCHES
	 if (pitches[i] >= pScrn->displayWidth) {
	    pScrn->displayWidth = pitches[i];
	    break;
	 }
#else
	 if (pitches[i] == pScrn->displayWidth)
	    break;
#endif
      }

      /*
       * If the displayWidth is a tilable pitch, test if there's enough
       * memory available to enable tiling.
       */
      savedMMSize = pI830->mmSize;
      if (pScrn->displayWidth == pitches[i]) {
      retry_dryrun:
	 I830ResetAllocations(pScrn, 0);
	 if (I830Allocate2DMemory(pScrn, ALLOCATE_DRY_RUN | ALLOC_INITIAL) &&
	     I830Allocate3DMemory(pScrn, ALLOCATE_DRY_RUN)) {
	    memNeeded = I830GetExcessMemoryAllocations(pScrn);
	    if (memNeeded > 0 || pI830->MemoryAperture.Size < 0) {
	       if (memNeeded > 0) {
		  xf86DrvMsg(pScrn->scrnIndex, X_INFO,
			     "%d kBytes additional video memory is "
			     "required to\n\tenable tiling mode for DRI.\n",
			     (memNeeded + 1023) / 1024);
	       }
	       if (pI830->MemoryAperture.Size < 0) {		  
		  if (KB(pI830->mmSize) > I830_MM_MINPAGES * GTT_PAGE_SIZE) {
		     I830ReduceMMSize(pScrn, I830_MM_MINPAGES * GTT_PAGE_SIZE,
				      "to make room in AGP aperture for tiling.");
		     goto retry_dryrun;
		  }

		  xf86DrvMsg(pScrn->scrnIndex, X_WARNING,
			     "Allocation with DRI tiling enabled would "
			     "exceed the\n"
			     "\tmemory aperture size (%ld kB) by %ld kB.\n"
			     "\tReduce VideoRam amount to avoid this!\n",
			     pI830->FbMapSize / 1024,
			     -pI830->MemoryAperture.Size / 1024);
	       }
	       pScrn->displayWidth = savedDisplayWidth;
	       pI830->allowPageFlip = FALSE;
	    } else if (pScrn->displayWidth != savedDisplayWidth) {
	       xf86DrvMsg(pScrn->scrnIndex, X_INFO,
			  "Increasing the scanline pitch to allow tiling mode "
			  "(%d -> %d).\n",
			  savedDisplayWidth, pScrn->displayWidth);
	    }
	 } else {
	    memNeeded = 0;
	    xf86DrvMsg(pScrn->scrnIndex, X_WARNING,
		       "Unexpected dry run allocation failure (1).\n");
	 }
      }
      if (memNeeded > 0 || pI830->MemoryAperture.Size < 0) {
	 /*
	  * Tiling can't be enabled.  Check if there's enough memory for DRI
	  * without tiling.
	  */
	 pI830->mmSize = savedMMSize;
	 pI830->disableTiling = TRUE;
      retry_dryrun2:
	 I830ResetAllocations(pScrn, 0);
	 if (I830Allocate2DMemory(pScrn, ALLOCATE_DRY_RUN | ALLOC_INITIAL) &&
	     I830Allocate3DMemory(pScrn, ALLOCATE_DRY_RUN | ALLOC_NO_TILING)) {
	    memNeeded = I830GetExcessMemoryAllocations(pScrn);
	    if (memNeeded > 0 || pI830->MemoryAperture.Size < 0) {
	       if (memNeeded > 0) {
		  xf86DrvMsg(pScrn->scrnIndex, X_INFO,
			     "%d kBytes additional video memory is required "
			     "to enable DRI.\n",
			     (memNeeded + 1023) / 1024);
	       }
	       if (pI830->MemoryAperture.Size < 0) {
		  if (KB(pI830->mmSize) > I830_MM_MINPAGES * GTT_PAGE_SIZE) {
		     I830ReduceMMSize(pScrn, I830_MM_MINPAGES * GTT_PAGE_SIZE,
				      "to save AGP aperture space for video memory.");
		     goto retry_dryrun2;
		  }
		  xf86DrvMsg(pScrn->scrnIndex, X_WARNING,
			     "Allocation with DRI enabled would "
			     "exceed the\n"
			     "\tmemory aperture size (%ld kB) by %ld kB.\n"
			     "\tReduce VideoRam amount to avoid this!\n",
			     pI830->FbMapSize / 1024,
			     -pI830->MemoryAperture.Size / 1024);
	       }
	       pI830->mmSize = 0;
	       pI830->directRenderingDisabled = TRUE;
	       xf86DrvMsg(pScrn->scrnIndex, X_INFO, "Disabling DRI.\n");
	    }
	 } else {
	    xf86DrvMsg(pScrn->scrnIndex, X_WARNING,
		       "Unexpected dry run allocation failure (2).\n");
	 }
      }
   } else
#endif
      pI830->disableTiling = TRUE; /* no DRI - so disableTiling */

   if (pScrn->displayWidth >= 4096) {
      xf86DrvMsg(pScrn->scrnIndex, X_ERROR, "Cannot support > 1024x768 in leftof/rightof configurations. disabling DRI.\n");
      pI830->directRenderingDisabled = TRUE;
   }

   if (pScrn->virtualY > 2048) {
      xf86DrvMsg(pScrn->scrnIndex, X_ERROR, "Cannot support > 2048 vertical lines. disabling acceleration.\n");
      pI830->noAccel = TRUE;
   }

   pI830->displayWidth = pScrn->displayWidth;

   I830PrintModes(pScrn);

   /* Don't need MMIO access anymore. */
   if (pI830->swfSaved) {
      OUTREG(SWF0, pI830->saveSWF0);
      OUTREG(SWF4, pI830->saveSWF4);
   }

   /* Set display resolution */
   xf86SetDpi(pScrn, 0, 0);

   /* Load the required sub modules */
   if (!xf86LoadSubModule(pScrn, "fb")) {
      PreInitCleanup(pScrn);
      return FALSE;
   }

   xf86LoaderReqSymLists(I810fbSymbols, NULL);

   if (!pI830->noAccel) {
      if (!xf86LoadSubModule(pScrn, "xaa")) {
	 PreInitCleanup(pScrn);
	 return FALSE;
      }
      xf86LoaderReqSymLists(I810xaaSymbols, NULL);
   }

   if (!pI830->SWCursor) {
      if (!xf86LoadSubModule(pScrn, "ramdac")) {
	 PreInitCleanup(pScrn);
	 return FALSE;
      }
      xf86LoaderReqSymLists(I810ramdacSymbols, NULL);
   }

   I830UnmapMMIO(pScrn);

   /*  We won't be using the VGA access after the probe. */
   I830SetMMIOAccess(pI830);
   xf86SetOperatingState(resVgaIo, pI830->pEnt->index, ResUnusedOpr);
   xf86SetOperatingState(resVgaMem, pI830->pEnt->index, ResDisableOpr);

#if 0
   if (I830IsPrimary(pScrn)) {
      vbeFree(pI830->pVbe);
   }
   pI830->pVbe = NULL;
#endif

#if defined(XF86DRI)
   /* Load the dri module if requested. */
   if (xf86ReturnOptValBool(pI830->Options, OPTION_DRI, FALSE) &&
       !pI830->directRenderingDisabled) {
      if (xf86LoadSubModule(pScrn, "dri")) {
	 xf86LoaderReqSymLists(I810driSymbols, I810drmSymbols, NULL);
      }
   }
#endif

   /* rotation requires the newer libshadow */
   if (I830IsPrimary(pScrn)) {
      int errmaj, errmin;
      pI830->shadowReq.majorversion = 1;
      pI830->shadowReq.minorversion = 1;

      if (!LoadSubModule(pScrn->module, "shadow", NULL, NULL, NULL,
			       &pI830->shadowReq, &errmaj, &errmin)) {
         pI830->shadowReq.minorversion = 0;
         if (!LoadSubModule(pScrn->module, "shadow", NULL, NULL, NULL,
			       &pI830->shadowReq, &errmaj, &errmin)) {
            LoaderErrorMsg(NULL, "shadow", errmaj, errmin);
	    return FALSE;
         }
      }
   } else {
      I830Ptr pI8301 = I830PTR(pI830->entityPrivate->pScrn_1);
      pI830->shadowReq.majorversion = pI8301->shadowReq.majorversion;
      pI830->shadowReq.minorversion = pI8301->shadowReq.minorversion;
      pI830->shadowReq.patchlevel = pI8301->shadowReq.patchlevel;
   }
   xf86LoaderReqSymLists(I810shadowSymbols, NULL);

   pI830->preinit = FALSE;

   return TRUE;
}

/*
 * As the name says.  Check that the initial state is reasonable.
 * If any unrecoverable problems are found, bail out here.
 */
static Bool
CheckInheritedState(ScrnInfoPtr pScrn)
{
   I830Ptr pI830 = I830PTR(pScrn);
   int errors = 0, fatal = 0;
   unsigned long temp, head, tail;

   if (!I830IsPrimary(pScrn)) return TRUE;

   /* Check first for page table errors */
   temp = INREG(PGE_ERR);
   if (temp != 0) {
      xf86DrvMsg(pScrn->scrnIndex, X_WARNING, "PGTBL_ER is 0x%08lx\n", temp);
      errors++;
   }
   temp = INREG(PGETBL_CTL);
   if (!(temp & 1)) {
      xf86DrvMsg(pScrn->scrnIndex, X_WARNING,
		 "PGTBL_CTL (0x%08lx) indicates GTT is disabled\n", temp);
      errors++;
   }
   temp = INREG(LP_RING + RING_LEN);
   if (temp & 1) {
      xf86DrvMsg(pScrn->scrnIndex, X_WARNING,
		 "PRB0_CTL (0x%08lx) indicates ring buffer enabled\n", temp);
      errors++;
   }
   head = INREG(LP_RING + RING_HEAD);
   tail = INREG(LP_RING + RING_TAIL);
   if ((tail & I830_TAIL_MASK) != (head & I830_HEAD_MASK)) {
      xf86DrvMsg(pScrn->scrnIndex, X_WARNING,
		 "PRB0_HEAD (0x%08lx) and PRB0_TAIL (0x%08lx) indicate "
		 "ring buffer not flushed\n", head, tail);
      errors++;
   }

#if 0
   if (errors) {
      if (IS_I965G(pI830))
         I965PrintErrorState(pScrn);
      else
         I830PrintErrorState(pScrn);
   }
#endif

   if (fatal)
      FatalError("CheckInheritedState: can't recover from the above\n");

   return (errors != 0);
}

/*
 * Reset registers that it doesn't make sense to save/restore to a sane state.
 * This is basically the ring buffer and fence registers.  Restoring these
 * doesn't make sense without restoring GTT mappings.  This is something that
 * whoever gets control next should do.
 */
static void
ResetState(ScrnInfoPtr pScrn, Bool flush)
{
   I830Ptr pI830 = I830PTR(pScrn);
   int i;
   unsigned long temp;

   DPRINTF(PFX, "ResetState: flush is %s\n", BOOLTOSTRING(flush));

   if (!I830IsPrimary(pScrn)) return;

   if (pI830->entityPrivate)
      pI830->entityPrivate->RingRunning = 0;

   /* Reset the fence registers to 0 */
   if (IS_I965G(pI830)) {
      for (i = 0; i < FENCE_NEW_NR; i++) {
	 OUTREG(FENCE_NEW + i * 8, 0);
	 OUTREG(FENCE_NEW + 4 + i * 8, 0);
      }
   } else {
      for (i = 0; i < FENCE_NR; i++)
         OUTREG(FENCE + i * 4, 0);
   }

   /* Flush the ring buffer (if enabled), then disable it. */
   if (pI830->AccelInfoRec != NULL && flush) {
      temp = INREG(LP_RING + RING_LEN);
      if (temp & 1) {
	 I830RefreshRing(pScrn);
	 I830Sync(pScrn);
	 DO_RING_IDLE();
      }
   }
   OUTREG(LP_RING + RING_LEN, 0);
   OUTREG(LP_RING + RING_HEAD, 0);
   OUTREG(LP_RING + RING_TAIL, 0);
   OUTREG(LP_RING + RING_START, 0);
  
   if (pI830->CursorInfoRec && pI830->CursorInfoRec->HideCursor)
      pI830->CursorInfoRec->HideCursor(pScrn);
}

static void
SetFenceRegs(ScrnInfoPtr pScrn)
{
   I830Ptr pI830 = I830PTR(pScrn);
   int i;

   DPRINTF(PFX, "SetFenceRegs\n");

   if (!I830IsPrimary(pScrn)) return;

   if (IS_I965G(pI830)) {
      for (i = 0; i < FENCE_NEW_NR; i++) {
         OUTREG(FENCE_NEW + i * 8, pI830->ModeReg.Fence[i]);
         OUTREG(FENCE_NEW + 4 + i * 8, pI830->ModeReg.Fence[i+FENCE_NEW_NR]);
         if (I810_DEBUG & DEBUG_VERBOSE_VGA) {
	    ErrorF("Fence Start Register : %x\n", pI830->ModeReg.Fence[i]);
	    ErrorF("Fence End Register : %x\n", pI830->ModeReg.Fence[i+FENCE_NEW_NR]);
         }
      }
   } else {
      for (i = 0; i < FENCE_NR; i++) {
         OUTREG(FENCE + i * 4, pI830->ModeReg.Fence[i]);
         if (I810_DEBUG & DEBUG_VERBOSE_VGA)
	    ErrorF("Fence Register : %x\n", pI830->ModeReg.Fence[i]);
      }
   }
}

static void
SetRingRegs(ScrnInfoPtr pScrn)
{
   I830Ptr pI830 = I830PTR(pScrn);
   unsigned int itemp;

   DPRINTF(PFX, "SetRingRegs\n");

   if (pI830->noAccel)
      return;

   if (!I830IsPrimary(pScrn)) return;

   if (pI830->entityPrivate)
      pI830->entityPrivate->RingRunning = 1;

   OUTREG(LP_RING + RING_LEN, 0);
   OUTREG(LP_RING + RING_TAIL, 0);
   OUTREG(LP_RING + RING_HEAD, 0);

   if ((long)(pI830->LpRing->mem.Start & I830_RING_START_MASK) !=
       pI830->LpRing->mem.Start) {
      xf86DrvMsg(pScrn->scrnIndex, X_ERROR,
		 "I830SetRingRegs: Ring buffer start (%lx) violates its "
		 "mask (%x)\n", pI830->LpRing->mem.Start, I830_RING_START_MASK);
   }
   /* Don't care about the old value.  Reserved bits must be zero anyway. */
   itemp = pI830->LpRing->mem.Start & I830_RING_START_MASK;
   OUTREG(LP_RING + RING_START, itemp);

   if (((pI830->LpRing->mem.Size - 4096) & I830_RING_NR_PAGES) !=
       pI830->LpRing->mem.Size - 4096) {
      xf86DrvMsg(pScrn->scrnIndex, X_ERROR,
		 "I830SetRingRegs: Ring buffer size - 4096 (%lx) violates its "
		 "mask (%x)\n", pI830->LpRing->mem.Size - 4096,
		 I830_RING_NR_PAGES);
   }
   /* Don't care about the old value.  Reserved bits must be zero anyway. */
   itemp = (pI830->LpRing->mem.Size - 4096) & I830_RING_NR_PAGES;
   itemp |= (RING_NO_REPORT | RING_VALID);
   OUTREG(LP_RING + RING_LEN, itemp);
   I830RefreshRing(pScrn);
}

/*
 * This should be called everytime the X server gains control of the screen,
 * before any video modes are programmed (ScreenInit, EnterVT).
 */
static void
SetHWOperatingState(ScrnInfoPtr pScrn)
{
   I830Ptr pI830 = I830PTR(pScrn);

   DPRINTF(PFX, "SetHWOperatingState\n");

   if (!pI830->noAccel)
      SetRingRegs(pScrn);
   SetFenceRegs(pScrn);
   if (!pI830->SWCursor)
      I830InitHWCursor(pScrn);
}

static Bool
SaveHWState(ScrnInfoPtr pScrn)
{
   I830Ptr pI830 = I830PTR(pScrn);
   vgaHWPtr hwp = VGAHWPTR(pScrn);
   vgaRegPtr vgaReg = &hwp->SavedReg;
   CARD32 temp;
   int i;

   /*
    * Print out the PIPEACONF and PIPEBCONF registers.
    */
   temp = INREG(PIPEACONF);
   xf86DrvMsg(pScrn->scrnIndex, X_INFO, "PIPEACONF is 0x%08lx\n", 
	      (unsigned long) temp);
   if (pI830->num_pipes == 2) {
      temp = INREG(PIPEBCONF);
      xf86DrvMsg(pScrn->scrnIndex, X_INFO, "PIPEBCONF is 0x%08lx\n", 
		 (unsigned long) temp);
   }

   i830TakeRegSnapshot(pScrn);

   /* Save video mode information for native mode-setting. */
   pI830->saveDSPACNTR = INREG(DSPACNTR);
   pI830->savePIPEACONF = INREG(PIPEACONF);
   pI830->savePIPEASRC = INREG(PIPEASRC);
   pI830->saveFPA0 = INREG(FPA0);
   pI830->saveFPA1 = INREG(FPA1);
   pI830->saveDPLL_A = INREG(DPLL_A);
   if (IS_I965G(pI830))
      pI830->saveDPLL_A_MD = INREG(DPLL_A_MD);
   pI830->saveHTOTAL_A = INREG(HTOTAL_A);
   pI830->saveHBLANK_A = INREG(HBLANK_A);
   pI830->saveHSYNC_A = INREG(HSYNC_A);
   pI830->saveVTOTAL_A = INREG(VTOTAL_A);
   pI830->saveVBLANK_A = INREG(VBLANK_A);
   pI830->saveVSYNC_A = INREG(VSYNC_A);
   pI830->saveDSPASTRIDE = INREG(DSPASTRIDE);
   pI830->saveDSPASIZE = INREG(DSPASIZE);
   pI830->saveDSPAPOS = INREG(DSPAPOS);
   pI830->saveDSPABASE = INREG(DSPABASE);

   for(i= 0; i < 256; i++) {
      pI830->savePaletteA[i] = INREG(PALETTE_A + (i << 2));
   }

   if(pI830->num_pipes == 2) {
      pI830->savePIPEBCONF = INREG(PIPEBCONF);
      pI830->savePIPEBSRC = INREG(PIPEBSRC);
      pI830->saveDSPBCNTR = INREG(DSPBCNTR);
      pI830->saveFPB0 = INREG(FPB0);
      pI830->saveFPB1 = INREG(FPB1);
      pI830->saveDPLL_B = INREG(DPLL_B);
      if (IS_I965G(pI830))
	 pI830->saveDPLL_B_MD = INREG(DPLL_B_MD);
      pI830->saveHTOTAL_B = INREG(HTOTAL_B);
      pI830->saveHBLANK_B = INREG(HBLANK_B);
      pI830->saveHSYNC_B = INREG(HSYNC_B);
      pI830->saveVTOTAL_B = INREG(VTOTAL_B);
      pI830->saveVBLANK_B = INREG(VBLANK_B);
      pI830->saveVSYNC_B = INREG(VSYNC_B);
      pI830->saveDSPBSTRIDE = INREG(DSPBSTRIDE);
      pI830->saveDSPBSIZE = INREG(DSPBSIZE);
      pI830->saveDSPBPOS = INREG(DSPBPOS);
      pI830->saveDSPBBASE = INREG(DSPBBASE);
      for(i= 0; i < 256; i++) {
         pI830->savePaletteB[i] = INREG(PALETTE_B + (i << 2));
      }
   }

   if (IS_I965G(pI830)) {
      pI830->saveDSPASURF = INREG(DSPASURF);
      pI830->saveDSPBSURF = INREG(DSPBSURF);
   }

   pI830->saveVCLK_DIVISOR_VGA0 = INREG(VCLK_DIVISOR_VGA0);
   pI830->saveVCLK_DIVISOR_VGA1 = INREG(VCLK_DIVISOR_VGA1);
   pI830->saveVCLK_POST_DIV = INREG(VCLK_POST_DIV);
   pI830->saveVGACNTRL = INREG(VGACNTRL);

   for(i = 0; i < 7; i++) {
      pI830->saveSWF[i] = INREG(SWF0 + (i << 2));
      pI830->saveSWF[i+7] = INREG(SWF00 + (i << 2));
   }
   pI830->saveSWF[14] = INREG(SWF30);
   pI830->saveSWF[15] = INREG(SWF31);
   pI830->saveSWF[16] = INREG(SWF32);

   pI830->savePFIT_CONTROL = INREG(PFIT_CONTROL);

   for (i = 0; i < pI830->num_outputs; i++) {
      if (pI830->output[i].save != NULL)
	 pI830->output[i].save(pScrn, &pI830->output[i]);
   }

   vgaHWUnlock(hwp);
   vgaHWSave(pScrn, vgaReg, VGA_SR_FONTS);

   return TRUE;
}

static Bool
RestoreHWState(ScrnInfoPtr pScrn)
{
   I830Ptr pI830 = I830PTR(pScrn);
   vgaHWPtr hwp = VGAHWPTR(pScrn);
   vgaRegPtr vgaReg = &hwp->SavedReg;
   CARD32 temp;
   int i;

   DPRINTF(PFX, "RestoreHWState\n");

#ifdef XF86DRI
   I830DRISetVBlankInterrupt (pScrn, FALSE);
#endif
   vgaHWRestore(pScrn, vgaReg, VGA_SR_FONTS);
   vgaHWLock(hwp);

   /* First, disable display planes */
   temp = INREG(DSPACNTR);
   OUTREG(DSPACNTR, temp & ~DISPLAY_PLANE_ENABLE);
   temp = INREG(DSPBCNTR);
   OUTREG(DSPBCNTR, temp & ~DISPLAY_PLANE_ENABLE);

   /* Next, disable display pipes */
   temp = INREG(PIPEACONF);
   OUTREG(PIPEACONF, temp & ~PIPEACONF_ENABLE);
   temp = INREG(PIPEBCONF);
   OUTREG(PIPEBCONF, temp & ~PIPEBCONF_ENABLE);

   /* Disable outputs if necessary */
   for (i = 0; i < pI830->num_outputs; i++) {
      pI830->output[i].pre_set_mode(pScrn, &pI830->output[i], NULL);
   }

   i830WaitForVblank(pScrn);

   OUTREG(FPA0, pI830->saveFPA0);
   OUTREG(FPA1, pI830->saveFPA1);
   OUTREG(DPLL_A, pI830->saveDPLL_A);
   if (IS_I965G(pI830))
      OUTREG(DPLL_A_MD, pI830->saveDPLL_A_MD);
   OUTREG(HTOTAL_A, pI830->saveHTOTAL_A);
   OUTREG(HBLANK_A, pI830->saveHBLANK_A);
   OUTREG(HSYNC_A, pI830->saveHSYNC_A);
   OUTREG(VTOTAL_A, pI830->saveVTOTAL_A);
   OUTREG(VBLANK_A, pI830->saveVBLANK_A);
   OUTREG(VSYNC_A, pI830->saveVSYNC_A);
   OUTREG(DSPASTRIDE, pI830->saveDSPASTRIDE);
   OUTREG(DSPASIZE, pI830->saveDSPASIZE);
   OUTREG(DSPAPOS, pI830->saveDSPAPOS);
   OUTREG(DSPABASE, pI830->saveDSPABASE);
   OUTREG(PIPEASRC, pI830->savePIPEASRC);
   for(i = 0; i < 256; i++) {
         OUTREG(PALETTE_A + (i << 2), pI830->savePaletteA[i]);
   }

   if(pI830->num_pipes == 2) {
      OUTREG(FPB0, pI830->saveFPB0);
      OUTREG(FPB1, pI830->saveFPB1);
      OUTREG(DPLL_B, pI830->saveDPLL_B);
      if (IS_I965G(pI830))
	 OUTREG(DPLL_B_MD, pI830->saveDPLL_B_MD);
      OUTREG(HTOTAL_B, pI830->saveHTOTAL_B);
      OUTREG(HBLANK_B, pI830->saveHBLANK_B);
      OUTREG(HSYNC_B, pI830->saveHSYNC_B);
      OUTREG(VTOTAL_B, pI830->saveVTOTAL_B);
      OUTREG(VBLANK_B, pI830->saveVBLANK_B);
      OUTREG(VSYNC_B, pI830->saveVSYNC_B);
      OUTREG(DSPBSTRIDE, pI830->saveDSPBSTRIDE);
      OUTREG(DSPBSIZE, pI830->saveDSPBSIZE);
      OUTREG(DSPBPOS, pI830->saveDSPBPOS);
      OUTREG(DSPBBASE, pI830->saveDSPBBASE);
      OUTREG(PIPEBSRC, pI830->savePIPEBSRC);
      for(i= 0; i < 256; i++) {
         OUTREG(PALETTE_B + (i << 2), pI830->savePaletteB[i]);
      }
   }

   OUTREG(PFIT_CONTROL, pI830->savePFIT_CONTROL);

   for (i = 0; i < pI830->num_outputs; i++) {
      pI830->output[i].restore(pScrn, &pI830->output[i]);
   }

   if (IS_I965G(pI830)) {
      OUTREG(DSPASURF, pI830->saveDSPASURF);
      OUTREG(DSPBSURF, pI830->saveDSPBSURF);
   }

   OUTREG(VCLK_DIVISOR_VGA0, pI830->saveVCLK_DIVISOR_VGA0);
   OUTREG(VCLK_DIVISOR_VGA1, pI830->saveVCLK_DIVISOR_VGA1);
   OUTREG(VCLK_POST_DIV, pI830->saveVCLK_POST_DIV);

   OUTREG(PIPEACONF, pI830->savePIPEACONF);
   OUTREG(PIPEBCONF, pI830->savePIPEBCONF);

   OUTREG(VGACNTRL, pI830->saveVGACNTRL);
   OUTREG(DSPACNTR, pI830->saveDSPACNTR);
   OUTREG(DSPBCNTR, pI830->saveDSPBCNTR);

   for(i = 0; i < 7; i++) {
	   OUTREG(SWF0 + (i << 2), pI830->saveSWF[i]);
	   OUTREG(SWF00 + (i << 2), pI830->saveSWF[i+7]);
   }

   OUTREG(SWF30, pI830->saveSWF[14]);
   OUTREG(SWF31, pI830->saveSWF[15]);
   OUTREG(SWF32, pI830->saveSWF[16]);

   i830CompareRegsToSnapshot(pScrn);

   return TRUE;
}

static void
InitRegisterRec(ScrnInfoPtr pScrn)
{
   I830Ptr pI830 = I830PTR(pScrn);
   I830RegPtr i830Reg = &pI830->ModeReg;
   int i;

   if (!I830IsPrimary(pScrn)) return;

   for (i = 0; i < 8; i++)
      i830Reg->Fence[i] = 0;
}

/* Famous last words
 */
void
I830PrintErrorState(ScrnInfoPtr pScrn)
{
   I830Ptr pI830 = I830PTR(pScrn);

   ErrorF("pgetbl_ctl: 0x%lx pgetbl_err: 0x%lx\n",
	  (unsigned long)INREG(PGETBL_CTL), (unsigned long)INREG(PGE_ERR));

   ErrorF("ipeir: %lx iphdr: %lx\n", (unsigned long)INREG(IPEIR), 
	  (unsigned long)INREG(IPEHR));

   ErrorF("LP ring tail: %lx head: %lx len: %lx start %lx\n",
	  (unsigned long)INREG(LP_RING + RING_TAIL),
	  (unsigned long)INREG(LP_RING + RING_HEAD) & HEAD_ADDR,
	  (unsigned long)INREG(LP_RING + RING_LEN), 
	  (unsigned long)INREG(LP_RING + RING_START));

   ErrorF("eir: %x esr: %x emr: %x\n",
	  INREG16(EIR), INREG16(ESR), INREG16(EMR));

   ErrorF("instdone: %x instpm: %x\n", INREG16(INST_DONE), INREG8(INST_PM));

   ErrorF("memmode: %lx instps: %lx\n", (unsigned long)INREG(MEMMODE), 
	  (unsigned long)INREG(INST_PS));

   ErrorF("hwstam: %x ier: %x imr: %x iir: %x\n",
	  INREG16(HWSTAM), INREG16(IER), INREG16(IMR), INREG16(IIR));
}

void
I965PrintErrorState(ScrnInfoPtr pScrn)
{
   I830Ptr pI830 = I830PTR(pScrn);

   ErrorF("pgetbl_ctl: 0x%lx pgetbl_err: 0x%lx\n",
	  INREG(PGETBL_CTL), INREG(PGE_ERR));

   ErrorF("ipeir: %lx iphdr: %lx\n", INREG(IPEIR_I965), INREG(IPEHR_I965));

   ErrorF("LP ring tail: %lx head: %lx len: %lx start %lx\n",
	  INREG(LP_RING + RING_TAIL),
	  INREG(LP_RING + RING_HEAD) & HEAD_ADDR,
	  INREG(LP_RING + RING_LEN), INREG(LP_RING + RING_START));

   ErrorF("Err ID (eir): %x Err Status (esr): %x Err Mask (emr): %x\n",
	  (int)INREG(EIR), (int)INREG(ESR), (int)INREG(EMR));

   ErrorF("instdone: %x instdone_1: %x\n", (int)INREG(INST_DONE_I965),
	  (int)INREG(INST_DONE_1));
   ErrorF("instpm: %x\n", (int)INREG(INST_PM));

   ErrorF("memmode: %lx instps: %lx\n", INREG(MEMMODE), INREG(INST_PS_I965));

   ErrorF("HW Status mask (hwstam): %x\nIRQ enable (ier): %x imr: %x iir: %x\n",
	  (int)INREG(HWSTAM), (int)INREG(IER), (int)INREG(IMR),
	  (int)INREG(IIR));

   ErrorF("acthd: %lx dma_fadd_p: %lx\n", INREG(ACTHD), INREG(DMA_FADD_P));
   ErrorF("ecoskpd: %lx excc: %lx\n", INREG(ECOSKPD), INREG(EXCC));

   ErrorF("cache_mode: %x/%x\n", (int)INREG(CACHE_MODE_0),
	  (int)INREG(CACHE_MODE_1));
   ErrorF("mi_arb_state: %x\n", (int)INREG(MI_ARB_STATE));

   ErrorF("IA_VERTICES_COUNT_QW %x/%x\n", (int)INREG(IA_VERTICES_COUNT_QW),
	  (int)INREG(IA_VERTICES_COUNT_QW+4));
   ErrorF("IA_PRIMITIVES_COUNT_QW %x/%x\n", (int)INREG(IA_PRIMITIVES_COUNT_QW),
	  (int)INREG(IA_PRIMITIVES_COUNT_QW+4));

   ErrorF("VS_INVOCATION_COUNT_QW %x/%x\n", (int)INREG(VS_INVOCATION_COUNT_QW),
	  (int)INREG(VS_INVOCATION_COUNT_QW+4));

   ErrorF("GS_INVOCATION_COUNT_QW %x/%x\n", (int)INREG(GS_INVOCATION_COUNT_QW),
	  (int)INREG(GS_INVOCATION_COUNT_QW+4));
   ErrorF("GS_PRIMITIVES_COUNT_QW %x/%x\n", (int)INREG(GS_PRIMITIVES_COUNT_QW),
	  (int)INREG(GS_PRIMITIVES_COUNT_QW+4));

   ErrorF("CL_INVOCATION_COUNT_QW %x/%x\n", (int)INREG(CL_INVOCATION_COUNT_QW),
	  (int)INREG(CL_INVOCATION_COUNT_QW+4));
   ErrorF("CL_PRIMITIVES_COUNT_QW %x/%x\n", (int)INREG(CL_PRIMITIVES_COUNT_QW),
	  (int)INREG(CL_PRIMITIVES_COUNT_QW+4));

   ErrorF("PS_INVOCATION_COUNT_QW %x/%x\n", (int)INREG(PS_INVOCATION_COUNT_QW),
	  (int)INREG(PS_INVOCATION_COUNT_QW+4));
   ErrorF("PS_DEPTH_COUNT_QW %x/%x\n", (int)INREG(PS_DEPTH_COUNT_QW),
	  (int)INREG(PS_DEPTH_COUNT_QW+4));

   ErrorF("WIZ_CTL %x\n", (int)INREG(WIZ_CTL));
   ErrorF("TS_CTL %x  TS_DEBUG_DATA %x\n", (int)INREG(TS_CTL),
	  (int)INREG(TS_DEBUG_DATA));
   ErrorF("TD_CTL %x / %x\n", (int)INREG(TD_CTL), (int)INREG(TD_CTL2));

   
}

#ifdef I830DEBUG
static void
dump_DSPACNTR(ScrnInfoPtr pScrn)
{
   I830Ptr pI830 = I830PTR(pScrn);
   unsigned int tmp;

   /* Display A Control */
   tmp = INREG(0x70180);
   ErrorF("Display A Plane Control Register (0x%.8x)\n", tmp);

   if (tmp & BIT(31))
      ErrorF("   Display Plane A (Primary) Enable\n");
   else
      ErrorF("   Display Plane A (Primary) Disabled\n");

   if (tmp & BIT(30))
      ErrorF("   Display A pixel data is gamma corrected\n");
   else
      ErrorF("   Display A pixel data bypasses gamma correction logic (default)\n");

   switch ((tmp & 0x3c000000) >> 26) {	/* bit 29:26 */
   case 0x00:
   case 0x01:
   case 0x03:
      ErrorF("   Reserved\n");
      break;
   case 0x02:
      ErrorF("   8-bpp Indexed\n");
      break;
   case 0x04:
      ErrorF("   15-bit (5-5-5) pixel format (Targa compatible)\n");
      break;
   case 0x05:
      ErrorF("   16-bit (5-6-5) pixel format (XGA compatible)\n");
      break;
   case 0x06:
      ErrorF("   32-bit format (X:8:8:8)\n");
      break;
   case 0x07:
      ErrorF("   32-bit format (8:8:8:8)\n");
      break;
   default:
      ErrorF("   Unknown - Invalid register value maybe?\n");
   }

   if (tmp & BIT(25))
      ErrorF("   Stereo Enable\n");
   else
      ErrorF("   Stereo Disable\n");

   if (tmp & BIT(24))
      ErrorF("   Display A, Pipe B Select\n");
   else
      ErrorF("   Display A, Pipe A Select\n");

   if (tmp & BIT(22))
      ErrorF("   Source key is enabled\n");
   else
      ErrorF("   Source key is disabled\n");

   switch ((tmp & 0x00300000) >> 20) {	/* bit 21:20 */
   case 0x00:
      ErrorF("   No line duplication\n");
      break;
   case 0x01:
      ErrorF("   Line/pixel Doubling\n");
      break;
   case 0x02:
   case 0x03:
      ErrorF("   Reserved\n");
      break;
   }

   if (tmp & BIT(18))
      ErrorF("   Stereo output is high during second image\n");
   else
      ErrorF("   Stereo output is high during first image\n");
}

static void
dump_DSPBCNTR(ScrnInfoPtr pScrn)
{
   I830Ptr pI830 = I830PTR(pScrn);
   unsigned int tmp;

   /* Display B/Sprite Control */
   tmp = INREG(0x71180);
   ErrorF("Display B/Sprite Plane Control Register (0x%.8x)\n", tmp);

   if (tmp & BIT(31))
      ErrorF("   Display B/Sprite Enable\n");
   else
      ErrorF("   Display B/Sprite Disable\n");

   if (tmp & BIT(30))
      ErrorF("   Display B pixel data is gamma corrected\n");
   else
      ErrorF("   Display B pixel data bypasses gamma correction logic (default)\n");

   switch ((tmp & 0x3c000000) >> 26) {	/* bit 29:26 */
   case 0x00:
   case 0x01:
   case 0x03:
      ErrorF("   Reserved\n");
      break;
   case 0x02:
      ErrorF("   8-bpp Indexed\n");
      break;
   case 0x04:
      ErrorF("   15-bit (5-5-5) pixel format (Targa compatible)\n");
      break;
   case 0x05:
      ErrorF("   16-bit (5-6-5) pixel format (XGA compatible)\n");
      break;
   case 0x06:
      ErrorF("   32-bit format (X:8:8:8)\n");
      break;
   case 0x07:
      ErrorF("   32-bit format (8:8:8:8)\n");
      break;
   default:
      ErrorF("   Unknown - Invalid register value maybe?\n");
   }

   if (tmp & BIT(25))
      ErrorF("   Stereo is enabled and both start addresses are used in a two frame sequence\n");
   else
      ErrorF("   Stereo disable and only a single start address is used\n");

   if (tmp & BIT(24))
      ErrorF("   Display B/Sprite, Pipe B Select\n");
   else
      ErrorF("   Display B/Sprite, Pipe A Select\n");

   if (tmp & BIT(22))
      ErrorF("   Sprite source key is enabled\n");
   else
      ErrorF("   Sprite source key is disabled (default)\n");

   switch ((tmp & 0x00300000) >> 20) {	/* bit 21:20 */
   case 0x00:
      ErrorF("   No line duplication\n");
      break;
   case 0x01:
      ErrorF("   Line/pixel Doubling\n");
      break;
   case 0x02:
   case 0x03:
      ErrorF("   Reserved\n");
      break;
   }

   if (tmp & BIT(18))
      ErrorF("   Stereo output is high during second image\n");
   else
      ErrorF("   Stereo output is high during first image\n");

   if (tmp & BIT(15))
      ErrorF("   Alpha transfer mode enabled\n");
   else
      ErrorF("   Alpha transfer mode disabled\n");

   if (tmp & BIT(0))
      ErrorF("   Sprite is above overlay\n");
   else
      ErrorF("   Sprite is above display A (default)\n");
}

void
I830_dump_registers(ScrnInfoPtr pScrn)
{
   I830Ptr pI830 = I830PTR(pScrn);
   unsigned int i;

   ErrorF("%%%%%%%%%%%%%%%%%%%%%%%%%%%%%%%%%%%%%%%%%%%%%%%%%%%%%%%%%%%%\n");

   dump_DSPACNTR(pScrn);
   dump_DSPBCNTR(pScrn);

   ErrorF("0x71400 == 0x%.8x\n", INREG(0x71400));
   ErrorF("0x70008 == 0x%.8x\n", INREG(0x70008));
   for (i = 0x71410; i <= 0x71428; i += 4)
      ErrorF("0x%x == 0x%.8x\n", i, INREG(i));

   ErrorF("%%%%%%%%%%%%%%%%%%%%%%%%%%%%%%%%%%%%%%%%%%%%%%%%%%%%%%%%%%%%\n");
}
#endif

static void
I830PointerMoved(int index, int x, int y)
{
   ScrnInfoPtr pScrn = xf86Screens[index];
   I830Ptr pI830 = I830PTR(pScrn);
   int newX = x, newY = y;

   switch (pI830->rotation) {
      case RR_Rotate_0:
         break;
      case RR_Rotate_90:
         newX = y;
         newY = pScrn->pScreen->width - x - 1;
         break;
      case RR_Rotate_180:
         newX = pScrn->pScreen->width - x - 1;
         newY = pScrn->pScreen->height - y - 1;
         break;
      case RR_Rotate_270:
         newX = pScrn->pScreen->height - y - 1;
         newY = x;
         break;
   }

   (*pI830->PointerMoved)(index, newX, newY);
}

static Bool
I830CreateScreenResources (ScreenPtr pScreen)
{
   ScrnInfoPtr pScrn = xf86Screens[pScreen->myNum];
   I830Ptr pI830 = I830PTR(pScrn);

   pScreen->CreateScreenResources = pI830->CreateScreenResources;
   if (!(*pScreen->CreateScreenResources)(pScreen))
      return FALSE;

   if (!I830RandRCreateScreenResources (pScreen))
      return FALSE;

   return TRUE;
}

static Bool
I830InitFBManager(
    ScreenPtr pScreen,  
    BoxPtr FullBox
){
   ScrnInfoPtr pScrn = xf86Screens[pScreen->myNum];
   RegionRec ScreenRegion;
   RegionRec FullRegion;
   BoxRec ScreenBox;
   Bool ret;

   ScreenBox.x1 = 0;
   ScreenBox.y1 = 0;
   ScreenBox.x2 = pScrn->displayWidth;
   if (pScrn->virtualX > pScrn->virtualY)
      ScreenBox.y2 = pScrn->virtualX;
   else
      ScreenBox.y2 = pScrn->virtualY;

   if((FullBox->x1 >  ScreenBox.x1) || (FullBox->y1 >  ScreenBox.y1) ||
      (FullBox->x2 <  ScreenBox.x2) || (FullBox->y2 <  ScreenBox.y2)) {
	return FALSE;   
   }

   if (FullBox->y2 < FullBox->y1) return FALSE;
   if (FullBox->x2 < FullBox->x2) return FALSE;

   REGION_INIT(pScreen, &ScreenRegion, &ScreenBox, 1); 
   REGION_INIT(pScreen, &FullRegion, FullBox, 1); 

   REGION_SUBTRACT(pScreen, &FullRegion, &FullRegion, &ScreenRegion);

   ret = xf86InitFBManagerRegion(pScreen, &FullRegion);

   REGION_UNINIT(pScreen, &ScreenRegion);
   REGION_UNINIT(pScreen, &FullRegion);
    
   return ret;
}

/* Initialize the first context */
void
IntelEmitInvarientState(ScrnInfoPtr pScrn)
{
   I830Ptr pI830 = I830PTR(pScrn);
   CARD32 ctx_addr;

   if (pI830->noAccel)
      return;

   ctx_addr = pI830->ContextMem.Start;
   /* Align to a 2k boundry */
   ctx_addr = ((ctx_addr + 2048 - 1) / 2048) * 2048;

   {
      BEGIN_LP_RING(2);
      OUT_RING(MI_SET_CONTEXT);
      OUT_RING(ctx_addr |
	       CTXT_NO_RESTORE |
	       CTXT_PALETTE_SAVE_DISABLE | CTXT_PALETTE_RESTORE_DISABLE);
      ADVANCE_LP_RING();
   }

   if (!IS_I965G(pI830))
   {
      if (IS_I9XX(pI830))
         I915EmitInvarientState(pScrn);
      else
         I830EmitInvarientState(pScrn);
   }
}

#ifdef XF86DRI
#ifndef DRM_BO_MEM_TT
#error "Wrong drm.h file included. You need to compile and install a recent libdrm."
#endif

#ifndef XSERVER_LIBDRM_MM

static int
I830DrmMMInit(int drmFD, unsigned long pageOffs, unsigned long pageSize,
	      unsigned memType)
{

   drm_mm_init_arg_t arg;
   int ret;
   
   memset(&arg, 0, sizeof(arg));
   arg.req.op = mm_init;
   arg.req.p_offset = pageOffs;
   arg.req.p_size = pageSize;
   arg.req.mem_type = memType;

   ret = ioctl(drmFD, DRM_IOCTL_MM_INIT, &arg);
   
   if (ret)
      return -errno;
   
   return 0;
   
}

static int
I830DrmMMTakedown(int drmFD, unsigned memType)
{
   drm_mm_init_arg_t arg;
   int ret = 0;
   
   memset(&arg, 0, sizeof(arg));
   arg.req.op = mm_takedown;
   arg.req.mem_type = memType;
   if (ioctl(drmFD, DRM_IOCTL_MM_INIT, &arg)) {
      ret = -errno;
   }
   
   return ret;
}

static int I830DrmMMLock(int fd, unsigned memType)
{
    drm_mm_init_arg_t arg;
    int ret;

    memset(&arg, 0, sizeof(arg));
    arg.req.op = mm_lock;
    arg.req.mem_type = memType;

    do{
	ret = ioctl(fd, DRM_IOCTL_MM_INIT, &arg);
    } while (ret && errno == EAGAIN);
    
    return ret;	
}

static int I830DrmMMUnlock(int fd, unsigned memType)
{
    drm_mm_init_arg_t arg;
    int ret;

    memset(&arg, 0, sizeof(arg));
    arg.req.op = mm_unlock;
    arg.req.mem_type = memType;

    do{
	ret = ioctl(fd, DRM_IOCTL_MM_INIT, &arg);
    } while (ret && errno == EAGAIN);
    
    return ret;	
}

#endif
#endif

static Bool
I830ScreenInit(int scrnIndex, ScreenPtr pScreen, int argc, char **argv)
{
   ScrnInfoPtr pScrn;
   vgaHWPtr hwp;
   I830Ptr pI830;
   VisualPtr visual;
   I830Ptr pI8301 = NULL;
#ifdef XF86DRI
   Bool driDisabled;
#endif

   pScrn = xf86Screens[pScreen->myNum];
   pI830 = I830PTR(pScrn);
   hwp = VGAHWPTR(pScrn);

   pScrn->displayWidth = pI830->displayWidth;

   if (I830IsPrimary(pScrn)) {
      /* Rotated Buffer */
      memset(&(pI830->RotatedMem), 0, sizeof(pI830->RotatedMem));
      pI830->RotatedMem.Key = -1;
      /* Rotated2 Buffer */
      memset(&(pI830->RotatedMem2), 0, sizeof(pI830->RotatedMem2));
      pI830->RotatedMem2.Key = -1;
   }

#ifdef HAS_MTRR_SUPPORT
   {
      int fd;
      struct mtrr_gentry gentry;
      struct mtrr_sentry sentry;

      if ( ( fd = open ("/proc/mtrr", O_RDONLY, 0) ) != -1 ) {
         for (gentry.regnum = 0; ioctl (fd, MTRRIOC_GET_ENTRY, &gentry) == 0;
	      ++gentry.regnum) {

	    if (gentry.size < 1) {
	       /* DISABLED */
	       continue;
	    }

            /* Check the MTRR range is one we like and if not - remove it.
             * The Xserver common layer will then setup the right range
             * for us.
             */
	    if (gentry.base == pI830->LinearAddr && 
	        gentry.size < pI830->FbMapSize) {

               xf86DrvMsg(pScrn->scrnIndex, X_INFO,
		  "Removing bad MTRR range (base 0x%lx, size 0x%x)\n",
		  gentry.base, gentry.size);

    	       sentry.base = gentry.base;
               sentry.size = gentry.size;
               sentry.type = gentry.type;

               if (ioctl (fd, MTRRIOC_DEL_ENTRY, &sentry) == -1) {
                  xf86DrvMsg(pScrn->scrnIndex, X_ERROR,
		     "Failed to remove bad MTRR range\n");
               }
	    }
         }
         close(fd);
      }
   }
#endif

   pI830->starting = TRUE;

   /* Alloc our pointers for the primary head */
   if (I830IsPrimary(pScrn)) {
      if (!pI830->LpRing)
         pI830->LpRing = xalloc(sizeof(I830RingBuffer));
      if (!pI830->CursorMem)
         pI830->CursorMem = xalloc(sizeof(I830MemRange));
      if (!pI830->CursorMemARGB)
         pI830->CursorMemARGB = xalloc(sizeof(I830MemRange));
      if (!pI830->OverlayMem)
         pI830->OverlayMem = xalloc(sizeof(I830MemRange));
      if (!pI830->overlayOn)
         pI830->overlayOn = xalloc(sizeof(Bool));
      if (!pI830->used3D)
         pI830->used3D = xalloc(sizeof(int));
      if (!pI830->LpRing || !pI830->CursorMem || !pI830->CursorMemARGB ||
          !pI830->OverlayMem || !pI830->overlayOn || !pI830->used3D) {
         xf86DrvMsg(pScrn->scrnIndex, X_ERROR,
		 "Could not allocate primary data structures.\n");
         return FALSE;
      }
      *pI830->overlayOn = FALSE;
      if (pI830->entityPrivate)
         pI830->entityPrivate->XvInUse = -1;
   }

   /* Make our second head point to the first heads structures */
   if (!I830IsPrimary(pScrn)) {
      pI8301 = I830PTR(pI830->entityPrivate->pScrn_1);
      pI830->LpRing = pI8301->LpRing;
      pI830->CursorMem = pI8301->CursorMem;
      pI830->CursorMemARGB = pI8301->CursorMemARGB;
      pI830->OverlayMem = pI8301->OverlayMem;
      pI830->overlayOn = pI8301->overlayOn;
      pI830->used3D = pI8301->used3D;
   }

   miClearVisualTypes();
   if (!miSetVisualTypes(pScrn->depth,
			    miGetDefaultVisualMask(pScrn->depth),
			    pScrn->rgbBits, pScrn->defaultVisual))
	 return FALSE;
   if (!miSetPixmapDepths())
      return FALSE;

#ifdef I830_XV
   pI830->XvEnabled = !pI830->XvDisabled;
   if (pI830->XvEnabled) {
      if (!I830IsPrimary(pScrn)) {
         if (!pI8301->XvEnabled || pI830->noAccel) {
            pI830->XvEnabled = FALSE;
	    xf86DrvMsg(pScrn->scrnIndex, X_PROBED, "Xv is disabled.\n");
         }
      } else
      if (pI830->noAccel || pI830->StolenOnly) {
	 xf86DrvMsg(pScrn->scrnIndex, X_PROBED, "Xv is disabled because it "
		    "needs 2D accel and AGPGART.\n");
	 pI830->XvEnabled = FALSE;
      }
   }
#else
   pI830->XvEnabled = FALSE;
#endif

   if (I830IsPrimary(pScrn)) {
      I830ResetAllocations(pScrn, 0);

      if (!I830Allocate2DMemory(pScrn, ALLOC_INITIAL))
	return FALSE;
   }

   if (!pI830->noAccel) {
      if (pI830->LpRing->mem.Size == 0) {
	  xf86DrvMsg(pScrn->scrnIndex, X_WARNING,
		     "Disabling acceleration because the ring buffer "
		      "allocation failed.\n");
	   pI830->noAccel = TRUE;
      }
   }

   if (!pI830->SWCursor) {
      if (pI830->CursorMem->Size == 0) {
	  xf86DrvMsg(pScrn->scrnIndex, X_WARNING,
		     "Disabling HW cursor because the cursor memory "
		      "allocation failed.\n");
	   pI830->SWCursor = TRUE;
      }
   }

#ifdef I830_XV
   if (pI830->XvEnabled) {
      if (pI830->noAccel) {
	 xf86DrvMsg(pScrn->scrnIndex, X_WARNING, "Disabling Xv because it "
		    "needs 2D acceleration.\n");
	 pI830->XvEnabled = FALSE;
      }
      if (pI830->OverlayMem->Physical == 0) {
	  xf86DrvMsg(pScrn->scrnIndex, X_WARNING,
		     "Disabling Xv because the overlay register buffer "
		      "allocation failed.\n");
	 pI830->XvEnabled = FALSE;
      }
   }
#endif

   InitRegisterRec(pScrn);

#ifdef XF86DRI
   /*
    * pI830->directRenderingDisabled is set once in PreInit.  Reinitialise
    * pI830->directRenderingEnabled based on it each generation.
    */
   pI830->directRenderingEnabled = !pI830->directRenderingDisabled;
   /*
    * Setup DRI after visuals have been established, but before fbScreenInit
    * is called.   fbScreenInit will eventually call into the drivers
    * InitGLXVisuals call back.
    */

   if (pI830->directRenderingEnabled) {
      if (pI830->noAccel || pI830->SWCursor || (pI830->StolenOnly && I830IsPrimary(pScrn))) {
	 xf86DrvMsg(pScrn->scrnIndex, X_PROBED, "DRI is disabled because it "
		    "needs HW cursor, 2D accel and AGPGART.\n");
	 pI830->directRenderingEnabled = FALSE;
      }
   }

   driDisabled = !pI830->directRenderingEnabled;

   if (pI830->directRenderingEnabled)
      pI830->directRenderingEnabled = I830DRIScreenInit(pScreen);

   if (pI830->directRenderingEnabled) {
      pI830->directRenderingEnabled =
	 I830Allocate3DMemory(pScrn,
			      pI830->disableTiling ? ALLOC_NO_TILING : 0);
      if (!pI830->directRenderingEnabled)
	  I830DRICloseScreen(pScreen);
   }

#else
   pI830->directRenderingEnabled = FALSE;
#endif

   /*
    * After the 3D allocations have been done, see if there's any free space
    * that can be added to the framebuffer allocation.
    */
   if (I830IsPrimary(pScrn)) {
      I830Allocate2DMemory(pScrn, 0);

      DPRINTF(PFX, "assert(if(!I830DoPoolAllocation(pScrn, pI830->StolenPool)))\n");
      if (!I830DoPoolAllocation(pScrn, &(pI830->StolenPool)))
         return FALSE;

      DPRINTF(PFX, "assert( if(!I830FixupOffsets(pScrn)) )\n");
      if (!I830FixupOffsets(pScrn))
         return FALSE;
   }

#ifdef XF86DRI
   if (pI830->directRenderingEnabled) {
      I830SetupMemoryTiling(pScrn);
      pI830->directRenderingEnabled = I830DRIDoMappings(pScreen);
   }
#endif

   DPRINTF(PFX, "assert( if(!I830MapMem(pScrn)) )\n");
   if (!I830MapMem(pScrn))
      return FALSE;

   pScrn->memPhysBase = (unsigned long)pI830->FbBase;

   if (I830IsPrimary(pScrn)) {
      pScrn->fbOffset = pI830->FrontBuffer.Start;
   } else {
      pScrn->fbOffset = pI8301->FrontBuffer2.Start;
   }

   pI830->xoffset = (pScrn->fbOffset / pI830->cpp) % pScrn->displayWidth;
   pI830->yoffset = (pScrn->fbOffset / pI830->cpp) / pScrn->displayWidth;

   vgaHWSetMmioFuncs(hwp, pI830->MMIOBase, 0);
   vgaHWGetIOBase(hwp);
   DPRINTF(PFX, "assert( if(!vgaHWMapMem(pScrn)) )\n");
   if (!vgaHWMapMem(pScrn))
      return FALSE;

   DPRINTF(PFX, "assert( if(!I830EnterVT(scrnIndex, 0)) )\n");

   if (!I830EnterVT(scrnIndex, 0))
      return FALSE;

    if (pScrn->virtualX > pScrn->displayWidth)
	pScrn->displayWidth = pScrn->virtualX;

   DPRINTF(PFX, "assert( if(!fbScreenInit(pScreen, ...) )\n");
   if (!fbScreenInit(pScreen, pI830->FbBase + pScrn->fbOffset, 
                     pScrn->virtualX, pScrn->virtualY,
		     pScrn->xDpi, pScrn->yDpi,
		     pScrn->displayWidth, pScrn->bitsPerPixel))
      return FALSE;

   if (pScrn->bitsPerPixel > 8) {
      /* Fixup RGB ordering */
      visual = pScreen->visuals + pScreen->numVisuals;
      while (--visual >= pScreen->visuals) {
	 if ((visual->class | DynamicClass) == DirectColor) {
	    visual->offsetRed = pScrn->offset.red;
	    visual->offsetGreen = pScrn->offset.green;
	    visual->offsetBlue = pScrn->offset.blue;
	    visual->redMask = pScrn->mask.red;
	    visual->greenMask = pScrn->mask.green;
	    visual->blueMask = pScrn->mask.blue;
	 }
      }
   }

   fbPictureInit(pScreen, 0, 0);

   xf86SetBlackWhitePixels(pScreen);

   I830DGAInit(pScreen);

   DPRINTF(PFX,
	   "assert( if(!I830InitFBManager(pScreen, &(pI830->FbMemBox))) )\n");
   if (I830IsPrimary(pScrn)) {
      if (!I830InitFBManager(pScreen, &(pI830->FbMemBox))) {
         xf86DrvMsg(pScrn->scrnIndex, X_ERROR,
		 "Failed to init memory manager\n");
      }

      if (pI830->LinearAlloc && xf86InitFBManagerLinear(pScreen, pI830->LinearMem.Offset / pI830->cpp, pI830->LinearMem.Size / pI830->cpp))
            xf86DrvMsg(scrnIndex, X_INFO, 
			"Using %ld bytes of offscreen memory for linear (offset=0x%lx)\n", pI830->LinearMem.Size, pI830->LinearMem.Offset);

   } else {
      if (!I830InitFBManager(pScreen, &(pI8301->FbMemBox2))) {
         xf86DrvMsg(pScrn->scrnIndex, X_ERROR,
		 "Failed to init memory manager\n");
      }
   }

   if (!pI830->noAccel) {
      if (!I830AccelInit(pScreen)) {
	 xf86DrvMsg(pScrn->scrnIndex, X_ERROR,
		    "Hardware acceleration initialization failed\n");
      }
   }

   miInitializeBackingStore(pScreen);
   xf86SetBackingStore(pScreen);
   xf86SetSilkenMouse(pScreen);
   miDCInitialize(pScreen, xf86GetPointerScreenFuncs());

   if (!pI830->SWCursor) {
      xf86DrvMsg(pScrn->scrnIndex, X_INFO, "Initializing HW Cursor\n");
      if (!I830CursorInit(pScreen))
	 xf86DrvMsg(pScrn->scrnIndex, X_ERROR,
		    "Hardware cursor initialization failed\n");
   } else
      xf86DrvMsg(pScrn->scrnIndex, X_INFO, "Initializing SW Cursor!\n");

   DPRINTF(PFX, "assert( if(!miCreateDefColormap(pScreen)) )\n");
   if (!miCreateDefColormap(pScreen))
      return FALSE;

   DPRINTF(PFX, "assert( if(!xf86HandleColormaps(pScreen, ...)) )\n");
   if (!xf86HandleColormaps(pScreen, 256, 8, I830LoadPalette, 0,
			    CMAP_RELOAD_ON_MODE_SWITCH |
			    CMAP_PALETTED_TRUECOLOR)) {
      return FALSE;
   }

   xf86DPMSInit(pScreen, I830DisplayPowerManagementSet, 0);

#ifdef I830_XV
   /* Init video */
   if (pI830->XvEnabled)
      I830InitVideo(pScreen);
#endif

#ifdef XF86DRI
   if (pI830->directRenderingEnabled) {
      pI830->directRenderingEnabled = I830DRIFinishScreenInit(pScreen);
   }
#endif

   /* Setup 3D engine, needed for rotation too */
   IntelEmitInvarientState(pScrn);

#ifdef XF86DRI
   if (pI830->directRenderingEnabled) {
      pI830->directRenderingOpen = TRUE;
      xf86DrvMsg(pScrn->scrnIndex, X_INFO, "direct rendering: Enabled\n");
   } else {
      if (driDisabled)
	 xf86DrvMsg(pScrn->scrnIndex, X_INFO, "direct rendering: Disabled\n");
      else
	 xf86DrvMsg(pScrn->scrnIndex, X_INFO, "direct rendering: Failed\n");
   }
#else
   xf86DrvMsg(pScrn->scrnIndex, X_INFO, "direct rendering: Not available\n");
#endif

   pScreen->SaveScreen = I830SaveScreen;
   pI830->CloseScreen = pScreen->CloseScreen;
   pScreen->CloseScreen = I830CloseScreen;

   if (pI830->shadowReq.minorversion >= 1) {
      /* Rotation */
      xf86DrvMsg(pScrn->scrnIndex, X_INFO, "RandR enabled, ignore the following RandR disabled message.\n");
      xf86DisableRandR(); /* Disable built-in RandR extension */
      shadowSetup(pScreen);
      /* support all rotations */
      if (IS_I965G(pI830)) {
	 I830RandRInit(pScreen, RR_Rotate_0); /* only 0 degrees for I965G */
      } else {
	 I830RandRInit(pScreen, RR_Rotate_0 | RR_Rotate_90 | RR_Rotate_180 | RR_Rotate_270);
      }
      pI830->PointerMoved = pScrn->PointerMoved;
      pScrn->PointerMoved = I830PointerMoved;
      pI830->CreateScreenResources = pScreen->CreateScreenResources;
      pScreen->CreateScreenResources = I830CreateScreenResources;
   } else {
      /* Rotation */
      xf86DrvMsg(pScrn->scrnIndex, X_INFO, "libshadow is version %d.%d.%d, required 1.1.0 or greater for rotation.\n",pI830->shadowReq.majorversion,pI830->shadowReq.minorversion,pI830->shadowReq.patchlevel);
   }

   /* Call this unconditionally, as it also sets some fields in the SAREA */
   I830UpdateXineramaScreenInfo(pScrn);

   if (serverGeneration == 1)
      xf86ShowUnusedOptions(pScrn->scrnIndex, pScrn->options);

#ifdef I830DEBUG
   I830_dump_registers(pScrn);
#endif

   if (IS_I965G(pI830)) {
      /* turn off clock gating */
#if 0
      OUTREG(0x6204, 0x70804000);
      OUTREG(0x6208, 0x00000001);
#else
      OUTREG(0x6204, 0x70000000);
#endif
      /* Enable DAP stateless accesses.  
       * Required for all i965 steppings.
       */
      OUTREG(SVG_WORK_CTL, 0x00000010);
   }

   pI830->starting = FALSE;
   pI830->closing = FALSE;
   pI830->suspended = FALSE;

   switch (pI830->InitialRotation) {
      case 0:
         xf86DrvMsg(pScrn->scrnIndex, X_INFO, "Rotating to 0 degrees\n");
         pI830->rotation = RR_Rotate_0;
         break;
      case 90:
         xf86DrvMsg(pScrn->scrnIndex, X_INFO, "Rotating to 90 degrees\n");
         pI830->rotation = RR_Rotate_90;
         break;
      case 180:
         xf86DrvMsg(pScrn->scrnIndex, X_INFO, "Rotating to 180 degrees\n");
         pI830->rotation = RR_Rotate_180;
         break;
      case 270:
         xf86DrvMsg(pScrn->scrnIndex, X_INFO, "Rotating to 270 degrees\n");
         pI830->rotation = RR_Rotate_270;
         break;
      default:
         xf86DrvMsg(pScrn->scrnIndex, X_INFO, "Bad rotation setting - defaulting to 0 degrees\n");
         pI830->rotation = RR_Rotate_0;
         break;
   }


#ifdef XF86DRI
   if (pI830->directRenderingEnabled && (pI830->mmModeFlags & I830_KERNEL_MM)) {
      unsigned long aperEnd = ROUND_DOWN_TO(pI830->FbMapSize, GTT_PAGE_SIZE) 
	 / GTT_PAGE_SIZE;
      unsigned long aperStart = ROUND_TO(pI830->FbMapSize - KB(pI830->mmSize), GTT_PAGE_SIZE) 
	 / GTT_PAGE_SIZE;

      if (aperEnd < aperStart || aperEnd - aperStart < I830_MM_MINPAGES) {
	 xf86DrvMsg(pScrn->scrnIndex, X_ERROR, 
		    "Too little AGP aperture space for DRM memory manager.\n"
		    "\tPlease increase AGP aperture size from BIOS configuration screen\n"
		    "\tor decrease the amount of video RAM using option \"VideoRam\".\n"
		    "\tDisabling DRI.\n");
	 pI830->directRenderingOpen = FALSE;
	 I830DRICloseScreen(pScreen);
	 pI830->directRenderingEnabled = FALSE;
      } else {
#ifndef XSERVER_LIBDRM_MM
	 if (I830DrmMMInit(pI830->drmSubFD, aperStart, aperEnd - aperStart,
			   DRM_BO_MEM_TT)) {
#else
	 if (drmMMInit(pI830->drmSubFD, aperStart, aperEnd - aperStart,
		       DRM_BO_MEM_TT)) {
#endif	   
	    xf86DrvMsg(pScrn->scrnIndex, X_ERROR, 
		       "Could not initialize the DRM memory manager.\n");
	    
	    pI830->directRenderingOpen = FALSE;
	    I830DRICloseScreen(pScreen);
	    pI830->directRenderingEnabled = FALSE;
	 } else {
	    xf86DrvMsg(pScrn->scrnIndex, X_INFO, 
		       "Initialized DRM memory manager, %ld AGP pages\n"
		       "\tat AGP offset 0x%lx\n", 
		       aperEnd - aperStart,
		       aperStart);
	 }
      }
   }
#endif

   return TRUE;
}


static void
i830AdjustFrame(int scrnIndex, int x, int y, int flags)
{
   ScrnInfoPtr pScrn = xf86Screens[scrnIndex];
   I830Ptr pI830 = I830PTR(pScrn);
   int i;

   DPRINTF(PFX, "i830AdjustFrame: y = %d (+ %d), x = %d (+ %d)\n",
	   x, pI830->xoffset, y, pI830->yoffset);

   /* Sync the engine before adjust frame */
   if (pI830->AccelInfoRec && pI830->AccelInfoRec->NeedToSync) {
      (*pI830->AccelInfoRec->Sync)(pScrn);
      pI830->AccelInfoRec->NeedToSync = FALSE;
   }

   for (i = 0; i < pI830->num_pipes; i++)
      if (pI830->pipes[i].enabled)
	 i830PipeSetBase(pScrn, i, x, y);
}

static void
I830FreeScreen(int scrnIndex, int flags)
{
   I830FreeRec(xf86Screens[scrnIndex]);
   if (xf86LoaderCheckSymbol("vgaHWFreeHWRec"))
      vgaHWFreeHWRec(xf86Screens[scrnIndex]);
}

static void
I830LeaveVT(int scrnIndex, int flags)
{
   ScrnInfoPtr pScrn = xf86Screens[scrnIndex];
   I830Ptr pI830 = I830PTR(pScrn);

   DPRINTF(PFX, "Leave VT\n");

   pI830->leaving = TRUE;

   if (pI830->devicesTimer)
      TimerCancel(pI830->devicesTimer);
   pI830->devicesTimer = NULL;

   i830SetHotkeyControl(pScrn, HOTKEY_BIOS_SWITCH);

#ifdef I830_XV
   /* Give the video overlay code a chance to shutdown. */
   I830VideoSwitchModeBefore(pScrn, NULL);
#endif

   if (pI830->Clone) {
      /* Ensure we don't try and setup modes on a clone head */
      pI830->CloneHDisplay = 0;
      pI830->CloneVDisplay = 0;
   }

   if (!I830IsPrimary(pScrn)) {
   	I830Ptr pI8301 = I830PTR(pI830->entityPrivate->pScrn_1);
	if (!pI8301->GttBound) {
		return;
	}
   }

#ifdef XF86DRI
   if (pI830->directRenderingOpen) {
      DRILock(screenInfo.screens[pScrn->scrnIndex], 0);
      if (pI830->mmModeFlags & I830_KERNEL_MM) {
#ifndef XSERVER_LIBDRM_MM
	 I830DrmMMLock(pI830->drmSubFD, DRM_BO_MEM_TT);
#else
	 drmMMLock(pI830->drmSubFD, DRM_BO_MEM_TT);
#endif
      }
      I830DRISetVBlankInterrupt (pScrn, FALSE);
      
      drmCtlUninstHandler(pI830->drmSubFD);
   }
#endif

   if (pI830->CursorInfoRec && pI830->CursorInfoRec->HideCursor)
      pI830->CursorInfoRec->HideCursor(pScrn);

   ResetState(pScrn, TRUE);

   RestoreHWState(pScrn);
   if (I830IsPrimary(pScrn))
      I830UnbindAGPMemory(pScrn);
   if (pI830->AccelInfoRec)
      pI830->AccelInfoRec->NeedToSync = FALSE;
}

/*
 * This gets called when gaining control of the VT, and from ScreenInit().
 */
static Bool
I830EnterVT(int scrnIndex, int flags)
{
   ScrnInfoPtr pScrn = xf86Screens[scrnIndex];
   I830Ptr  pI830 = I830PTR(pScrn);
   int	    i;

   DPRINTF(PFX, "Enter VT\n");

   /*
    * Only save state once per server generation since that's what most
    * drivers do.  Could change this to save state at each VT enter.
    */
   if (pI830->SaveGeneration != serverGeneration) {
      pI830->SaveGeneration = serverGeneration;
      SaveHWState(pScrn);
   }

   pI830->leaving = FALSE;

#if 1
   /* Clear the framebuffer */
   memset(pI830->FbBase + pScrn->fbOffset, 0,
	  pScrn->virtualY * pScrn->displayWidth * pI830->cpp);
#endif

<<<<<<< HEAD
=======
   if (I830IsPrimary(pScrn)) {
     /* 
      * This is needed for restoring from ACPI modes (especially S3)
      * so that we warmboot the Video BIOS. Some platforms have problems,
      * warm booting when we don't need to, so check that we can call
      * the Video BIOS with our saved devices, and only when that fails,
      * we'll warm boot it.
      */
      /* Check Pipe conf registers or possibly HTOTAL/VTOTAL for 0x00000000)*/
      CARD32 temp;
      Bool set = I830Set640x480(pScrn);
      temp = pI830->pipe ? INREG(PIPEBCONF) : INREG(PIPEACONF);
      if (!set || !(temp & 0x80000000)) {
         xf86Int10InfoPtr pInt;

         xf86DrvMsg(pScrn->scrnIndex, X_INFO, 
				"Detected resume, re-POSTing.\n");

         pInt = xf86InitInt10(pI830->pEnt->index);

         /* Now perform our warm boot */
         if (pInt) {
            pInt->num = 0xe6;
            xf86ExecX86int10 (pInt);
            xf86FreeInt10 (pInt);
            xf86DrvMsg(pScrn->scrnIndex, X_INFO, "Re-POSTing via int10.\n");
         } else {
            xf86DrvMsg(pScrn->scrnIndex, X_WARNING, 
		"Re-POSTing via int10 failed, trying to continue.\n");
         }
      }

      /* Finally, re-setup the display devices */
      if (!SetDisplayDevices(pScrn, pI830->operatingDevices)) {
         xf86DrvMsg(pScrn->scrnIndex, X_WARNING,
 		 "Failed to switch to configured display devices\n");
         return FALSE;
      }
   }

   /* Setup for device monitoring status */
   pI830->monitorSwitch = pI830->toggleDevices = INREG(SWF0) & 0x0000FFFF;

>>>>>>> aa75b81d
   if (I830IsPrimary(pScrn))
      if (!I830BindAGPMemory(pScrn))
         return FALSE;

   CheckInheritedState(pScrn);

   ResetState(pScrn, FALSE);
   SetHWOperatingState(pScrn);

   /* Mark that we'll need to re-set the mode for sure */
   for (i = 0; i < pI830->num_pipes; i++)
      memset(&pI830->pipes[i].curMode, 0, sizeof(pI830->pipes[i].curMode));

   if (!i830SetMode(pScrn, pScrn->currentMode))
      return FALSE;
   
#ifdef I830_XV
   I830VideoSwitchModeAfter(pScrn, pScrn->currentMode);
#endif

   ResetState(pScrn, TRUE);
   SetHWOperatingState(pScrn);

   pScrn->AdjustFrame(scrnIndex, pScrn->frameX0, pScrn->frameY0, 0);

#ifdef XF86DRI
   if (pI830->directRenderingEnabled) {

      I830DRISetVBlankInterrupt (pScrn, TRUE);

      if (!pI830->starting) {
         ScreenPtr pScreen = pScrn->pScreen;
         drmI830Sarea *sarea = (drmI830Sarea *) DRIGetSAREAPrivate(pScreen);
         int i;

	 I830DRIResume(screenInfo.screens[scrnIndex]);
      
	 I830RefreshRing(pScrn);
	 I830Sync(pScrn);
	 DO_RING_IDLE();

	 sarea->texAge++;
	 for(i = 0; i < I830_NR_TEX_REGIONS+1 ; i++)
	    sarea->texList[i].age = sarea->texAge;

	 if (pI830->mmModeFlags & I830_KERNEL_MM) {
#ifndef XSERVER_LIBDRM_MM
	    I830DrmMMUnlock(pI830->drmSubFD, DRM_BO_MEM_TT);
#else
	    drmMMUnlock(pI830->drmSubFD, DRM_BO_MEM_TT);
#endif
	 }

	 DPRINTF(PFX, "calling dri unlock\n");
	 DRIUnlock(screenInfo.screens[pScrn->scrnIndex]);
      }
      pI830->LockHeld = 0;
   }
#endif

   /* Set the hotkey to just notify us.  We can check its results periodically
    * in the CheckDevicesTimer.  Eventually we want the kernel to just hand us
    * an input event when someone presses the button, but for now we just have
    * to poll.
    */
   i830SetHotkeyControl(pScrn, HOTKEY_DRIVER_NOTIFY);

   /* Needed for rotation */
   IntelEmitInvarientState(pScrn);

   if (pI830->checkDevices)
      pI830->devicesTimer = TimerSet(NULL, 0, 1000, I830CheckDevicesTimer, pScrn);

   pI830->currentMode = pScrn->currentMode;

   /* Force invarient state when rotated to be emitted */
   *pI830->used3D = 1<<31;

   return TRUE;
}

static Bool
I830SwitchMode(int scrnIndex, DisplayModePtr mode, int flags)
{

   ScrnInfoPtr pScrn = xf86Screens[scrnIndex];
   I830Ptr pI830 = I830PTR(pScrn);
   Bool ret = TRUE;
   PixmapPtr pspix = (*pScrn->pScreen->GetScreenPixmap) (pScrn->pScreen);

   DPRINTF(PFX, "I830SwitchMode: mode == %p\n", mode);

#ifdef I830_XV
   /* Give the video overlay code a chance to see the new mode. */
   I830VideoSwitchModeBefore(pScrn, mode);
#endif

   /* Sync the engine before mode switch */
   if (pI830->AccelInfoRec && pI830->AccelInfoRec->NeedToSync) {
      (*pI830->AccelInfoRec->Sync)(pScrn);
      pI830->AccelInfoRec->NeedToSync = FALSE;
   }

   /* Check if our currentmode is about to change. We do this so if we
    * are rotating, we don't need to call the mode setup again.
    */
   if (pI830->currentMode != mode) {
      if (!i830SetMode(pScrn, mode))
         ret = FALSE;
   }

   /* Kludge to detect Rotate or Vidmode switch. Not very elegant, but
    * workable given the implementation currently. We only need to call
    * the rotation function when we know that the framebuffer has been
    * disabled by the EnableDisableFBAccess() function.
    *
    * The extra WindowTable check detects a rotation at startup.
    */
   if ( (!WindowTable[pScrn->scrnIndex] || pspix->devPrivate.ptr == NULL) &&
         !pI830->DGAactive && (pScrn->PointerMoved == I830PointerMoved) &&
	 !IS_I965G(pI830)) {
      if (!I830Rotate(pScrn, mode))
         ret = FALSE;
   }

   /* Either the original setmode or rotation failed, so restore the previous
    * video mode here, as we'll have already re-instated the original rotation.
    */
   if (!ret) {
      if (!i830SetMode(pScrn, pI830->currentMode)) {
	 xf86DrvMsg(scrnIndex, X_INFO,
		    "Failed to restore previous mode (SwitchMode)\n");
      }

#ifdef I830_XV
      /* Give the video overlay code a chance to see the new mode. */
      I830VideoSwitchModeAfter(pScrn, pI830->currentMode);
#endif
   } else {
      pI830->currentMode = mode;

#ifdef I830_XV
      /* Give the video overlay code a chance to see the new mode. */
      I830VideoSwitchModeAfter(pScrn, mode);
#endif
   }

<<<<<<< HEAD
=======
   /* Since RandR (indirectly) uses SwitchMode(), we need to
    * update our Xinerama info here, too, in case of resizing
    * Call this unconditionally, as it also sets some fields in the SAREA
    */
   I830UpdateXineramaScreenInfo(pScrn);

>>>>>>> aa75b81d
   return ret;
}

static Bool
I830SaveScreen(ScreenPtr pScreen, int mode)
{
   ScrnInfoPtr pScrn = xf86Screens[pScreen->myNum];
   I830Ptr pI830 = I830PTR(pScrn);
   Bool on = xf86IsUnblank(mode);
   CARD32 temp, ctrl, base, surf;
   int i;

   DPRINTF(PFX, "I830SaveScreen: %d, on is %s\n", mode, BOOLTOSTRING(on));

   if (pScrn->vtSema) {
      for (i = 0; i < pI830->num_pipes; i++) {
        if (i == 0) {
	    ctrl = DSPACNTR;
	    base = DSPABASE;
	    surf = DSPASURF;
        } else {
	    ctrl = DSPBCNTR;
	    base = DSPBADDR;
	    surf = DSPBSURF;
        }
        if (pI830->pipes[i].enabled) {
	   temp = INREG(ctrl);
	   if (on)
	      temp |= DISPLAY_PLANE_ENABLE;
	   else
	      temp &= ~DISPLAY_PLANE_ENABLE;
	   OUTREG(ctrl, temp);
	   /* Flush changes */
	   temp = INREG(base);
	   OUTREG(base, temp);
	   if (IS_I965G(pI830)) {
	      temp = INREG(surf);
	      OUTREG(surf, temp);
	   }
        }
      }

      if (pI830->CursorInfoRec && !pI830->SWCursor && pI830->cursorOn) {
	 if (on)
	    pI830->CursorInfoRec->ShowCursor(pScrn);
	 else
	    pI830->CursorInfoRec->HideCursor(pScrn);
	 pI830->cursorOn = TRUE;
      }
   }
   return TRUE;
}

/* Use the VBE version when available. */
static void
I830DisplayPowerManagementSet(ScrnInfoPtr pScrn, int PowerManagementMode,
			      int flags)
{
   I830Ptr pI830 = I830PTR(pScrn);
   int i;
   CARD32 temp, ctrl, base;

   for (i = 0; i < pI830->num_outputs; i++) {
      pI830->output[i].dpms(pScrn, &pI830->output[i], PowerManagementMode);
   }

   for (i = 0; i < pI830->num_pipes; i++) {
      if (i == 0) {
         ctrl = DSPACNTR;
         base = DSPABASE;
      } else {
         ctrl = DSPBCNTR;
         base = DSPBADDR;
      }
      if (pI830->pipes[i].enabled) {
	   temp = INREG(ctrl);
	   if (PowerManagementMode == DPMSModeOn)
	      temp |= DISPLAY_PLANE_ENABLE;
	   else
	      temp &= ~DISPLAY_PLANE_ENABLE;
	   OUTREG(ctrl, temp);
	   /* Flush changes */
	   temp = INREG(base);
	   OUTREG(base, temp);
      }
   }

   if (pI830->CursorInfoRec && !pI830->SWCursor && pI830->cursorOn) {
      if (PowerManagementMode == DPMSModeOn)
         pI830->CursorInfoRec->ShowCursor(pScrn);
      else
         pI830->CursorInfoRec->HideCursor(pScrn);
      pI830->cursorOn = TRUE;
   }
}

static Bool
I830CloseScreen(int scrnIndex, ScreenPtr pScreen)
{
   ScrnInfoPtr pScrn = xf86Screens[scrnIndex];
   I830Ptr pI830 = I830PTR(pScrn);
   XAAInfoRecPtr infoPtr = pI830->AccelInfoRec;

   pI830->closing = TRUE;
#ifdef XF86DRI
   if (pI830->directRenderingOpen) {
      if (pI830->mmModeFlags & I830_KERNEL_MM) {
#ifndef XSERVER_LIBDRM_MM
	 I830DrmMMTakedown(pI830->drmSubFD, DRM_BO_MEM_TT);
#else
	 drmMMTakedown(pI830->drmSubFD, DRM_BO_MEM_TT);	 
#endif
      }
      pI830->directRenderingOpen = FALSE;
      I830DRICloseScreen(pScreen);
   }
#endif

   if (pScrn->vtSema == TRUE) {
      I830LeaveVT(scrnIndex, 0);
   }

   if (pI830->devicesTimer)
      TimerCancel(pI830->devicesTimer);
   pI830->devicesTimer = NULL;

   DPRINTF(PFX, "\nUnmapping memory\n");
   I830UnmapMem(pScrn);
   vgaHWUnmapMem(pScrn);

   if (pI830->ScanlineColorExpandBuffers) {
      xfree(pI830->ScanlineColorExpandBuffers);
      pI830->ScanlineColorExpandBuffers = 0;
   }

   if (infoPtr) {
      if (infoPtr->ScanlineColorExpandBuffers)
	 xfree(infoPtr->ScanlineColorExpandBuffers);
      XAADestroyInfoRec(infoPtr);
      pI830->AccelInfoRec = NULL;
   }

   if (pI830->CursorInfoRec) {
      xf86DestroyCursorInfoRec(pI830->CursorInfoRec);
      pI830->CursorInfoRec = 0;
   }

   if (I830IsPrimary(pScrn)) {
      xf86GARTCloseScreen(scrnIndex);

      xfree(pI830->LpRing);
      pI830->LpRing = NULL;
      xfree(pI830->CursorMem);
      pI830->CursorMem = NULL;
      xfree(pI830->CursorMemARGB);
      pI830->CursorMemARGB = NULL;
      xfree(pI830->OverlayMem);
      pI830->OverlayMem = NULL;
      xfree(pI830->overlayOn);
      pI830->overlayOn = NULL;
      xfree(pI830->used3D);
      pI830->used3D = NULL;
   }

   pScrn->PointerMoved = pI830->PointerMoved;
   pScrn->vtSema = FALSE;
   pI830->closing = FALSE;
   pScreen->CloseScreen = pI830->CloseScreen;
   return (*pScreen->CloseScreen) (scrnIndex, pScreen);
}

static ModeStatus
I830ValidMode(int scrnIndex, DisplayModePtr mode, Bool verbose, int flags)
{
   if (mode->Flags & V_INTERLACE) {
      if (verbose) {
	 xf86DrvMsg(scrnIndex, X_PROBED,
		    "Removing interlaced mode \"%s\"\n", mode->name);
      }
      return MODE_BAD;
   }
   return MODE_OK;
}

#ifndef SUSPEND_SLEEP
#define SUSPEND_SLEEP 0
#endif
#ifndef RESUME_SLEEP
#define RESUME_SLEEP 0
#endif

/*
 * This function is only required if we need to do anything differently from
 * DoApmEvent() in common/xf86PM.c, including if we want to see events other
 * than suspend/resume.
 */
static Bool
I830PMEvent(int scrnIndex, pmEvent event, Bool undo)
{
   ScrnInfoPtr pScrn = xf86Screens[scrnIndex];
   I830Ptr pI830 = I830PTR(pScrn);

   DPRINTF(PFX, "Enter VT, event %d, undo: %s\n", event, BOOLTOSTRING(undo));
 
   switch(event) {
   case XF86_APM_SYS_SUSPEND:
   case XF86_APM_CRITICAL_SUSPEND: /*do we want to delay a critical suspend?*/
   case XF86_APM_USER_SUSPEND:
   case XF86_APM_SYS_STANDBY:
   case XF86_APM_USER_STANDBY:
      if (!undo && !pI830->suspended) {
	 pScrn->LeaveVT(scrnIndex, 0);
	 pI830->suspended = TRUE;
	 sleep(SUSPEND_SLEEP);
      } else if (undo && pI830->suspended) {
	 sleep(RESUME_SLEEP);
	 pScrn->EnterVT(scrnIndex, 0);
	 pI830->suspended = FALSE;
      }
      break;
   case XF86_APM_STANDBY_RESUME:
   case XF86_APM_NORMAL_RESUME:
   case XF86_APM_CRITICAL_RESUME:
      if (pI830->suspended) {
	 sleep(RESUME_SLEEP);
	 pScrn->EnterVT(scrnIndex, 0);
	 pI830->suspended = FALSE;
	 /*
	  * Turn the screen saver off when resuming.  This seems to be
	  * needed to stop xscreensaver kicking in (when used).
	  *
	  * XXX DoApmEvent() should probably call this just like
	  * xf86VTSwitch() does.  Maybe do it here only in 4.2
	  * compatibility mode.
	  */
	 SaveScreens(SCREEN_SAVER_FORCER, ScreenSaverReset);
      }
      break;
   /* This is currently used for ACPI */
   case XF86_APM_CAPABILITY_CHANGED:
#if 0
      /* If we had status checking turned on, turn it off now */
      if (pI830->checkDevices) {
         if (pI830->devicesTimer)
            TimerCancel(pI830->devicesTimer);
         pI830->devicesTimer = NULL;
         pI830->checkDevices = FALSE; 
      }
#endif
      if (!I830IsPrimary(pScrn))
         return TRUE;

      ErrorF("I830PMEvent: Capability change\n");

      I830CheckDevicesTimer(NULL, 0, pScrn);
      SaveScreens(SCREEN_SAVER_FORCER, ScreenSaverReset);
      break;
   default:
      ErrorF("I830PMEvent: received APM event %d\n", event);
   }
   return TRUE;
}

#if 0
/**
 * This function is used for testing of the screen detect functions from the
 * periodic timer.
 */
static void
i830MonitorDetectDebugger(ScrnInfoPtr pScrn)
{
   Bool found_crt;
   I830Ptr pI830 = I830PTR(pScrn);
   int start, finish, i;

   if (!pScrn->vtSema)
      return 1000;

   for (i = 0; i < pI830->num_outputs; i++) {
      enum output_status ret;
      char *result;

      start = GetTimeInMillis();
      ret = pI830->output[i].detect(pScrn, &pI830->output[i]);
      finish = GetTimeInMillis();

      if (ret == OUTPUT_STATUS_CONNECTED)
	 result = "connected";
      else if (ret == OUTPUT_STATUS_DISCONNECTED)
	 result = "disconnected";
      else
	 result = "unknown";

      xf86DrvMsg(pScrn->scrnIndex, X_ERROR, "Detected SDVO as %s in %dms\n",
		 result, finish - start);
   }
}
#endif

static CARD32
I830CheckDevicesTimer(OsTimerPtr timer, CARD32 now, pointer arg)
{
   ScrnInfoPtr pScrn = (ScrnInfoPtr) arg;
   I830Ptr pI830 = I830PTR(pScrn);
   CARD8 gr18;

   if (!pScrn->vtSema)
      return 1000;

#if 0
   i830MonitorDetectDebugger(pScrn);
#endif

   /* Check for a hotkey press report from the BIOS. */
   gr18 = pI830->readControl(pI830, GRX, 0x18);
   if ((gr18 & (HOTKEY_TOGGLE | HOTKEY_SWITCH)) != 0) {
      /* The user has pressed the hotkey requesting a toggle or switch.
       * Re-probe our connected displays and turn on whatever we find.
       *
       * In the future, we want the hotkey to dump down to a user app which
       * implements a sensible policy using RandR-1.2.  For now, all we get
       * is this.
       */
      I830ValidateXF86ModeList(pScrn, FALSE);
      xf86SwitchMode(pScrn->pScreen, pScrn->currentMode);

      /* Clear the BIOS's hotkey press flags */
      gr18 &= ~(HOTKEY_TOGGLE | HOTKEY_SWITCH);
      pI830->writeControl(pI830, GRX, 0x18, gr18);
   }

   return 1000;
}

void
I830InitpScrn(ScrnInfoPtr pScrn)
{
   pScrn->PreInit = I830PreInit;
   pScrn->ScreenInit = I830ScreenInit;
   pScrn->SwitchMode = I830SwitchMode;
   pScrn->AdjustFrame = i830AdjustFrame;
   pScrn->EnterVT = I830EnterVT;
   pScrn->LeaveVT = I830LeaveVT;
   pScrn->FreeScreen = I830FreeScreen;
   pScrn->ValidMode = I830ValidMode;
   pScrn->PMEvent = I830PMEvent;
}<|MERGE_RESOLUTION|>--- conflicted
+++ resolved
@@ -265,17 +265,8 @@
    OPTION_FIXEDPIPE,
    OPTION_ROTATE,
    OPTION_LINEARALLOC,
-<<<<<<< HEAD
-=======
-   OPTION_MERGEDFB,
-   OPTION_METAMODES,
-   OPTION_SECONDHSYNC,
-   OPTION_SECONDVREFRESH,
-   OPTION_SECONDPOSITION,
-   OPTION_INTELXINERAMA,
    OPTION_INTELTEXPOOL,
    OPTION_INTELMMSIZE
->>>>>>> aa75b81d
 } I830Opts;
 
 static OptionInfoRec I830Options[] = {
@@ -294,17 +285,8 @@
    {OPTION_FIXEDPIPE,   "FixedPipe",    OPTV_ANYSTR, 	{0},	FALSE},
    {OPTION_ROTATE,      "Rotate",       OPTV_ANYSTR,    {0},    FALSE},
    {OPTION_LINEARALLOC, "LinearAlloc",  OPTV_INTEGER,   {0},    FALSE},
-<<<<<<< HEAD
-=======
-   {OPTION_MERGEDFB, 	"MergedFB",	OPTV_BOOLEAN,	{0},	FALSE},
-   {OPTION_METAMODES, 	"MetaModes",	OPTV_STRING,	{0},	FALSE},
-   {OPTION_SECONDHSYNC,	"SecondMonitorHorizSync",OPTV_STRING,	{0}, FALSE },
-   {OPTION_SECONDVREFRESH,"SecondMonitorVertRefresh",OPTV_STRING,{0}, FALSE },
-   {OPTION_SECONDPOSITION,"SecondPosition",OPTV_STRING,	{0},	FALSE },
-   {OPTION_INTELXINERAMA,"MergedXinerama",OPTV_BOOLEAN,	{0},	TRUE},
    {OPTION_INTELTEXPOOL,"Legacy3D",     OPTV_BOOLEAN,	{0},	FALSE},
    {OPTION_INTELMMSIZE, "AperTexSize",  OPTV_INTEGER,	{0},	FALSE},
->>>>>>> aa75b81d
    {-1,			NULL,		OPTV_NONE,	{0},	FALSE}
 };
 /* *INDENT-ON* */
@@ -388,2655 +370,6 @@
       return;
    if (!pScrn->driverPrivate)
       return;
-<<<<<<< HEAD
-=======
-
-   pI830 = I830PTR(pScrn);
-   mode = pScrn->modes;
-
-   if (mode) {
-      do {
-	 if (mode->Private) {
-	    I830ModePrivatePtr mp = (I830ModePrivatePtr) mode->Private;
-
-	    xfree(mp);
-	    mode->Private = NULL;
-	 }
-	 mode = mode->next;
-      } while (mode && mode != pScrn->modes);
-   }
-
-   if (I830IsPrimary(pScrn)) {
-      if (pI830->vbeInfo)
-         VBEFreeVBEInfo(pI830->vbeInfo);
-      if (pI830->pVbe)
-         vbeFree(pI830->pVbe);
-   }
-
-   pVesa = pI830->vesa;
-   if (pVesa->savedPal)
-      xfree(pVesa->savedPal);
-   xfree(pVesa);
-
-   xfree(pScrn->driverPrivate);
-   pScrn->driverPrivate = NULL;
-}
-
-static Bool
-InRegion(int x, int y, region r)
-{
-    return (r.x0 <= x) && (x <= r.x1) && (r.y0 <= y) && (y <= r.y1);
-}
-
-static int
-I830StrToRanges(range *r, char *s, int max)
-{
-   float num = 0.0;
-   int rangenum = 0;
-   Bool gotdash = FALSE;
-   Bool nextdash = FALSE;
-   char *strnum = NULL;
-   do {
-      switch(*s) {
-      case '0':
-      case '1':
-      case '2':
-      case '3':
-      case '4':
-      case '5':
-      case '6':
-      case '7':
-      case '8':
-      case '9':
-      case '.':
-         if(strnum == NULL) {
-            strnum = s;
-            gotdash = nextdash;
-            nextdash = FALSE;
-         }
-         break;
-      case '-':
-      case ' ':
-      case 0:
-         if(strnum == NULL) break;
-         sscanf(strnum, "%f", &num);
-	 strnum = NULL;
-         if(gotdash) {
-            r[rangenum - 1].hi = num;
-         } else {
-            r[rangenum].lo = num;
-            r[rangenum].hi = num;
-            rangenum++;
-         }
-         if(*s == '-') nextdash = (rangenum != 0);
-	 else if(rangenum >= max) return rangenum;
-         break;
-      default:
-         return 0;
-      }
-
-   } while(*(s++) != 0);
-
-   return rangenum;
-}
-
-/* Calculate the vertical refresh rate from a mode */
-static float
-I830CalcVRate(DisplayModePtr mode)
-{
-   float hsync, refresh = 0;
-
-   if(mode->HSync > 0.0)
-       	hsync = mode->HSync;
-   else if(mode->HTotal > 0)
-       	hsync = (float)mode->Clock / (float)mode->HTotal;
-   else
-       	hsync = 0.0;
-
-   if(mode->VTotal > 0)
-       	refresh = hsync * 1000.0 / mode->VTotal;
-
-   if(mode->Flags & V_INTERLACE)
-       	refresh *= 2.0;
-
-   if(mode->Flags & V_DBLSCAN)
-       	refresh /= 2.0;
-
-   if(mode->VScan > 1)
-        refresh /= mode->VScan;
-
-   if(mode->VRefresh > 0.0)
-	refresh = mode->VRefresh;
-
-   if(hsync == 0.0 || refresh == 0.0) return 0.0;
-
-   return refresh;
-}
-
-/* Copy and link two modes (i, j) for mergedfb mode
- * (Code base taken from mga driver)
- *
- * - Copy mode i, merge j to copy of i, link the result to dest
- * - Link i and j in private record.
- * - If dest is NULL, return value is copy of i linked to itself.
- * - For mergedfb auto-config, we only check the dimension
- *   against virtualX/Y, if they were user-provided.
- * - No special treatment required for CRTxxOffs.
- * - Provide fake dotclock in order to distinguish between similar
- *   looking MetaModes (for RandR and VidMode extensions)
- * - Set unique VRefresh of dest mode for RandR
- */
-static DisplayModePtr
-I830CopyModeNLink(ScrnInfoPtr pScrn, DisplayModePtr dest,
-                 DisplayModePtr i, DisplayModePtr j,
-		 int pos)
-{
-    DisplayModePtr mode;
-    int dx = 0,dy = 0;
-
-    if(!((mode = xalloc(sizeof(DisplayModeRec))))) return dest;
-    memcpy(mode, i, sizeof(DisplayModeRec));
-    if(!((mode->Private = xalloc(sizeof(I830ModePrivateRec))))) {
-       xfree(mode);
-       return dest;
-    }
-    ((I830ModePrivatePtr)mode->Private)->merged.First = i;
-    ((I830ModePrivatePtr)mode->Private)->merged.Second = j;
-    ((I830ModePrivatePtr)mode->Private)->merged.SecondPosition = pos;
-    if (((I830ModePrivatePtr)i->Private)->vbeData.mode > 0x30) {
-       ((I830ModePrivatePtr)mode->Private)->vbeData.mode = ((I830ModePrivatePtr)i->Private)->vbeData.mode;
-       ((I830ModePrivatePtr)mode->Private)->vbeData.data = ((I830ModePrivatePtr)i->Private)->vbeData.data;
-    } else {
-       ((I830ModePrivatePtr)mode->Private)->vbeData.mode = ((I830ModePrivatePtr)j->Private)->vbeData.mode;
-       ((I830ModePrivatePtr)mode->Private)->vbeData.data = ((I830ModePrivatePtr)j->Private)->vbeData.data;
-    }
-    mode->PrivSize = sizeof(I830ModePrivateRec);
-
-    switch(pos) {
-    case PosLeftOf:
-    case PosRightOf:
-       if(!(pScrn->display->virtualX)) {
-          dx = i->HDisplay + j->HDisplay;
-       } else {
-          dx = min(pScrn->virtualX, i->HDisplay + j->HDisplay);
-       }
-       dx -= mode->HDisplay;
-       if(!(pScrn->display->virtualY)) {
-          dy = max(i->VDisplay, j->VDisplay);
-       } else {
-          dy = min(pScrn->virtualY, max(i->VDisplay, j->VDisplay));
-       }
-       dy -= mode->VDisplay;
-       break;
-    case PosAbove:
-    case PosBelow:
-       if(!(pScrn->display->virtualY)) {
-          dy = i->VDisplay + j->VDisplay;
-       } else {
-          dy = min(pScrn->virtualY, i->VDisplay + j->VDisplay);
-       }
-       dy -= mode->VDisplay;
-       if(!(pScrn->display->virtualX)) {
-          dx = max(i->HDisplay, j->HDisplay);
-       } else {
-          dx = min(pScrn->virtualX, max(i->HDisplay, j->HDisplay));
-       }
-       dx -= mode->HDisplay;
-       break;
-    }
-    mode->HDisplay += dx;
-    mode->HSyncStart += dx;
-    mode->HSyncEnd += dx;
-    mode->HTotal += dx;
-    mode->VDisplay += dy;
-    mode->VSyncStart += dy;
-    mode->VSyncEnd += dy;
-    mode->VTotal += dy;
-
-    mode->type = M_T_DEFAULT;
-
-    /* Set up as user defined (ie fake that the mode has been named in the
-     * Modes-list in the screen section; corrects cycling with CTRL-ALT-[-+]
-     * when source mode has not been listed there.)
-     */
-    mode->type |= M_T_USERDEF;
-
-    /* Set the VRefresh field (in order to make RandR use it for the rates). We
-     * simply set this to the refresh rate for the First mode (since Second will
-     * mostly be LCD or TV anyway).
-     */
-    mode->VRefresh = I830CalcVRate(i);
-
-    if( ((mode->HDisplay * ((pScrn->bitsPerPixel + 7) / 8) * mode->VDisplay) > (pScrn->videoRam * 1024)) ||
-	(mode->HDisplay > 4088) ||
-	(mode->VDisplay > 4096) ) {
-
-       xf86DrvMsg(pScrn->scrnIndex, X_ERROR,
-		"Skipped \"%s\" (%dx%d), not enough video RAM or beyond hardware specs\n",
-		mode->name, mode->HDisplay, mode->VDisplay);
-       xfree(mode->Private);
-       xfree(mode);
-
-       return dest;
-    }
-
-    /* Now see if the resulting mode would be discarded as a "size" by the
-     * RandR extension, and increase its clock by 1000 in case it does.
-     */
-    if(dest) {
-       DisplayModePtr t = dest;
-       do {
-          if((t->HDisplay == mode->HDisplay) &&
-	     (t->VDisplay == mode->VDisplay) &&
-	     ((int)(t->VRefresh + .5) == (int)(mode->VRefresh + .5))) {
-	     mode->VRefresh += 1000.0;
-	  }
-	  t = t->next;
-       } while((t) && (t != dest));
-    }
-
-    /* Provide a fake but unique DotClock in order to trick the vidmode
-     * extension to allow selecting among a number of modes whose merged result
-     * looks identical but consists of different modes for First and Second
-     */
-    mode->Clock = (int)(mode->VRefresh * 1000.0);
-
-    xf86DrvMsg(pScrn->scrnIndex, X_INFO,
-	"Merged \"%s\" (%dx%d) and \"%s\" (%dx%d) to %dx%d (%d)\n",
-	i->name, i->HDisplay, i->VDisplay, j->name, j->HDisplay, j->VDisplay,
-	mode->HDisplay, mode->VDisplay, (int)mode->VRefresh);
-
-    mode->next = mode;
-    mode->prev = mode;
-
-    if(dest) {
-       mode->next = dest->next; 	/* Insert node after "dest" */
-       dest->next->prev = mode;
-       mode->prev = dest;
-       dest->next = mode;
-    }
-
-    return mode;
-}
-
-/* Helper function to find a mode from a given name
- * (Code base taken from mga driver)
- */
-static DisplayModePtr
-I830GetModeFromName(char* str, DisplayModePtr i)
-{
-    DisplayModePtr c = i;
-    if(!i) return NULL;
-    do {
-       if(strcmp(str, c->name) == 0) return c;
-       c = c->next;
-    } while(c != i);
-    return NULL;
-}
-
-static DisplayModePtr
-I830FindWidestTallestMode(DisplayModePtr i, Bool tallest)
-{
-    DisplayModePtr c = i, d = NULL;
-    int max = 0;
-    if(!i) return NULL;
-    do {
-       if(tallest) {
-          if(c->VDisplay > max) {
-	     max = c->VDisplay;
-	     d = c;
-          }
-       } else {
-          if(c->HDisplay > max) {
-	     max = c->HDisplay;
-	     d = c;
-          }
-       }
-       c = c->next;
-    } while(c != i);
-    return d;
-}
-
-static void
-I830FindWidestTallestCommonMode(DisplayModePtr i, DisplayModePtr j, Bool tallest,
-				DisplayModePtr *a, DisplayModePtr *b)
-{
-    DisplayModePtr c = i, d;
-    int max = 0;
-    Bool foundone;
-
-    (*a) = (*b) = NULL;
-
-    if(!i || !j) return;
-
-    do {
-       d = j;
-       foundone = FALSE;
-       do {
-	  if( (c->HDisplay == d->HDisplay) &&
-	      (c->VDisplay == d->VDisplay) ) {
-	     foundone = TRUE;
-	     break;
-	  }
-	  d = d->next;
-       } while(d != j);
-       if(foundone) {
-	  if(tallest) {
-	     if(c->VDisplay > max) {
-		max = c->VDisplay;
-		(*a) = c;
-		(*b) = d;
-	     }
-	  } else {
-	     if(c->HDisplay > max) {
-		max = c->HDisplay;
-		(*a) = c;
-		(*b) = d;
-	     }
-	  }
-       }
-       c = c->next;
-    } while(c != i);
-}
-
-static DisplayModePtr
-I830GenerateModeListFromLargestModes(ScrnInfoPtr pScrn,
-		    DisplayModePtr i, DisplayModePtr j,
-		    int pos)
-{
-    I830Ptr pI830 = I830PTR(pScrn);
-    DisplayModePtr mode1 = NULL;
-    DisplayModePtr mode2 = NULL;
-    DisplayModePtr mode3 = NULL;
-    DisplayModePtr mode4 = NULL;
-    DisplayModePtr result = NULL;
-
-    /* Now build a default list of MetaModes.
-     * - Non-clone: If the user enabled NonRectangular, we use the
-     * largest mode for each First and Second. If not, we use the largest
-     * common mode for First and Second (if available). Additionally, and
-     * regardless if the above, we produce a clone mode consisting of
-     * the largest common mode (if available) in order to use DGA.
-     */
-
-    switch(pos) {
-    case PosLeftOf:
-    case PosRightOf:
-       mode1 = I830FindWidestTallestMode(i, FALSE);
-       mode2 = I830FindWidestTallestMode(j, FALSE);
-       I830FindWidestTallestCommonMode(i, j, FALSE, &mode3, &mode4);
-       break;
-    case PosAbove:
-    case PosBelow:
-       mode1 = I830FindWidestTallestMode(i, TRUE);
-       mode2 = I830FindWidestTallestMode(j, TRUE);
-       I830FindWidestTallestCommonMode(i, j, TRUE, &mode3, &mode4);
-       break;
-    }
-
-    if(mode3 && mode4 && !pI830->NonRect) {
-       mode1 = mode3;
-       mode2 = mode2;
-    }
-
-    if(mode1 && mode2) {
-       result = I830CopyModeNLink(pScrn, result, mode1, mode2, pos);
-    }
-
-    return result;
-}
-
-/* Generate the merged-fb mode modelist
- * (Taken from mga driver)
- */
-static DisplayModePtr
-I830GenerateModeListFromMetaModes(ScrnInfoPtr pScrn, char* str,
-		    DisplayModePtr i, DisplayModePtr j,
-		    int pos)
-{
-    char* strmode = str;
-    char modename[256];
-    Bool gotdash = FALSE;
-    char gotsep = 0;
-    int p; 
-    DisplayModePtr mode1 = NULL;
-    DisplayModePtr mode2 = NULL;
-    DisplayModePtr result = NULL;
-    int myslen;
-
-    do {
-        switch(*str) {
-        case 0:
-        case '-':
-	case '+':
-        case ' ':
-	case ',':
-	case ';':
-           if(strmode != str) {
-
-              myslen = str - strmode;
-              if(myslen > 255) myslen = 255;
-  	      strncpy(modename, strmode, myslen);
-  	      modename[myslen] = 0;
-
-              if(gotdash) {
-                 if(mode1 == NULL) {
-  	             xf86DrvMsg(pScrn->scrnIndex, X_ERROR,
-  	                        "Error parsing MetaModes parameter\n");
-  	             return NULL;
-  	         }
-                 mode2 = I830GetModeFromName(modename, j);
-                 if(!mode2) {
-                    xf86DrvMsg(pScrn->scrnIndex, X_WARNING,
-                        "Mode \"%s\" is not a supported mode for Second\n", modename);
-                    xf86DrvMsg(pScrn->scrnIndex, X_WARNING,
-                        "\t(Skipping metamode \"%s%c%s\")\n", mode1->name, gotsep, modename);
-                    mode1 = NULL;
-		    gotsep = 0;
-                 }
-              } else {
-                 mode1 = I830GetModeFromName(modename, i);
-                 if(!mode1) {
-                    char* tmps = str;
-                    xf86DrvMsg(pScrn->scrnIndex, X_WARNING,
-                        "Mode \"%s\" is not a supported mode for First\n", modename);
-                    while(*tmps == ' ' || *tmps == ';') tmps++;
-                    /* skip the next mode */
-  	            if(*tmps == '-' || *tmps == '+' || *tmps == ',') {
-                       tmps++;
-		       /* skip spaces */
-		       while(*tmps == ' ' || *tmps == ';') tmps++;
-		       /* skip modename */
-		       while(*tmps && *tmps != ' ' && *tmps != ';' && *tmps != '-' && *tmps != '+' && *tmps != ',') tmps++;
-  	               myslen = tmps - strmode;
-  	               if(myslen > 255) myslen = 255;
-  	               strncpy(modename,strmode,myslen);
-  	               modename[myslen] = 0;
-                       str = tmps - 1;
-                    }
-                    xf86DrvMsg(pScrn->scrnIndex, X_WARNING,
-                        "\t(Skipping metamode \"%s\")\n", modename);
-                    mode1 = NULL;
-		    gotsep = 0;
-                 }
-              }
-              gotdash = FALSE;
-           }
-           strmode = str + 1;
-           gotdash |= (*str == '-' || *str == '+' || *str == ',');
-	   if (*str == '-' || *str == '+' || *str == ',')
-  	      gotsep = *str;
-
-           if(*str != 0) break;
-	   /* Fall through otherwise */
-
-        default:
-           if(!gotdash && mode1) {
-              p = pos ;
-              if(!mode2) {
-                 xf86DrvMsg(pScrn->scrnIndex, X_WARNING,
-                     "Mode \"%s\" is not a supported mode for Second\n", mode1->name);
-                 xf86DrvMsg(pScrn->scrnIndex, X_WARNING,
-                     "\t(Skipping metamode \"%s\")\n", modename);
-                 mode1 = NULL;
-              } else {
-                 result = I830CopyModeNLink(pScrn, result, mode1, mode2, p);
-                 mode1 = NULL;
-                 mode2 = NULL;
-              }
-	      gotsep = 0;
-           }
-           break;
-
-        }
-
-    } while(*(str++) != 0);
-     
-    return result;
-}
-
-static DisplayModePtr
-I830GenerateModeList(ScrnInfoPtr pScrn, char* str,
-		    DisplayModePtr i, DisplayModePtr j,
-		    int pos)
-{
-   I830Ptr pI830 = I830PTR(pScrn);
-
-   if(str != NULL) {
-      return(I830GenerateModeListFromMetaModes(pScrn, str, i, j, pos));
-   } else {
-      xf86DrvMsg(pScrn->scrnIndex, X_INFO,
-	"No MetaModes given, linking %s modes by default\n",
-	   (pI830->NonRect ?
-		(((pos == PosLeftOf) || (pos == PosRightOf)) ? "widest" :  "tallest")
-		:
-		(((pos == PosLeftOf) || (pos == PosRightOf)) ? "widest common" :  "tallest common")) );
-      return(I830GenerateModeListFromLargestModes(pScrn, i, j, pos));
-   }
-}
-
-static void
-I830RecalcDefaultVirtualSize(ScrnInfoPtr pScrn)
-{
-    I830Ptr pI830 = I830PTR(pScrn);
-    DisplayModePtr mode, bmode;
-    int maxh, maxv;
-    static const char *str = "MergedFB: Virtual %s %d\n";
-    static const char *errstr = "Virtual %s to small for given SecondPosition offset\n";
-
-    mode = bmode = pScrn->modes;
-    maxh = maxv = 0;
-    do {
-       if(mode->HDisplay > maxh) maxh = mode->HDisplay;
-       if(mode->VDisplay > maxv) maxv = mode->VDisplay;
-       mode = mode->next;
-    } while(mode != bmode);
-
-    maxh += pI830->FirstXOffs + pI830->SecondXOffs;
-    maxv += pI830->FirstYOffs + pI830->SecondYOffs;
-
-    if(!(pScrn->display->virtualX)) {
-       if(maxh > 4088) {
-	  xf86DrvMsg(pScrn->scrnIndex, X_ERROR,
-		"Virtual width with SecondPosition offset beyond hardware specs\n");
-	  pI830->FirstXOffs = pI830->SecondXOffs = 0;
-	  maxh -= (pI830->FirstXOffs + pI830->SecondXOffs);
-       }
-       pScrn->virtualX = maxh;
-       pScrn->displayWidth = maxh;
-       xf86DrvMsg(pScrn->scrnIndex, X_PROBED, str, "width", maxh);
-    } else {
-       if(maxh < pScrn->display->virtualX) {
-	  xf86DrvMsg(pScrn->scrnIndex, X_ERROR, errstr, "width");
-	  pI830->FirstXOffs = pI830->SecondXOffs = 0;
-       }
-    }
-
-    if(!(pScrn->display->virtualY)) {
-       pScrn->virtualY = maxv;
-       xf86DrvMsg(pScrn->scrnIndex, X_PROBED, str, "height", maxv);
-    } else {
-       if(maxv < pScrn->display->virtualY) {
-	  xf86DrvMsg(pScrn->scrnIndex, X_ERROR, errstr, "height");
-	  pI830->FirstYOffs = pI830->SecondYOffs = 0;
-       }
-    }
-}
-
-#define SDMPTR(x) ((I830ModePrivatePtr)x->currentMode->Private)->merged
-#define CDMPTR    ((I830ModePrivatePtr)pI830->currentMode->Private)->merged
-
-#define BOUND(test,low,hi) 			\
-    {						\
-	if((test) < (low)) (test) = (low);	\
-	if((test) > (hi))  (test) = (hi);	\
-    }
-
-#define REBOUND(low,hi,test)		\
-    {					\
-	if((test) < (low)) {		\
-		(hi) += (test)-(low);	\
-		(low) = (test); 	\
-	}				\
-	if((test) > (hi)) {		\
-		(low) += (test)-(hi);	\
-		(hi) = (test); 		\
-	}				\
-    }
-
-
-static void
-I830MergedPointerMoved(int scrnIndex, int x, int y)
-{
-  ScrnInfoPtr	pScrn1 = xf86Screens[scrnIndex];
-  I830Ptr	pI830 = I830PTR(pScrn1);
-  ScrnInfoPtr	pScrn2 = pI830->pScrn_2;
-  region	out, in1, in2, f2, f1;
-  int		deltax, deltay;
-  int		temp1, temp2;
-  int		old1x0, old1y0, old2x0, old2y0;
-  int		FirstXOffs = 0, FirstYOffs = 0, SecondXOffs = 0, SecondYOffs = 0;
-  int		HVirt = pScrn1->virtualX;
-  int		VVirt = pScrn1->virtualY;
-  int		sigstate;
-  Bool		doit = FALSE, HaveNonRect = FALSE, HaveOffsRegions = FALSE;
-  int           pos = ((I830MergedDisplayModePtr)pI830->currentMode->Private)->SecondPosition;
-
-  if(pI830->DGAactive) {
-     return;
-     /* DGA: There is no cursor and no panning while DGA is active. */
-  } else {
-     FirstXOffs = pI830->FirstXOffs;
-     FirstYOffs = pI830->FirstYOffs;
-     SecondXOffs = pI830->SecondXOffs;
-     SecondYOffs = pI830->SecondYOffs;
-     HaveNonRect = pI830->HaveNonRect;
-     HaveOffsRegions = pI830->HaveOffsRegions;
-  }
-
-  /* Check if the pointer is inside our dead areas */
-  if((pI830->MouseRestrictions) && !I830noPanoramiXExtension) {
-     if(HaveNonRect) {
-	if(InRegion(x, y, pI830->NonRectDead)) {
-	   switch(pos) {
-	   case PosLeftOf:
-	   case PosRightOf: y = pI830->NonRectDead.y0 - 1;
-			    doit = TRUE;
-			    break;
-	   case PosAbove:
-	   case PosBelow:   x = pI830->NonRectDead.x0 - 1;
-			    doit = TRUE;
-	   default:	    break;
-	   }
-	}
-     }
-     if(HaveOffsRegions) {
-	if(InRegion(x, y, pI830->OffDead1)) {
-	   switch(pos) {
-	   case PosLeftOf:
-	   case PosRightOf: y = pI830->OffDead1.y1;
-			    doit = TRUE;
-			    break;
-	   case PosAbove:
-	   case PosBelow:   x = pI830->OffDead1.x1;
-			    doit = TRUE;
-	   default:	    break;
-	   }
-	} else if(InRegion(x, y, pI830->OffDead2)) {
-	   switch(pos) {
-	   case PosLeftOf:
-	   case PosRightOf: y = pI830->OffDead2.y0 - 1;
-			    doit = TRUE;
-			    break;
-	   case PosAbove:
-	   case PosBelow:   x = pI830->OffDead2.x0 - 1;
-			    doit = TRUE;
-	   default:	    break;
-	   }
-	}
-     }
-     if(doit) {
-	UpdateCurrentTime();
-	sigstate = xf86BlockSIGIO();
-	miPointerAbsoluteCursor(x, y, currentTime.milliseconds);
-	xf86UnblockSIGIO(sigstate);
-	return;
-     }
-  }
-
-  f1.x0 = old1x0 = pI830->FirstframeX0;
-  f1.x1 = pI830->FirstframeX1;
-  f1.y0 = old1y0 = pI830->FirstframeY0;
-  f1.y1 = pI830->FirstframeY1;
-  f2.x0 = old2x0 = pScrn2->frameX0;
-  f2.x1 = pScrn2->frameX1;
-  f2.y0 = old2y0 = pScrn2->frameY0;
-  f2.y1 = pScrn2->frameY1;
-
-  /* Define the outer region. Crossing this causes all frames to move */
-  out.x0 = pScrn1->frameX0;
-  out.x1 = pScrn1->frameX1;
-  out.y0 = pScrn1->frameY0;
-  out.y1 = pScrn1->frameY1;
-
-  /*
-   * Define the inner sliding window. Being outsize both frames but
-   * inside the outer clipping window will slide corresponding frame
-   */
-  in1 = out;
-  in2 = out;
-  switch(pos) {
-     case PosLeftOf:
-        in1.x0 = f1.x0;
-        in2.x1 = f2.x1;
-        break;
-     case PosRightOf:
-        in1.x1 = f1.x1;
-        in2.x0 = f2.x0;
-        break;
-     case PosBelow:
-        in1.y1 = f1.y1;
-        in2.y0 = f2.y0;
-        break;
-     case PosAbove:
-        in1.y0 = f1.y0;
-        in2.y1 = f2.y1;
-        break;
-  }
-
-  deltay = 0;
-  deltax = 0;
-
-  if(InRegion(x, y, out)) {	/* inside outer region */
-
-     if(InRegion(x, y, in1) && !InRegion(x, y, f1)) {
-	REBOUND(f1.x0, f1.x1, x);
-	REBOUND(f1.y0, f1.y1, y);
-	deltax = 1;
-     }
-     if(InRegion(x, y, in2) && !InRegion(x, y, f2)) {
-	REBOUND(f2.x0, f2.x1, x);
-	REBOUND(f2.y0, f2.y1, y);
-	deltax = 1;
-     }
-
-  } else {			/* outside outer region */
-
-     if(out.x0 > x) {
-	deltax = x - out.x0;
-     }
-     if(out.x1 < x) {
-	deltax = x - out.x1;
-     }
-     if(deltax) {
-	pScrn1->frameX0 += deltax;
-	pScrn1->frameX1 += deltax;
-	f1.x0 += deltax;
-	f1.x1 += deltax;
-	f2.x0 += deltax;
-	f2.x1 += deltax;
-     }
-
-     if(out.y0 > y) {
-	deltay = y - out.y0;
-     }
-     if(out.y1 < y) {
-	deltay = y - out.y1;
-     }
-     if(deltay) {
-	pScrn1->frameY0 += deltay;
-	pScrn1->frameY1 += deltay;
-	f1.y0 += deltay;
-	f1.y1 += deltay;
-	f2.y0 += deltay;
-	f2.y1 += deltay;
-     }
-
-     switch(pos) {
-	case PosLeftOf:
-	   if(x >= f1.x0) { REBOUND(f1.y0, f1.y1, y); }
-	   if(x <= f2.x1) { REBOUND(f2.y0, f2.y1, y); }
-	   break;
-	case PosRightOf:
-	   if(x <= f1.x1) { REBOUND(f1.y0, f1.y1, y); }
-	   if(x >= f2.x0) { REBOUND(f2.y0, f2.y1, y); }
-	   break;
-	case PosBelow:
-	   if(y <= f1.y1) { REBOUND(f1.x0, f1.x1, x); }
-	   if(y >= f2.y0) { REBOUND(f2.x0, f2.x1, x); }
-	   break;
-	case PosAbove:
-	   if(y >= f1.y0) { REBOUND(f1.x0, f1.x1, x); }
-	   if(y <= f2.y1) { REBOUND(f2.x0, f2.x1, x); }
-	   break;
-     }
-
-  }
-
-  if(deltax || deltay) {
-     pI830->FirstframeX0 = f1.x0;
-     pI830->FirstframeY0 = f1.y0;
-     pScrn2->frameX0 = f2.x0;
-     pScrn2->frameY0 = f2.y0;
-
-     switch(pos) {
-	case PosLeftOf:
-	case PosRightOf:
-	   if(FirstYOffs || SecondYOffs || HaveNonRect) {
-	      if(pI830->FirstframeY0 != old1y0) {
-	         if(pI830->FirstframeY0 < FirstYOffs)
-	            pI830->FirstframeY0 = FirstYOffs;
-
-	         temp1 = pI830->FirstframeY0 + CDMPTR.First->VDisplay;
-	         temp2 = min((VVirt - SecondYOffs), (FirstYOffs + pI830->MBXNR1YMAX));
-	         if(temp1 > temp2)
-	            pI830->FirstframeY0 -= (temp1 - temp2);
-	      }
-	      if(pScrn2->frameY0 != old2y0) {
-	         if(pScrn2->frameY0 < SecondYOffs)
-	            pScrn2->frameY0 = SecondYOffs;
-
-	         temp1 = pScrn2->frameY0 + CDMPTR.Second->VDisplay;
-	         temp2 = min((VVirt - FirstYOffs), (SecondYOffs + pI830->MBXNR2YMAX));
-	         if(temp1 > temp2)
-	            pScrn2->frameY0 -= (temp1 - temp2);
-	      }
-	   }
-	   break;
-	case PosBelow:
-	case PosAbove:
-	   if(FirstXOffs || SecondXOffs || HaveNonRect) {
-	      if(pI830->FirstframeX0 != old1x0) {
-	         if(pI830->FirstframeX0 < FirstXOffs)
-	            pI830->FirstframeX0 = FirstXOffs;
-
-	         temp1 = pI830->FirstframeX0 + CDMPTR.First->HDisplay;
-	         temp2 = min((HVirt - SecondXOffs), (FirstXOffs + pI830->MBXNR1XMAX));
-	         if(temp1 > temp2)
-	            pI830->FirstframeX0 -= (temp1 - temp2);
-	      }
-	      if(pScrn2->frameX0 != old2x0) {
-	         if(pScrn2->frameX0 < SecondXOffs)
-	            pScrn2->frameX0 = SecondXOffs;
-
-	         temp1 = pScrn2->frameX0 + CDMPTR.Second->HDisplay;
-	         temp2 = min((HVirt - FirstXOffs), (SecondXOffs + pI830->MBXNR2XMAX));
-	         if(temp1 > temp2)
-	            pScrn2->frameX0 -= (temp1 - temp2);
-	      }
-	   }
-	   break;
-     }
-
-     pI830->FirstframeX1 = pI830->FirstframeX0 + CDMPTR.First->HDisplay - 1;
-     pI830->FirstframeY1 = pI830->FirstframeY0 + CDMPTR.First->VDisplay - 1;
-     pScrn2->frameX1   = pScrn2->frameX0   + CDMPTR.Second->HDisplay - 1;
-     pScrn2->frameY1   = pScrn2->frameY0   + CDMPTR.Second->VDisplay - 1;
-
-     /* No need to update pScrn1->frame?1, done above */
-    if (pI830->pipe == 0) {
-       OUTREG(DSPABASE, pI830->FrontBuffer.Start + ((pI830->FirstframeY0 * pScrn1->displayWidth + pI830->FirstframeX0) * pI830->cpp));
-       OUTREG(DSPBBASE, pI830->FrontBuffer.Start + ((pScrn2->frameY0 * pScrn1->displayWidth + pScrn2->frameX0) * pI830->cpp));
-    } else {
-       OUTREG(DSPBBASE, pI830->FrontBuffer.Start + ((pI830->FirstframeY0 * pScrn1->displayWidth + pI830->FirstframeX0) * pI830->cpp));
-       OUTREG(DSPABASE, pI830->FrontBuffer.Start + ((pScrn2->frameY0 * pScrn1->displayWidth + pScrn2->frameX0) * pI830->cpp));
-    }
-  }
-}
-
-static void
-I830AdjustFrameMerged(int scrnIndex, int x, int y, int flags)
-{
-    ScrnInfoPtr pScrn1 = xf86Screens[scrnIndex];
-    I830Ptr pI830 = I830PTR(pScrn1);
-    ScrnInfoPtr pScrn2 = pI830->pScrn_2;
-    int HTotal = pI830->currentMode->HDisplay;
-    int VTotal = pI830->currentMode->VDisplay;
-    int HMax = HTotal;
-    int VMax = VTotal;
-    int HVirt = pScrn1->virtualX;
-    int VVirt = pScrn1->virtualY;
-    int x1 = x, x2 = x;
-    int y1 = y, y2 = y;
-    int FirstXOffs = 0, FirstYOffs = 0, SecondXOffs = 0, SecondYOffs = 0;
-    int MBXNR1XMAX = 65536, MBXNR1YMAX = 65536, MBXNR2XMAX = 65536, MBXNR2YMAX = 65536;
-
-    if(pI830->DGAactive) {
-       HVirt = pScrn1->displayWidth;
-       VVirt = pScrn1->virtualY;
-    } else {
-       FirstXOffs = pI830->FirstXOffs;
-       FirstYOffs = pI830->FirstYOffs;
-       SecondXOffs = pI830->SecondXOffs;
-       SecondYOffs = pI830->SecondYOffs;
-       MBXNR1XMAX = pI830->MBXNR1XMAX;
-       MBXNR1YMAX = pI830->MBXNR1YMAX;
-       MBXNR2XMAX = pI830->MBXNR2XMAX;
-       MBXNR2YMAX = pI830->MBXNR2YMAX;
-    }
-
-    BOUND(x, 0, HVirt - HTotal);
-    BOUND(y, 0, VVirt - VTotal);
-    BOUND(x1, FirstXOffs, min(HVirt, MBXNR1XMAX + FirstXOffs) - min(HTotal, MBXNR1XMAX) - SecondXOffs);
-    BOUND(y1, FirstYOffs, min(VVirt, MBXNR1YMAX + FirstYOffs) - min(VTotal, MBXNR1YMAX) - SecondYOffs);
-    BOUND(x2, SecondXOffs, min(HVirt, MBXNR2XMAX + SecondXOffs) - min(HTotal, MBXNR2XMAX) - FirstXOffs);
-    BOUND(y2, SecondYOffs, min(VVirt, MBXNR2YMAX + SecondYOffs) - min(VTotal, MBXNR2YMAX) - FirstYOffs);
-
-    switch(SDMPTR(pScrn1).SecondPosition) {
-        case PosLeftOf:
-            pScrn2->frameX0 = x2;
-            BOUND(pScrn2->frameY0,   y2, y2 + min(VMax, MBXNR2YMAX) - CDMPTR.Second->VDisplay);
-            pI830->FirstframeX0 = x1 + CDMPTR.Second->HDisplay;
-            BOUND(pI830->FirstframeY0, y1, y1 + min(VMax, MBXNR1YMAX) - CDMPTR.First->VDisplay);
-            break;
-        case PosRightOf:
-            pI830->FirstframeX0 = x1;
-            BOUND(pI830->FirstframeY0, y1, y1 + min(VMax, MBXNR1YMAX) - CDMPTR.First->VDisplay);
-            pScrn2->frameX0 = x2 + CDMPTR.First->HDisplay;
-            BOUND(pScrn2->frameY0,   y2, y2 + min(VMax, MBXNR2YMAX) - CDMPTR.Second->VDisplay);
-            break;
-        case PosAbove:
-            BOUND(pScrn2->frameX0,   x2, x2 + min(HMax, MBXNR2XMAX) - CDMPTR.Second->HDisplay);
-            pScrn2->frameY0 = y2;
-            BOUND(pI830->FirstframeX0, x1, x1 + min(HMax, MBXNR1XMAX) - CDMPTR.First->HDisplay);
-            pI830->FirstframeY0 = y1 + CDMPTR.Second->VDisplay;
-            break;
-        case PosBelow:
-            BOUND(pI830->FirstframeX0, x1, x1 + min(HMax, MBXNR1XMAX) - CDMPTR.First->HDisplay);
-            pI830->FirstframeY0 = y1;
-            BOUND(pScrn2->frameX0,   x2, x2 + min(HMax, MBXNR2XMAX) - CDMPTR.Second->HDisplay);
-            pScrn2->frameY0 = y2 + CDMPTR.First->VDisplay;
-            break;
-    }
-
-    BOUND(pI830->FirstframeX0, 0, HVirt - CDMPTR.First->HDisplay);
-    BOUND(pI830->FirstframeY0, 0, VVirt - CDMPTR.First->VDisplay);
-    BOUND(pScrn2->frameX0,   0, HVirt - CDMPTR.Second->HDisplay);
-    BOUND(pScrn2->frameY0,   0, VVirt - CDMPTR.Second->VDisplay);
-
-    pScrn1->frameX0 = x;
-    pScrn1->frameY0 = y;
-
-    pI830->FirstframeX1 = pI830->FirstframeX0 + CDMPTR.First->HDisplay - 1;
-    pI830->FirstframeY1 = pI830->FirstframeY0 + CDMPTR.First->VDisplay - 1;
-    pScrn2->frameX1   = pScrn2->frameX0   + CDMPTR.Second->HDisplay - 1;
-    pScrn2->frameY1   = pScrn2->frameY0   + CDMPTR.Second->VDisplay - 1;
-
-    pScrn1->frameX1   = pScrn1->frameX0   + pI830->currentMode->HDisplay  - 1;
-    pScrn1->frameY1   = pScrn1->frameY0   + pI830->currentMode->VDisplay  - 1;
-    pScrn1->frameX1 += FirstXOffs + SecondXOffs;
-    pScrn1->frameY1 += FirstYOffs + SecondYOffs;
-}
-
-/* Pseudo-Xinerama extension for MergedFB mode */
-static void
-I830UpdateXineramaScreenInfo(ScrnInfoPtr pScrn1)
-{
-    I830Ptr pI830 = I830PTR(pScrn1);
-    int scrnnum1 = 0, scrnnum2 = 1;
-    int x1=0, x2=0, y1=0, y2=0, h1=0, h2=0, w1=0, w2=0;
-    int realvirtX, realvirtY;
-    DisplayModePtr currentMode, firstMode;
-    Bool infochanged = FALSE;
-    Bool usenonrect = pI830->NonRect;
-    const char *rectxine = "\t... setting up rectangular Xinerama layout\n";
-#ifdef XF86DRI
-    drmI830Sarea *sarea = NULL;
-
-    if (pI830->directRenderingEnabled) {
-       sarea = (drmI830Sarea *) DRIGetSAREAPrivate(pScrn1->pScreen);
-    }
-#endif
-
-    pI830->MBXNR1XMAX = pI830->MBXNR1YMAX = pI830->MBXNR2XMAX = pI830->MBXNR2YMAX = 65536;
-    pI830->HaveNonRect = pI830->HaveOffsRegions = FALSE;
-
-    if(!pI830->MergedFB) {
-#ifdef XF86DRI
-       if (pI830->directRenderingEnabled) {
-          sarea->pipeA_x = sarea->pipeA_y = sarea->pipeB_x = sarea->pipeB_y = 0;
-
-          if (pI830->planeEnabled[0]) {
-             sarea->pipeA_w = pScrn1->virtualX;
-             sarea->pipeA_h = pScrn1->virtualY;
-          } else {
-             sarea->pipeA_w = 0;
-             sarea->pipeA_h = 0;
-          }
-
-          if (pI830->planeEnabled[1]) {
-             sarea->pipeB_w = pScrn1->virtualX;
-             sarea->pipeB_h = pScrn1->virtualY;
-          } else {
-             sarea->pipeB_w = 0;
-             sarea->pipeB_h = 0;
-          }
-       }
-#endif
-
-       return;
-    }
-
-    if (I830noPanoramiXExtension || !I830XineramadataPtr) {
-#ifdef XF86DRI
-       if (!pI830->directRenderingEnabled)
-#endif
-	  return;
-    }
-
-    if(pI830->SecondIsScrn0) {
-       scrnnum1 = 1;
-       scrnnum2 = 0;
-    }
-
-    /* Attention: Usage of RandR may lead to virtual X and Y dimensions
-     * actually smaller than our MetaModes. To avoid this, we calculate
-     * the max* fields here (and not somewhere else, like in CopyNLink)
-     *
-     * *** Note: RandR is disabled if one of CRTxxOffs is non-zero.
-     */
-
-    /* "Real" virtual: Virtual without the Offset */
-    realvirtX = pScrn1->virtualX - pI830->FirstXOffs - pI830->SecondXOffs;
-    realvirtY = pScrn1->virtualY - pI830->FirstYOffs - pI830->SecondYOffs;
-
-    if((pI830->I830XineramaVX != pScrn1->virtualX) || (pI830->I830XineramaVY != pScrn1->virtualY)) {
-
-       if(!(pScrn1->modes)) return;
-
-       pI830->maxFirst_X1 = pI830->maxFirst_X2 = 0;
-       pI830->maxFirst_Y1 = pI830->maxFirst_Y2 = 0;
-       pI830->maxSecond_X1 = pI830->maxSecond_X2 = 0;
-       pI830->maxSecond_Y1 = pI830->maxSecond_Y2 = 0;
-
-       currentMode = firstMode = pScrn1->modes;
-
-       do {
-
-          DisplayModePtr p = currentMode->next;
-          DisplayModePtr i = ((I830ModePrivatePtr)currentMode->Private)->merged.First;
-          DisplayModePtr j = ((I830ModePrivatePtr)currentMode->Private)->merged.Second;
-
-          if((currentMode->HDisplay <= realvirtX) && (currentMode->VDisplay <= realvirtY) &&
-	     (i->HDisplay <= realvirtX) && (j->HDisplay <= realvirtX) &&
-	     (i->VDisplay <= realvirtY) && (j->VDisplay <= realvirtY)) {
-
-		if(pI830->maxFirst_X1 == i->HDisplay) {
-		   if(pI830->maxFirst_X2 < j->HDisplay) {
-		      pI830->maxFirst_X2 = j->HDisplay;   /* Widest Second mode displayed with widest CRT1 mode */
-		   }
-		} else if(pI830->maxFirst_X1 < i->HDisplay) {
-		   pI830->maxFirst_X1 = i->HDisplay;      /* Widest CRT1 mode */
-		   pI830->maxFirst_X2 = j->HDisplay;
-		}
-		if(pI830->maxSecond_X2 == j->HDisplay) {
-		   if(pI830->maxSecond_X1 < i->HDisplay) {
-		      pI830->maxSecond_X1 = i->HDisplay;   /* Widest First mode displayed with widest Second mode */
-		   }
-		} else if(pI830->maxSecond_X2 < j->HDisplay) {
-		   pI830->maxSecond_X2 = j->HDisplay;      /* Widest Second mode */
-		   pI830->maxSecond_X1 = i->HDisplay;
-		}
-		if(pI830->maxFirst_Y1 == i->VDisplay) {   /* Same as above, but tallest instead of widest */
-		   if(pI830->maxFirst_Y2 < j->VDisplay) {
-		      pI830->maxFirst_Y2 = j->VDisplay;
-		   }
-		} else if(pI830->maxFirst_Y1 < i->VDisplay) {
-		   pI830->maxFirst_Y1 = i->VDisplay;
-		   pI830->maxFirst_Y2 = j->VDisplay;
-		}
-		if(pI830->maxSecond_Y2 == j->VDisplay) {
-		   if(pI830->maxSecond_Y1 < i->VDisplay) {
-		      pI830->maxSecond_Y1 = i->VDisplay;
-		   }
-		} else if(pI830->maxSecond_Y2 < j->VDisplay) {
-		   pI830->maxSecond_Y2 = j->VDisplay;
-		   pI830->maxSecond_Y1 = i->VDisplay;
-		}
-	  }
-	  currentMode = p;
-
-       } while((currentMode) && (currentMode != firstMode));
-
-       pI830->I830XineramaVX = pScrn1->virtualX;
-       pI830->I830XineramaVY = pScrn1->virtualY;
-       infochanged = TRUE;
-
-    }
-
-    if((usenonrect) && pI830->maxFirst_X1) {
-       switch(pI830->SecondPosition) {
-       case PosLeftOf:
-       case PosRightOf:
-	  if((pI830->maxFirst_Y1 != realvirtY) && (pI830->maxSecond_Y2 != realvirtY)) {
-	     usenonrect = FALSE;
-	  }
-	  break;
-       case PosAbove:
-       case PosBelow:
-	  if((pI830->maxFirst_X1 != realvirtX) && (pI830->maxSecond_X2 != realvirtX)) {
-	     usenonrect = FALSE;
-	  }
-	  break;
-       }
-       if(infochanged && !usenonrect) {
-	  xf86DrvMsg(pScrn1->scrnIndex, X_INFO,
-			"Virtual screen size does not match maximum display modes...\n");
-	  xf86DrvMsg(pScrn1->scrnIndex, X_INFO, rectxine);
-
-       }
-    } else if(infochanged && usenonrect) {
-       usenonrect = FALSE;
-       xf86DrvMsg(pScrn1->scrnIndex, X_INFO,
-		"Only clone modes available for this virtual screen size...\n");
-       xf86DrvMsg(pScrn1->scrnIndex, X_INFO, rectxine);
-    }
-
-    if(pI830->maxFirst_X1) {		/* Means we have at least one non-clone mode */
-       switch(pI830->SecondPosition) {
-       case PosLeftOf:
-	  x1 = min(pI830->maxFirst_X2, pScrn1->virtualX - pI830->maxFirst_X1);
-	  if(x1 < 0) x1 = 0;
-	  y1 = pI830->FirstYOffs;
-	  w1 = pScrn1->virtualX - x1;
-	  h1 = realvirtY;
-	  if((usenonrect) && (pI830->maxFirst_Y1 != realvirtY)) {
-	     h1 = pI830->MBXNR1YMAX = pI830->maxFirst_Y1;
-	     pI830->NonRectDead.x0 = x1;
-	     pI830->NonRectDead.x1 = x1 + w1 - 1;
-	     pI830->NonRectDead.y0 = y1 + h1;
-	     pI830->NonRectDead.y1 = pScrn1->virtualY - 1;
-	     pI830->HaveNonRect = TRUE;
-	  }
-	  x2 = 0;
-	  y2 = pI830->SecondYOffs;
-	  w2 = max(pI830->maxSecond_X2, pScrn1->virtualX - pI830->maxSecond_X1);
-	  if(w2 > pScrn1->virtualX) w2 = pScrn1->virtualX;
-	  h2 = realvirtY;
-	  if((usenonrect) && (pI830->maxSecond_Y2 != realvirtY)) {
-	     h2 = pI830->MBXNR2YMAX = pI830->maxSecond_Y2;
-	     pI830->NonRectDead.x0 = x2;
-	     pI830->NonRectDead.x1 = x2 + w2 - 1;
-	     pI830->NonRectDead.y0 = y2 + h2;
-	     pI830->NonRectDead.y1 = pScrn1->virtualY - 1;
-	     pI830->HaveNonRect = TRUE;
-	  }
-	  break;
-       case PosRightOf:
-	  x1 = 0;
-	  y1 = pI830->FirstYOffs;
-	  w1 = max(pI830->maxFirst_X1, pScrn1->virtualX - pI830->maxFirst_X2);
-	  if(w1 > pScrn1->virtualX) w1 = pScrn1->virtualX;
-	  h1 = realvirtY;
-	  if((usenonrect) && (pI830->maxFirst_Y1 != realvirtY)) {
-	     h1 = pI830->MBXNR1YMAX = pI830->maxFirst_Y1;
-	     pI830->NonRectDead.x0 = x1;
-	     pI830->NonRectDead.x1 = x1 + w1 - 1;
-	     pI830->NonRectDead.y0 = y1 + h1;
-	     pI830->NonRectDead.y1 = pScrn1->virtualY - 1;
-	     pI830->HaveNonRect = TRUE;
-	  }
-	  x2 = min(pI830->maxSecond_X1, pScrn1->virtualX - pI830->maxSecond_X2);
-	  if(x2 < 0) x2 = 0;
-	  y2 = pI830->SecondYOffs;
-	  w2 = pScrn1->virtualX - x2;
-	  h2 = realvirtY;
-	  if((usenonrect) && (pI830->maxSecond_Y2 != realvirtY)) {
-	     h2 = pI830->MBXNR2YMAX = pI830->maxSecond_Y2;
-	     pI830->NonRectDead.x0 = x2;
-	     pI830->NonRectDead.x1 = x2 + w2 - 1;
-	     pI830->NonRectDead.y0 = y2 + h2;
-	     pI830->NonRectDead.y1 = pScrn1->virtualY - 1;
-	     pI830->HaveNonRect = TRUE;
-	  }
-	  break;
-       case PosAbove:
-	  x1 = pI830->FirstXOffs;
-	  y1 = min(pI830->maxFirst_Y2, pScrn1->virtualY - pI830->maxFirst_Y1);
-	  if(y1 < 0) y1 = 0;
-	  w1 = realvirtX;
-	  h1 = pScrn1->virtualY - y1;
-	  if((usenonrect) && (pI830->maxFirst_X1 != realvirtX)) {
-	     w1 = pI830->MBXNR1XMAX = pI830->maxFirst_X1;
-	     pI830->NonRectDead.x0 = x1 + w1;
-	     pI830->NonRectDead.x1 = pScrn1->virtualX - 1;
-	     pI830->NonRectDead.y0 = y1;
-	     pI830->NonRectDead.y1 = y1 + h1 - 1;
-	     pI830->HaveNonRect = TRUE;
-	  }
-	  x2 = pI830->SecondXOffs;
-	  y2 = 0;
-	  w2 = realvirtX;
-	  h2 = max(pI830->maxSecond_Y2, pScrn1->virtualY - pI830->maxSecond_Y1);
-	  if(h2 > pScrn1->virtualY) h2 = pScrn1->virtualY;
-	  if((usenonrect) && (pI830->maxSecond_X2 != realvirtX)) {
-	     w2 = pI830->MBXNR2XMAX = pI830->maxSecond_X2;
-	     pI830->NonRectDead.x0 = x2 + w2;
-	     pI830->NonRectDead.x1 = pScrn1->virtualX - 1;
-	     pI830->NonRectDead.y0 = y2;
-	     pI830->NonRectDead.y1 = y2 + h2 - 1;
-	     pI830->HaveNonRect = TRUE;
-	  }
-	  break;
-       case PosBelow:
-	  x1 = pI830->FirstXOffs;
-	  y1 = 0;
-	  w1 = realvirtX;
-	  h1 = max(pI830->maxFirst_Y1, pScrn1->virtualY - pI830->maxFirst_Y2);
-	  if(h1 > pScrn1->virtualY) h1 = pScrn1->virtualY;
-	  if((usenonrect) && (pI830->maxFirst_X1 != realvirtX)) {
-	     w1 = pI830->MBXNR1XMAX = pI830->maxFirst_X1;
-	     pI830->NonRectDead.x0 = x1 + w1;
-	     pI830->NonRectDead.x1 = pScrn1->virtualX - 1;
-	     pI830->NonRectDead.y0 = y1;
-	     pI830->NonRectDead.y1 = y1 + h1 - 1;
-	     pI830->HaveNonRect = TRUE;
-	  }
-	  x2 = pI830->SecondXOffs;
-	  y2 = min(pI830->maxSecond_Y1, pScrn1->virtualY - pI830->maxSecond_Y2);
-	  if(y2 < 0) y2 = 0;
-	  w2 = realvirtX;
-	  h2 = pScrn1->virtualY - y2;
-	  if((usenonrect) && (pI830->maxSecond_X2 != realvirtX)) {
-	     w2 = pI830->MBXNR2XMAX = pI830->maxSecond_X2;
-	     pI830->NonRectDead.x0 = x2 + w2;
-	     pI830->NonRectDead.x1 = pScrn1->virtualX - 1;
-	     pI830->NonRectDead.y0 = y2;
-	     pI830->NonRectDead.y1 = y2 + h2 - 1;
-	     pI830->HaveNonRect = TRUE;
-	  }
-       default:
-	  break;
-       }
-
-       switch(pI830->SecondPosition) {
-       case PosLeftOf:
-       case PosRightOf:
-	  if(pI830->FirstYOffs) {
-	     pI830->OffDead1.x0 = x1;
-	     pI830->OffDead1.x1 = x1 + w1 - 1;
-	     pI830->OffDead1.y0 = 0;
-	     pI830->OffDead1.y1 = y1 - 1;
-	     pI830->OffDead2.x0 = x2;
-	     pI830->OffDead2.x1 = x2 + w2 - 1;
-	     pI830->OffDead2.y0 = y2 + h2;
-	     pI830->OffDead2.y1 = pScrn1->virtualY - 1;
-	     pI830->HaveOffsRegions = TRUE;
-	  } else if(pI830->SecondYOffs) {
-	     pI830->OffDead1.x0 = x2;
-	     pI830->OffDead1.x1 = x2 + w2 - 1;
-	     pI830->OffDead1.y0 = 0;
-	     pI830->OffDead1.y1 = y2 - 1;
-	     pI830->OffDead2.x0 = x1;
-	     pI830->OffDead2.x1 = x1 + w1 - 1;
-	     pI830->OffDead2.y0 = y1 + h1;
-	     pI830->OffDead2.y1 = pScrn1->virtualY - 1;
-	     pI830->HaveOffsRegions = TRUE;
-	  }
-	  break;
-       case PosAbove:
-       case PosBelow:
-	  if(pI830->FirstXOffs) {
-	     pI830->OffDead1.x0 = x2 + w2;
-	     pI830->OffDead1.x1 = pScrn1->virtualX - 1;
-	     pI830->OffDead1.y0 = y2;
-	     pI830->OffDead1.y1 = y2 + h2 - 1;
-	     pI830->OffDead2.x0 = 0;
-	     pI830->OffDead2.x1 = x1 - 1;
-	     pI830->OffDead2.y0 = y1;
-	     pI830->OffDead2.y1 = y1 + h1 - 1;
-	     pI830->HaveOffsRegions = TRUE;
-	  } else if(pI830->SecondXOffs) {
-	     pI830->OffDead1.x0 = x1 + w1;
-	     pI830->OffDead1.x1 = pScrn1->virtualX - 1;
-	     pI830->OffDead1.y0 = y1;
-	     pI830->OffDead1.y1 = y1 + h1 - 1;
-	     pI830->OffDead2.x0 = 0;
-	     pI830->OffDead2.x1 = x2 - 1;
-	     pI830->OffDead2.y0 = y2;
-	     pI830->OffDead2.y1 = y2 + h2 - 1;
-	     pI830->HaveOffsRegions = TRUE;
-	  }
-       default:
-	  break;
-       }
-
-    }
-
-#ifdef XF86DRI
-    if (pI830->directRenderingEnabled) {
-       sarea->pipeA_x = x1;
-       sarea->pipeA_y = y1;
-       sarea->pipeA_w = w1;
-       sarea->pipeA_h = h1;
-       sarea->pipeB_x = x2;
-       sarea->pipeB_y = y2;
-       sarea->pipeB_w = w2;
-       sarea->pipeB_h = h2;
-    }
-#endif
-
-    if (I830XineramadataPtr && !I830noPanoramiXExtension) {
-       I830XineramadataPtr[scrnnum1].x = x1;
-       I830XineramadataPtr[scrnnum1].y = y1;
-       I830XineramadataPtr[scrnnum1].width = w1;
-       I830XineramadataPtr[scrnnum1].height = h1;
-       I830XineramadataPtr[scrnnum2].x = x2;
-       I830XineramadataPtr[scrnnum2].y = y2;
-       I830XineramadataPtr[scrnnum2].width = w2;
-       I830XineramadataPtr[scrnnum2].height = h2;
-    } else
-       return;
-
-    if(infochanged) {
-       xf86DrvMsg(pScrn1->scrnIndex, X_INFO,
-	  "Pseudo-Xinerama: First (Screen %d) (%d,%d)-(%d,%d)\n",
-	  scrnnum1, x1, y1, w1+x1-1, h1+y1-1);
-       xf86DrvMsg(pScrn1->scrnIndex, X_INFO,
-	  "Pseudo-Xinerama: Second (Screen %d) (%d,%d)-(%d,%d)\n",
-	  scrnnum2, x2, y2, w2+x2-1, h2+y2-1);
-       if(pI830->HaveNonRect) {
-	  xf86DrvMsg(pScrn1->scrnIndex, X_INFO,
-		"Pseudo-Xinerama: Inaccessible area (%d,%d)-(%d,%d)\n",
-		pI830->NonRectDead.x0, pI830->NonRectDead.y0,
-		pI830->NonRectDead.x1, pI830->NonRectDead.y1);
-       }
-       if(pI830->HaveOffsRegions) {
-	  xf86DrvMsg(pScrn1->scrnIndex, X_INFO,
-		"Pseudo-Xinerama: Inaccessible offset area (%d,%d)-(%d,%d)\n",
-		pI830->OffDead1.x0, pI830->OffDead1.y0,
-		pI830->OffDead1.x1, pI830->OffDead1.y1);
-	  xf86DrvMsg(pScrn1->scrnIndex, X_INFO,
-		"Pseudo-Xinerama: Inaccessible offset area (%d,%d)-(%d,%d)\n",
-		pI830->OffDead2.x0, pI830->OffDead2.y0,
-		pI830->OffDead2.x1, pI830->OffDead2.y1);
-       }
-       if(pI830->HaveNonRect || pI830->HaveOffsRegions) {
-	  xf86DrvMsg(pScrn1->scrnIndex, X_INFO,
-		"Mouse restriction for inaccessible areas is %s\n",
-		pI830->MouseRestrictions ? "enabled" : "disabled");
-       }
-    }
-}
-
-/* Proc */
-
-int
-I830ProcXineramaQueryVersion(ClientPtr client)
-{
-    xPanoramiXQueryVersionReply	  rep;
-    register int		  n;
-
-    REQUEST_SIZE_MATCH(xPanoramiXQueryVersionReq);
-    rep.type = X_Reply;
-    rep.length = 0;
-    rep.sequenceNumber = client->sequence;
-    rep.majorVersion = 1;
-    rep.minorVersion = 0;
-    if(client->swapped) {
-        swaps(&rep.sequenceNumber, n);
-        swapl(&rep.length, n);
-        swaps(&rep.majorVersion, n);
-        swaps(&rep.minorVersion, n);
-    }
-    WriteToClient(client, sizeof(xPanoramiXQueryVersionReply), (char *)&rep);
-    return (client->noClientException);
-}
-
-int
-I830ProcXineramaGetState(ClientPtr client)
-{
-    REQUEST(xPanoramiXGetStateReq);
-    WindowPtr			pWin;
-    xPanoramiXGetStateReply	rep;
-    register int		n;
-
-    REQUEST_SIZE_MATCH(xPanoramiXGetStateReq);
-    pWin = LookupWindow(stuff->window, client);
-    if(!pWin) return BadWindow;
-
-    rep.type = X_Reply;
-    rep.length = 0;
-    rep.sequenceNumber = client->sequence;
-    rep.state = !I830noPanoramiXExtension;
-    if(client->swapped) {
-       swaps (&rep.sequenceNumber, n);
-       swapl (&rep.length, n);
-       swaps (&rep.state, n);
-    }
-    WriteToClient(client, sizeof(xPanoramiXGetStateReply), (char *)&rep);
-    return client->noClientException;
-}
-
-int
-I830ProcXineramaGetScreenCount(ClientPtr client)
-{
-    REQUEST(xPanoramiXGetScreenCountReq);
-    WindowPtr				pWin;
-    xPanoramiXGetScreenCountReply	rep;
-    register int			n;
-
-    REQUEST_SIZE_MATCH(xPanoramiXGetScreenCountReq);
-    pWin = LookupWindow(stuff->window, client);
-    if(!pWin) return BadWindow;
-
-    rep.type = X_Reply;
-    rep.length = 0;
-    rep.sequenceNumber = client->sequence;
-    rep.ScreenCount = I830XineramaNumScreens;
-    if(client->swapped) {
-       swaps(&rep.sequenceNumber, n);
-       swapl(&rep.length, n);
-       swaps(&rep.ScreenCount, n);
-    }
-    WriteToClient(client, sizeof(xPanoramiXGetScreenCountReply), (char *)&rep);
-    return client->noClientException;
-}
-
-int
-I830ProcXineramaGetScreenSize(ClientPtr client)
-{
-    REQUEST(xPanoramiXGetScreenSizeReq);
-    WindowPtr				pWin;
-    xPanoramiXGetScreenSizeReply	rep;
-    register int			n;
-
-    REQUEST_SIZE_MATCH(xPanoramiXGetScreenSizeReq);
-    pWin = LookupWindow (stuff->window, client);
-    if(!pWin)  return BadWindow;
-
-    rep.type = X_Reply;
-    rep.length = 0;
-    rep.sequenceNumber = client->sequence;
-    rep.width  = I830XineramadataPtr[stuff->screen].width;
-    rep.height = I830XineramadataPtr[stuff->screen].height;
-    if(client->swapped) {
-       swaps(&rep.sequenceNumber, n);
-       swapl(&rep.length, n);
-       swaps(&rep.width, n);
-       swaps(&rep.height, n);
-    }
-    WriteToClient(client, sizeof(xPanoramiXGetScreenSizeReply), (char *)&rep);
-    return client->noClientException;
-}
-
-int
-I830ProcXineramaIsActive(ClientPtr client)
-{
-    xXineramaIsActiveReply	rep;
-
-    REQUEST_SIZE_MATCH(xXineramaIsActiveReq);
-
-    rep.type = X_Reply;
-    rep.length = 0;
-    rep.sequenceNumber = client->sequence;
-    rep.state = !I830noPanoramiXExtension;
-    if(client->swapped) {
-	register int n;
-	swaps(&rep.sequenceNumber, n);
-	swapl(&rep.length, n);
-	swapl(&rep.state, n);
-    }
-    WriteToClient(client, sizeof(xXineramaIsActiveReply), (char *) &rep);
-    return client->noClientException;
-}
-
-int
-I830ProcXineramaQueryScreens(ClientPtr client)
-{
-    xXineramaQueryScreensReply	rep;
-
-    REQUEST_SIZE_MATCH(xXineramaQueryScreensReq);
-
-    rep.type = X_Reply;
-    rep.sequenceNumber = client->sequence;
-    rep.number = (I830noPanoramiXExtension) ? 0 : I830XineramaNumScreens;
-    rep.length = rep.number * sz_XineramaScreenInfo >> 2;
-    if(client->swapped) {
-       register int n;
-       swaps(&rep.sequenceNumber, n);
-       swapl(&rep.length, n);
-       swapl(&rep.number, n);
-    }
-    WriteToClient(client, sizeof(xXineramaQueryScreensReply), (char *)&rep);
-
-    if(!I830noPanoramiXExtension) {
-       xXineramaScreenInfo scratch;
-       int i;
-
-       for(i = 0; i < I830XineramaNumScreens; i++) {
-	  scratch.x_org  = I830XineramadataPtr[i].x;
-	  scratch.y_org  = I830XineramadataPtr[i].y;
-	  scratch.width  = I830XineramadataPtr[i].width;
-	  scratch.height = I830XineramadataPtr[i].height;
-	  if(client->swapped) {
-	     register int n;
-	     swaps(&scratch.x_org, n);
-	     swaps(&scratch.y_org, n);
-	     swaps(&scratch.width, n);
-	     swaps(&scratch.height, n);
-	  }
-	  WriteToClient(client, sz_XineramaScreenInfo, (char *)&scratch);
-       }
-    }
-
-    return client->noClientException;
-}
-
-static int
-I830ProcXineramaDispatch(ClientPtr client)
-{
-    REQUEST(xReq);
-    switch (stuff->data) {
-	case X_PanoramiXQueryVersion:
-	     return I830ProcXineramaQueryVersion(client);
-	case X_PanoramiXGetState:
-	     return I830ProcXineramaGetState(client);
-	case X_PanoramiXGetScreenCount:
-	     return I830ProcXineramaGetScreenCount(client);
-	case X_PanoramiXGetScreenSize:
-	     return I830ProcXineramaGetScreenSize(client);
-	case X_XineramaIsActive:
-	     return I830ProcXineramaIsActive(client);
-	case X_XineramaQueryScreens:
-	     return I830ProcXineramaQueryScreens(client);
-    }
-    return BadRequest;
-}
-
-/* SProc */
-
-static int
-I830SProcXineramaQueryVersion (ClientPtr client)
-{
-    REQUEST(xPanoramiXQueryVersionReq);
-    register int n;
-    swaps(&stuff->length,n);
-    REQUEST_SIZE_MATCH (xPanoramiXQueryVersionReq);
-    return I830ProcXineramaQueryVersion(client);
-}
-
-static int
-I830SProcXineramaGetState(ClientPtr client)
-{
-    REQUEST(xPanoramiXGetStateReq);
-    register int n;
-    swaps (&stuff->length, n);
-    REQUEST_SIZE_MATCH(xPanoramiXGetStateReq);
-    return I830ProcXineramaGetState(client);
-}
-
-static int
-I830SProcXineramaGetScreenCount(ClientPtr client)
-{
-    REQUEST(xPanoramiXGetScreenCountReq);
-    register int n;
-    swaps (&stuff->length, n);
-    REQUEST_SIZE_MATCH(xPanoramiXGetScreenCountReq);
-    return I830ProcXineramaGetScreenCount(client);
-}
-
-static int
-I830SProcXineramaGetScreenSize(ClientPtr client)
-{
-    REQUEST(xPanoramiXGetScreenSizeReq);
-    register int n;
-    swaps (&stuff->length, n);
-    REQUEST_SIZE_MATCH(xPanoramiXGetScreenSizeReq);
-    return I830ProcXineramaGetScreenSize(client);
-}
-
-static int
-I830SProcXineramaIsActive(ClientPtr client)
-{
-    REQUEST(xXineramaIsActiveReq);
-    register int n;
-    swaps (&stuff->length, n);
-    REQUEST_SIZE_MATCH(xXineramaIsActiveReq);
-    return I830ProcXineramaIsActive(client);
-}
-
-static int
-I830SProcXineramaQueryScreens(ClientPtr client)
-{
-    REQUEST(xXineramaQueryScreensReq);
-    register int n;
-    swaps (&stuff->length, n);
-    REQUEST_SIZE_MATCH(xXineramaQueryScreensReq);
-    return I830ProcXineramaQueryScreens(client);
-}
-
-int
-I830SProcXineramaDispatch(ClientPtr client)
-{
-    REQUEST(xReq);
-    switch (stuff->data) {
-	case X_PanoramiXQueryVersion:
-	     return I830SProcXineramaQueryVersion(client);
-	case X_PanoramiXGetState:
-	     return I830SProcXineramaGetState(client);
-	case X_PanoramiXGetScreenCount:
-	     return I830SProcXineramaGetScreenCount(client);
-	case X_PanoramiXGetScreenSize:
-	     return I830SProcXineramaGetScreenSize(client);
-	case X_XineramaIsActive:
-	     return I830SProcXineramaIsActive(client);
-	case X_XineramaQueryScreens:
-	     return I830SProcXineramaQueryScreens(client);
-    }
-    return BadRequest;
-}
-
-static void
-I830XineramaResetProc(ExtensionEntry* extEntry)
-{
-    /* Called by CloseDownExtensions() */
-    if(I830XineramadataPtr) {
-       Xfree(I830XineramadataPtr);
-       I830XineramadataPtr = NULL;
-    }
-}
-
-static void
-I830XineramaExtensionInit(ScrnInfoPtr pScrn)
-{
-    I830Ptr	pI830 = I830PTR(pScrn);
-    Bool	success = FALSE;
-
-    if(!(I830XineramadataPtr)) {
-
-       if(!pI830->MergedFB) {
-	  I830noPanoramiXExtension = TRUE;
-	  pI830->MouseRestrictions = FALSE;
-	  return;
-       }
-
-#ifdef PANORAMIX
-       if(!noPanoramiXExtension) {
-	  xf86DrvMsg(pScrn->scrnIndex, X_INFO,
-	     "Xinerama active, not initializing Intel Pseudo-Xinerama\n");
-	  I830noPanoramiXExtension = TRUE;
-	  pI830->MouseRestrictions = FALSE;
-	  return;
-       }
-#endif
-
-       if(I830noPanoramiXExtension) {
-	  xf86DrvMsg(pScrn->scrnIndex, X_INFO,
-	      "Intel Pseudo-Xinerama disabled\n");
-	  pI830->MouseRestrictions = FALSE;
-	  return;
-       }
-
-       I830XineramaNumScreens = 2;
-
-       while(I830XineramaGeneration != serverGeneration) {
-
-	  pI830->XineramaExtEntry = AddExtension(PANORAMIX_PROTOCOL_NAME, 0,0,
-					I830ProcXineramaDispatch,
-					I830SProcXineramaDispatch,
-					I830XineramaResetProc,
-					StandardMinorOpcode);
-
-	  if(!pI830->XineramaExtEntry) break;
-
-	  if(!(I830XineramadataPtr = (I830XineramaData *)
-	        xcalloc(I830XineramaNumScreens, sizeof(I830XineramaData)))) break;
-
-	  I830XineramaGeneration = serverGeneration;
-	  success = TRUE;
-       }
-
-       if(!success) {
-          xf86DrvMsg(pScrn->scrnIndex, X_WARNING,
-	      "Failed to initialize Intel Pseudo-Xinerama extension\n");
-	  I830noPanoramiXExtension = TRUE;
-	  pI830->MouseRestrictions = FALSE;
-	  return;
-       }
-
-       xf86DrvMsg(pScrn->scrnIndex, X_INFO,
-	  "Intel Pseudo-Xinerama extension initialized\n");
-
-       pI830->I830XineramaVX = 0;
-       pI830->I830XineramaVY = 0;
-
-    }
-}
-
-static void
-I830BIOSProbeDDC(ScrnInfoPtr pScrn, int index)
-{
-   vbeInfoPtr pVbe;
-
-   /* The vbe module gets loaded in PreInit(), so no need to load it here. */
-
-   pVbe = VBEInit(NULL, index);
-   ConfiguredMonitor = vbeDoEDID(pVbe, NULL);
-}
-
-/* Various extended video BIOS functions. 
- * 100 and 120Hz aren't really supported, they work but only get close
- * to the requested refresh, and really not close enough.
- * I've seen 100Hz come out at 104Hz, and 120Hz come out at 128Hz */
-const int i830refreshes[] = {
-   43, 56, 60, 70, 72, 75, 85 /* 100, 120 */
-};
-static const int nrefreshes = sizeof(i830refreshes) / sizeof(i830refreshes[0]);
-
-static Bool
-Check5fStatus(ScrnInfoPtr pScrn, int func, int ax)
-{
-   if (ax == 0x005f)
-      return TRUE;
-   else if (ax == 0x015f) {
-      xf86DrvMsg(pScrn->scrnIndex, X_WARNING,
-		 "Extended BIOS function 0x%04x failed.\n", func);
-      return FALSE;
-   } else if ((ax & 0xff) != 0x5f) {
-      xf86DrvMsg(pScrn->scrnIndex, X_WARNING,
-		 "Extended BIOS function 0x%04x not supported.\n", func);
-      return FALSE;
-   } else {
-      xf86DrvMsg(pScrn->scrnIndex, X_WARNING,
-		 "Extended BIOS function 0x%04x returns 0x%04x.\n",
-		 func, ax & 0xffff);
-      return FALSE;
-   }
-}
-
-static int
-GetToggleList(ScrnInfoPtr pScrn, int toggle)
-{
-   vbeInfoPtr pVbe = I830PTR(pScrn)->pVbe;
-
-   DPRINTF(PFX, "GetToggleList\n");
-
-   pVbe->pInt10->num = 0x10;
-   pVbe->pInt10->ax = 0x5f64;
-   pVbe->pInt10->bx = 0x500;
- 
-   pVbe->pInt10->bx |= toggle;
-
-   xf86ExecX86int10_wrapper(pVbe->pInt10, pScrn);
-   if (Check5fStatus(pScrn, 0x5f64, pVbe->pInt10->ax)) {
-      xf86DrvMsg(pScrn->scrnIndex, X_INFO, "Toggle (%d) 0x%x\n", toggle, pVbe->pInt10->cx);
-      return pVbe->pInt10->cx & 0xffff;
-   }
-
-   return 0;
-}
-
-static int
-GetNextDisplayDeviceList(ScrnInfoPtr pScrn, int toggle)
-{
-   vbeInfoPtr pVbe = I830PTR(pScrn)->pVbe;
-   int devices = 0;
-   int pipe = 0;
-   int i;
-
-   DPRINTF(PFX, "GetNextDisplayDeviceList\n");
-
-   pVbe->pInt10->num = 0x10;
-   pVbe->pInt10->ax = 0x5f64;
-   pVbe->pInt10->bx = 0xA00;
-   pVbe->pInt10->bx |= toggle;
-   pVbe->pInt10->es = SEG_ADDR(pVbe->real_mode_base);
-   pVbe->pInt10->di = SEG_OFF(pVbe->real_mode_base);
-
-   xf86ExecX86int10_wrapper(pVbe->pInt10, pScrn);
-   if (!Check5fStatus(pScrn, 0x5f64, pVbe->pInt10->ax))
-      return 0;
-
-   for (i=0; i<(pVbe->pInt10->cx & 0xff); i++) {
-      CARD32 VODA = (CARD32)((CARD32*)pVbe->memory)[i];
-
-      xf86DrvMsg(pScrn->scrnIndex, X_INFO, "Next ACPI _DGS [%d] 0x%lx\n",
-		i, VODA);
-
-      /* Check if it's a custom Video Output Device Attribute */
-      if (!(VODA & 0x80000000)) 
-         continue;
-
-      pipe = (VODA & 0x000000F0) >> 4;
-
-      if (pipe != 0 && pipe != 1) {
-         pipe = 0;
-#if 0
-         ErrorF("PIPE %d\n",pipe);
-#endif
-      }
-
-      switch ((VODA & 0x00000F00) >> 8) {
-      case 0x0:
-      case 0x1: /* CRT */
-         devices |= PIPE_CRT << (pipe == 1 ? 8 : 0);
-         break;
-      case 0x2: /* TV/HDTV */
-         devices |= PIPE_TV << (pipe == 1 ? 8 : 0);
-         break;
-      case 0x3: /* DFP */
-         devices |= PIPE_DFP << (pipe == 1 ? 8 : 0);
-         break;
-      case 0x4: /* LFP */
-         devices |= PIPE_LFP << (pipe == 1 ? 8 : 0);
-         break;
-      }
-   }
-
-   xf86DrvMsg(pScrn->scrnIndex, X_INFO, "ACPI Toggle devices 0x%x\n", devices);
-
-   return devices;
-}
-
-static int
-GetAttachableDisplayDeviceList(ScrnInfoPtr pScrn)
-{
-   vbeInfoPtr pVbe = I830PTR(pScrn)->pVbe;
-   int i;
-
-   DPRINTF(PFX, "GetAttachableDisplayDeviceList\n");
-
-   pVbe->pInt10->num = 0x10;
-   pVbe->pInt10->ax = 0x5f64;
-   pVbe->pInt10->bx = 0x900;
-   pVbe->pInt10->es = SEG_ADDR(pVbe->real_mode_base);
-   pVbe->pInt10->di = SEG_OFF(pVbe->real_mode_base);
-
-   xf86ExecX86int10_wrapper(pVbe->pInt10, pScrn);
-   if (!Check5fStatus(pScrn, 0x5f64, pVbe->pInt10->ax))
-      return 0;
-
-   for (i=0; i<(pVbe->pInt10->cx & 0xff); i++)
-        xf86DrvMsg(pScrn->scrnIndex, X_INFO, 
-		"Attachable device 0x%lx.\n", ((CARD32*)pVbe->memory)[i]);
-
-   return pVbe->pInt10->cx & 0xffff;
-}
-
-static int
-BitToRefresh(int bits)
-{
-   int i;
-
-   for (i = 0; i < nrefreshes; i++)
-      if (bits & (1 << i))
-	 return i830refreshes[i];
-   return 0;
-}
-
-static int
-GetRefreshRate(ScrnInfoPtr pScrn, int mode, int *availRefresh)
-{
-   vbeInfoPtr pVbe = I830PTR(pScrn)->pVbe;
-
-   DPRINTF(PFX, "GetRefreshRate\n");
-
-   /* Only 8-bit mode numbers are supported. */
-   if (mode & 0x100)
-      return 0;
-
-   pVbe->pInt10->num = 0x10;
-   pVbe->pInt10->ax = 0x5f05;
-   pVbe->pInt10->bx = (mode & 0xff) | 0x100;
-
-   xf86ExecX86int10_wrapper(pVbe->pInt10, pScrn);
-   if (Check5fStatus(pScrn, 0x5f05, pVbe->pInt10->ax)) {
-      if (availRefresh)
-         *availRefresh = pVbe->pInt10->bx;
-      return BitToRefresh(pVbe->pInt10->cx);
-   } else
-      return 0;
-}
-
-struct panelid {
-	short hsize;
-	short vsize;
-	short fptype;
-	char redbpp;
-	char greenbpp;
-	char bluebpp;
-	char reservedbpp;
-	int rsvdoffscrnmemsize;
-	int rsvdoffscrnmemptr;
-	char reserved[14];
-};
-
-static void
-I830InterpretPanelID(int scrnIndex, unsigned char *tmp)
-{
-    ScrnInfoPtr pScrn = xf86Screens[scrnIndex];
-    struct panelid *block = (struct panelid *)tmp;
-
-#define PANEL_DEFAULT_HZ 60
-
-   xf86DrvMsg(pScrn->scrnIndex, X_INFO,
-	 "PanelID returned panel resolution : %dx%d\n", 
-						block->hsize, block->vsize);
-
-   /* If we get bogus values from this, don't accept it */
-   if (block->hsize == 0 || block->vsize == 0) {
-   	xf86DrvMsg(pScrn->scrnIndex, X_INFO,
-	 "Bad Panel resolution - ignoring panelID\n");
-	
-	return;
-   }
-
-   /* If we have monitor timings then don't overwrite them */
-   if (pScrn->monitor->nHsync > 0 &&
-	pScrn->monitor->nVrefresh > 0)
-	return;
-
-   /* With panels, we're always assuming a refresh of 60Hz */
-
-   pScrn->monitor->nHsync = 1;
-   pScrn->monitor->nVrefresh = 1;
-
-   /* Give a little tolerance for the selected panel */
-   pScrn->monitor->hsync[0].lo = (float)((PANEL_DEFAULT_HZ/1.05)*block->vsize)/1000;
-   pScrn->monitor->hsync[0].hi = (float)((PANEL_DEFAULT_HZ/0.95)*block->vsize)/1000;
-   pScrn->monitor->vrefresh[0].lo = (float)PANEL_DEFAULT_HZ;
-   pScrn->monitor->vrefresh[0].hi = (float)PANEL_DEFAULT_HZ;
-}
-
-/* This should probably go into the VBE layer */
-static unsigned char *
-vbeReadPanelID(vbeInfoPtr pVbe)
-{
-    int RealOff = pVbe->real_mode_base;
-    pointer page = pVbe->memory;
-    unsigned char *tmp = NULL;
-    int screen = pVbe->pInt10->scrnIndex;
-
-    pVbe->pInt10->ax = 0x4F11;
-    pVbe->pInt10->bx = 0x01;
-    pVbe->pInt10->cx = 0;
-    pVbe->pInt10->dx = 0;
-    pVbe->pInt10->es = SEG_ADDR(RealOff);
-    pVbe->pInt10->di = SEG_OFF(RealOff);
-    pVbe->pInt10->num = 0x10;
-
-    xf86ExecX86int10(pVbe->pInt10);
-
-    if ((pVbe->pInt10->ax & 0xff) != 0x4f) {
-        xf86DrvMsgVerb(screen,X_INFO,3,"VESA VBE PanelID invalid\n");
-	goto error;
-    }
-    switch (pVbe->pInt10->ax & 0xff00) {
-    case 0x0:
-	xf86DrvMsgVerb(screen,X_INFO,3,"VESA VBE PanelID read successfully\n");
-  	tmp = (unsigned char *)xnfalloc(32); 
-  	memcpy(tmp,page,32); 
-	break;
-    case 0x100:
-	xf86DrvMsgVerb(screen,X_INFO,3,"VESA VBE PanelID read failed\n");	
-	break;
-    default:
-	xf86DrvMsgVerb(screen,X_INFO,3,"VESA VBE PanelID unknown failure %i\n",
-		       pVbe->pInt10->ax & 0xff00);
-	break;
-    }
-
- error:
-    return tmp;
-}
-
-static void
-vbeDoPanelID(vbeInfoPtr pVbe)
-{
-    unsigned char *PanelID_data;
-    
-    if (!pVbe) return;
-
-    PanelID_data = vbeReadPanelID(pVbe);
-
-    if (!PanelID_data) 
-	return;
-    
-    I830InterpretPanelID(pVbe->pInt10->scrnIndex, PanelID_data);
-}
-
-int 
-I830GetBestRefresh(ScrnInfoPtr pScrn, int refresh)
-{
-   int i;
-
-   for (i = nrefreshes - 1; i >= 0; i--) {
-      /*
-       * Look for the highest value that the requested (refresh + 2) is
-       * greater than or equal to.
-       */
-      if (i830refreshes[i] <= (refresh + 2))
-	 break;
-   }
-   /* i can be 0 if the requested refresh was higher than the max. */
-   if (i == 0) {
-      if (refresh >= i830refreshes[nrefreshes - 1])
-         i = nrefreshes - 1;
-   }
-
-   return i;
-}
-
-static int
-SetRefreshRate(ScrnInfoPtr pScrn, int mode, int refresh)
-{
-   vbeInfoPtr pVbe = I830PTR(pScrn)->pVbe;
-   int i = I830GetBestRefresh(pScrn, refresh);
-
-   DPRINTF(PFX, "SetRefreshRate: mode 0x%x, refresh: %d\n", mode, refresh);
-
-   DPRINTF(PFX, "Setting refresh rate to %dHz for mode 0x%02x\n",
-	   i830refreshes[i], mode & 0xff);
-
-   /* Only 8-bit mode numbers are supported. */
-   if (mode & 0x100)
-      return 0;
-
-   pVbe->pInt10->num = 0x10;
-   pVbe->pInt10->ax = 0x5f05;
-   pVbe->pInt10->bx = mode & 0xff;
-
-   pVbe->pInt10->cx = 1 << i;
-   xf86ExecX86int10_wrapper(pVbe->pInt10, pScrn);
-   if (Check5fStatus(pScrn, 0x5f05, pVbe->pInt10->ax))
-      return i830refreshes[i];
-   else
-      return 0;
-}
-
-#if 0
-static Bool
-SetPowerStatus(ScrnInfoPtr pScrn, int mode)
-{
-   vbeInfoPtr pVbe = I830PTR(pScrn)->pVbe;
-
-   pVbe->pInt10->num = 0x10;
-   pVbe->pInt10->ax = 0x5f64;
-   pVbe->pInt10->bx = 0x0800 | mode;
-   pVbe->pInt10->cx = 0x0000;
-
-   xf86ExecX86int10_wrapper(pVbe->pInt10, pScrn);
-   if (Check5fStatus(pScrn, 0x5f64, pVbe->pInt10->ax))
-      return TRUE;
-  
-   return FALSE;
-}
-#endif
-
-static Bool
-GetModeSupport(ScrnInfoPtr pScrn, int modePipeA, int modePipeB,
-	       int devicesPipeA, int devicesPipeB, int *maxBandwidth,
-	       int *bandwidthPipeA, int *bandwidthPipeB)
-{
-   vbeInfoPtr pVbe = I830PTR(pScrn)->pVbe;
-
-   DPRINTF(PFX, "GetModeSupport: modes 0x%x, 0x%x, devices: 0x%x, 0x%x\n",
-	   modePipeA, modePipeB, devicesPipeA, devicesPipeB);
-
-   /* Only 8-bit mode numbers are supported. */
-   if ((modePipeA & 0x100) || (modePipeB & 0x100))
-      return FALSE;
-
-   pVbe->pInt10->num = 0x10;
-   pVbe->pInt10->ax = 0x5f28;
-   pVbe->pInt10->bx = (modePipeA & 0xff) | ((modePipeB & 0xff) << 8);
-   if ((devicesPipeA & 0x80) || (devicesPipeB & 0x80))
-      pVbe->pInt10->cx = 0x8000;
-   else
-      pVbe->pInt10->cx = (devicesPipeA & 0xff) | ((devicesPipeB & 0xff) << 8);
-
-   xf86ExecX86int10_wrapper(pVbe->pInt10, pScrn);
-   if (Check5fStatus(pScrn, 0x5f28, pVbe->pInt10->ax)) {
-      if (maxBandwidth)
-	 *maxBandwidth = pVbe->pInt10->cx;
-      if (bandwidthPipeA)
-	 *bandwidthPipeA = pVbe->pInt10->dx & 0xffff;
-      /* XXX For XFree86 4.2.0 and earlier, ->dx is truncated to 16 bits. */
-      if (bandwidthPipeB)
-	 *bandwidthPipeB = (pVbe->pInt10->dx >> 16) & 0xffff;
-      return TRUE;
-   } else
-      return FALSE;
-}
-
-#if 0
-static int
-GetLFPCompMode(ScrnInfoPtr pScrn)
-{
-   vbeInfoPtr pVbe = I830PTR(pScrn)->pVbe;
-
-   DPRINTF(PFX, "GetLFPCompMode\n");
-
-   pVbe->pInt10->num = 0x10;
-   pVbe->pInt10->ax = 0x5f61;
-   pVbe->pInt10->bx = 0x100;
-
-   xf86ExecX86int10_wrapper(pVbe->pInt10, pScrn);
-   if (Check5fStatus(pScrn, 0x5f61, pVbe->pInt10->ax))
-      return pVbe->pInt10->cx & 0xffff;
-   else
-      return -1;
-}
-
-static Bool
-SetLFPCompMode(ScrnInfoPtr pScrn, int compMode)
-{
-   vbeInfoPtr pVbe = I830PTR(pScrn)->pVbe;
-
-   DPRINTF(PFX, "SetLFPCompMode: compMode %d\n", compMode);
-
-   pVbe->pInt10->num = 0x10;
-   pVbe->pInt10->ax = 0x5f61;
-   pVbe->pInt10->bx = 0;
-   pVbe->pInt10->cx = compMode;
-
-   xf86ExecX86int10_wrapper(pVbe->pInt10, pScrn);
-   return Check5fStatus(pScrn, 0x5f61, pVbe->pInt10->ax);
-}
-#endif
-
-static int
-GetDisplayDevices(ScrnInfoPtr pScrn)
-{
-   I830Ptr pI830 = I830PTR(pScrn);
-   vbeInfoPtr pVbe = pI830->pVbe;
-
-   DPRINTF(PFX, "GetDisplayDevices\n");
-
-#if 0
-   {
-      CARD32 temp;
-      ErrorF("ADPA is 0x%08x\n", INREG(ADPA));
-      ErrorF("DVOA is 0x%08x\n", INREG(DVOA));
-      ErrorF("DVOB is 0x%08x\n", INREG(DVOB));
-      ErrorF("DVOC is 0x%08x\n", INREG(DVOC));
-      ErrorF("LVDS is 0x%08x\n", INREG(LVDS));
-      temp = INREG(DVOA_SRCDIM);
-      ErrorF("DVOA_SRCDIM is 0x%08x (%d x %d)\n", temp,
-	     (temp >> 12) & 0xfff, temp & 0xfff);
-      temp = INREG(DVOB_SRCDIM);
-      ErrorF("DVOB_SRCDIM is 0x%08x (%d x %d)\n", temp,
-	     (temp >> 12) & 0xfff, temp & 0xfff);
-      temp = INREG(DVOC_SRCDIM);
-      ErrorF("DVOC_SRCDIM is 0x%08x (%d x %d)\n", temp,
-	     (temp >> 12) & 0xfff, temp & 0xfff);
-      ErrorF("SWF0 is 0x%08x\n", INREG(SWF0));
-      ErrorF("SWF4 is 0x%08x\n", INREG(SWF4));
-   }
-#endif
-
-   pVbe->pInt10->num = 0x10;
-   pVbe->pInt10->ax = 0x5f64;
-   pVbe->pInt10->bx = 0x100;
-
-   xf86ExecX86int10_wrapper(pVbe->pInt10, pScrn);
-   if (Check5fStatus(pScrn, 0x5f64, pVbe->pInt10->ax)) {
-      return pVbe->pInt10->cx & 0xffff;
-   } else {
-      if (pI830->PciInfo->chipType == PCI_CHIP_E7221_G) /* FIXED CONFIG */
-         return PIPE_CRT;
-      else
-         return -1;
-   }
-}
-
-static int
-GetBIOSPipe(ScrnInfoPtr pScrn)
-{
-   I830Ptr pI830 = I830PTR(pScrn);
-   vbeInfoPtr pVbe = pI830->pVbe;
-   int pipe;
-
-   DPRINTF(PFX, "GetBIOSPipe:\n");
-
-   /* single pipe machines should always return Pipe A */
-   if (pI830->availablePipes == 1) return 0;
-
-   pVbe->pInt10->num = 0x10;
-   pVbe->pInt10->ax = 0x5f1c;
-   pVbe->pInt10->bx = 0x100;
-
-   xf86ExecX86int10_wrapper(pVbe->pInt10, pScrn);
-   if (Check5fStatus(pScrn, 0x5f1c, pVbe->pInt10->ax)) {
-      if (pI830->newPipeSwitch) {
-         pipe = ((pVbe->pInt10->bx & 0x0001));
-      } else {
-         pipe = ((pVbe->pInt10->cx & 0x0100) >> 8);
-      }
-      return pipe;
-   }
-
-   /* failed, assume pipe A */
-   return 0;
-}
-
-static Bool
-SetBIOSPipe(ScrnInfoPtr pScrn, int pipe)
-{
-   I830Ptr pI830 = I830PTR(pScrn);
-   vbeInfoPtr pVbe = pI830->pVbe;
-
-   DPRINTF(PFX, "SetBIOSPipe: pipe 0x%x\n", pipe);
-
-   /* single pipe machines should always return TRUE */
-   if (pI830->availablePipes == 1) return TRUE;
-
-   pVbe->pInt10->num = 0x10;
-   pVbe->pInt10->ax = 0x5f1c;
-   if (pI830->newPipeSwitch) {
-      pVbe->pInt10->bx = pipe;
-      pVbe->pInt10->cx = 0;
-   } else {
-      pVbe->pInt10->bx = 0x0;
-      pVbe->pInt10->cx = pipe << 8;
-   }
-
-   xf86ExecX86int10_wrapper(pVbe->pInt10, pScrn);
-   if (Check5fStatus(pScrn, 0x5f1c, pVbe->pInt10->ax)) {
-      return TRUE;
-   }
-	
-   return FALSE;
-}
-
-static Bool
-SetPipeAccess(ScrnInfoPtr pScrn)
-{
-   I830Ptr pI830 = I830PTR(pScrn);
-
-   /* Don't try messing with the pipe, unless we're dual head */
-   if (xf86IsEntityShared(pScrn->entityList[0]) || pI830->Clone || pI830->MergedFB || pI830->origPipe != pI830->pipe) {
-      if (!SetBIOSPipe(pScrn, pI830->pipe))
-         return FALSE;
-   }
-   
-   return TRUE;
-}
-
-static Bool
-I830Set640x480(ScrnInfoPtr pScrn)
-{
-   I830Ptr pI830 = I830PTR(pScrn);
-   int m;
-
-   /* 640x480 8bpp */
-   m = 0x30 | (1 << 15) | (1 << 14);
-   if (VBESetVBEMode(pI830->pVbe, m, NULL))
-	   return TRUE;
-
-   /* if the first failed, let's try the next - usually 800x600 */
-   m = 0x32 | (1 << 15) | (1 << 14);
-
-   if (VBESetVBEMode(pI830->pVbe, m, NULL))
-	   return TRUE;
-
-   return FALSE;
-}
-
-/* This is needed for SetDisplayDevices to work correctly on I915G.
- * Enable for all chipsets now as it has no bad side effects, apart
- * from slightly longer startup time.
- */
-#define I915G_WORKAROUND
-
-static Bool
-SetDisplayDevices(ScrnInfoPtr pScrn, int devices)
-{
-   I830Ptr pI830 = I830PTR(pScrn);
-   vbeInfoPtr pVbe = pI830->pVbe;
-   CARD32 temp;
-   int singlepipe = 0;
-#ifdef I915G_WORKAROUND
-   int getmode1;
-   Bool setmode = FALSE;
-#endif
-
-   DPRINTF(PFX, "SetDisplayDevices: devices 0x%x\n", devices);
-
-   if (!pI830->specifiedMonitor)
-      return TRUE;
-
-#ifdef I915G_WORKAROUND
-   if (pI830->preinit)
-      setmode = TRUE;
-   if (pI830->leaving)
-      setmode = FALSE;
-   if (pI830->closing)
-      setmode = FALSE;
-
-   if (setmode) {
-      VBEGetVBEMode(pVbe, &getmode1);
-      I830Set640x480(pScrn);
-   }
-#endif
-
-   pVbe->pInt10->num = 0x10;
-   pVbe->pInt10->ax = 0x5f64;
-   pVbe->pInt10->bx = 0x1;
-   pVbe->pInt10->cx = devices;
-
-   xf86ExecX86int10_wrapper(pVbe->pInt10, pScrn);
-   if (Check5fStatus(pScrn, 0x5f64, pVbe->pInt10->ax)) {
-#ifdef I915G_WORKAROUND
-      if (setmode) {
-  	 VBESetVBEMode(pI830->pVbe, getmode1 | 1<<15, NULL);
-      }
-#endif
-      pI830->pipeEnabled[0] = (devices & 0xff) ? TRUE : FALSE;
-      pI830->pipeEnabled[1] = (devices & 0xff00) ? TRUE : FALSE;
-
-      return TRUE;
-   }
-
-#ifdef I915G_WORKAROUND
-   if (setmode)
-      VBESetVBEMode(pI830->pVbe, getmode1 | 1<<15, NULL);
-#endif
-
-   if (devices & 0xff) {
-      pVbe->pInt10->num = 0x10;
-      pVbe->pInt10->ax = 0x5f64;
-      pVbe->pInt10->bx = 0x1;
-      pVbe->pInt10->cx = devices & 0xff;
-
-      xf86ExecX86int10_wrapper(pVbe->pInt10, pScrn);
-      if (Check5fStatus(pScrn, 0x5f64, pVbe->pInt10->ax)) {
-         xf86DrvMsg(pScrn->scrnIndex, X_WARNING,
-	 	"Successfully set display devices to 0x%x.\n",devices & 0xff);
-         singlepipe = devices & 0xff00; /* set alternate */
-      } else {
-         xf86DrvMsg(pScrn->scrnIndex, X_WARNING,
-	 	"Failed to set display devices to 0x%x.\n",devices & 0xff);
-         singlepipe = devices;
-      }
-   } else
-      singlepipe = devices; 
-
-   if (singlepipe == devices && devices & 0xff00) {
-      pVbe->pInt10->num = 0x10;
-      pVbe->pInt10->ax = 0x5f64;
-      pVbe->pInt10->bx = 0x1;
-      pVbe->pInt10->cx = devices & 0xff00;
-
-      xf86ExecX86int10_wrapper(pVbe->pInt10, pScrn);
-      if (Check5fStatus(pScrn, 0x5f64, pVbe->pInt10->ax)) {
-         xf86DrvMsg(pScrn->scrnIndex, X_WARNING,
-	 	"Successfully set display devices to 0x%x.\n",devices & 0xff00);
-         singlepipe = devices & 0xff; /* set alternate */
-      } else {
-         xf86DrvMsg(pScrn->scrnIndex, X_WARNING,
-	 	"Failed to set display devices to 0x%x.\n",devices & 0xff00);
-         singlepipe = devices;
-      }
-   } 
-
-   /* LVDS doesn't exist on these */
-   if (IS_I830(pI830) || IS_845G(pI830) || IS_I865G(pI830) || IS_I915G(pI830) || IS_I945G(pI830) || IS_I965G(pI830))
-      singlepipe &= ~(PIPE_LFP | (PIPE_LFP<<8));
-
-   if (pI830->availablePipes == 1) 
-      singlepipe &= 0xFF;
-
-   /* Disable LVDS */
-   if (singlepipe & PIPE_LFP)  {
-      /* LFP on PipeA is unlikely! */
-      OUTREG(0x61200, INREG(0x61200) & ~0x80000000);
-      OUTREG(0x61204, INREG(0x61204) & ~0x00000001);
-      while ((INREG(0x61200) & 0x80000000) || (INREG(0x61204) & 1));
-      /* Fix up LVDS */
-      OUTREG(LVDS, (INREG(LVDS) & ~1<<30) | 0x80000300);
-      /* Enable LVDS */
-      OUTREG(0x61200, INREG(0x61200) | 0x80000000);
-      OUTREG(0x61204, INREG(0x61204) | 0x00000001);
-      while (!(INREG(0x61200) & 0x80000000) && !(INREG(0x61204) & 1));
-      xf86DrvMsg(pScrn->scrnIndex, X_WARNING,
-	 	"Enabling LVDS directly. Pipe A.\n");
-   } else
-   if (singlepipe & (PIPE_LFP << 8))  {
-      OUTREG(0x61200, INREG(0x61200) & ~0x80000000);
-      OUTREG(0x61204, INREG(0x61204) & ~0x00000001);
-      while ((INREG(0x61200) & 0x80000000) || (INREG(0x61204) & 1));
-      /* Fix up LVDS */
-      OUTREG(LVDS, (INREG(LVDS) | 1<<30) | 0x80000300);
-      /* Enable LVDS */
-      OUTREG(0x61200, INREG(0x61200) | 0x80000000);
-      OUTREG(0x61204, INREG(0x61204) | 0x00000001);
-      while (!(INREG(0x61200) & 0x80000000) && !(INREG(0x61204) & 1));
-      xf86DrvMsg(pScrn->scrnIndex, X_WARNING,
-	 	"Enabling LVDS directly. Pipe B.\n");
-   }
-   else if (!(IS_I830(pI830) || IS_845G(pI830) || IS_I865G(pI830))) {
-      if (!(devices & (PIPE_LFP | PIPE_LFP<<8))) {
-         OUTREG(0x61200, INREG(0x61200) & ~0x80000000);
-         OUTREG(0x61204, INREG(0x61204) & ~0x00000001);
-         while ((INREG(0x61200) & 0x80000000) || (INREG(0x61204) & 1));
-         /* Fix up LVDS */
-         OUTREG(LVDS, (INREG(LVDS) | 1<<30) & ~0x80000300);
-         xf86DrvMsg(pScrn->scrnIndex, X_WARNING,
-	 	"Disabling LVDS directly.\n");
-      }
-   }
-
-   /* Now try to program the registers directly if the BIOS failed. */
-   temp = INREG(ADPA);
-   temp &= ~(ADPA_DAC_ENABLE | ADPA_PIPE_SELECT_MASK);
-   temp &= ~(ADPA_VSYNC_CNTL_DISABLE | ADPA_HSYNC_CNTL_DISABLE);
-   /* Turn on ADPA */
-   if (singlepipe & PIPE_CRT)  {
-      xf86DrvMsg(pScrn->scrnIndex, X_WARNING,
-	 	"Enabling ADPA directly. Pipe A.\n");
-      temp |= ADPA_DAC_ENABLE | ADPA_PIPE_A_SELECT;
-      OUTREG(ADPA, temp);
-   } else
-   if (singlepipe & (PIPE_CRT << 8)) {
-      xf86DrvMsg(pScrn->scrnIndex, X_WARNING,
-	 	"Enabling ADPA directly. Pipe B.\n");
-      temp |= ADPA_DAC_ENABLE | ADPA_PIPE_B_SELECT;
-      OUTREG(ADPA, temp);
-   } 
-   else {
-      if (!(devices & (PIPE_CRT | PIPE_CRT<<8))) {
-         xf86DrvMsg(pScrn->scrnIndex, X_WARNING,
-	 	"Disabling ADPA directly.\n");
-         temp |= ADPA_VSYNC_CNTL_DISABLE | ADPA_HSYNC_CNTL_DISABLE;
-         OUTREG(ADPA, temp);
-      }
-   }
-
-   xf86DrvMsg(pScrn->scrnIndex, X_WARNING,"Writing config directly to SWF0.\n");
-   temp = INREG(SWF0);
-   OUTREG(SWF0, (temp & ~(0xffff)) | (devices & 0xffff));
-
-   if (GetDisplayDevices(pScrn) != devices) {
-      xf86DrvMsg(pScrn->scrnIndex, X_WARNING,
-		 "SetDisplayDevices failed with devices 0x%x instead of 0x%x\n",
-	         GetDisplayDevices(pScrn), devices);
-      return FALSE;
-   }
-
-   pI830->pipeEnabled[0] = (devices & 0xff) ? TRUE : FALSE;
-   pI830->pipeEnabled[1] = (devices & 0xff00) ? TRUE : FALSE;
-
-   return TRUE;
-}
-
-static Bool
-GetBIOSVersion(ScrnInfoPtr pScrn, unsigned int *version)
-{
-   vbeInfoPtr pVbe = I830PTR(pScrn)->pVbe;
-
-   DPRINTF(PFX, "GetBIOSVersion\n");
-
-   pVbe->pInt10->num = 0x10;
-   pVbe->pInt10->ax = 0x5f01;
-
-   xf86ExecX86int10_wrapper(pVbe->pInt10, pScrn);
-   if (Check5fStatus(pScrn, 0x5f01, pVbe->pInt10->ax)) {
-      *version = pVbe->pInt10->bx;
-      return TRUE;
-   }
-
-   *version = 0;
-   return FALSE;
-}
-
-static Bool
-GetDevicePresence(ScrnInfoPtr pScrn, Bool *required, int *attached,
-		  int *encoderPresent)
-{
-   vbeInfoPtr pVbe = I830PTR(pScrn)->pVbe;
-
-   DPRINTF(PFX, "GetDevicePresence\n");
-
-   pVbe->pInt10->num = 0x10;
-   pVbe->pInt10->ax = 0x5f64;
-   pVbe->pInt10->bx = 0x200;
-
-   xf86ExecX86int10_wrapper(pVbe->pInt10, pScrn);
-   if (Check5fStatus(pScrn, 0x5f64, pVbe->pInt10->ax)) {
-      if (required)
-	 *required = ((pVbe->pInt10->bx & 0x1) == 0);
-      if (attached)
-	 *attached = (pVbe->pInt10->cx >> 8) & 0xff;
-      if (encoderPresent)
-	 *encoderPresent = pVbe->pInt10->cx & 0xff;
-      return TRUE;
-   } else
-      return FALSE;
-}
-
-static Bool
-GetDisplayInfo(ScrnInfoPtr pScrn, int device, Bool *attached, Bool *present,
-	       short *x, short *y)
-{
-   vbeInfoPtr pVbe = I830PTR(pScrn)->pVbe;
-
-   DPRINTF(PFX, "GetDisplayInfo: device: 0x%x\n", device);
-
-   switch (device & 0xff) {
-   case PIPE_CRT:
-   case PIPE_TV:
-   case PIPE_DFP:
-   case PIPE_LFP:
-   case PIPE_CRT2:
-   case PIPE_TV2:
-   case PIPE_DFP2:
-   case PIPE_LFP2:
-      break;
-   default:
-      xf86DrvMsg(pScrn->scrnIndex, X_ERROR,
-		 "GetDisplayInfo: invalid device: 0x%x\n", device & 0xff);
-      return FALSE;
-   }
-
-   pVbe->pInt10->num = 0x10;
-   pVbe->pInt10->ax = 0x5f64;
-   pVbe->pInt10->bx = 0x300;
-   pVbe->pInt10->cx = device & 0xff;
-
-   xf86ExecX86int10_wrapper(pVbe->pInt10, pScrn);
-   if (Check5fStatus(pScrn, 0x5f64, pVbe->pInt10->ax)) {
-      if (attached)
-	 *attached = ((pVbe->pInt10->bx & 0x2) != 0);
-      if (present)
-	 *present = ((pVbe->pInt10->bx & 0x1) != 0);
-      if (pVbe->pInt10->cx != (device & 0xff)) {
-	 if (y) {
-	    *y = pVbe->pInt10->cx & 0xffff;
-	 }
-	 if (x) {
-	    *x = (pVbe->pInt10->cx >> 16) & 0xffff;
-	 }
-      }
-      return TRUE;
-   } else
-      return FALSE;
-}
-
-/*
- * Returns a string matching the device corresponding to the first bit set
- * in "device".  savedDevice is then set to device with that bit cleared.
- * Subsequent calls with device == -1 will use savedDevice.
- */
-
-static const char *displayDevices[] = {
-   "CRT",
-   "TV",
-   "DFP (digital flat panel)",
-   "LFP (local flat panel)",
-   "Second (second CRT)",
-   "TV2 (second TV)",
-   "DFP2 (second digital flat panel)",
-   "LFP2 (second local flat panel)",
-   NULL
-};
-
-static const char *
-DeviceToString(int device)
-{
-   static int savedDevice = -1;
-   int bit = 0;
-   const char *name;
-
-   if (device == -1) {
-      device = savedDevice;
-      bit = 0;
-   }
-
-   if (device == -1)
-      return NULL;
-
-   while (displayDevices[bit]) {
-      if (device & (1 << bit)) {
-	 name = displayDevices[bit];
-	 savedDevice = device & ~(1 << bit);
-	 bit++;
-	 return name;
-      }
-      bit++;
-   }
-   return NULL;
-}
-
-static void
-PrintDisplayDeviceInfo(ScrnInfoPtr pScrn)
-{
-   I830Ptr pI830 = I830PTR(pScrn);
-   int pipe, n;
-   int displays;
-
-   DPRINTF(PFX, "PrintDisplayDeviceInfo\n");
-
-   displays = pI830->operatingDevices;
-   if (displays == -1) {
-      xf86DrvMsg(pScrn->scrnIndex, X_INFO,
-		 "No active display devices.\n");
-      return;
-   }
-
-   /* Check for active devices connected to each display pipe. */
-   for (n = 0; n < pI830->availablePipes; n++) {
-      pipe = ((displays >> PIPE_SHIFT(n)) & PIPE_ACTIVE_MASK);
-      if (pipe) {
-	 const char *name;
-
-	 xf86DrvMsg(pScrn->scrnIndex, X_INFO,
-		    "Currently active displays on Pipe %c:\n", PIPE_NAME(n));
-	 name = DeviceToString(pipe);
-	 do {
-	    xf86DrvMsg(pScrn->scrnIndex, X_INFO, "\t%s\n", name);
-	    name = DeviceToString(-1);
-	 } while (name);
-
-      } else {
-	 xf86DrvMsg(pScrn->scrnIndex, X_INFO,
-		    "No active displays on Pipe %c.\n", PIPE_NAME(n));
-      }
-
-      if (pI830->pipeDisplaySize[n].x2 != 0) {
-	 xf86DrvMsg(pScrn->scrnIndex, X_INFO,
-		    "Lowest common panel size for pipe %c is %d x %d\n",
-		    PIPE_NAME(n), pI830->pipeDisplaySize[n].x2,
-		    pI830->pipeDisplaySize[n].y2);
-      } else if (pI830->pipeEnabled[n] && pipe & ~PIPE_CRT_ACTIVE) {
-	 xf86DrvMsg(pScrn->scrnIndex, X_INFO,
-		    "No display size information available for pipe %c.\n",
-		    PIPE_NAME(n));
-      }
-   }
-}
-
-static void
-GetPipeSizes(ScrnInfoPtr pScrn)
-{
-   I830Ptr pI830 = I830PTR(pScrn);
-   int pipe, n;
-   DisplayType i;
-
-   DPRINTF(PFX, "GetPipeSizes\n");
-
-
-   for (n = 0; n < pI830->availablePipes; n++) {
-      pipe = (pI830->operatingDevices >> PIPE_SHIFT(n)) & PIPE_ACTIVE_MASK;
-      pI830->pipeDisplaySize[n].x1 = pI830->pipeDisplaySize[n].y1 = 0;
-      pI830->pipeDisplaySize[n].x2 = pI830->pipeDisplaySize[n].y2 = 4096;
-      for (i = 0; i < NumDisplayTypes; i++) {
-         if (pipe & (1 << i) & PIPE_SIZED_DISP_MASK) {
-	    if (pI830->displaySize[i].x2 != 0) {
-	       xf86DrvMsg(pScrn->scrnIndex, X_INFO,
-		          "Size of device %s is %d x %d\n",
-		          displayDevices[i],
-		          pI830->displaySize[i].x2,
-		          pI830->displaySize[i].y2);
-	       if (pI830->displaySize[i].x2 < pI830->pipeDisplaySize[n].x2)
-	          pI830->pipeDisplaySize[n].x2 = pI830->displaySize[i].x2;
-	       if (pI830->displaySize[i].y2 < pI830->pipeDisplaySize[n].y2)
-	          pI830->pipeDisplaySize[n].y2 = pI830->displaySize[i].y2;
-	    }
-         }
-      }
->>>>>>> aa75b81d
 
    pI830 = I830PTR(pScrn);
 
@@ -3414,7 +747,6 @@
    return TRUE;
 }
 
-<<<<<<< HEAD
 #define HOTKEY_BIOS_SWITCH	0
 #define HOTKEY_DRIVER_NOTIFY	1
 
@@ -3439,7 +771,7 @@
       gr18 |= HOTKEY_VBIOS_SWITCH_BLOCK;
    pI830->writeControl(pI830, GRX, 0x18, gr18);
 }
-=======
+
 #ifdef XF86DRI
 static void 
 I830ReduceMMSize(ScrnInfoPtr pScrn, unsigned long newSize,
@@ -3460,8 +792,6 @@
    }
 }
 #endif
-
->>>>>>> aa75b81d
 
 static Bool
 I830PreInit(ScrnInfoPtr pScrn, int flags)
@@ -3479,15 +809,10 @@
    pointer pVBEModule = NULL;
    Bool enable;
    const char *chipname;
-<<<<<<< HEAD
    int mem_skip;
-=======
-   unsigned int ver;
-   char v[5];
 #ifdef XF86DRI
    unsigned long savedMMSize;
 #endif
->>>>>>> aa75b81d
 
    if (pScrn->numEntities != 1)
       return FALSE;
@@ -5987,9 +3312,6 @@
       xf86DrvMsg(pScrn->scrnIndex, X_INFO, "libshadow is version %d.%d.%d, required 1.1.0 or greater for rotation.\n",pI830->shadowReq.majorversion,pI830->shadowReq.minorversion,pI830->shadowReq.patchlevel);
    }
 
-   /* Call this unconditionally, as it also sets some fields in the SAREA */
-   I830UpdateXineramaScreenInfo(pScrn);
-
    if (serverGeneration == 1)
       xf86ShowUnusedOptions(pScrn->scrnIndex, pScrn->options);
 
@@ -6083,7 +3405,6 @@
    return TRUE;
 }
 
-
 static void
 i830AdjustFrame(int scrnIndex, int x, int y, int flags)
 {
@@ -6204,52 +3525,6 @@
 	  pScrn->virtualY * pScrn->displayWidth * pI830->cpp);
 #endif
 
-<<<<<<< HEAD
-=======
-   if (I830IsPrimary(pScrn)) {
-     /* 
-      * This is needed for restoring from ACPI modes (especially S3)
-      * so that we warmboot the Video BIOS. Some platforms have problems,
-      * warm booting when we don't need to, so check that we can call
-      * the Video BIOS with our saved devices, and only when that fails,
-      * we'll warm boot it.
-      */
-      /* Check Pipe conf registers or possibly HTOTAL/VTOTAL for 0x00000000)*/
-      CARD32 temp;
-      Bool set = I830Set640x480(pScrn);
-      temp = pI830->pipe ? INREG(PIPEBCONF) : INREG(PIPEACONF);
-      if (!set || !(temp & 0x80000000)) {
-         xf86Int10InfoPtr pInt;
-
-         xf86DrvMsg(pScrn->scrnIndex, X_INFO, 
-				"Detected resume, re-POSTing.\n");
-
-         pInt = xf86InitInt10(pI830->pEnt->index);
-
-         /* Now perform our warm boot */
-         if (pInt) {
-            pInt->num = 0xe6;
-            xf86ExecX86int10 (pInt);
-            xf86FreeInt10 (pInt);
-            xf86DrvMsg(pScrn->scrnIndex, X_INFO, "Re-POSTing via int10.\n");
-         } else {
-            xf86DrvMsg(pScrn->scrnIndex, X_WARNING, 
-		"Re-POSTing via int10 failed, trying to continue.\n");
-         }
-      }
-
-      /* Finally, re-setup the display devices */
-      if (!SetDisplayDevices(pScrn, pI830->operatingDevices)) {
-         xf86DrvMsg(pScrn->scrnIndex, X_WARNING,
- 		 "Failed to switch to configured display devices\n");
-         return FALSE;
-      }
-   }
-
-   /* Setup for device monitoring status */
-   pI830->monitorSwitch = pI830->toggleDevices = INREG(SWF0) & 0x0000FFFF;
-
->>>>>>> aa75b81d
    if (I830IsPrimary(pScrn))
       if (!I830BindAGPMemory(pScrn))
          return FALSE;
@@ -6397,15 +3672,6 @@
 #endif
    }
 
-<<<<<<< HEAD
-=======
-   /* Since RandR (indirectly) uses SwitchMode(), we need to
-    * update our Xinerama info here, too, in case of resizing
-    * Call this unconditionally, as it also sets some fields in the SAREA
-    */
-   I830UpdateXineramaScreenInfo(pScrn);
-
->>>>>>> aa75b81d
    return ret;
 }
 
