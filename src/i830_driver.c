/* $XFree86: xc/programs/Xserver/hw/xfree86/drivers/i810/i830_driver.c,v 1.50 2004/02/20 00:06:00 alanh Exp $ */
/**************************************************************************

Copyright 2001 VA Linux Systems Inc., Fremont, California.
Copyright © 2002 by David Dawes

All Rights Reserved.

Permission is hereby granted, free of charge, to any person obtaining a
copy of this software and associated documentation files (the "Software"),
to deal in the Software without restriction, including without limitation
on the rights to use, copy, modify, merge, publish, distribute, sub
license, and/or sell copies of the Software, and to permit persons to whom
the Software is furnished to do so, subject to the following conditions:

The above copyright notice and this permission notice (including the next
paragraph) shall be included in all copies or substantial portions of the
Software.

THE SOFTWARE IS PROVIDED "AS IS", WITHOUT WARRANTY OF ANY KIND, EXPRESS OR
IMPLIED, INCLUDING BUT NOT LIMITED TO THE WARRANTIES OF MERCHANTABILITY,
FITNESS FOR A PARTICULAR PURPOSE AND NON-INFRINGEMENT. IN NO EVENT SHALL
THE COPYRIGHT HOLDERS AND/OR THEIR SUPPLIERS BE LIABLE FOR ANY CLAIM,
DAMAGES OR OTHER LIABILITY, WHETHER IN AN ACTION OF CONTRACT, TORT OR
OTHERWISE, ARISING FROM, OUT OF OR IN CONNECTION WITH THE SOFTWARE OR THE
USE OR OTHER DEALINGS IN THE SOFTWARE.

**************************************************************************/

/*
 * Reformatted with GNU indent (2.2.8), using the following options:
 *
 *    -bad -bap -c41 -cd0 -ncdb -ci6 -cli0 -cp0 -ncs -d0 -di3 -i3 -ip3 -l78
 *    -lp -npcs -psl -sob -ss -br -ce -sc -hnl
 *
 * This provides a good match with the original i810 code and preferred
 * XFree86 formatting conventions.
 *
 * When editing this driver, please follow the existing formatting, and edit
 * with <TAB> characters expanded at 8-column intervals.
 */

/*
 * Authors: Jeff Hartmann <jhartmann@valinux.com>
 *          Abraham van der Merwe <abraham@2d3d.co.za>
 *          David Dawes <dawes@xfree86.org>
 *          Alan Hourihane <alanh@tungstengraphics.com>
 */

/*
 * Mode handling is based on the VESA driver written by:
 * Paulo César Pereira de Andrade <pcpa@conectiva.com.br>
 */

/*
 * Changes:
 *
 *    23/08/2001 Abraham van der Merwe <abraham@2d3d.co.za>
 *        - Fixed display timing bug (mode information for some
 *          modes were not initialized correctly)
 *        - Added workarounds for GTT corruptions (I don't adjust
 *          the pitches for 1280x and 1600x modes so we don't
 *          need extra memory)
 *        - The code will now default to 60Hz if LFP is connected
 *        - Added different refresh rate setting code to work
 *          around 0x4f02 BIOS bug
 *        - BIOS workaround for some mode sets (I use legacy BIOS
 *          calls for setting those)
 *        - Removed 0x4f04, 0x01 (save state) BIOS call which causes
 *          LFP to malfunction (do some house keeping and restore
 *          modes ourselves instead - not perfect, but at least the
 *          LFP is working now)
 *        - Several other smaller bug fixes
 *
 *    06/09/2001 Abraham van der Merwe <abraham@2d3d.co.za>
 *        - Preliminary local memory support (works without agpgart)
 *        - DGA fixes (the code were still using i810 mode sets, etc.)
 *        - agpgart fixes
 *
 *    18/09/2001
 *        - Proper local memory support (should work correctly now
 *          with/without agpgart module)
 *        - more agpgart fixes
 *        - got rid of incorrect GTT adjustments
 *
 *    09/10/2001
 *        - Changed the DPRINTF() variadic macro to an ANSI C compatible
 *          version
 *
 *    10/10/2001
 *        - Fixed DPRINTF_stub(). I forgot the __...__ macros in there
 *          instead of the function arguments :P
 *        - Added a workaround for the 1600x1200 bug (Text mode corrupts
 *          when you exit from any 1600x1200 mode and 1280x1024@85Hz. I
 *          suspect this is a BIOS bug (hence the 1280x1024@85Hz case)).
 *          For now I'm switching to 800x600@60Hz then to 80x25 text mode
 *          and then restoring the registers - very ugly indeed.
 *
 *    15/10/2001
 *        - Improved 1600x1200 mode set workaround. The previous workaround
 *          was causing mode set problems later on.
 *
 *    18/10/2001
 *        - Fixed a bug in I830BIOSLeaveVT() which caused a bug when you
 *          switched VT's
 */
/*
 *    07/2002 David Dawes
 *        - Add Intel(R) 855GM/852GM support.
 */
/*
 *    07/2002 David Dawes
 *        - Cleanup code formatting.
 *        - Improve VESA mode selection, and fix refresh rate selection.
 *        - Don't duplicate functions provided in 4.2 vbe modules.
 *        - Don't duplicate functions provided in the vgahw module.
 *        - Rewrite memory allocation.
 *        - Rewrite initialisation and save/restore state handling.
 *        - Decouple the i810 support from i830 and later.
 *        - Remove various unnecessary hacks and workarounds.
 *        - Fix an 845G problem with the ring buffer not in pre-allocated
 *          memory.
 *        - Fix screen blanking.
 *        - Clear the screen at startup so you don't see the previous session.
 *        - Fix some HW cursor glitches, and turn HW cursor off at VT switch
 *          and exit.
 *
 *    08/2002 Keith Whitwell
 *        - Fix DRI initialisation.
 *
 *
 *    08/2002 Alan Hourihane and David Dawes
 *        - Add XVideo support.
 *
 *
 *    10/2002 David Dawes
 *        - Add Intel(R) 865G support.
 *
 *
 *    01/2004 Alan Hourihane
 *        - Add Intel(R) 915G support.
 *        - Add Dual Head and Clone capabilities.
 *        - Add lid status checking
 *        - Fix Xvideo with high-res LFP's
 *        - Add ARGB HW cursor support
 *
 *    05/2005 Alan Hourihane
 *        - Add Intel(R) 945G support.
 *
 *    09/2005 Alan Hourihane
 *        - Add Intel(R) 945GM support.
 *
 *    10/2005 Alan Hourihane, Keith Whitwell, Brian Paul
 *        - Added Rotation support
 *
<<<<<<< HEAD
 *    12/2005 Alan Hourihane, Keith Whitwell
 *        - Add Intel(R) 965G support.
=======
 *    12/2005 Alan Hourihane
 *        - Add Intel(R) Broadwater support.
 *
>>>>>>> fa4331ef
 */

#ifdef HAVE_CONFIG_H
#include "config.h"
#endif

#ifndef PRINT_MODE_INFO
#define PRINT_MODE_INFO 0
#endif

#include <string.h>
#include <unistd.h>
#include <stdlib.h>
#include <stdio.h>

#include "xf86.h"
#include "xf86_OSproc.h"
#include "xf86Resources.h"
#include "xf86RAC.h"
#include "xf86cmap.h"
#include "compiler.h"
#include "mibstore.h"
#include "vgaHW.h"
#include "mipointer.h"
#include "micmap.h"
#include "shadowfb.h"
#include <X11/extensions/randr.h>
#include "fb.h"
#include "miscstruct.h"
#include "xf86xv.h"
#include <X11/extensions/Xv.h>
#include "vbe.h"
#include "vbeModes.h"
#include "shadow.h"
#include "i830.h"

#ifdef HAS_MTRR_SUPPORT
#include <asm/mtrr.h>
#endif

#ifdef XF86DRI
#include "dri.h"
#endif

#define BIT(x) (1 << (x))
#define MAX(a,b) ((a) > (b) ? (a) : (b))
#define NB_OF(x) (sizeof (x) / sizeof (*x))

/* *INDENT-OFF* */
static SymTabRec I830BIOSChipsets[] = {
   {PCI_CHIP_I830_M,		"i830"},
   {PCI_CHIP_845_G,		"845G"},
   {PCI_CHIP_I855_GM,		"852GM/855GM"},
   {PCI_CHIP_I865_G,		"865G"},
   {PCI_CHIP_I915_G,		"915G"},
   {PCI_CHIP_E7221_G,		"E7221 (i915)"},
   {PCI_CHIP_I915_GM,		"915GM"},
   {PCI_CHIP_I945_G,		"945G"},
   {PCI_CHIP_I945_GM,		"945GM"},
<<<<<<< HEAD
   {PCI_CHIP_I965_G,		"965G"},
   {PCI_CHIP_I965_G_1,		"965G"},
   {PCI_CHIP_I965_Q,		"965Q"},
   {PCI_CHIP_I946_GZ,		"946GZ"},
=======
   {PCI_CHIP_BROADWATER,	"Broadwater"},
>>>>>>> fa4331ef
   {-1,				NULL}
};

static PciChipsets I830BIOSPciChipsets[] = {
   {PCI_CHIP_I830_M,		PCI_CHIP_I830_M,	RES_SHARED_VGA},
   {PCI_CHIP_845_G,		PCI_CHIP_845_G,		RES_SHARED_VGA},
   {PCI_CHIP_I855_GM,		PCI_CHIP_I855_GM,	RES_SHARED_VGA},
   {PCI_CHIP_I865_G,		PCI_CHIP_I865_G,	RES_SHARED_VGA},
   {PCI_CHIP_I915_G,		PCI_CHIP_I915_G,	RES_SHARED_VGA},
   {PCI_CHIP_E7221_G,		PCI_CHIP_E7221_G,	RES_SHARED_VGA},
   {PCI_CHIP_I915_GM,		PCI_CHIP_I915_GM,	RES_SHARED_VGA},
   {PCI_CHIP_I945_G,		PCI_CHIP_I945_G,	RES_SHARED_VGA},
   {PCI_CHIP_I945_GM,		PCI_CHIP_I945_GM,	RES_SHARED_VGA},
<<<<<<< HEAD
   {PCI_CHIP_I965_G,		PCI_CHIP_I965_G,	RES_SHARED_VGA},
   {PCI_CHIP_I965_G_1,		PCI_CHIP_I965_G_1,	RES_SHARED_VGA},
   {PCI_CHIP_I965_Q,		PCI_CHIP_I965_Q,	RES_SHARED_VGA},
   {PCI_CHIP_I946_GZ,		PCI_CHIP_I946_GZ,	RES_SHARED_VGA},
=======
   {PCI_CHIP_BROADWATER,	PCI_CHIP_BROADWATER,	RES_SHARED_VGA},
>>>>>>> fa4331ef
   {-1,				-1,			RES_UNDEFINED}
};

/*
 * Note: "ColorKey" is provided for compatibility with the i810 driver.
 * However, the correct option name is "VideoKey".  "ColorKey" usually
 * refers to the tranparency key for 8+24 overlays, not for video overlays.
 */

typedef enum {
   OPTION_NOACCEL,
   OPTION_SW_CURSOR,
   OPTION_CACHE_LINES,
   OPTION_DRI,
   OPTION_PAGEFLIP,
   OPTION_XVIDEO,
   OPTION_VIDEO_KEY,
   OPTION_COLOR_KEY,
   OPTION_VBE_RESTORE,
   OPTION_DISPLAY_INFO,
   OPTION_DEVICE_PRESENCE,
   OPTION_MONITOR_LAYOUT,
   OPTION_CLONE,
   OPTION_CLONE_REFRESH,
   OPTION_CHECKDEVICES,
   OPTION_FIXEDPIPE,
   OPTION_ROTATE,
   OPTION_LINEARALLOC
} I830Opts;

static OptionInfoRec I830BIOSOptions[] = {
   {OPTION_NOACCEL,	"NoAccel",	OPTV_BOOLEAN,	{0},	FALSE},
   {OPTION_SW_CURSOR,	"SWcursor",	OPTV_BOOLEAN,	{0},	FALSE},
   {OPTION_CACHE_LINES,	"CacheLines",	OPTV_INTEGER,	{0},	FALSE},
   {OPTION_DRI,		"DRI",		OPTV_BOOLEAN,	{0},	TRUE},
   {OPTION_PAGEFLIP,	"PageFlip",	OPTV_BOOLEAN,	{0},	FALSE},
   {OPTION_XVIDEO,	"XVideo",	OPTV_BOOLEAN,	{0},	TRUE},
   {OPTION_COLOR_KEY,	"ColorKey",	OPTV_INTEGER,	{0},	FALSE},
   {OPTION_VIDEO_KEY,	"VideoKey",	OPTV_INTEGER,	{0},	FALSE},
   {OPTION_VBE_RESTORE,	"VBERestore",	OPTV_BOOLEAN,	{0},	FALSE},
   {OPTION_DISPLAY_INFO,"DisplayInfo",	OPTV_BOOLEAN,	{0},	FALSE},
   {OPTION_DEVICE_PRESENCE,"DevicePresence",OPTV_BOOLEAN,{0},	FALSE},
   {OPTION_MONITOR_LAYOUT, "MonitorLayout", OPTV_ANYSTR,{0},	FALSE},
   {OPTION_CLONE,	"Clone",	OPTV_BOOLEAN,	{0},	FALSE},
   {OPTION_CLONE_REFRESH,"CloneRefresh",OPTV_INTEGER,	{0},	FALSE},
   {OPTION_CHECKDEVICES, "CheckDevices",OPTV_BOOLEAN,	{0},	FALSE},
   {OPTION_FIXEDPIPE,   "FixedPipe",    OPTV_ANYSTR, 	{0},	FALSE},
   {OPTION_ROTATE,      "Rotate",       OPTV_ANYSTR,    {0},    FALSE},
   {OPTION_LINEARALLOC, "LinearAlloc",  OPTV_INTEGER,   {0},    FALSE},
   {-1,			NULL,		OPTV_NONE,	{0},	FALSE}
};
/* *INDENT-ON* */

static void I830DisplayPowerManagementSet(ScrnInfoPtr pScrn,
					  int PowerManagementMode, int flags);
static void I830AdjustFrame(int scrnIndex, int x, int y, int flags);
static Bool I830BIOSCloseScreen(int scrnIndex, ScreenPtr pScreen);
static Bool I830BIOSSaveScreen(ScreenPtr pScreen, int unblack);
static Bool I830BIOSEnterVT(int scrnIndex, int flags);
static Bool I830VESASetVBEMode(ScrnInfoPtr pScrn, int mode,
			       VbeCRTCInfoBlock *block);
static CARD32 I830CheckDevicesTimer(OsTimerPtr timer, CARD32 now, pointer arg);
static Bool SetPipeAccess(ScrnInfoPtr pScrn);

extern int I830EntityIndex;

/* temporary */
extern void xf86SetCursor(ScreenPtr pScreen, CursorPtr pCurs, int x, int y);


#ifdef I830DEBUG
void
I830DPRINTF_stub(const char *filename, int line, const char *function,
		 const char *fmt, ...)
{
   va_list ap;

   ErrorF("\n##############################################\n"
	  "*** In function %s, on line %d, in file %s ***\n",
	  function, line, filename);
   va_start(ap, fmt);
   VErrorF(fmt, ap);
   va_end(ap);
   ErrorF("##############################################\n\n");
}
#else /* #ifdef I830DEBUG */
void
I830DPRINTF_stub(const char *filename, int line, const char *function,
		 const char *fmt, ...)
{
   /* do nothing */
}
#endif /* #ifdef I830DEBUG */

/* XXX Check if this is still needed. */
const OptionInfoRec *
I830BIOSAvailableOptions(int chipid, int busid)
{
   int i;

   for (i = 0; I830BIOSPciChipsets[i].PCIid > 0; i++) {
      if (chipid == I830BIOSPciChipsets[i].PCIid)
	 return I830BIOSOptions;
   }
   return NULL;
}

static Bool
I830BIOSGetRec(ScrnInfoPtr pScrn)
{
   I830Ptr pI830;

   if (pScrn->driverPrivate)
      return TRUE;
   pI830 = pScrn->driverPrivate = xnfcalloc(sizeof(I830Rec), 1);
   pI830->vesa = xnfcalloc(sizeof(VESARec), 1);
   return TRUE;
}

static void
I830BIOSFreeRec(ScrnInfoPtr pScrn)
{
   I830Ptr pI830;
   VESAPtr pVesa;
   DisplayModePtr mode;

   if (!pScrn)
      return;
   if (!pScrn->driverPrivate)
      return;

   pI830 = I830PTR(pScrn);
   mode = pScrn->modes;

   if (mode) {
      do {
	 if (mode->Private) {
	    VbeModeInfoData *data = (VbeModeInfoData *) mode->Private;

	    if (data->block)
	       xfree(data->block);
	    xfree(data);
	    mode->Private = NULL;
	 }
	 mode = mode->next;
      } while (mode && mode != pScrn->modes);
   }

   if (I830IsPrimary(pScrn)) {
      if (pI830->vbeInfo)
         VBEFreeVBEInfo(pI830->vbeInfo);
      if (pI830->pVbe)
         vbeFree(pI830->pVbe);
   }

   pVesa = pI830->vesa;
   if (pVesa->monitor)
      xfree(pVesa->monitor);
   if (pVesa->savedPal)
      xfree(pVesa->savedPal);
   xfree(pVesa);

   xfree(pScrn->driverPrivate);
   pScrn->driverPrivate = NULL;
}

static void
I830BIOSProbeDDC(ScrnInfoPtr pScrn, int index)
{
   vbeInfoPtr pVbe;

   /* The vbe module gets loaded in PreInit(), so no need to load it here. */

   pVbe = VBEInit(NULL, index);
   ConfiguredMonitor = vbeDoEDID(pVbe, NULL);
}

/* Various extended video BIOS functions. 
 * 100 and 120Hz aren't really supported, they work but only get close
 * to the requested refresh, and really not close enough.
 * I've seen 100Hz come out at 104Hz, and 120Hz come out at 128Hz */
const int i830refreshes[] = {
   43, 56, 60, 70, 72, 75, 85 /* 100, 120 */
};
static const int nrefreshes = sizeof(i830refreshes) / sizeof(i830refreshes[0]);

static Bool
Check5fStatus(ScrnInfoPtr pScrn, int func, int ax)
{
   if (ax == 0x005f)
      return TRUE;
   else if (ax == 0x015f) {
      xf86DrvMsg(pScrn->scrnIndex, X_WARNING,
		 "Extended BIOS function 0x%04x failed.\n", func);
      return FALSE;
   } else if ((ax & 0xff) != 0x5f) {
      xf86DrvMsg(pScrn->scrnIndex, X_WARNING,
		 "Extended BIOS function 0x%04x not supported.\n", func);
      return FALSE;
   } else {
      xf86DrvMsg(pScrn->scrnIndex, X_WARNING,
		 "Extended BIOS function 0x%04x returns 0x%04x.\n",
		 func, ax & 0xffff);
      return FALSE;
   }
}

static int
GetToggleList(ScrnInfoPtr pScrn, int toggle)
{
   vbeInfoPtr pVbe = I830PTR(pScrn)->pVbe;

   DPRINTF(PFX, "GetToggleList\n");

   pVbe->pInt10->num = 0x10;
   pVbe->pInt10->ax = 0x5f64;
   pVbe->pInt10->bx = 0x500;
 
   pVbe->pInt10->bx |= toggle;

   xf86ExecX86int10_wrapper(pVbe->pInt10, pScrn);
   if (Check5fStatus(pScrn, 0x5f64, pVbe->pInt10->ax)) {
      xf86DrvMsg(pScrn->scrnIndex, X_INFO, "Toggle (%d) 0x%x\n", toggle, pVbe->pInt10->cx);
      return pVbe->pInt10->cx & 0xffff;
   }

   return 0;
}

static int
GetNextDisplayDeviceList(ScrnInfoPtr pScrn, int toggle)
{
   vbeInfoPtr pVbe = I830PTR(pScrn)->pVbe;
   int devices = 0;
   int pipe = 0;
   int i;

   DPRINTF(PFX, "GetNextDisplayDeviceList\n");

   pVbe->pInt10->num = 0x10;
   pVbe->pInt10->ax = 0x5f64;
   pVbe->pInt10->bx = 0xA00;
   pVbe->pInt10->bx |= toggle;
   pVbe->pInt10->es = SEG_ADDR(pVbe->real_mode_base);
   pVbe->pInt10->di = SEG_OFF(pVbe->real_mode_base);

   xf86ExecX86int10_wrapper(pVbe->pInt10, pScrn);
   if (!Check5fStatus(pScrn, 0x5f64, pVbe->pInt10->ax))
      return 0;

   for (i=0; i<(pVbe->pInt10->cx & 0xff); i++) {
      CARD32 VODA = (CARD32)((CARD32*)pVbe->memory)[i];

      xf86DrvMsg(pScrn->scrnIndex, X_INFO, "Next ACPI _DGS [%d] 0x%lx\n",
		i, VODA);

      /* Check if it's a custom Video Output Device Attribute */
      if (!(VODA & 0x80000000)) 
         continue;

      pipe = (VODA & 0x000000F0) >> 4;

      if (pipe != 0 && pipe != 1) {
         pipe = 0;
#if 0
         ErrorF("PIPE %d\n",pipe);
#endif
      }

      switch ((VODA & 0x00000F00) >> 8) {
      case 0x0:
      case 0x1: /* CRT */
         devices |= PIPE_CRT << (pipe == 1 ? 8 : 0);
         break;
      case 0x2: /* TV/HDTV */
         devices |= PIPE_TV << (pipe == 1 ? 8 : 0);
         break;
      case 0x3: /* DFP */
         devices |= PIPE_DFP << (pipe == 1 ? 8 : 0);
         break;
      case 0x4: /* LFP */
         devices |= PIPE_LFP << (pipe == 1 ? 8 : 0);
         break;
      }
   }

   xf86DrvMsg(pScrn->scrnIndex, X_INFO, "ACPI Toggle devices 0x%x\n", devices);

   return devices;
}

static int
GetAttachableDisplayDeviceList(ScrnInfoPtr pScrn)
{
   vbeInfoPtr pVbe = I830PTR(pScrn)->pVbe;
   int i;

   DPRINTF(PFX, "GetAttachableDisplayDeviceList\n");

   pVbe->pInt10->num = 0x10;
   pVbe->pInt10->ax = 0x5f64;
   pVbe->pInt10->bx = 0x900;
   pVbe->pInt10->es = SEG_ADDR(pVbe->real_mode_base);
   pVbe->pInt10->di = SEG_OFF(pVbe->real_mode_base);

   xf86ExecX86int10_wrapper(pVbe->pInt10, pScrn);
   if (!Check5fStatus(pScrn, 0x5f64, pVbe->pInt10->ax))
      return 0;

   for (i=0; i<(pVbe->pInt10->cx & 0xff); i++)
        xf86DrvMsg(pScrn->scrnIndex, X_INFO, 
		"Attachable device 0x%lx.\n", ((CARD32*)pVbe->memory)[i]);

   return pVbe->pInt10->cx & 0xffff;
}

static int
BitToRefresh(int bits)
{
   int i;

   for (i = 0; i < nrefreshes; i++)
      if (bits & (1 << i))
	 return i830refreshes[i];
   return 0;
}

static int
GetRefreshRate(ScrnInfoPtr pScrn, int mode, int *availRefresh)
{
   vbeInfoPtr pVbe = I830PTR(pScrn)->pVbe;

   DPRINTF(PFX, "GetRefreshRate\n");

   /* Only 8-bit mode numbers are supported. */
   if (mode & 0x100)
      return 0;

   pVbe->pInt10->num = 0x10;
   pVbe->pInt10->ax = 0x5f05;
   pVbe->pInt10->bx = (mode & 0xff) | 0x100;

   xf86ExecX86int10_wrapper(pVbe->pInt10, pScrn);
   if (Check5fStatus(pScrn, 0x5f05, pVbe->pInt10->ax)) {
      if (availRefresh)
         *availRefresh = pVbe->pInt10->bx;
      return BitToRefresh(pVbe->pInt10->cx);
   } else
      return 0;
}

struct panelid {
	short hsize;
	short vsize;
	short fptype;
	char redbpp;
	char greenbpp;
	char bluebpp;
	char reservedbpp;
	int rsvdoffscrnmemsize;
	int rsvdoffscrnmemptr;
	char reserved[14];
};

static void
I830InterpretPanelID(int scrnIndex, unsigned char *tmp)
{
    ScrnInfoPtr pScrn = xf86Screens[scrnIndex];
    struct panelid *block = (struct panelid *)tmp;

#define PANEL_DEFAULT_HZ 60

   xf86DrvMsg(pScrn->scrnIndex, X_INFO,
	 "PanelID returned panel resolution : %dx%d\n", 
						block->hsize, block->vsize);

   /* If we get bogus values from this, don't accept it */
   if (block->hsize == 0 || block->vsize == 0) {
   	xf86DrvMsg(pScrn->scrnIndex, X_INFO,
	 "Bad Panel resolution - ignoring panelID\n");
	
	return;
   }

   /* If we have monitor timings then don't overwrite them */
   if (pScrn->monitor->nHsync > 0 &&
	pScrn->monitor->nVrefresh > 0)
	return;

   /* With panels, we're always assuming a refresh of 60Hz */

   pScrn->monitor->nHsync = 1;
   pScrn->monitor->nVrefresh = 1;

   /* Give a little tolerance for the selected panel */
   pScrn->monitor->hsync[0].lo = (float)((PANEL_DEFAULT_HZ/1.05)*block->vsize)/1000;
   pScrn->monitor->hsync[0].hi = (float)((PANEL_DEFAULT_HZ/0.95)*block->vsize)/1000;
   pScrn->monitor->vrefresh[0].lo = (float)PANEL_DEFAULT_HZ;
   pScrn->monitor->vrefresh[0].hi = (float)PANEL_DEFAULT_HZ;
}

/* This should probably go into the VBE layer */
static unsigned char *
vbeReadPanelID(vbeInfoPtr pVbe)
{
    int RealOff = pVbe->real_mode_base;
    pointer page = pVbe->memory;
    unsigned char *tmp = NULL;
    int screen = pVbe->pInt10->scrnIndex;

    pVbe->pInt10->ax = 0x4F11;
    pVbe->pInt10->bx = 0x01;
    pVbe->pInt10->cx = 0;
    pVbe->pInt10->dx = 0;
    pVbe->pInt10->es = SEG_ADDR(RealOff);
    pVbe->pInt10->di = SEG_OFF(RealOff);
    pVbe->pInt10->num = 0x10;

    xf86ExecX86int10(pVbe->pInt10);

    if ((pVbe->pInt10->ax & 0xff) != 0x4f) {
        xf86DrvMsgVerb(screen,X_INFO,3,"VESA VBE PanelID invalid\n");
	goto error;
    }
    switch (pVbe->pInt10->ax & 0xff00) {
    case 0x0:
	xf86DrvMsgVerb(screen,X_INFO,3,"VESA VBE PanelID read successfully\n");
  	tmp = (unsigned char *)xnfalloc(32); 
  	memcpy(tmp,page,32); 
	break;
    case 0x100:
	xf86DrvMsgVerb(screen,X_INFO,3,"VESA VBE PanelID read failed\n");	
	break;
    default:
	xf86DrvMsgVerb(screen,X_INFO,3,"VESA VBE PanelID unknown failure %i\n",
		       pVbe->pInt10->ax & 0xff00);
	break;
    }

 error:
    return tmp;
}

static void
vbeDoPanelID(vbeInfoPtr pVbe)
{
    unsigned char *PanelID_data;
    
    if (!pVbe) return;

    PanelID_data = vbeReadPanelID(pVbe);

    if (!PanelID_data) 
	return;
    
    I830InterpretPanelID(pVbe->pInt10->scrnIndex, PanelID_data);
}

int 
I830GetBestRefresh(ScrnInfoPtr pScrn, int refresh)
{
   int i;

   for (i = nrefreshes - 1; i >= 0; i--) {
      /*
       * Look for the highest value that the requested (refresh + 2) is
       * greater than or equal to.
       */
      if (i830refreshes[i] <= (refresh + 2))
	 break;
   }
   /* i can be 0 if the requested refresh was higher than the max. */
   if (i == 0) {
      if (refresh >= i830refreshes[nrefreshes - 1])
         i = nrefreshes - 1;
   }

   return i;
}

static int
SetRefreshRate(ScrnInfoPtr pScrn, int mode, int refresh)
{
   vbeInfoPtr pVbe = I830PTR(pScrn)->pVbe;
   int i = I830GetBestRefresh(pScrn, refresh);

   DPRINTF(PFX, "SetRefreshRate: mode 0x%x, refresh: %d\n", mode, refresh);

   DPRINTF(PFX, "Setting refresh rate to %dHz for mode 0x%02x\n",
	   i830refreshes[i], mode & 0xff);

   /* Only 8-bit mode numbers are supported. */
   if (mode & 0x100)
      return 0;

   pVbe->pInt10->num = 0x10;
   pVbe->pInt10->ax = 0x5f05;
   pVbe->pInt10->bx = mode & 0xff;

   pVbe->pInt10->cx = 1 << i;
   xf86ExecX86int10_wrapper(pVbe->pInt10, pScrn);
   if (Check5fStatus(pScrn, 0x5f05, pVbe->pInt10->ax))
      return i830refreshes[i];
   else
      return 0;
}

#if 0
static Bool
SetPowerStatus(ScrnInfoPtr pScrn, int mode)
{
   vbeInfoPtr pVbe = I830PTR(pScrn)->pVbe;

   pVbe->pInt10->num = 0x10;
   pVbe->pInt10->ax = 0x5f64;
   pVbe->pInt10->bx = 0x0800 | mode;
   pVbe->pInt10->cx = 0x0000;

   xf86ExecX86int10_wrapper(pVbe->pInt10, pScrn);
   if (Check5fStatus(pScrn, 0x5f64, pVbe->pInt10->ax))
      return TRUE;
  
   return FALSE;
}
#endif

static Bool
GetModeSupport(ScrnInfoPtr pScrn, int modePipeA, int modePipeB,
	       int devicesPipeA, int devicesPipeB, int *maxBandwidth,
	       int *bandwidthPipeA, int *bandwidthPipeB)
{
   vbeInfoPtr pVbe = I830PTR(pScrn)->pVbe;

   DPRINTF(PFX, "GetModeSupport: modes 0x%x, 0x%x, devices: 0x%x, 0x%x\n",
	   modePipeA, modePipeB, devicesPipeA, devicesPipeB);

   /* Only 8-bit mode numbers are supported. */
   if ((modePipeA & 0x100) || (modePipeB & 0x100))
      return FALSE;

   pVbe->pInt10->num = 0x10;
   pVbe->pInt10->ax = 0x5f28;
   pVbe->pInt10->bx = (modePipeA & 0xff) | ((modePipeB & 0xff) << 8);
   if ((devicesPipeA & 0x80) || (devicesPipeB & 0x80))
      pVbe->pInt10->cx = 0x8000;
   else
      pVbe->pInt10->cx = (devicesPipeA & 0xff) | ((devicesPipeB & 0xff) << 8);

   xf86ExecX86int10_wrapper(pVbe->pInt10, pScrn);
   if (Check5fStatus(pScrn, 0x5f28, pVbe->pInt10->ax)) {
      if (maxBandwidth)
	 *maxBandwidth = pVbe->pInt10->cx;
      if (bandwidthPipeA)
	 *bandwidthPipeA = pVbe->pInt10->dx & 0xffff;
      /* XXX For XFree86 4.2.0 and earlier, ->dx is truncated to 16 bits. */
      if (bandwidthPipeB)
	 *bandwidthPipeB = (pVbe->pInt10->dx >> 16) & 0xffff;
      return TRUE;
   } else
      return FALSE;
}

#if 0
static int
GetLFPCompMode(ScrnInfoPtr pScrn)
{
   vbeInfoPtr pVbe = I830PTR(pScrn)->pVbe;

   DPRINTF(PFX, "GetLFPCompMode\n");

   pVbe->pInt10->num = 0x10;
   pVbe->pInt10->ax = 0x5f61;
   pVbe->pInt10->bx = 0x100;

   xf86ExecX86int10_wrapper(pVbe->pInt10, pScrn);
   if (Check5fStatus(pScrn, 0x5f61, pVbe->pInt10->ax))
      return pVbe->pInt10->cx & 0xffff;
   else
      return -1;
}

static Bool
SetLFPCompMode(ScrnInfoPtr pScrn, int compMode)
{
   vbeInfoPtr pVbe = I830PTR(pScrn)->pVbe;

   DPRINTF(PFX, "SetLFPCompMode: compMode %d\n", compMode);

   pVbe->pInt10->num = 0x10;
   pVbe->pInt10->ax = 0x5f61;
   pVbe->pInt10->bx = 0;
   pVbe->pInt10->cx = compMode;

   xf86ExecX86int10_wrapper(pVbe->pInt10, pScrn);
   return Check5fStatus(pScrn, 0x5f61, pVbe->pInt10->ax);
}
#endif

static int
GetDisplayDevices(ScrnInfoPtr pScrn)
{
   I830Ptr pI830 = I830PTR(pScrn);
   vbeInfoPtr pVbe = pI830->pVbe;

   DPRINTF(PFX, "GetDisplayDevices\n");

#if 0
   {
      CARD32 temp;
      ErrorF("ADPA is 0x%08x\n", INREG(ADPA));
      ErrorF("DVOA is 0x%08x\n", INREG(DVOA));
      ErrorF("DVOB is 0x%08x\n", INREG(DVOB));
      ErrorF("DVOC is 0x%08x\n", INREG(DVOC));
      ErrorF("LVDS is 0x%08x\n", INREG(LVDS));
      temp = INREG(DVOA_SRCDIM);
      ErrorF("DVOA_SRCDIM is 0x%08x (%d x %d)\n", temp,
	     (temp >> 12) & 0xfff, temp & 0xfff);
      temp = INREG(DVOB_SRCDIM);
      ErrorF("DVOB_SRCDIM is 0x%08x (%d x %d)\n", temp,
	     (temp >> 12) & 0xfff, temp & 0xfff);
      temp = INREG(DVOC_SRCDIM);
      ErrorF("DVOC_SRCDIM is 0x%08x (%d x %d)\n", temp,
	     (temp >> 12) & 0xfff, temp & 0xfff);
      ErrorF("SWF0 is 0x%08x\n", INREG(SWF0));
      ErrorF("SWF4 is 0x%08x\n", INREG(SWF4));
   }
#endif

   pVbe->pInt10->num = 0x10;
   pVbe->pInt10->ax = 0x5f64;
   pVbe->pInt10->bx = 0x100;

   xf86ExecX86int10_wrapper(pVbe->pInt10, pScrn);
   if (Check5fStatus(pScrn, 0x5f64, pVbe->pInt10->ax)) {
      return pVbe->pInt10->cx & 0xffff;
   } else {
      if (pI830->PciInfo->chipType == PCI_CHIP_E7221_G) /* FIXED CONFIG */
         return PIPE_CRT;
      else
         return -1;
   }
}

static int
GetBIOSPipe(ScrnInfoPtr pScrn)
{
   I830Ptr pI830 = I830PTR(pScrn);
   vbeInfoPtr pVbe = pI830->pVbe;
   int pipe;

   DPRINTF(PFX, "GetBIOSPipe:\n");

   /* single pipe machines should always return Pipe A */
   if (pI830->availablePipes == 1) return 0;

   pVbe->pInt10->num = 0x10;
   pVbe->pInt10->ax = 0x5f1c;
   pVbe->pInt10->bx = 0x100;

   xf86ExecX86int10_wrapper(pVbe->pInt10, pScrn);
   if (Check5fStatus(pScrn, 0x5f1c, pVbe->pInt10->ax)) {
      if (pI830->newPipeSwitch) {
         pipe = ((pVbe->pInt10->bx & 0x0001));
      } else {
         pipe = ((pVbe->pInt10->cx & 0x0100) >> 8);
      }
      return pipe;
   }

   /* failed, assume pipe A */
   return 0;
}

static Bool
SetBIOSPipe(ScrnInfoPtr pScrn, int pipe)
{
   I830Ptr pI830 = I830PTR(pScrn);
   vbeInfoPtr pVbe = pI830->pVbe;

   DPRINTF(PFX, "SetBIOSPipe: pipe 0x%x\n", pipe);

   /* single pipe machines should always return TRUE */
   if (pI830->availablePipes == 1) return TRUE;

   pVbe->pInt10->num = 0x10;
   pVbe->pInt10->ax = 0x5f1c;
   if (pI830->newPipeSwitch) {
      pVbe->pInt10->bx = pipe;
      pVbe->pInt10->cx = 0;
   } else {
      pVbe->pInt10->bx = 0x0;
      pVbe->pInt10->cx = pipe << 8;
   }

   xf86ExecX86int10_wrapper(pVbe->pInt10, pScrn);
   if (Check5fStatus(pScrn, 0x5f1c, pVbe->pInt10->ax)) {
      return TRUE;
   }
	
   return FALSE;
}

static Bool
SetPipeAccess(ScrnInfoPtr pScrn)
{
   I830Ptr pI830 = I830PTR(pScrn);

   /* Don't try messing with the pipe, unless we're dual head */
   if (xf86IsEntityShared(pScrn->entityList[0]) || pI830->Clone || pI830->origPipe != pI830->pipe) {
      if (!SetBIOSPipe(pScrn, pI830->pipe))
         return FALSE;
   }
   
   return TRUE;
}

static Bool
I830Set640x480(ScrnInfoPtr pScrn)
{
   I830Ptr pI830 = I830PTR(pScrn);
   int m = 0x30; /* 640x480 8bpp */

   switch (pScrn->depth) {
   case 15:
	 m = 0x40;
	 break;
   case 16:
	 m = 0x41;
	 break;
   case 24:
	 m = 0x50;
	 break;
   }
   m |= (1 << 15) | (1 << 14);
   if (VBESetVBEMode(pI830->pVbe, m, NULL))
	   return TRUE;

   /* if the first failed, let's try the next - usually 800x600 */
   m = 0x32;
   switch (pScrn->depth) {
   case 15:
   case 16:
	 m = 0x42;
	 break;
   case 24:
	 m = 0x52;
	 break;
   }
   m |= (1 << 15) | (1 << 14);
   if (VBESetVBEMode(pI830->pVbe, m, NULL))
	   return TRUE;

   return FALSE;
}

/* This is needed for SetDisplayDevices to work correctly on I915G.
 * Enable for all chipsets now as it has no bad side effects, apart
 * from slightly longer startup time.
 */
#define I915G_WORKAROUND

static Bool
SetDisplayDevices(ScrnInfoPtr pScrn, int devices)
{
   I830Ptr pI830 = I830PTR(pScrn);
   vbeInfoPtr pVbe = pI830->pVbe;
   CARD32 temp;
   int singlepipe = 0;
#ifdef I915G_WORKAROUND
   int getmode1;
   Bool setmode = FALSE;
#endif

   DPRINTF(PFX, "SetDisplayDevices: devices 0x%x\n", devices);

   if (!pI830->specifiedMonitor)
      return TRUE;

#ifdef I915G_WORKAROUND
   if (pI830->preinit)
      setmode = TRUE;
   if (pI830->leaving)
      setmode = FALSE;
   if (pI830->closing)
      setmode = FALSE;

   if (setmode) {
      VBEGetVBEMode(pVbe, &getmode1);
      I830Set640x480(pScrn);
   }
#endif

   pVbe->pInt10->num = 0x10;
   pVbe->pInt10->ax = 0x5f64;
   pVbe->pInt10->bx = 0x1;
   pVbe->pInt10->cx = devices;

   xf86ExecX86int10_wrapper(pVbe->pInt10, pScrn);
   if (Check5fStatus(pScrn, 0x5f64, pVbe->pInt10->ax)) {
#ifdef I915G_WORKAROUND
      if (setmode) {
  	 VBESetVBEMode(pI830->pVbe, getmode1 | 1<<15, NULL);
      }
#endif
      pI830->pipeEnabled[0] = (devices & 0xff) ? TRUE : FALSE;
      pI830->pipeEnabled[1] = (devices & 0xff00) ? TRUE : FALSE;

      return TRUE;
   }

#ifdef I915G_WORKAROUND
   if (setmode)
      VBESetVBEMode(pI830->pVbe, getmode1 | 1<<15, NULL);
#endif

   if (devices & 0xff) {
      pVbe->pInt10->num = 0x10;
      pVbe->pInt10->ax = 0x5f64;
      pVbe->pInt10->bx = 0x1;
      pVbe->pInt10->cx = devices & 0xff;

      xf86ExecX86int10_wrapper(pVbe->pInt10, pScrn);
      if (Check5fStatus(pScrn, 0x5f64, pVbe->pInt10->ax)) {
         xf86DrvMsg(pScrn->scrnIndex, X_WARNING,
	 	"Successfully set display devices to 0x%x.\n",devices & 0xff);
         singlepipe = devices & 0xff00; /* set alternate */
      } else {
         xf86DrvMsg(pScrn->scrnIndex, X_WARNING,
	 	"Failed to set display devices to 0x%x.\n",devices & 0xff);
         singlepipe = devices;
      }
   } else
      singlepipe = devices; 

   if (singlepipe == devices && devices & 0xff00) {
      pVbe->pInt10->num = 0x10;
      pVbe->pInt10->ax = 0x5f64;
      pVbe->pInt10->bx = 0x1;
      pVbe->pInt10->cx = devices & 0xff00;

      xf86ExecX86int10_wrapper(pVbe->pInt10, pScrn);
      if (Check5fStatus(pScrn, 0x5f64, pVbe->pInt10->ax)) {
         xf86DrvMsg(pScrn->scrnIndex, X_WARNING,
	 	"Successfully set display devices to 0x%x.\n",devices & 0xff00);
         singlepipe = devices & 0xff; /* set alternate */
      } else {
         xf86DrvMsg(pScrn->scrnIndex, X_WARNING,
	 	"Failed to set display devices to 0x%x.\n",devices & 0xff00);
         singlepipe = devices;
      }
   } 

   /* LVDS doesn't exist on these */
   if (IS_I830(pI830) || IS_845G(pI830) || IS_I865G(pI830))
      singlepipe &= ~(PIPE_LFP | (PIPE_LFP<<8));

   if (pI830->availablePipes == 1) 
      singlepipe &= 0xFF;

   /* Disable LVDS */
   if (singlepipe & PIPE_LFP)  {
      /* LFP on PipeA is unlikely! */
      OUTREG(0x61200, INREG(0x61200) & ~0x80000000);
      OUTREG(0x61204, INREG(0x61204) & ~0x00000001);
      while ((INREG(0x61200) & 0x80000000) || (INREG(0x61204) & 1));
      /* Fix up LVDS */
      OUTREG(LVDS, (INREG(LVDS) & ~1<<30) | 0x80000300);
      /* Enable LVDS */
      OUTREG(0x61200, INREG(0x61200) | 0x80000000);
      OUTREG(0x61204, INREG(0x61204) | 0x00000001);
      while (!(INREG(0x61200) & 0x80000000) && !(INREG(0x61204) & 1));
      xf86DrvMsg(pScrn->scrnIndex, X_WARNING,
	 	"Enabling LVDS directly. Pipe A.\n");
   } else
   if (singlepipe & (PIPE_LFP << 8))  {
      OUTREG(0x61200, INREG(0x61200) & ~0x80000000);
      OUTREG(0x61204, INREG(0x61204) & ~0x00000001);
      while ((INREG(0x61200) & 0x80000000) || (INREG(0x61204) & 1));
      /* Fix up LVDS */
      OUTREG(LVDS, (INREG(LVDS) | 1<<30) | 0x80000300);
      /* Enable LVDS */
      OUTREG(0x61200, INREG(0x61200) | 0x80000000);
      OUTREG(0x61204, INREG(0x61204) | 0x00000001);
      while (!(INREG(0x61200) & 0x80000000) && !(INREG(0x61204) & 1));
      xf86DrvMsg(pScrn->scrnIndex, X_WARNING,
	 	"Enabling LVDS directly. Pipe B.\n");
   }
   else if (!(IS_I830(pI830) || IS_845G(pI830) || IS_I865G(pI830))) {
      if (!(devices & (PIPE_LFP | PIPE_LFP<<8))) {
         OUTREG(0x61200, INREG(0x61200) & ~0x80000000);
         OUTREG(0x61204, INREG(0x61204) & ~0x00000001);
         while ((INREG(0x61200) & 0x80000000) || (INREG(0x61204) & 1));
         /* Fix up LVDS */
         OUTREG(LVDS, (INREG(LVDS) | 1<<30) & ~0x80000300);
         xf86DrvMsg(pScrn->scrnIndex, X_WARNING,
	 	"Disabling LVDS directly.\n");
      }
   }

   /* Now try to program the registers directly if the BIOS failed. */
   temp = INREG(ADPA);
   temp &= ~(ADPA_DAC_ENABLE | ADPA_PIPE_SELECT_MASK);
   temp &= ~(ADPA_VSYNC_CNTL_DISABLE | ADPA_HSYNC_CNTL_DISABLE);
   /* Turn on ADPA */
   if (singlepipe & PIPE_CRT)  {
      xf86DrvMsg(pScrn->scrnIndex, X_WARNING,
	 	"Enabling ADPA directly. Pipe A.\n");
      temp |= ADPA_DAC_ENABLE | ADPA_PIPE_A_SELECT;
      OUTREG(ADPA, temp);
   } else
   if (singlepipe & (PIPE_CRT << 8)) {
      xf86DrvMsg(pScrn->scrnIndex, X_WARNING,
	 	"Enabling ADPA directly. Pipe B.\n");
      temp |= ADPA_DAC_ENABLE | ADPA_PIPE_B_SELECT;
      OUTREG(ADPA, temp);
   } 
   else {
      if (!(devices & (PIPE_CRT | PIPE_CRT<<8))) {
         xf86DrvMsg(pScrn->scrnIndex, X_WARNING,
	 	"Disabling ADPA directly.\n");
         temp |= ADPA_VSYNC_CNTL_DISABLE | ADPA_HSYNC_CNTL_DISABLE;
         OUTREG(ADPA, temp);
      }
   }

   xf86DrvMsg(pScrn->scrnIndex, X_WARNING,"Writing config directly to SWF0.\n");
   temp = INREG(SWF0);
   OUTREG(SWF0, (temp & ~(0xffff)) | (devices & 0xffff));

   if (GetDisplayDevices(pScrn) != devices) {
      xf86DrvMsg(pScrn->scrnIndex, X_WARNING,
		 "SetDisplayDevices failed with devices 0x%x instead of 0x%x\n",
	         GetDisplayDevices(pScrn), devices);
      return FALSE;
   }

   pI830->pipeEnabled[0] = (devices & 0xff) ? TRUE : FALSE;
   pI830->pipeEnabled[1] = (devices & 0xff00) ? TRUE : FALSE;

   return TRUE;
}

static Bool
GetBIOSVersion(ScrnInfoPtr pScrn, unsigned int *version)
{
   vbeInfoPtr pVbe = I830PTR(pScrn)->pVbe;

   DPRINTF(PFX, "GetBIOSVersion\n");

   pVbe->pInt10->num = 0x10;
   pVbe->pInt10->ax = 0x5f01;

   xf86ExecX86int10_wrapper(pVbe->pInt10, pScrn);
   if (Check5fStatus(pScrn, 0x5f01, pVbe->pInt10->ax)) {
      *version = pVbe->pInt10->bx;
      return TRUE;
   }

   *version = 0;
   return FALSE;
}

static Bool
GetDevicePresence(ScrnInfoPtr pScrn, Bool *required, int *attached,
		  int *encoderPresent)
{
   vbeInfoPtr pVbe = I830PTR(pScrn)->pVbe;

   DPRINTF(PFX, "GetDevicePresence\n");

   pVbe->pInt10->num = 0x10;
   pVbe->pInt10->ax = 0x5f64;
   pVbe->pInt10->bx = 0x200;

   xf86ExecX86int10_wrapper(pVbe->pInt10, pScrn);
   if (Check5fStatus(pScrn, 0x5f64, pVbe->pInt10->ax)) {
      if (required)
	 *required = ((pVbe->pInt10->bx & 0x1) == 0);
      if (attached)
	 *attached = (pVbe->pInt10->cx >> 8) & 0xff;
      if (encoderPresent)
	 *encoderPresent = pVbe->pInt10->cx & 0xff;
      return TRUE;
   } else
      return FALSE;
}

static Bool
GetDisplayInfo(ScrnInfoPtr pScrn, int device, Bool *attached, Bool *present,
	       short *x, short *y)
{
   vbeInfoPtr pVbe = I830PTR(pScrn)->pVbe;

   DPRINTF(PFX, "GetDisplayInfo: device: 0x%x\n", device);

   switch (device & 0xff) {
   case 0x01:
   case 0x02:
   case 0x04:
   case 0x08:
   case 0x10:
   case 0x20:
      break;
   default:
      xf86DrvMsg(pScrn->scrnIndex, X_ERROR,
		 "GetDisplayInfo: invalid device: 0x%x\n", device & 0xff);
      return FALSE;
   }

   pVbe->pInt10->num = 0x10;
   pVbe->pInt10->ax = 0x5f64;
   pVbe->pInt10->bx = 0x300;
   pVbe->pInt10->cx = device & 0xff;

   xf86ExecX86int10_wrapper(pVbe->pInt10, pScrn);
   if (Check5fStatus(pScrn, 0x5f64, pVbe->pInt10->ax)) {
      if (attached)
	 *attached = ((pVbe->pInt10->bx & 0x2) != 0);
      if (present)
	 *present = ((pVbe->pInt10->bx & 0x1) != 0);
      if (pVbe->pInt10->cx != (device & 0xff)) {
	 if (y) {
	    *y = pVbe->pInt10->cx & 0xffff;
	 }
	 if (x) {
	    *x = (pVbe->pInt10->cx >> 16) & 0xffff;
	 }
      }
      return TRUE;
   } else
      return FALSE;
}

/*
 * Returns a string matching the device corresponding to the first bit set
 * in "device".  savedDevice is then set to device with that bit cleared.
 * Subsequent calls with device == -1 will use savedDevice.
 */

static const char *displayDevices[] = {
   "CRT",
   "TV",
   "DFP (digital flat panel)",
   "LFP (local flat panel)",
   "CRT2 (second CRT)",
   "TV2 (second TV)",
   "DFP2 (second digital flat panel)",
   "LFP2 (second local flat panel)",
   NULL
};

static const char *
DeviceToString(int device)
{
   static int savedDevice = -1;
   int bit = 0;
   const char *name;

   if (device == -1) {
      device = savedDevice;
      bit = 0;
   }

   if (device == -1)
      return NULL;

   while (displayDevices[bit]) {
      if (device & (1 << bit)) {
	 name = displayDevices[bit];
	 savedDevice = device & ~(1 << bit);
	 bit++;
	 return name;
      }
      bit++;
   }
   return NULL;
}

static void
PrintDisplayDeviceInfo(ScrnInfoPtr pScrn)
{
   I830Ptr pI830 = I830PTR(pScrn);
   int pipe, n;
   int displays;

   DPRINTF(PFX, "PrintDisplayDeviceInfo\n");

   displays = pI830->operatingDevices;
   if (displays == -1) {
      xf86DrvMsg(pScrn->scrnIndex, X_INFO,
		 "No active display devices.\n");
      return;
   }

   /* Check for active devices connected to each display pipe. */
   for (n = 0; n < pI830->availablePipes; n++) {
      pipe = ((displays >> PIPE_SHIFT(n)) & PIPE_ACTIVE_MASK);
      if (pipe) {
	 const char *name;

	 xf86DrvMsg(pScrn->scrnIndex, X_INFO,
		    "Currently active displays on Pipe %c:\n", PIPE_NAME(n));
	 name = DeviceToString(pipe);
	 do {
	    xf86DrvMsg(pScrn->scrnIndex, X_INFO, "\t%s\n", name);
	    name = DeviceToString(-1);
	 } while (name);

	 if (pipe & PIPE_UNKNOWN_ACTIVE)
	    xf86DrvMsg(pScrn->scrnIndex, X_INFO,
		       "\tSome unknown display devices may also be present\n");

      } else {
	 xf86DrvMsg(pScrn->scrnIndex, X_INFO,
		    "No active displays on Pipe %c.\n", PIPE_NAME(n));
      }

      if (pI830->pipeDisplaySize[n].x2 != 0) {
	 xf86DrvMsg(pScrn->scrnIndex, X_INFO,
		    "Lowest common panel size for pipe %c is %d x %d\n",
		    PIPE_NAME(n), pI830->pipeDisplaySize[n].x2,
		    pI830->pipeDisplaySize[n].y2);
      } else if (pI830->pipeEnabled[n] && pipe & ~PIPE_CRT_ACTIVE) {
	 xf86DrvMsg(pScrn->scrnIndex, X_INFO,
		    "No display size information available for pipe %c.\n",
		    PIPE_NAME(n));
      }
   }
}

static void
GetPipeSizes(ScrnInfoPtr pScrn)
{
   I830Ptr pI830 = I830PTR(pScrn);
   int pipe, n;
   DisplayType i;

   DPRINTF(PFX, "GetPipeSizes\n");


   for (n = 0; n < pI830->availablePipes; n++) {
      pipe = (pI830->operatingDevices >> PIPE_SHIFT(n)) & PIPE_ACTIVE_MASK;
      pI830->pipeDisplaySize[n].x1 = pI830->pipeDisplaySize[n].y1 = 0;
      pI830->pipeDisplaySize[n].x2 = pI830->pipeDisplaySize[n].y2 = 4096;
      for (i = 0; i < NumKnownDisplayTypes; i++) {
         if (pipe & (1 << i) & PIPE_SIZED_DISP_MASK) {
	    if (pI830->displaySize[i].x2 != 0) {
	       xf86DrvMsg(pScrn->scrnIndex, X_INFO,
		          "Size of device %s is %d x %d\n",
		          displayDevices[i],
		          pI830->displaySize[i].x2,
		          pI830->displaySize[i].y2);
	       if (pI830->displaySize[i].x2 < pI830->pipeDisplaySize[n].x2)
	          pI830->pipeDisplaySize[n].x2 = pI830->displaySize[i].x2;
	       if (pI830->displaySize[i].y2 < pI830->pipeDisplaySize[n].y2)
	          pI830->pipeDisplaySize[n].y2 = pI830->displaySize[i].y2;
	    }
         }
      }

      if (pI830->pipeDisplaySize[n].x2 == 4096)
         pI830->pipeDisplaySize[n].x2 = 0;
      if (pI830->pipeDisplaySize[n].y2 == 4096)
         pI830->pipeDisplaySize[n].y2 = 0;
   }
}

static Bool
I830DetectDisplayDevice(ScrnInfoPtr pScrn)
{
   I830Ptr pI830 = I830PTR(pScrn);
   int pipe, n;
   DisplayType i;
   
   /* This seems to lockup some Dell BIOS'. So it's on option to turn on */
   if (pI830->displayInfo) {
       xf86DrvMsg(pScrn->scrnIndex, X_INFO,
		  "Broken BIOSes cause the system to hang here.\n"
		  "\t      If you encounter this problem please add \n"
		  "\t\t Option \"DisplayInfo\" \"FALSE\"\n"
		  "\t      to the Device section of your XF86Config file.\n");
      for (i = 0; i < NumKnownDisplayTypes; i++) {
         if (GetDisplayInfo(pScrn, 1 << i, &pI830->displayAttached[i],
			 &pI830->displayPresent[i],
			 &pI830->displaySize[i].x2,
			 &pI830->displaySize[i].y2)) {
	    xf86DrvMsg(pScrn->scrnIndex, X_INFO,
		    "Display Info: %s: attached: %s, present: %s, size: "
		    "(%d,%d)\n", displayDevices[i],
		    BOOLTOSTRING(pI830->displayAttached[i]),
		    BOOLTOSTRING(pI830->displayPresent[i]),
		    pI830->displaySize[i].x2, pI830->displaySize[i].y2);
         }
      }
   }

   /* Check for active devices connected to each display pipe. */
   for (n = 0; n < pI830->availablePipes; n++) {
      pipe = ((pI830->operatingDevices >> PIPE_SHIFT(n)) & PIPE_ACTIVE_MASK);
      if (pipe)
	 pI830->pipeEnabled[n] = TRUE;
      else
	 pI830->pipeEnabled[n] = FALSE;
   }

   GetPipeSizes(pScrn);

   return TRUE;
}

static int
I830DetectMemory(ScrnInfoPtr pScrn)
{
   I830Ptr pI830 = I830PTR(pScrn);
   PCITAG bridge;
   CARD16 gmch_ctrl;
   int memsize = 0;
   int range;

   bridge = pciTag(0, 0, 0);		/* This is always the host bridge */
   gmch_ctrl = pciReadWord(bridge, I830_GMCH_CTRL);

   /* We need to reduce the stolen size, by the GTT and the popup.
    * The GTT varying according the the FbMapSize and the popup is 4KB. */
<<<<<<< HEAD
   if (IS_I965G(pI830))
      range = 512 + 4; /* Fixed 512KB size for i965 */
=======
   if (IS_BROADWATER(pI830))
      range = 512 + 4; /* Fixed 512KB size for Broadwater */
>>>>>>> fa4331ef
   else
      range = (pI830->FbMapSize / MB(1)) + 4;

   if (IS_I85X(pI830) || IS_I865G(pI830) || IS_I9XX(pI830)) {
      switch (gmch_ctrl & I830_GMCH_GMS_MASK) {
      case I855_GMCH_GMS_STOLEN_1M:
	 memsize = MB(1) - KB(range);
	 break;
      case I855_GMCH_GMS_STOLEN_4M:
	 memsize = MB(4) - KB(range);
	 break;
      case I855_GMCH_GMS_STOLEN_8M:
	 memsize = MB(8) - KB(range);
	 break;
      case I855_GMCH_GMS_STOLEN_16M:
	 memsize = MB(16) - KB(range);
	 break;
      case I855_GMCH_GMS_STOLEN_32M:
	 memsize = MB(32) - KB(range);
	 break;
      case I915G_GMCH_GMS_STOLEN_48M:
	 if (IS_I9XX(pI830))
	    memsize = MB(48) - KB(range);
	 break;
      case I915G_GMCH_GMS_STOLEN_64M:
	 if (IS_I9XX(pI830))
	    memsize = MB(64) - KB(range);
	 break;
      }
   } else {
      switch (gmch_ctrl & I830_GMCH_GMS_MASK) {
      case I830_GMCH_GMS_STOLEN_512:
	 memsize = KB(512) - KB(range);
	 break;
      case I830_GMCH_GMS_STOLEN_1024:
	 memsize = MB(1) - KB(range);
	 break;
      case I830_GMCH_GMS_STOLEN_8192:
	 memsize = MB(8) - KB(range);
	 break;
      case I830_GMCH_GMS_LOCAL:
	 memsize = 0;
	 xf86DrvMsg(pScrn->scrnIndex, X_WARNING,
		    "Local memory found, but won't be used.\n");
	 break;
      }
   }

#if 0
   /* And 64KB page aligned */
   memsize &= ~0xFFFF;
#endif

   if (memsize > 0) {
      xf86DrvMsg(pScrn->scrnIndex, X_INFO,
		 "detected %d kB stolen memory.\n", memsize / 1024);
   } else {
      xf86DrvMsg(pScrn->scrnIndex, X_INFO, "no video memory detected.\n");
   }
   return memsize;
}

static Bool
I830MapMMIO(ScrnInfoPtr pScrn)
{
   int mmioFlags;
   I830Ptr pI830 = I830PTR(pScrn);

#if !defined(__alpha__)
   mmioFlags = VIDMEM_MMIO | VIDMEM_READSIDEEFFECT;
#else
   mmioFlags = VIDMEM_MMIO | VIDMEM_READSIDEEFFECT | VIDMEM_SPARSE;
#endif

   pI830->MMIOBase = xf86MapPciMem(pScrn->scrnIndex, mmioFlags,
				   pI830->PciTag,
				   pI830->MMIOAddr, I810_REG_SIZE);
   if (!pI830->MMIOBase)
      return FALSE;
   return TRUE;
}

static Bool
I830MapMem(ScrnInfoPtr pScrn)
{
   I830Ptr pI830 = I830PTR(pScrn);
   long i;

   for (i = 2; i < pI830->FbMapSize; i <<= 1) ;
   pI830->FbMapSize = i;

   if (!I830MapMMIO(pScrn))
      return FALSE;

   pI830->FbBase = xf86MapPciMem(pScrn->scrnIndex, VIDMEM_FRAMEBUFFER,
				 pI830->PciTag,
				 pI830->LinearAddr, pI830->FbMapSize);
   if (!pI830->FbBase)
      return FALSE;

   if (I830IsPrimary(pScrn))
   pI830->LpRing->virtual_start = pI830->FbBase + pI830->LpRing->mem.Start;

   return TRUE;
}

static void
I830UnmapMMIO(ScrnInfoPtr pScrn)
{
   I830Ptr pI830 = I830PTR(pScrn);

   xf86UnMapVidMem(pScrn->scrnIndex, (pointer) pI830->MMIOBase,
		   I810_REG_SIZE);
   pI830->MMIOBase = 0;
}

static Bool
I830UnmapMem(ScrnInfoPtr pScrn)
{
   I830Ptr pI830 = I830PTR(pScrn);

   xf86UnMapVidMem(pScrn->scrnIndex, (pointer) pI830->FbBase,
		   pI830->FbMapSize);
   pI830->FbBase = 0;
   I830UnmapMMIO(pScrn);
   return TRUE;
}

#ifndef HAVE_GET_PUT_BIOSMEMSIZE
#define HAVE_GET_PUT_BIOSMEMSIZE 1
#endif

#if HAVE_GET_PUT_BIOSMEMSIZE
/*
 * Tell the BIOS how much video memory is available.  The BIOS call used
 * here won't always be available.
 */
static Bool
PutBIOSMemSize(ScrnInfoPtr pScrn, int memSize)
{
   vbeInfoPtr pVbe = I830PTR(pScrn)->pVbe;

   DPRINTF(PFX, "PutBIOSMemSize: %d kB\n", memSize / 1024);

   pVbe->pInt10->num = 0x10;
   pVbe->pInt10->ax = 0x5f11;
   pVbe->pInt10->bx = 0;
   pVbe->pInt10->cx = memSize / GTT_PAGE_SIZE;

   xf86ExecX86int10_wrapper(pVbe->pInt10, pScrn);
   return Check5fStatus(pScrn, 0x5f11, pVbe->pInt10->ax);
}

/*
 * This reports what the previous VBEGetVBEInfo() found.  Be sure to call
 * VBEGetVBEInfo() after changing the BIOS memory size view.  If
 * a separate BIOS call is added for this, it can be put here.  Only
 * return a valid value if the funtionality for PutBIOSMemSize()
 * is available.
 */
static int
GetBIOSMemSize(ScrnInfoPtr pScrn)
{
   I830Ptr pI830 = I830PTR(pScrn);
   int memSize = KB(pI830->vbeInfo->TotalMemory * 64);

   DPRINTF(PFX, "GetBIOSMemSize\n");

   if (PutBIOSMemSize(pScrn, memSize))
      return memSize;
   else
      return -1;
}
#endif

/*
 * These three functions allow the video BIOS's view of the available video
 * memory to be changed.  This is currently implemented only for the 830
 * and 845G, which can do this via a BIOS scratch register that holds the
 * BIOS's view of the (pre-reserved) memory size.  If another mechanism
 * is available in the future, it can be plugged in here.  
 *
 * The mapping used for the 830/845G scratch register's low 4 bits is:
 *
 *             320k => 0
 *             832k => 1
 *            8000k => 8
 *
 * The "unusual" values are the 512k, 1M, 8M pre-reserved memory, less
 * overhead, rounded down to the BIOS-reported 64k granularity.
 */

static Bool
SaveBIOSMemSize(ScrnInfoPtr pScrn)
{
   I830Ptr pI830 = I830PTR(pScrn);

   DPRINTF(PFX, "SaveBIOSMemSize\n");

   if (!I830IsPrimary(pScrn))
      return FALSE;

   pI830->useSWF1 = FALSE;

#if HAVE_GET_PUT_BIOSMEMSIZE
   if ((pI830->saveBIOSMemSize = GetBIOSMemSize(pScrn)) != -1)
      return TRUE;
#endif

   if (IS_I830(pI830) || IS_845G(pI830)) {
      pI830->useSWF1 = TRUE;
      pI830->saveSWF1 = INREG(SWF1) & 0x0f;

      /*
       * This is for sample purposes only.  pI830->saveBIOSMemSize isn't used
       * when pI830->useSWF1 is TRUE.
       */
      switch (pI830->saveSWF1) {
      case 0:
	 pI830->saveBIOSMemSize = KB(320);
	 break;
      case 1:
	 pI830->saveBIOSMemSize = KB(832);
	 break;
      case 8:
	 pI830->saveBIOSMemSize = KB(8000);
	 break;
      default:
	 pI830->saveBIOSMemSize = 0;
	 break;
      }
      return TRUE;
   }
   return FALSE;
}

/*
 * TweakMemorySize() tweaks the BIOS image to set the correct size.
 * Original implementation by Christian Zietz in a stand-alone tool.
 */
static CARD32
TweakMemorySize(ScrnInfoPtr pScrn, CARD32 newsize, Bool preinit)
{
#define SIZE 0x10000
#define _855_IDOFFSET (-23)
#define _845_IDOFFSET (-19)
    
    const char *MAGICstring = "Total time for VGA POST:";
    const int len = strlen(MAGICstring);
    I830Ptr pI830 = I830PTR(pScrn);
    volatile char *position;
    char *biosAddr;
    CARD32 oldsize;
    CARD32 oldpermission;
    CARD32 ret = 0;
    int i,j = 0;
    int reg = (IS_845G(pI830) || IS_I865G(pI830)) ? _845_DRAM_RW_CONTROL
	: _855_DRAM_RW_CONTROL;
    
    PCITAG tag =pciTag(0,0,0);

    if (!I830IsPrimary(pScrn))
       return 0;

    if(!pI830->PciInfo 
       || !(IS_845G(pI830) || IS_I85X(pI830) || IS_I865G(pI830)))
	return 0;

    if (!pI830->pVbe)
	return 0;

    biosAddr = xf86int10Addr(pI830->pVbe->pInt10, 
				    pI830->pVbe->pInt10->BIOSseg << 4);

    if (!pI830->BIOSMemSizeLoc) {
	if (!preinit)
	    return 0;

	/* Search for MAGIC string */
	for (i = 0; i < SIZE; i++) {
	    if (biosAddr[i] == MAGICstring[j]) {
		if (++j == len)
		    break;
	    } else {
		i -= j;
		j = 0;
	    }
	}
	if (j < len) return 0;

	pI830->BIOSMemSizeLoc =  (i - j + 1 + (IS_845G(pI830)
					    ? _845_IDOFFSET : _855_IDOFFSET));
    }
    
    position = biosAddr + pI830->BIOSMemSizeLoc;
    oldsize = *(CARD32 *)position;

    ret = oldsize - 0x21000;
    
    /* verify that register really contains current size */
    if (preinit && ((ret >> 16) !=  pI830->vbeInfo->TotalMemory))
	return 0;

    oldpermission = pciReadLong(tag, reg);
    pciWriteLong(tag, reg, DRAM_WRITE | (oldpermission & 0xffff)); 
    
    *(CARD32 *)position = newsize + 0x21000;

    if (preinit) {
	/* reinitialize VBE for new size */
	if (I830IsPrimary(pScrn)) {
	   VBEFreeVBEInfo(pI830->vbeInfo);
	   vbeFree(pI830->pVbe);
	   pI830->pVbe = VBEInit(NULL, pI830->pEnt->index);
	   pI830->vbeInfo = VBEGetVBEInfo(pI830->pVbe);
	} else {
           I830Ptr pI8301 = I830PTR(pI830->entityPrivate->pScrn_1);
           pI830->pVbe = pI8301->pVbe;
           pI830->vbeInfo = pI8301->vbeInfo;
	}
	
	/* verify that change was successful */
	if (pI830->vbeInfo->TotalMemory != (newsize >> 16)){
	    ret = 0;
	    *(CARD32 *)position = oldsize;
	} else {
	    pI830->BIOSMemorySize = KB(pI830->vbeInfo->TotalMemory * 64);
	    xf86DrvMsg(pScrn->scrnIndex, X_INFO, 
		       "Tweak BIOS image to %d kB VideoRAM\n",
		       (int)(pI830->BIOSMemorySize / 1024));
	}
    }

    pciWriteLong(tag, reg, oldpermission);

     return ret;
}

static void
RestoreBIOSMemSize(ScrnInfoPtr pScrn)
{
   I830Ptr pI830 = I830PTR(pScrn);
   CARD32 swf1;

   DPRINTF(PFX, "RestoreBIOSMemSize\n");

   if (!I830IsPrimary(pScrn))
      return;

   if (TweakMemorySize(pScrn, pI830->saveBIOSMemSize,FALSE))
      return;

   if (!pI830->overrideBIOSMemSize)
      return;

#if HAVE_GET_PUT_BIOSMEMSIZE
   if (!pI830->useSWF1) {
      PutBIOSMemSize(pScrn, pI830->saveBIOSMemSize);
      return;
   }
#endif

   if ((IS_I830(pI830) || IS_845G(pI830)) && pI830->useSWF1) {
      swf1 = INREG(SWF1);
      swf1 &= ~0x0f;
      swf1 |= (pI830->saveSWF1 & 0x0f);
      OUTREG(SWF1, swf1);
   }
}

static void
SetBIOSMemSize(ScrnInfoPtr pScrn, int newSize)
{
   I830Ptr pI830 = I830PTR(pScrn);
   unsigned long swf1;
   Bool mapped;

   DPRINTF(PFX, "SetBIOSMemSize: %d kB\n", newSize / 1024);

   if (!pI830->overrideBIOSMemSize)
      return;

#if HAVE_GET_PUT_BIOSMEMSIZE
   if (!pI830->useSWF1) {
      PutBIOSMemSize(pScrn, newSize);
      return;
   }
#endif

   if ((IS_I830(pI830) || IS_845G(pI830)) && pI830->useSWF1) {
      unsigned long newSWF1;

      /* Need MMIO access here. */
      mapped = (pI830->MMIOBase != NULL);
      if (!mapped)
	 I830MapMMIO(pScrn);

      if (newSize <= KB(832))
	 newSWF1 = 1;
      else
	 newSWF1 = 8;

      swf1 = INREG(SWF1);
      xf86DrvMsg(pScrn->scrnIndex, X_INFO, "Before: SWF1 is 0x%08lx\n", swf1);
      swf1 &= ~0x0f;
      swf1 |= (newSWF1 & 0x0f);
      xf86DrvMsg(pScrn->scrnIndex, X_INFO, "After: SWF1 is 0x%08lx\n", swf1);
      OUTREG(SWF1, swf1);
      if (!mapped)
	 I830UnmapMMIO(pScrn);
   }
}

static CARD32 val8[256];

static void
I830LoadPalette(ScrnInfoPtr pScrn, int numColors, int *indices,
		LOCO * colors, VisualPtr pVisual)
{
   I830Ptr pI830;
   int i,j, index;
   unsigned char r, g, b;
   CARD32 val, temp;
   int palreg;
   int dspreg, dspbase, dspsurf;

   DPRINTF(PFX, "I830LoadPalette: numColors: %d\n", numColors);
   pI830 = I830PTR(pScrn);

   if (pI830->pipe == 0) {
      palreg = PALETTE_A;
      dspreg = DSPACNTR;
      dspbase = DSPABASE;
      dspsurf = DSPASURF;
   } else {
      palreg = PALETTE_B;
      dspreg = DSPBCNTR;
      dspbase = DSPBBASE;
      dspsurf = DSPBSURF;
   }

   /* To ensure gamma is enabled we need to turn off and on the plane */
   temp = INREG(dspreg);
   OUTREG(dspreg, temp & ~(1<<31));
   OUTREG(dspbase, INREG(dspbase));
   OUTREG(dspreg, temp | DISPPLANE_GAMMA_ENABLE);
   OUTREG(dspbase, INREG(dspbase));
<<<<<<< HEAD
   if (IS_I965G(pI830)) 
=======
   if (IS_BROADWATER(pI830)) 
>>>>>>> fa4331ef
      OUTREG(dspsurf, INREG(dspsurf));

   /* It seems that an initial read is needed. */
   temp = INREG(palreg);

   switch(pScrn->depth) {
   case 15:
      for (i = 0; i < numColors; i++) {
         index = indices[i];
         r = colors[index].red;
         g = colors[index].green;
         b = colors[index].blue;
	 val = (r << 16) | (g << 8) | b;
         for (j = 0; j < 8; j++) {
	    OUTREG(palreg + index * 32 + (j * 4), val);
         }
      }
      break;
   case 16:
      for (i = 0; i < numColors; i++) {
         index = indices[i];
	 r   = colors[index / 2].red;
	 g   = colors[index].green;
	 b   = colors[index / 2].blue;

	 val = (r << 16) | (g << 8) | b;
	 OUTREG(palreg + index * 16, val);
	 OUTREG(palreg + index * 16 + 4, val);
	 OUTREG(palreg + index * 16 + 8, val);
	 OUTREG(palreg + index * 16 + 12, val);

   	 if (index <= 31) {
            r   = colors[index].red;
	    g   = colors[(index * 2) + 1].green;
	    b   = colors[index].blue;

	    val = (r << 16) | (g << 8) | b;
	    OUTREG(palreg + index * 32, val);
	    OUTREG(palreg + index * 32 + 4, val);
	    OUTREG(palreg + index * 32 + 8, val);
	    OUTREG(palreg + index * 32 + 12, val);
	 }
      }
      break;
   default:
#if 1
      /* Dual head 8bpp modes seem to squish the primary's cmap - reload */
      if (I830IsPrimary(pScrn) && xf86IsEntityShared(pScrn->entityList[0]) &&
          pScrn->depth == 8) {
         for(i = 0; i < numColors; i++) {
	    index = indices[i];
	    r = colors[index].red;
	    g = colors[index].green;
	    b = colors[index].blue;
	    val8[index] = (r << 16) | (g << 8) | b;
        }
      }
#endif
      for(i = 0; i < numColors; i++) {
	 index = indices[i];
	 r = colors[index].red;
	 g = colors[index].green;
	 b = colors[index].blue;
	 val = (r << 16) | (g << 8) | b;
	 OUTREG(palreg + index * 4, val);
#if 1
         /* Dual head 8bpp modes seem to squish the primary's cmap - reload */
         if (!I830IsPrimary(pScrn) && xf86IsEntityShared(pScrn->entityList[0]) &&
             pScrn->depth == 8) {
  	    if (palreg == PALETTE_A)
	       OUTREG(PALETTE_B + index * 4, val8[index]);
	    else
	       OUTREG(PALETTE_A + index * 4, val8[index]);
         }
#endif
      }
      break;
   }
}

static int
I830UseDDC(ScrnInfoPtr pScrn)
{
   xf86MonPtr DDC = (xf86MonPtr)(pScrn->monitor->DDC);
   struct detailed_monitor_section* detMon;
   struct monitor_ranges *mon_range = NULL;
   int i;

   if (!DDC) return 0;

   /* Now change the hsync/vrefresh values of the current monitor to
    * match those of DDC */
   for (i = 0; i < 4; i++) {
      detMon = &DDC->det_mon[i];
      if(detMon->type == DS_RANGES)
         mon_range = &detMon->section.ranges;
   }

   if (!mon_range || mon_range->min_h == 0 || mon_range->max_h == 0 ||
		     mon_range->min_v == 0 || mon_range->max_v == 0)
      return 0;	/* bad ddc */

   xf86DrvMsg(pScrn->scrnIndex, X_INFO, "Using detected DDC timings\n");
   xf86DrvMsg(pScrn->scrnIndex, X_INFO, "\tHorizSync %d-%d\n", 
		mon_range->min_h, mon_range->max_h);
   xf86DrvMsg(pScrn->scrnIndex, X_INFO, "\tVertRefresh %d-%d\n", 
		mon_range->min_v, mon_range->max_v);
#define DDC_SYNC_TOLERANCE SYNC_TOLERANCE
   if (pScrn->monitor->nHsync > 0) {
      for (i = 0; i < pScrn->monitor->nHsync; i++) {
         if ((1.0 - DDC_SYNC_TOLERANCE) * mon_range->min_h >
				pScrn->monitor->hsync[i].lo ||
	     (1.0 + DDC_SYNC_TOLERANCE) * mon_range->max_h <
				pScrn->monitor->hsync[i].hi) {
	    xf86DrvMsg(pScrn->scrnIndex, X_WARNING,
			  "config file hsync range %g-%gkHz not within DDC "
			  "hsync range %d-%dkHz\n",
			  pScrn->monitor->hsync[i].lo, pScrn->monitor->hsync[i].hi,
			  mon_range->min_h, mon_range->max_h);
         }
         pScrn->monitor->hsync[i].lo = mon_range->min_h;
	 pScrn->monitor->hsync[i].hi = mon_range->max_h;
      }
   }

   if (pScrn->monitor->nVrefresh > 0) {
      for (i=0; i<pScrn->monitor->nVrefresh; i++) {
         if ((1.0 - DDC_SYNC_TOLERANCE) * mon_range->min_v >
				pScrn->monitor->vrefresh[i].lo ||
	     (1.0 + DDC_SYNC_TOLERANCE) * mon_range->max_v <
				pScrn->monitor->vrefresh[i].hi) {
   	    xf86DrvMsg(pScrn->scrnIndex, X_WARNING,
			  "config file vrefresh range %g-%gHz not within DDC "
			  "vrefresh range %d-%dHz\n",
			  pScrn->monitor->vrefresh[i].lo, pScrn->monitor->vrefresh[i].hi,
			  mon_range->min_v, mon_range->max_v);
         }
         pScrn->monitor->vrefresh[i].lo = mon_range->min_v;
         pScrn->monitor->vrefresh[i].hi = mon_range->max_v;
      }
   }

   return mon_range->max_clock;
}

static void
PreInitCleanup(ScrnInfoPtr pScrn)
{
   I830Ptr pI830 = I830PTR(pScrn);

   if (I830IsPrimary(pScrn)) {
      SetPipeAccess(pScrn);

      pI830->entityPrivate->pScrn_1 = NULL;
      if (pI830->LpRing)
         xfree(pI830->LpRing);
      pI830->LpRing = NULL;
      if (pI830->CursorMem)
         xfree(pI830->CursorMem);
      pI830->CursorMem = NULL;
      if (pI830->CursorMemARGB) 
         xfree(pI830->CursorMemARGB);
      pI830->CursorMemARGB = NULL;
      if (pI830->OverlayMem)
         xfree(pI830->OverlayMem);
      pI830->OverlayMem = NULL;
      if (pI830->overlayOn)
         xfree(pI830->overlayOn);
      pI830->overlayOn = NULL;
      if (pI830->used3D)
         xfree(pI830->used3D);
      pI830->used3D = NULL;
   } else {
      if (pI830->entityPrivate)
         pI830->entityPrivate->pScrn_2 = NULL;
   }
   RestoreBIOSMemSize(pScrn);
   if (pI830->swfSaved) {
      OUTREG(SWF0, pI830->saveSWF0);
      OUTREG(SWF4, pI830->saveSWF4);
   }
   if (pI830->MMIOBase)
      I830UnmapMMIO(pScrn);
   I830BIOSFreeRec(pScrn);
}

Bool
I830IsPrimary(ScrnInfoPtr pScrn)
{
   I830Ptr pI830 = I830PTR(pScrn);

   if (xf86IsEntityShared(pScrn->entityList[0])) {
	if (pI830->init == 0) return TRUE;
	else return FALSE;
   }

   return TRUE;
}

static Bool
I830BIOSPreInit(ScrnInfoPtr pScrn, int flags)
{
   vgaHWPtr hwp;
   I830Ptr pI830;
   MessageType from = X_PROBED;
   rgb defaultWeight = { 0, 0, 0 };
   EntityInfoPtr pEnt;
   I830EntPtr pI830Ent = NULL;					
   int mem, memsize;
   int flags24;
   int defmon = 0;
   int i, n;
   int DDCclock = 0;
   char *s;
   DisplayModePtr p, pMon;
   pointer pDDCModule = NULL, pVBEModule = NULL;
   Bool enable;
   const char *chipname;
   unsigned int ver;
   char v[5];

   if (pScrn->numEntities != 1)
      return FALSE;

   /* try to load the video kernel module now */
   xf86LoadKernelModule("video");

   I830ACPIOpen();

   /* Load int10 module */
   if (!xf86LoadSubModule(pScrn, "int10"))
      return FALSE;
   xf86LoaderReqSymLists(I810int10Symbols, NULL);

   /* Load vbe module */
   if (!(pVBEModule = xf86LoadSubModule(pScrn, "vbe")))
      return FALSE;
   xf86LoaderReqSymLists(I810vbeSymbols, NULL);

   pEnt = xf86GetEntityInfo(pScrn->entityList[0]);

   if (flags & PROBE_DETECT) {
      I830BIOSProbeDDC(pScrn, pEnt->index);
      return TRUE;
   }

   /* The vgahw module should be loaded here when needed */
   if (!xf86LoadSubModule(pScrn, "vgahw"))
      return FALSE;
   xf86LoaderReqSymLists(I810vgahwSymbols, NULL);

   /* Allocate a vgaHWRec */
   if (!vgaHWGetHWRec(pScrn))
      return FALSE;

   /* Allocate driverPrivate */
   if (!I830BIOSGetRec(pScrn))
      return FALSE;

   pI830 = I830PTR(pScrn);
   pI830->SaveGeneration = -1;
   pI830->pEnt = pEnt;

   pI830->displayWidth = 640; /* default it */

   if (pI830->pEnt->location.type != BUS_PCI)
      return FALSE;

   pI830->PciInfo = xf86GetPciInfoForEntity(pI830->pEnt->index);
   pI830->PciTag = pciTag(pI830->PciInfo->bus, pI830->PciInfo->device,
			  pI830->PciInfo->func);

    /* Allocate an entity private if necessary */
    if (xf86IsEntityShared(pScrn->entityList[0])) {
	pI830Ent = xf86GetEntityPrivate(pScrn->entityList[0],
					I830EntityIndex)->ptr;
        pI830->entityPrivate = pI830Ent;
    } else 
        pI830->entityPrivate = NULL;

   if (xf86RegisterResources(pI830->pEnt->index, 0, ResNone)) {
      PreInitCleanup(pScrn);
      return FALSE;
   }

   if (xf86IsEntityShared(pScrn->entityList[0])) {
      if (xf86IsPrimInitDone(pScrn->entityList[0])) {
	 pI830->init = 1;

         if (!pI830Ent->pScrn_1) {
            xf86DrvMsg(pScrn->scrnIndex, X_ERROR,
 		 "Failed to setup second head due to primary head failure.\n");
	    return FALSE;
         }
      } else {
         xf86SetPrimInitDone(pScrn->entityList[0]);
	 pI830->init = 0;
      }
   }

   if (xf86IsEntityShared(pScrn->entityList[0])) {
      if (!I830IsPrimary(pScrn)) {
         pI830Ent->pScrn_2 = pScrn;
      } else {
         pI830Ent->pScrn_1 = pScrn;
         pI830Ent->pScrn_2 = NULL;
      }
   }

   pScrn->racMemFlags = RAC_FB | RAC_COLORMAP;
   pScrn->monitor = pScrn->confScreen->monitor;
   pScrn->progClock = TRUE;
   pScrn->rgbBits = 8;

   flags24 = Support32bppFb | PreferConvert24to32 | SupportConvert24to32;

   if (!xf86SetDepthBpp(pScrn, 0, 0, 0, flags24))
      return FALSE;

   switch (pScrn->depth) {
   case 8:
   case 15:
   case 16:
   case 24:
      break;
   default:
      xf86DrvMsg(pScrn->scrnIndex, X_ERROR,
		 "Given depth (%d) is not supported by I830 driver\n",
		 pScrn->depth);
      return FALSE;
   }
   xf86PrintDepthBpp(pScrn);

   if (!xf86SetWeight(pScrn, defaultWeight, defaultWeight))
      return FALSE;
   if (!xf86SetDefaultVisual(pScrn, -1))
      return FALSE;

   hwp = VGAHWPTR(pScrn);
   pI830->cpp = pScrn->bitsPerPixel / 8;

   pI830->preinit = TRUE;

   /* Process the options */
   xf86CollectOptions(pScrn, NULL);
   if (!(pI830->Options = xalloc(sizeof(I830BIOSOptions))))
      return FALSE;
   memcpy(pI830->Options, I830BIOSOptions, sizeof(I830BIOSOptions));
   xf86ProcessOptions(pScrn->scrnIndex, pScrn->options, pI830->Options);

   /* We have to use PIO to probe, because we haven't mapped yet. */
   I830SetPIOAccess(pI830);

   /* Initialize VBE record */
   if (I830IsPrimary(pScrn)) {
      if ((pI830->pVbe = VBEInit(NULL, pI830->pEnt->index)) == NULL) {
         xf86DrvMsg(pScrn->scrnIndex, X_ERROR, "VBE initialization failed.\n");
         return FALSE;
      }
   } else {
      I830Ptr pI8301 = I830PTR(pI830->entityPrivate->pScrn_1);
      pI830->pVbe = pI8301->pVbe;
   }

   switch (pI830->PciInfo->chipType) {
   case PCI_CHIP_I830_M:
      chipname = "830M";
      break;
   case PCI_CHIP_845_G:
      chipname = "845G";
      break;
   case PCI_CHIP_I855_GM:
      /* Check capid register to find the chipset variant */
      pI830->variant = (pciReadLong(pI830->PciTag, I85X_CAPID)
				>> I85X_VARIANT_SHIFT) & I85X_VARIANT_MASK;
      switch (pI830->variant) {
      case I855_GM:
	 chipname = "855GM";
	 break;
      case I855_GME:
	 chipname = "855GME";
	 break;
      case I852_GM:
	 chipname = "852GM";
	 break;
      case I852_GME:
	 chipname = "852GME";
	 break;
      default:
	 xf86DrvMsg(pScrn->scrnIndex, X_INFO,
		    "Unknown 852GM/855GM variant: 0x%x)\n", pI830->variant);
	 chipname = "852GM/855GM (unknown variant)";
	 break;
      }
      break;
   case PCI_CHIP_I865_G:
      chipname = "865G";
      break;
   case PCI_CHIP_I915_G:
      chipname = "915G";
      break;
   case PCI_CHIP_E7221_G:
      chipname = "E7221 (i915)";
      break;
   case PCI_CHIP_I915_GM:
      chipname = "915GM";
      break;
   case PCI_CHIP_I945_G:
      chipname = "945G";
      break;
   case PCI_CHIP_I945_GM:
      chipname = "945GM";
      break;
<<<<<<< HEAD
   case PCI_CHIP_I965_G:
   case PCI_CHIP_I965_G_1:
      chipname = "965G";
      break;
   case PCI_CHIP_I965_Q:
      chipname = "965Q";
      break;
   case PCI_CHIP_I946_GZ:
      chipname = "946GZ";
=======
   case PCI_CHIP_BROADWATER:
      chipname = "Broadwater";
>>>>>>> fa4331ef
      break;
   default:
      chipname = "unknown chipset";
      break;
   }
   xf86DrvMsg(pScrn->scrnIndex, X_INFO,
	      "Integrated Graphics Chipset: Intel(R) %s\n", chipname);

   if (I830IsPrimary(pScrn)) {
      pI830->vbeInfo = VBEGetVBEInfo(pI830->pVbe);
   } else {
      I830Ptr pI8301 = I830PTR(pI830->entityPrivate->pScrn_1);
      pI830->vbeInfo = pI8301->vbeInfo;
   }

   /* Set the Chipset and ChipRev, allowing config file entries to override. */
   if (pI830->pEnt->device->chipset && *pI830->pEnt->device->chipset) {
      pScrn->chipset = pI830->pEnt->device->chipset;
      from = X_CONFIG;
   } else if (pI830->pEnt->device->chipID >= 0) {
      pScrn->chipset = (char *)xf86TokenToString(I830BIOSChipsets,
						 pI830->pEnt->device->chipID);
      from = X_CONFIG;
      xf86DrvMsg(pScrn->scrnIndex, X_CONFIG, "ChipID override: 0x%04X\n",
		 pI830->pEnt->device->chipID);
      pI830->PciInfo->chipType = pI830->pEnt->device->chipID;
   } else {
      from = X_PROBED;
      pScrn->chipset = (char *)xf86TokenToString(I830BIOSChipsets,
						 pI830->PciInfo->chipType);
   }

   if (pI830->pEnt->device->chipRev >= 0) {
      xf86DrvMsg(pScrn->scrnIndex, X_CONFIG, "ChipRev override: %d\n",
		 pI830->pEnt->device->chipRev);
   }

   xf86DrvMsg(pScrn->scrnIndex, from, "Chipset: \"%s\"\n",
	      (pScrn->chipset != NULL) ? pScrn->chipset : "Unknown i8xx");

   if (pI830->pEnt->device->MemBase != 0) {
      pI830->LinearAddr = pI830->pEnt->device->MemBase;
      from = X_CONFIG;
   } else {
      if (IS_I9XX(pI830)) {
	 pI830->LinearAddr = pI830->PciInfo->memBase[2] & 0xFF000000;
	 from = X_PROBED;
      } else if (pI830->PciInfo->memBase[1] != 0) {
	 /* XXX Check mask. */
	 pI830->LinearAddr = pI830->PciInfo->memBase[0] & 0xFF000000;
	 from = X_PROBED;
      } else {
	 xf86DrvMsg(pScrn->scrnIndex, X_ERROR,
		    "No valid FB address in PCI config space\n");
	 PreInitCleanup(pScrn);
	 return FALSE;
      }
   }

   xf86DrvMsg(pScrn->scrnIndex, from, "Linear framebuffer at 0x%lX\n",
	      (unsigned long)pI830->LinearAddr);

   if (pI830->pEnt->device->IOBase != 0) {
      pI830->MMIOAddr = pI830->pEnt->device->IOBase;
      from = X_CONFIG;
   } else {
      if (IS_I9XX(pI830)) {
	 pI830->MMIOAddr = pI830->PciInfo->memBase[0] & 0xFFF80000;
	 from = X_PROBED;
      } else if (pI830->PciInfo->memBase[1]) {
	 pI830->MMIOAddr = pI830->PciInfo->memBase[1] & 0xFFF80000;
	 from = X_PROBED;
      } else {
	 xf86DrvMsg(pScrn->scrnIndex, X_ERROR,
		    "No valid MMIO address in PCI config space\n");
	 PreInitCleanup(pScrn);
	 return FALSE;
      }
   }

   xf86DrvMsg(pScrn->scrnIndex, from, "IO registers at addr 0x%lX\n",
	      (unsigned long)pI830->MMIOAddr);

   /* Some of the probing needs MMIO access, so map it here. */
   I830MapMMIO(pScrn);

#if 1
   pI830->saveSWF0 = INREG(SWF0);
   pI830->saveSWF4 = INREG(SWF4);
   pI830->swfSaved = TRUE;

   /* Set "extended desktop" */
   OUTREG(SWF0, pI830->saveSWF0 | (1 << 21));

   /* Set "driver loaded",  "OS unknown", "APM 1.2" */
   OUTREG(SWF4, (pI830->saveSWF4 & ~((3 << 19) | (7 << 16))) |
		(1 << 23) | (2 << 16));
#endif

   if (IS_I830(pI830) || IS_845G(pI830)) {
      PCITAG bridge;
      CARD16 gmch_ctrl;

      bridge = pciTag(0, 0, 0);		/* This is always the host bridge */
      gmch_ctrl = pciReadWord(bridge, I830_GMCH_CTRL);
      if ((gmch_ctrl & I830_GMCH_MEM_MASK) == I830_GMCH_MEM_128M) {
	 pI830->FbMapSize = 0x8000000;
      } else {
	 pI830->FbMapSize = 0x4000000; /* 64MB - has this been tested ?? */
      }
   } else {
      if (IS_I9XX(pI830)) {
	 if (pI830->PciInfo->memBase[2] & 0x08000000)
	    pI830->FbMapSize = 0x8000000;	/* 128MB aperture */
	 else
	    pI830->FbMapSize = 0x10000000;	/* 256MB aperture */

   	 if (pI830->PciInfo->chipType == PCI_CHIP_E7221_G)
	    pI830->FbMapSize = 0x8000000;	/* 128MB aperture */
      } else
	 /* 128MB aperture for later chips */
	 pI830->FbMapSize = 0x8000000;
   }

   if (pI830->PciInfo->chipType == PCI_CHIP_E7221_G)
      pI830->availablePipes = 1;
   else
   if (IS_MOBILE(pI830) || IS_I9XX(pI830))
      pI830->availablePipes = 2;
   else
      pI830->availablePipes = 1;
   xf86DrvMsg(pScrn->scrnIndex, X_INFO, "%d display pipe%s available.\n",
	      pI830->availablePipes, pI830->availablePipes > 1 ? "s" : "");

   /*
    * Get the pre-allocated (stolen) memory size.
    */
   pI830->StolenMemory.Size = I830DetectMemory(pScrn);
   pI830->StolenMemory.Start = 0;
   pI830->StolenMemory.End = pI830->StolenMemory.Size;

   /* Sanity check: compare with what the BIOS thinks. */
   if (pI830->vbeInfo->TotalMemory != pI830->StolenMemory.Size / 1024 / 64) {
      xf86DrvMsg(pScrn->scrnIndex, X_WARNING,
		 "Detected stolen memory (%ld kB) doesn't match what the BIOS"
		 " reports (%d kB)\n",
		 ROUND_DOWN_TO(pI830->StolenMemory.Size / 1024, 64),
		 pI830->vbeInfo->TotalMemory * 64);
   }

   /* Find the maximum amount of agpgart memory available. */
   if (I830IsPrimary(pScrn)) {
      mem = I830CheckAvailableMemory(pScrn);
      pI830->StolenOnly = FALSE;
   } else {
      /* videoRam isn't used on the second head, but faked */
      mem = pI830->entityPrivate->pScrn_1->videoRam;
      pI830->StolenOnly = TRUE;
   }

   if (mem <= 0) {
      if (pI830->StolenMemory.Size <= 0) {
	 /* Shouldn't happen. */
	 xf86DrvMsg(pScrn->scrnIndex, X_ERROR,
		 "/dev/agpgart is either not available, or no memory "
		 "is available\nfor allocation, "
		 "and no pre-allocated memory is available.\n");
	 PreInitCleanup(pScrn);
	 return FALSE;
      }
      xf86DrvMsg(pScrn->scrnIndex, X_WARNING,
		 "/dev/agpgart is either not available, or no memory "
		 "is available\nfor allocation.  "
		 "Using pre-allocated memory only.\n");
      mem = 0;
      pI830->StolenOnly = TRUE;
   }

   if (xf86ReturnOptValBool(pI830->Options, OPTION_NOACCEL, FALSE)) {
      pI830->noAccel = TRUE;
   }
   if (xf86ReturnOptValBool(pI830->Options, OPTION_SW_CURSOR, FALSE)) {
      pI830->SWCursor = TRUE;
   }

   pI830->directRenderingDisabled =
	!xf86ReturnOptValBool(pI830->Options, OPTION_DRI, TRUE);

#ifdef XF86DRI
   if (!pI830->directRenderingDisabled) {
      if (pI830->noAccel || pI830->SWCursor) {
	 xf86DrvMsg(pScrn->scrnIndex, X_CONFIG, "DRI is disabled because it "
		    "needs HW cursor and 2D acceleration.\n");
	 pI830->directRenderingDisabled = TRUE;
      } else if (pScrn->depth != 16 && pScrn->depth != 24) {
	 xf86DrvMsg(pScrn->scrnIndex, X_CONFIG, "DRI is disabled because it "
		    "runs only at depths 16 and 24.\n");
	 pI830->directRenderingDisabled = TRUE;
      }
   }
#endif

   pI830->LinearAlloc = 0;
   if (xf86GetOptValInteger(pI830->Options, OPTION_LINEARALLOC,
			    &(pI830->LinearAlloc))) {
      xf86DrvMsg(pScrn->scrnIndex, X_CONFIG, "Allocating %dKbytes of memory\n",
		 pI830->LinearAlloc);
   }

   pI830->fixedPipe = -1;
   if ((s = xf86GetOptValString(pI830->Options, OPTION_FIXEDPIPE)) &&
      I830IsPrimary(pScrn)) {

      if (strstr(s, "A") || strstr(s, "a") || strstr(s, "0"))
         pI830->fixedPipe = 0;
      else if (strstr(s, "B") || strstr(s, "b") || strstr(s, "1"))
         pI830->fixedPipe = 1;
   }

   pI830->MonType1 = PIPE_NONE;
   pI830->MonType2 = PIPE_NONE;
   pI830->specifiedMonitor = FALSE;

   if ((s = xf86GetOptValString(pI830->Options, OPTION_MONITOR_LAYOUT)) &&
      I830IsPrimary(pScrn)) {
      char *Mon1;
      char *Mon2;
      char *sub;
        
      Mon1 = strtok(s, ",");
      Mon2 = strtok(NULL, ",");

      if (Mon1) {
         sub = strtok(Mon1, "+");
         do {
            if (strcmp(sub, "NONE") == 0)
               pI830->MonType1 |= PIPE_NONE;
            else if (strcmp(sub, "CRT") == 0)
               pI830->MonType1 |= PIPE_CRT;
            else if (strcmp(sub, "TV") == 0)
               pI830->MonType1 |= PIPE_TV;
            else if (strcmp(sub, "DFP") == 0)
               pI830->MonType1 |= PIPE_DFP;
            else if (strcmp(sub, "LFP") == 0)
               pI830->MonType1 |= PIPE_LFP;
            else if (strcmp(sub, "CRT2") == 0)
               pI830->MonType1 |= PIPE_CRT2;
            else if (strcmp(sub, "TV2") == 0)
               pI830->MonType1 |= PIPE_TV2;
            else if (strcmp(sub, "DFP2") == 0)
               pI830->MonType1 |= PIPE_DFP2;
            else if (strcmp(sub, "LFP2") == 0)
               pI830->MonType1 |= PIPE_LFP2;
            else 
               xf86DrvMsg(pScrn->scrnIndex, X_WARNING, 
			       "Invalid Monitor type specified for Pipe A\n"); 

            sub = strtok(NULL, "+");
         } while (sub);
      }

      if (Mon2) {
         sub = strtok(Mon2, "+");
         do {
            if (strcmp(sub, "NONE") == 0)
               pI830->MonType2 |= PIPE_NONE;
            else if (strcmp(sub, "CRT") == 0)
               pI830->MonType2 |= PIPE_CRT;
            else if (strcmp(sub, "TV") == 0)
               pI830->MonType2 |= PIPE_TV;
            else if (strcmp(sub, "DFP") == 0)
               pI830->MonType2 |= PIPE_DFP;
            else if (strcmp(sub, "LFP") == 0)
               pI830->MonType2 |= PIPE_LFP;
            else if (strcmp(sub, "CRT2") == 0)
               pI830->MonType2 |= PIPE_CRT2;
            else if (strcmp(sub, "TV2") == 0)
               pI830->MonType2 |= PIPE_TV2;
            else if (strcmp(sub, "DFP2") == 0)
               pI830->MonType2 |= PIPE_DFP2;
            else if (strcmp(sub, "LFP2") == 0)
               pI830->MonType2 |= PIPE_LFP2;
            else 
               xf86DrvMsg(pScrn->scrnIndex, X_WARNING, 
			       "Invalid Monitor type specified for Pipe B\n"); 

               sub = strtok(NULL, "+");
            } while (sub);
         }
    
         if (pI830->availablePipes == 1 && pI830->MonType2 != PIPE_NONE) {
	    xf86DrvMsg(pScrn->scrnIndex, X_ERROR,
		    "Monitor 2 cannot be specified on single pipe devices\n");
            return FALSE;
         }

         if (pI830->MonType1 == PIPE_NONE && pI830->MonType2 == PIPE_NONE) {
	    xf86DrvMsg(pScrn->scrnIndex, X_ERROR,
		    "Monitor 1 and 2 cannot be type NONE\n");
            return FALSE;
      }

      pI830->specifiedMonitor = TRUE;
   }

   if (xf86ReturnOptValBool(pI830->Options, OPTION_CLONE, FALSE)) {
      if (pI830->availablePipes == 1) {
         xf86DrvMsg(pScrn->scrnIndex, X_ERROR, 
 		 "Can't enable Clone Mode because this is a single pipe device\n");
         PreInitCleanup(pScrn);
         return FALSE;
      }
      if (pI830->entityPrivate) {
         xf86DrvMsg(pScrn->scrnIndex, X_ERROR, 
 		 "Can't enable Clone Mode because second head is configured\n");
         PreInitCleanup(pScrn);
         return FALSE;
      }
      xf86DrvMsg(pScrn->scrnIndex, X_INFO, "Enabling Clone Mode\n");
      pI830->Clone = TRUE;
   }

   pI830->CloneRefresh = 60; /* default to 60Hz */
   if (xf86GetOptValInteger(pI830->Options, OPTION_CLONE_REFRESH,
			    &(pI830->CloneRefresh))) {
      xf86DrvMsg(pScrn->scrnIndex, X_CONFIG, "Clone Monitor Refresh Rate %d\n",
		 pI830->CloneRefresh);
   }

   /* See above i830refreshes on why 120Hz is commented out */
   if (pI830->CloneRefresh < 60 || pI830->CloneRefresh > 85 /* 120 */) {
      xf86DrvMsg(pScrn->scrnIndex, X_ERROR, "Bad Clone Refresh Rate\n");
      PreInitCleanup(pScrn);
      return FALSE;
   }

   if ((pI830->entityPrivate && I830IsPrimary(pScrn)) || pI830->Clone) {
      if ((!xf86GetOptValString(pI830->Options, OPTION_MONITOR_LAYOUT))) {
	 xf86DrvMsg(pScrn->scrnIndex, X_ERROR, "You must have a MonitorLayout "
	 		"defined for use in a DualHead or Clone setup.\n");
         PreInitCleanup(pScrn);
         return FALSE;
      }
         
      if (pI830->MonType1 == PIPE_NONE || pI830->MonType2 == PIPE_NONE) {
         xf86DrvMsg(pScrn->scrnIndex, X_ERROR, "Monitor 1 or Monitor 2 "
	 		"cannot be type NONE in Dual or Clone setup.\n");
         PreInitCleanup(pScrn);
         return FALSE;
      }
   }

   pI830->rotation = RR_Rotate_0;
   if ((s = xf86GetOptValString(pI830->Options, OPTION_ROTATE))) {
      pI830->InitialRotation = 0;
      if(!xf86NameCmp(s, "CW") || !xf86NameCmp(s, "270"))
         pI830->InitialRotation = 270;
      if(!xf86NameCmp(s, "CCW") || !xf86NameCmp(s, "90"))
         pI830->InitialRotation = 90;
      if(!xf86NameCmp(s, "180"))
         pI830->InitialRotation = 180;
   }

   /*
    * Let's setup the mobile systems to check the lid status
    */
   if (IS_MOBILE(pI830)) {
      pI830->checkDevices = TRUE;

      if (!xf86ReturnOptValBool(pI830->Options, OPTION_CHECKDEVICES, TRUE)) {
         pI830->checkDevices = FALSE;
         xf86DrvMsg(pScrn->scrnIndex, X_INFO, "Monitoring connected displays disabled\n");
      } else
      if (pI830->entityPrivate && !I830IsPrimary(pScrn) &&
          !I830PTR(pI830->entityPrivate->pScrn_1)->checkDevices) {
         /* If checklid is off, on the primary head, then 
          * turn it off on the secondary*/
         xf86DrvMsg(pScrn->scrnIndex, X_INFO, "Monitoring connected displays disabled\n");
         pI830->checkDevices = FALSE;
      } else
         xf86DrvMsg(pScrn->scrnIndex, X_INFO, "Monitoring connected displays enabled\n");
   } else
      pI830->checkDevices = FALSE;

   /*
    * The "VideoRam" config file parameter specifies the total amount of
    * memory that will be used/allocated.  When agpgart support isn't
    * available (StolenOnly == TRUE), this is limited to the amount of
    * pre-allocated ("stolen") memory.
    */

   /*
    * Default to I830_DEFAULT_VIDEOMEM_2D (8192KB) for 2D-only,
    * or I830_DEFAULT_VIDEOMEM_3D (32768KB) for 3D.  If the stolen memory
    * amount is higher, default to it rounded up to the nearest MB.  This
    * guarantees that by default there will be at least some run-time
    * space for things that need a physical address.
    * But, we double the amounts when dual head is enabled, and therefore
    * for 2D-only we use 16384KB, and 3D we use 65536KB. The VideoRAM 
    * for the second head is never used, as the primary head does the 
    * allocation.
    */
   if (!pI830->pEnt->device->videoRam) {
      from = X_DEFAULT;
#ifdef XF86DRI
      if (!pI830->directRenderingDisabled)
	 pScrn->videoRam = I830_DEFAULT_VIDEOMEM_3D;
      else
#endif
	 pScrn->videoRam = I830_DEFAULT_VIDEOMEM_2D;

      if (xf86IsEntityShared(pScrn->entityList[0])) {
         if (I830IsPrimary(pScrn))
            pScrn->videoRam += I830_DEFAULT_VIDEOMEM_2D;
      else
            pScrn->videoRam = I830_MAXIMUM_VBIOS_MEM;
      } 

      if (pI830->StolenMemory.Size / 1024 > pScrn->videoRam)
	 pScrn->videoRam = ROUND_TO(pI830->StolenMemory.Size / 1024, 1024);
   } else {
      from = X_CONFIG;
      pScrn->videoRam = pI830->pEnt->device->videoRam;
   }

   /* Make sure it's on a page boundary */
   if (pScrn->videoRam & (GTT_PAGE_SIZE - 1)) {
      xf86DrvMsg(pScrn->scrnIndex, X_WARNING,
		    "VideoRAM reduced to %d kByte "
		    "(page aligned - was %d)\n", pScrn->videoRam & ~(GTT_PAGE_SIZE - 1), pScrn->videoRam);
      pScrn->videoRam &= ~(GTT_PAGE_SIZE - 1);
   }

   DPRINTF(PFX,
	   "Available memory: %dk\n"
	   "Requested memory: %dk\n", mem, pScrn->videoRam);


   if (mem + (pI830->StolenMemory.Size / 1024) < pScrn->videoRam) {
      pScrn->videoRam = mem + (pI830->StolenMemory.Size / 1024);
      from = X_PROBED;
      if (mem + (pI830->StolenMemory.Size / 1024) <
	  pI830->pEnt->device->videoRam) {
	 xf86DrvMsg(pScrn->scrnIndex, X_WARNING,
		    "VideoRAM reduced to %d kByte "
		    "(limited to available sysmem)\n", pScrn->videoRam);
      }
   }

   if (pScrn->videoRam > pI830->FbMapSize / 1024) {
      pScrn->videoRam = pI830->FbMapSize / 1024;
      if (pI830->FbMapSize / 1024 < pI830->pEnt->device->videoRam)
	 xf86DrvMsg(pScrn->scrnIndex, X_WARNING,
		    "VideoRam reduced to %d kByte (limited to aperture size)\n",
		    pScrn->videoRam);
   }

   if (mem > 0) {
      /*
       * If the reserved (BIOS accessible) memory is less than the desired
       * amount, try to increase it.  So far this is only implemented for
       * the 845G and 830, but those details are handled in SetBIOSMemSize().
       * 
       * The BIOS-accessible amount is only important for setting video
       * modes.  The maximum amount we try to set is limited to what would
       * be enough for 1920x1440 with a 2048 pitch.
       *
       * If ALLOCATE_ALL_BIOSMEM is enabled in i830_memory.c, all of the
       * BIOS-aware memory will get allocated.  If it isn't then it may
       * not be, and in that case there is an assumption that the video
       * BIOS won't attempt to access memory beyond what is needed for
       * modes that are actually used.  ALLOCATE_ALL_BIOSMEM is enabled by
       * default.
       */

      /* Try to keep HW cursor and Overlay amounts separate from this. */
      int reserve = (HWCURSOR_SIZE + HWCURSOR_SIZE_ARGB + OVERLAY_SIZE) / 1024;

      if (pScrn->videoRam - reserve >= I830_MAXIMUM_VBIOS_MEM)
	 pI830->newBIOSMemSize = KB(I830_MAXIMUM_VBIOS_MEM);
      else 
	 pI830->newBIOSMemSize =
			KB(ROUND_DOWN_TO(pScrn->videoRam - reserve, 64));
      if (pI830->vbeInfo->TotalMemory * 64 < pI830->newBIOSMemSize / 1024) {

	 xf86DrvMsg(pScrn->scrnIndex, X_INFO,
		    "Will attempt to tell the BIOS that there is "
		    "%d kB VideoRAM\n", pI830->newBIOSMemSize / 1024);
	 if (SaveBIOSMemSize(pScrn)) {
	    pI830->overrideBIOSMemSize = TRUE;
	    SetBIOSMemSize(pScrn, pI830->newBIOSMemSize);

	    if (I830IsPrimary(pScrn)) {
	       VBEFreeVBEInfo(pI830->vbeInfo);
	       vbeFree(pI830->pVbe);
	       pI830->pVbe = VBEInit(NULL, pI830->pEnt->index);
	       pI830->vbeInfo = VBEGetVBEInfo(pI830->pVbe);
	    } else {
               I830Ptr pI8301 = I830PTR(pI830->entityPrivate->pScrn_1);
	       pI830->pVbe = pI8301->pVbe;
	       pI830->vbeInfo = pI8301->vbeInfo;
	    }

	    pI830->BIOSMemorySize = KB(pI830->vbeInfo->TotalMemory * 64);
	    xf86DrvMsg(pScrn->scrnIndex, X_INFO,
		       "BIOS now sees %ld kB VideoRAM\n",
		       pI830->BIOSMemorySize / 1024);
 	 } else if ((pI830->saveBIOSMemSize
		 = TweakMemorySize(pScrn, pI830->newBIOSMemSize,TRUE)) != 0) 
	     pI830->overrideBIOSMemSize = TRUE;
	 else {
	     xf86DrvMsg(pScrn->scrnIndex, X_INFO,
			"BIOS view of memory size can't be changed "
			"(this is not an error).\n");
	 }
      }
   }

   xf86DrvMsg(pScrn->scrnIndex, X_PROBED,
	      "Pre-allocated VideoRAM: %ld kByte\n",
	      pI830->StolenMemory.Size / 1024);
   xf86DrvMsg(pScrn->scrnIndex, from, "VideoRAM: %d kByte\n",
	      pScrn->videoRam);

   pI830->TotalVideoRam = KB(pScrn->videoRam);

   /*
    * If the requested videoRam amount is less than the stolen memory size,
    * reduce the stolen memory size accordingly.
    */
   if (pI830->StolenMemory.Size > pI830->TotalVideoRam) {
      pI830->StolenMemory.Size = pI830->TotalVideoRam;
      pI830->StolenMemory.End = pI830->TotalVideoRam;
   }

   if (xf86GetOptValInteger(pI830->Options, OPTION_CACHE_LINES,
			    &(pI830->CacheLines))) {
      xf86DrvMsg(pScrn->scrnIndex, X_CONFIG, "Requested %d cache lines\n",
		 pI830->CacheLines);
   } else {
      pI830->CacheLines = -1;
   }

   pI830->XvDisabled =
	!xf86ReturnOptValBool(pI830->Options, OPTION_XVIDEO, TRUE);

#ifdef I830_XV
   if (xf86GetOptValInteger(pI830->Options, OPTION_VIDEO_KEY,
			    &(pI830->colorKey))) {
      from = X_CONFIG;
   } else if (xf86GetOptValInteger(pI830->Options, OPTION_COLOR_KEY,
			    &(pI830->colorKey))) {
      from = X_CONFIG;
   } else {
      pI830->colorKey = (1 << pScrn->offset.red) |
			(1 << pScrn->offset.green) |
			(((pScrn->mask.blue >> pScrn->offset.blue) - 1) <<
			 pScrn->offset.blue);
      from = X_DEFAULT;
   }
   xf86DrvMsg(pScrn->scrnIndex, from, "video overlay key set to 0x%x\n",
	      pI830->colorKey);
#endif

   pI830->allowPageFlip = FALSE;
   enable = xf86ReturnOptValBool(pI830->Options, OPTION_PAGEFLIP, FALSE);
#ifdef XF86DRI
   if (!pI830->directRenderingDisabled) {
      pI830->allowPageFlip = enable;
      xf86DrvMsg(pScrn->scrnIndex, X_CONFIG, "page flipping %s\n",
		 enable ? "enabled" : "disabled");
   }
#endif

   /*
    * If the driver can do gamma correction, it should call xf86SetGamma() here.
    */

   {
      Gamma zeros = { 0.0, 0.0, 0.0 };

      if (!xf86SetGamma(pScrn, zeros)) {
         PreInitCleanup(pScrn);
	 return FALSE;
      }
   }

   GetBIOSVersion(pScrn, &ver);

   v[0] = (ver & 0xff000000) >> 24;
   v[1] = (ver & 0x00ff0000) >> 16;
   v[2] = (ver & 0x0000ff00) >> 8;
   v[3] = (ver & 0x000000ff) >> 0;
   v[4] = 0;
   
   pI830->bios_version = atoi(v);

   xf86DrvMsg(pScrn->scrnIndex, X_INFO, "BIOS Build: %d\n",pI830->bios_version);

   if (IS_I9XX(pI830))
      pI830->newPipeSwitch = TRUE;
   else
   if (pI830->availablePipes == 2 && pI830->bios_version >= 3062) {
      /* BIOS build 3062 changed the pipe switching functionality */
      pI830->newPipeSwitch = TRUE;
      xf86DrvMsg(pScrn->scrnIndex, X_INFO, "Using new Pipe switch code\n");
   } else
      pI830->newPipeSwitch = FALSE;

   pI830->devicePresence = FALSE;
   from = X_DEFAULT;
   if (xf86ReturnOptValBool(pI830->Options, OPTION_DEVICE_PRESENCE, FALSE)) {
      pI830->devicePresence = TRUE;
      from = X_CONFIG;
   }
   xf86DrvMsg(pScrn->scrnIndex, from, "Device Presence: %s.\n",
	      pI830->devicePresence ? "enabled" : "disabled");

   /* This performs an active detect of the currently attached monitors
    * or, at least it's meant to..... alas it doesn't seem to always work.
    */
   if (pI830->devicePresence) {
      int req, att, enc;
      GetDevicePresence(pScrn, &req, &att, &enc);
      for (i = 0; i < NumDisplayTypes; i++) {
         xf86DrvMsg(pScrn->scrnIndex, X_INFO,
	    "Display Presence: %s: attached: %s, encoder: %s\n",
	    displayDevices[i],
	    BOOLTOSTRING(((1<<i) & att)>>i),
	    BOOLTOSTRING(((1<<i) & enc)>>i));
      }
   }

   /* Save old configuration of detected devices */
   pI830->savedDevices = GetDisplayDevices(pScrn);

   if (I830IsPrimary(pScrn)) {
      pI830->pipe = pI830->origPipe = GetBIOSPipe(pScrn);

      /* Override */
      if (pI830->fixedPipe != -1) {
         if (xf86IsEntityShared(pScrn->entityList[0]) || pI830->Clone) {
            pI830->pipe = pI830->fixedPipe; 
            xf86DrvMsg(pScrn->scrnIndex, X_INFO,
	        "Fixed Pipe setting primary to pipe %s.\n", 
                	pI830->fixedPipe ? "B" : "A");
         }
      }
      
      /* If the monitors aren't setup, read from the current config */
      if (pI830->MonType1 == PIPE_NONE && pI830->MonType2 == PIPE_NONE) {
         pI830->MonType1 = pI830->savedDevices & 0xff;
         pI830->MonType2 = (pI830->savedDevices & 0xff00) >> 8;
      } else {
         /* Here, we've switched pipes from our primary */
         if (pI830->MonType1 == PIPE_NONE && pI830->pipe == 0)
            pI830->pipe = 1;
         if (pI830->MonType2 == PIPE_NONE && pI830->pipe == 1)
            pI830->pipe = 0;
      }
   
      pI830->operatingDevices = (pI830->MonType2 << 8) | pI830->MonType1;

      if (!xf86IsEntityShared(pScrn->entityList[0]) && !pI830->Clone) {
	  /* If we're not dual head or clone, turn off the second head,
          * if monitorlayout is also specified. */

         if (pI830->pipe == 0)
            pI830->operatingDevices = pI830->MonType1;
         else
            pI830->operatingDevices = pI830->MonType2 << 8;
      }

      if (pI830->pipe != pI830->origPipe)
         xf86DrvMsg(pScrn->scrnIndex, X_WARNING,
	     "Primary Pipe has been switched from original pipe (%s to %s)\n",
             pI830->origPipe ? "B" : "A", pI830->pipe ? "B" : "A");
   } else {
      I830Ptr pI8301 = I830PTR(pI830->entityPrivate->pScrn_1);
      pI830->operatingDevices = pI8301->operatingDevices;
      pI830->pipe = !pI8301->pipe;
      pI830->MonType1 = pI8301->MonType1;
      pI830->MonType2 = pI8301->MonType2;
   }

   /* Buggy BIOS 3066 is known to cause this, so turn this off */
   if (pI830->bios_version == 3066) {
      pI830->displayInfo = FALSE;
      xf86DrvMsg(pScrn->scrnIndex, X_INFO, "Detected Broken Video BIOS, turning off displayInfo.\n");
   } else
      pI830->displayInfo = TRUE;
   from = X_DEFAULT;
   if (!xf86ReturnOptValBool(pI830->Options, OPTION_DISPLAY_INFO, TRUE)) {
      pI830->displayInfo = FALSE;
      from = X_CONFIG;
   }
   if (xf86ReturnOptValBool(pI830->Options, OPTION_DISPLAY_INFO, FALSE)) {
      pI830->displayInfo = TRUE;
      from = X_CONFIG;
   }
   xf86DrvMsg(pScrn->scrnIndex, from, "Display Info: %s.\n",
	      pI830->displayInfo ? "enabled" : "disabled");

   if (!I830DetectDisplayDevice(pScrn)) {
      xf86DrvMsg(pScrn->scrnIndex, X_ERROR,
		 "Couldn't detect display devices.\n");
      PreInitCleanup(pScrn);
      return FALSE;
   }

   if (I830IsPrimary(pScrn)) {
      if (!SetDisplayDevices(pScrn, pI830->operatingDevices)) {
         xf86DrvMsg(pScrn->scrnIndex, X_ERROR,
 		 "Failed to switch to monitor configuration (0x%x)\n",
                 pI830->operatingDevices);
         xf86DrvMsg(pScrn->scrnIndex, X_ERROR,
		 "Please check the devices specified in your MonitorLayout\n");
         xf86DrvMsg(pScrn->scrnIndex, X_ERROR,
		 "is configured correctly.\n");
         PreInitCleanup(pScrn);
         return FALSE;
      }
   }

   PrintDisplayDeviceInfo(pScrn);

   if (xf86IsEntityShared(pScrn->entityList[0])) {
      if (!I830IsPrimary(pScrn)) {
	 /* This could be made to work with a little more fiddling */
	 pI830->directRenderingDisabled = TRUE;

         xf86DrvMsg(pScrn->scrnIndex, from, "Secondary head is using Pipe %s\n",
		pI830->pipe ? "B" : "A");
      } else {
         xf86DrvMsg(pScrn->scrnIndex, from, "Primary head is using Pipe %s\n",
		pI830->pipe ? "B" : "A");
      }
   } else {
      xf86DrvMsg(pScrn->scrnIndex, from, "Display is using Pipe %s\n",
		pI830->pipe ? "B" : "A");
   }

   /* Alloc our pointers for the primary head */
   if (I830IsPrimary(pScrn)) {
      pI830->LpRing = xalloc(sizeof(I830RingBuffer));
      pI830->CursorMem = xalloc(sizeof(I830MemRange));
      pI830->CursorMemARGB = xalloc(sizeof(I830MemRange));
      pI830->OverlayMem = xalloc(sizeof(I830MemRange));
      pI830->overlayOn = xalloc(sizeof(Bool));
      pI830->used3D = xalloc(sizeof(int));
      if (!pI830->LpRing || !pI830->CursorMem || !pI830->CursorMemARGB ||
          !pI830->OverlayMem || !pI830->overlayOn || !pI830->used3D) {
         xf86DrvMsg(pScrn->scrnIndex, X_ERROR,
		 "Could not allocate primary data structures.\n");
         PreInitCleanup(pScrn);
         return FALSE;
      }
      *pI830->overlayOn = FALSE;
      if (pI830->entityPrivate)
         pI830->entityPrivate->XvInUse = -1;
   }

   /* Check if the HW cursor needs physical address. */
   if (IS_MOBILE(pI830) || IS_I9XX(pI830))
      pI830->CursorNeedsPhysical = TRUE;
   else
      pI830->CursorNeedsPhysical = FALSE;

<<<<<<< HEAD
   if (IS_I965G(pI830))
=======
   if (IS_BROADWATER(pI830))
>>>>>>> fa4331ef
      pI830->CursorNeedsPhysical = FALSE;

   /* Force ring buffer to be in low memory for all chipsets */
   pI830->NeedRingBufferLow = TRUE;

   /*
    * XXX If we knew the pre-initialised GTT format for certain, we could
    * probably figure out the physical address even in the StolenOnly case.
    */
   if (!I830IsPrimary(pScrn)) {
        I830Ptr pI8301 = I830PTR(pI830->entityPrivate->pScrn_1);
	if (!pI8301->SWCursor) {
          xf86DrvMsg(pScrn->scrnIndex, X_PROBED,
		 "Using HW Cursor because it's enabled on primary head.\n");
          pI830->SWCursor = FALSE;
        }
   } else 
   if (pI830->StolenOnly && pI830->CursorNeedsPhysical && !pI830->SWCursor) {
      xf86DrvMsg(pScrn->scrnIndex, X_PROBED,
		 "HW Cursor disabled because it needs agpgart memory.\n");
      pI830->SWCursor = TRUE;
   }

   /*
    * Reduce the maximum videoram available for video modes by the ring buffer,
    * minimum scratch space and HW cursor amounts.
    */
   if (!pI830->SWCursor) {
      pScrn->videoRam -= (HWCURSOR_SIZE / 1024);
      pScrn->videoRam -= (HWCURSOR_SIZE_ARGB / 1024);
   }
   if (!pI830->XvDisabled)
      pScrn->videoRam -= (OVERLAY_SIZE / 1024);
   if (!pI830->noAccel) {
      pScrn->videoRam -= (PRIMARY_RINGBUFFER_SIZE / 1024);
      pScrn->videoRam -= (MIN_SCRATCH_BUFFER_SIZE / 1024);
   }

   xf86DrvMsg(pScrn->scrnIndex, X_PROBED,
	      "Maximum frambuffer space: %d kByte\n", pScrn->videoRam);

   SetPipeAccess(pScrn);

   /* Check we have an LFP connected, before trying to
    * read PanelID information. */
   if ( (pI830->pipe == 1 && pI830->operatingDevices & (PIPE_LFP << 8)) ||
        (pI830->pipe == 0 && pI830->operatingDevices & PIPE_LFP) )
   	vbeDoPanelID(pI830->pVbe);

   pDDCModule = xf86LoadSubModule(pScrn, "ddc");

   pI830->vesa->monitor = vbeDoEDID(pI830->pVbe, pDDCModule);

   if ((pScrn->monitor->DDC = pI830->vesa->monitor) != NULL) {
      xf86PrintEDID(pI830->vesa->monitor);
      xf86SetDDCproperties(pScrn, pI830->vesa->monitor);
   }
   xf86UnloadSubModule(pDDCModule);

   /* XXX Move this to a header. */
#define VIDEO_BIOS_SCRATCH 0x18

#if 1
   /*
    * XXX This should be in ScreenInit/EnterVT.  PreInit should not leave the
    * state changed.
    */
   /* Enable hot keys by writing the proper value to GR18 */
   {
      CARD8 gr18;

      gr18 = pI830->readControl(pI830, GRX, VIDEO_BIOS_SCRATCH);
      gr18 &= ~0x80;			/*
					 * Clear Hot key bit so that Video
					 * BIOS performs the hot key
					 * servicing
					 */
      pI830->writeControl(pI830, GRX, VIDEO_BIOS_SCRATCH, gr18);
   }
#endif

   pI830->useExtendedRefresh = FALSE;

   if (xf86IsEntityShared(pScrn->entityList[0]) || pI830->Clone) {
      int pipe =
	  (pI830->operatingDevices >> PIPE_SHIFT(pI830->pipe)) & PIPE_ACTIVE_MASK;
      if (pipe & ~PIPE_CRT_ACTIVE) {
	 xf86DrvMsg(pScrn->scrnIndex, X_PROBED,
		    "A non-CRT device is attached to pipe %c.\n"
		    "\tNo refresh rate overrides will be attempted.\n",
		    PIPE_NAME(pI830->pipe));
	 pI830->vesa->useDefaultRefresh = TRUE;
      }
      /*
       * Some desktop platforms might not have 0x5f05, so useExtendedRefresh
       * would need to be set to FALSE for those cases.
       */
      if (!pI830->vesa->useDefaultRefresh) 
	 pI830->useExtendedRefresh = TRUE;
   } else {
      for (i = 0; i < pI830->availablePipes; i++) {
         int pipe =
	  (pI830->operatingDevices >> PIPE_SHIFT(i)) & PIPE_ACTIVE_MASK;
         if (pipe & ~PIPE_CRT_ACTIVE) {
	    xf86DrvMsg(pScrn->scrnIndex, X_PROBED,
		    "A non-CRT device is attached to pipe %c.\n"
		    "\tNo refresh rate overrides will be attempted.\n",
		    PIPE_NAME(i));
	    pI830->vesa->useDefaultRefresh = TRUE;
         }
         /*
          * Some desktop platforms might not have 0x5f05, so useExtendedRefresh
          * would need to be set to FALSE for those cases.
          */
         if (!pI830->vesa->useDefaultRefresh) 
	    pI830->useExtendedRefresh = TRUE;
      }
   }

   if (pI830->useExtendedRefresh && !pI830->vesa->useDefaultRefresh) {
      xf86DrvMsg(pScrn->scrnIndex, X_INFO,
		 "Will use BIOS call 0x5f05 to set refresh rates for CRTs.\n");
   }

   /*
    * Limit videoram available for mode selection to what the video
    * BIOS can see.
    */
   if (pScrn->videoRam > (pI830->vbeInfo->TotalMemory * 64))
      memsize = pI830->vbeInfo->TotalMemory * 64;
   else
      memsize = pScrn->videoRam;
   xf86DrvMsg(pScrn->scrnIndex, X_PROBED,
	      "Maximum space available for video modes: %d kByte\n", memsize);

   /* By now, we should have had some monitor settings, but if not, we
    * need to setup some defaults. These are used in common/xf86Modes.c
    * so we'll use them here for GetModePool, and that's all. 
    * We unset them after the call, so we can report 'defaults' as being
    * used through the common layer.
    */
#define DEFAULT_HSYNC_LO 28
#define DEFAULT_HSYNC_HI 33
#define DEFAULT_VREFRESH_LO 43
#define DEFAULT_VREFRESH_HI 72

   if (pScrn->monitor->nHsync == 0) {
      pScrn->monitor->hsync[0].lo = DEFAULT_HSYNC_LO;
      pScrn->monitor->hsync[0].hi = DEFAULT_HSYNC_HI;
      pScrn->monitor->nHsync = 1;
      defmon |= 1;
   }

   if (pScrn->monitor->nVrefresh == 0) {
      pScrn->monitor->vrefresh[0].lo = DEFAULT_VREFRESH_LO;
      pScrn->monitor->vrefresh[0].hi = DEFAULT_VREFRESH_HI;
      pScrn->monitor->nVrefresh = 1;
      defmon |= 2;
   }

   DDCclock = I830UseDDC(pScrn);

   /*
    * Note: VBE modes (> 0x7f) won't work with Intel's extended BIOS
    * functions. 
    */
   pScrn->modePool = I830GetModePool(pScrn, pI830->pVbe, pI830->vbeInfo);

   if (!pScrn->modePool) {
      xf86DrvMsg(pScrn->scrnIndex, X_ERROR,
		 "No Video BIOS modes for chosen depth.\n");
      PreInitCleanup(pScrn);
      return FALSE;
   }

   /* This may look a little weird, but to notify that we're using the
    * default hsync/vrefresh we need to unset what we just set .....
    */
   if (defmon & 1) {
      pScrn->monitor->hsync[0].lo = 0;
      pScrn->monitor->hsync[0].hi = 0;
      pScrn->monitor->nHsync = 0;
   }

   if (defmon & 2) {
      pScrn->monitor->vrefresh[0].lo = 0;
      pScrn->monitor->vrefresh[0].hi = 0;
      pScrn->monitor->nVrefresh = 0;
   }

   SetPipeAccess(pScrn);
   VBESetModeNames(pScrn->modePool);

   /*
    * XXX DDC information: There's code in xf86ValidateModes
    * (VBEValidateModes) to set monitor defaults based on DDC information
    * where available.  If we need something that does better than this,
    * there's code in vesa/vesa.c.
    */

   /* XXX Need to get relevant modes and virtual parameters. */
   /* Do the mode validation without regard to special scanline pitches. */
   SetPipeAccess(pScrn);
   n = VBEValidateModes(pScrn, NULL, pScrn->display->modes, NULL,
			NULL, 0, MAX_DISPLAY_PITCH, 1,
			0, MAX_DISPLAY_HEIGHT,
			pScrn->display->virtualX,
			pScrn->display->virtualY,
			memsize, LOOKUP_BEST_REFRESH);
   if (n <= 0) {
      xf86DrvMsg(pScrn->scrnIndex, X_ERROR, "No valid modes.\n");
      PreInitCleanup(pScrn);
      return FALSE;
   }

   /* Only use this if we've got DDC available */
   if (DDCclock > 0) {
      p = pScrn->modes;
      if (p == NULL)
         return FALSE;
      do {
         int Clock = 100000000; /* incredible value */

	 if (p->status == MODE_OK) {
            for (pMon = pScrn->monitor->Modes; pMon != NULL; pMon = pMon->next) {
               if ((pMon->HDisplay != p->HDisplay) ||
                   (pMon->VDisplay != p->VDisplay) ||
                   (pMon->Flags & (V_INTERLACE | V_DBLSCAN | V_CLKDIV2)))
                   continue;

               /* Find lowest supported Clock for this resolution */
               if (Clock > pMon->Clock)
                  Clock = pMon->Clock;
            } 

            if (Clock != 100000000 && DDCclock < 2550 && Clock / 1000.0 > DDCclock) {
               ErrorF("(%s,%s) mode clock %gMHz exceeds DDC maximum %dMHz\n",
		   p->name, pScrn->monitor->id,
		   Clock/1000.0, DDCclock);
               p->status = MODE_BAD;
            } 
 	 }
         p = p->next;
      } while (p != NULL && p != pScrn->modes);
   }

   xf86PruneDriverModes(pScrn);

   if (pScrn->modes == NULL) {
      xf86DrvMsg(pScrn->scrnIndex, X_ERROR, "No modes.\n");
      PreInitCleanup(pScrn);
      return FALSE;
   }

   /* Now we check the VESA BIOS's displayWidth and reset if necessary */
   p = pScrn->modes;
   do {
      VbeModeInfoData *data = (VbeModeInfoData *) p->Private;
      VbeModeInfoBlock *modeInfo;

      /* Get BytesPerScanline so we can reset displayWidth */
      if ((modeInfo = VBEGetModeInfo(pI830->pVbe, data->mode))) {
         if (pScrn->displayWidth < modeInfo->BytesPerScanline / pI830->cpp) {
            xf86DrvMsg(pScrn->scrnIndex, X_INFO, "Correcting stride (%d -> %d)\n", pScrn->displayWidth, modeInfo->BytesPerScanline);
	    pScrn->displayWidth = modeInfo->BytesPerScanline / pI830->cpp;
	 }
      } 
      p = p->next;
   } while (p != NULL && p != pScrn->modes);

   pScrn->currentMode = pScrn->modes;

#ifndef USE_PITCHES
#define USE_PITCHES 1
#endif
   pI830->disableTiling = FALSE;

   /*
    * If DRI is potentially usable, check if there is enough memory available
    * for it, and if there's also enough to allow tiling to be enabled.
    */
#if defined(XF86DRI)
   if (!I830CheckDRIAvailable(pScrn))
      pI830->directRenderingDisabled = TRUE;

   if (I830IsPrimary(pScrn) && !pI830->directRenderingDisabled) {
      int savedDisplayWidth = pScrn->displayWidth;
      int memNeeded = 0;
      /* Good pitches to allow tiling.  Don't care about pitches < 1024. */
      static const int pitches[] = {
/*
	 128 * 2,
	 128 * 4,
*/
	 128 * 8,
	 128 * 16,
	 128 * 32,
	 128 * 64,
	 0
      };

#ifdef I830_XV
      /*
       * Set this so that the overlay allocation is factored in when
       * appropriate.
       */
      pI830->XvEnabled = !pI830->XvDisabled;
#endif

      for (i = 0; pitches[i] != 0; i++) {
#if USE_PITCHES
	 if (pitches[i] >= pScrn->displayWidth) {
	    pScrn->displayWidth = pitches[i];
	    break;
	 }
#else
	 if (pitches[i] == pScrn->displayWidth)
	    break;
#endif
      }

      /*
       * If the displayWidth is a tilable pitch, test if there's enough
       * memory available to enable tiling.
       */
      if (pScrn->displayWidth == pitches[i]) {
	 I830ResetAllocations(pScrn, 0);
	 if (I830Allocate2DMemory(pScrn, ALLOCATE_DRY_RUN | ALLOC_INITIAL) &&
	     I830Allocate3DMemory(pScrn, ALLOCATE_DRY_RUN)) {
	    memNeeded = I830GetExcessMemoryAllocations(pScrn);
	    if (memNeeded > 0 || pI830->MemoryAperture.Size < 0) {
	       if (memNeeded > 0) {
		  xf86DrvMsg(pScrn->scrnIndex, X_INFO,
			     "%d kBytes additional video memory is "
			     "required to\n\tenable tiling mode for DRI.\n",
			     (memNeeded + 1023) / 1024);
	       }
	       if (pI830->MemoryAperture.Size < 0) {
		  xf86DrvMsg(pScrn->scrnIndex, X_WARNING,
			     "Allocation with DRI tiling enabled would "
			     "exceed the\n"
			     "\tmemory aperture size (%ld kB) by %ld kB.\n"
			     "\tReduce VideoRam amount to avoid this!\n",
			     pI830->FbMapSize / 1024,
			     -pI830->MemoryAperture.Size / 1024);
	       }
	       pScrn->displayWidth = savedDisplayWidth;
	       pI830->allowPageFlip = FALSE;
	    } else if (pScrn->displayWidth != savedDisplayWidth) {
	       xf86DrvMsg(pScrn->scrnIndex, X_INFO,
			  "Increasing the scanline pitch to allow tiling mode "
			  "(%d -> %d).\n",
			  savedDisplayWidth, pScrn->displayWidth);
	    }
	 } else {
	    memNeeded = 0;
	    xf86DrvMsg(pScrn->scrnIndex, X_WARNING,
		       "Unexpected dry run allocation failure (1).\n");
	 }
      }
      if (memNeeded > 0 || pI830->MemoryAperture.Size < 0) {
	 /*
	  * Tiling can't be enabled.  Check if there's enough memory for DRI
	  * without tiling.
	  */
	 pI830->disableTiling = TRUE;
	 I830ResetAllocations(pScrn, 0);
	 if (I830Allocate2DMemory(pScrn, ALLOCATE_DRY_RUN | ALLOC_INITIAL) &&
	     I830Allocate3DMemory(pScrn, ALLOCATE_DRY_RUN | ALLOC_NO_TILING)) {
	    memNeeded = I830GetExcessMemoryAllocations(pScrn);
	    if (memNeeded > 0 || pI830->MemoryAperture.Size < 0) {
	       if (memNeeded > 0) {
		  xf86DrvMsg(pScrn->scrnIndex, X_INFO,
			     "%d kBytes additional video memory is required "
			     "to enable DRI.\n",
			     (memNeeded + 1023) / 1024);
	       }
	       if (pI830->MemoryAperture.Size < 0) {
		  xf86DrvMsg(pScrn->scrnIndex, X_WARNING,
			     "Allocation with DRI enabled would "
			     "exceed the\n"
			     "\tmemory aperture size (%ld kB) by %ld kB.\n"
			     "\tReduce VideoRam amount to avoid this!\n",
			     pI830->FbMapSize / 1024,
			     -pI830->MemoryAperture.Size / 1024);
	       }
	       pI830->directRenderingDisabled = TRUE;
	       xf86DrvMsg(pScrn->scrnIndex, X_INFO, "Disabling DRI.\n");
	    }
	 } else {
	    xf86DrvMsg(pScrn->scrnIndex, X_WARNING,
		       "Unexpected dry run allocation failure (2).\n");
	 }
      }
   } else
#endif
      pI830->disableTiling = TRUE; /* no DRI - so disableTiling */

   pI830->displayWidth = pScrn->displayWidth;

   SetPipeAccess(pScrn);
   I830PrintModes(pScrn);

   if (!pI830->vesa->useDefaultRefresh) {
      /*
       * This sets the parameters for the VBE modes according to the best
       * usable parameters from the Monitor sections modes (usually the
       * default VESA modes), allowing for better than default refresh rates.
       * This only works for VBE 3.0 and later.  Also, we only do this
       * if there are no non-CRT devices attached.
       */
      SetPipeAccess(pScrn);
      I830SetModeParameters(pScrn, pI830->pVbe);
   }

   /* PreInit shouldn't leave any state changes, so restore this. */
   RestoreBIOSMemSize(pScrn);

   /* Don't need MMIO access anymore. */
   if (pI830->swfSaved) {
      OUTREG(SWF0, pI830->saveSWF0);
      OUTREG(SWF4, pI830->saveSWF4);
   }

   /* Set display resolution */
   xf86SetDpi(pScrn, 0, 0);

   /* Load the required sub modules */
   if (!xf86LoadSubModule(pScrn, "fb")) {
      PreInitCleanup(pScrn);
      return FALSE;
   }

   xf86LoaderReqSymLists(I810fbSymbols, NULL);

   if (!pI830->noAccel) {
      if (!xf86LoadSubModule(pScrn, "xaa")) {
	 PreInitCleanup(pScrn);
	 return FALSE;
      }
      xf86LoaderReqSymLists(I810xaaSymbols, NULL);
   }

   if (!pI830->SWCursor) {
      if (!xf86LoadSubModule(pScrn, "ramdac")) {
	 PreInitCleanup(pScrn);
	 return FALSE;
      }
      xf86LoaderReqSymLists(I810ramdacSymbols, NULL);
   }

   I830UnmapMMIO(pScrn);

   /*  We won't be using the VGA access after the probe. */
   I830SetMMIOAccess(pI830);
   xf86SetOperatingState(resVgaIo, pI830->pEnt->index, ResUnusedOpr);
   xf86SetOperatingState(resVgaMem, pI830->pEnt->index, ResDisableOpr);

#if 0
   if (I830IsPrimary(pScrn)) {
      VBEFreeVBEInfo(pI830->vbeInfo);
      vbeFree(pI830->pVbe);
   }
   pI830->vbeInfo = NULL;
   pI830->pVbe = NULL;
#endif

   /* Use the VBE mode restore workaround by default. */
   pI830->vbeRestoreWorkaround = TRUE;
   from = X_DEFAULT;
   if (xf86ReturnOptValBool(pI830->Options, OPTION_VBE_RESTORE, FALSE)) {
      pI830->vbeRestoreWorkaround = FALSE;
      from = X_CONFIG;
   }
   xf86DrvMsg(pScrn->scrnIndex, from, "VBE Restore workaround: %s.\n",
	      pI830->vbeRestoreWorkaround ? "enabled" : "disabled");
      
#if defined(XF86DRI)
   /* Load the dri module if requested. */
   if (xf86ReturnOptValBool(pI830->Options, OPTION_DRI, FALSE) &&
       !pI830->directRenderingDisabled) {
      if (xf86LoadSubModule(pScrn, "dri")) {
	 xf86LoaderReqSymLists(I810driSymbols, I810drmSymbols, NULL);
      }
   }
#endif

   /* rotation requires the newer libshadow */
   if (I830IsPrimary(pScrn)) {
      int errmaj, errmin;
      pI830->shadowReq.majorversion = 1;
      pI830->shadowReq.minorversion = 1;

      if (!LoadSubModule(pScrn->module, "shadow", NULL, NULL, NULL,
			       &pI830->shadowReq, &errmaj, &errmin)) {
         pI830->shadowReq.minorversion = 0;
         if (!LoadSubModule(pScrn->module, "shadow", NULL, NULL, NULL,
			       &pI830->shadowReq, &errmaj, &errmin)) {
            LoaderErrorMsg(NULL, "shadow", errmaj, errmin);
	    return FALSE;
         }
      }
   } else {
      I830Ptr pI8301 = I830PTR(pI830->entityPrivate->pScrn_1);
      pI830->shadowReq.majorversion = pI8301->shadowReq.majorversion;
      pI830->shadowReq.minorversion = pI8301->shadowReq.minorversion;
      pI830->shadowReq.patchlevel = pI8301->shadowReq.patchlevel;
   }
   xf86LoaderReqSymLists(I810shadowSymbols, NULL);

   pI830->preinit = FALSE;

   return TRUE;
}

/*
 * As the name says.  Check that the initial state is reasonable.
 * If any unrecoverable problems are found, bail out here.
 */
static Bool
CheckInheritedState(ScrnInfoPtr pScrn)
{
   I830Ptr pI830 = I830PTR(pScrn);
   int errors = 0, fatal = 0;
   unsigned long temp, head, tail;

   if (!I830IsPrimary(pScrn)) return TRUE;

   /* Check first for page table errors */
   temp = INREG(PGE_ERR);
   if (temp != 0) {
      xf86DrvMsg(pScrn->scrnIndex, X_WARNING, "PGTBL_ER is 0x%08lx\n", temp);
      errors++;
   }
   temp = INREG(PGETBL_CTL);
   if (!(temp & 1)) {
      xf86DrvMsg(pScrn->scrnIndex, X_WARNING,
		 "PGTBL_CTL (0x%08lx) indicates GTT is disabled\n", temp);
      errors++;
   }
   temp = INREG(LP_RING + RING_LEN);
   if (temp & 1) {
      xf86DrvMsg(pScrn->scrnIndex, X_WARNING,
		 "PRB0_CTL (0x%08lx) indicates ring buffer enabled\n", temp);
      errors++;
   }
   head = INREG(LP_RING + RING_HEAD);
   tail = INREG(LP_RING + RING_TAIL);
   if ((tail & I830_TAIL_MASK) != (head & I830_HEAD_MASK)) {
      xf86DrvMsg(pScrn->scrnIndex, X_WARNING,
		 "PRB0_HEAD (0x%08lx) and PRB0_TAIL (0x%08lx) indicate "
		 "ring buffer not flushed\n", head, tail);
      errors++;
   }

#if 0
   if (errors) {
      if (IS_I965G(pI830))
         I965PrintErrorState(pScrn);
      else
         I830PrintErrorState(pScrn);
   }
#endif

   if (fatal)
      FatalError("CheckInheritedState: can't recover from the above\n");

   return (errors != 0);
}

/*
 * Reset registers that it doesn't make sense to save/restore to a sane state.
 * This is basically the ring buffer and fence registers.  Restoring these
 * doesn't make sense without restoring GTT mappings.  This is something that
 * whoever gets control next should do.
 */
static void
ResetState(ScrnInfoPtr pScrn, Bool flush)
{
   I830Ptr pI830 = I830PTR(pScrn);
   int i;
   unsigned long temp;

   DPRINTF(PFX, "ResetState: flush is %s\n", BOOLTOSTRING(flush));

   if (!I830IsPrimary(pScrn)) return;

   if (pI830->entityPrivate)
      pI830->entityPrivate->RingRunning = 0;

   /* Reset the fence registers to 0 */
<<<<<<< HEAD
   if (IS_I965G(pI830)) {
=======
   if (IS_BROADWATER(pI830)) {
>>>>>>> fa4331ef
      for (i = 0; i < FENCE_NEW_NR; i++) {
	 OUTREG(FENCE_NEW + i * 8, 0);
	 OUTREG(FENCE_NEW + 4 + i * 8, 0);
      }
   } else {
      for (i = 0; i < FENCE_NR; i++)
         OUTREG(FENCE + i * 4, 0);
   }

   /* Flush the ring buffer (if enabled), then disable it. */
   if (pI830->AccelInfoRec != NULL && flush) {
      temp = INREG(LP_RING + RING_LEN);
      if (temp & 1) {
	 I830RefreshRing(pScrn);
	 I830Sync(pScrn);
	 DO_RING_IDLE();
      }
   }
   OUTREG(LP_RING + RING_LEN, 0);
   OUTREG(LP_RING + RING_HEAD, 0);
   OUTREG(LP_RING + RING_TAIL, 0);
   OUTREG(LP_RING + RING_START, 0);
  
   if (pI830->CursorInfoRec && pI830->CursorInfoRec->HideCursor)
      pI830->CursorInfoRec->HideCursor(pScrn);
}

static void
SetFenceRegs(ScrnInfoPtr pScrn)
{
   I830Ptr pI830 = I830PTR(pScrn);
   int i;

   DPRINTF(PFX, "SetFenceRegs\n");

   if (!I830IsPrimary(pScrn)) return;

<<<<<<< HEAD
   if (IS_I965G(pI830)) {
=======
   if (IS_BROADWATER(pI830)) {
>>>>>>> fa4331ef
      for (i = 0; i < FENCE_NEW_NR; i++) {
         OUTREG(FENCE_NEW + i * 8, pI830->ModeReg.Fence[i]);
         OUTREG(FENCE_NEW + 4 + i * 8, pI830->ModeReg.Fence[i+FENCE_NEW_NR]);
         if (I810_DEBUG & DEBUG_VERBOSE_VGA) {
	    ErrorF("Fence Start Register : %x\n", pI830->ModeReg.Fence[i]);
	    ErrorF("Fence End Register : %x\n", pI830->ModeReg.Fence[i+FENCE_NEW_NR]);
         }
      }
   } else {
      for (i = 0; i < FENCE_NR; i++) {
         OUTREG(FENCE + i * 4, pI830->ModeReg.Fence[i]);
         if (I810_DEBUG & DEBUG_VERBOSE_VGA)
	    ErrorF("Fence Register : %x\n", pI830->ModeReg.Fence[i]);
      }
   }
}

static void
SetRingRegs(ScrnInfoPtr pScrn)
{
   I830Ptr pI830 = I830PTR(pScrn);
   unsigned int itemp;

   DPRINTF(PFX, "SetRingRegs\n");

   if (pI830->noAccel)
      return;

   if (!I830IsPrimary(pScrn)) return;

   if (pI830->entityPrivate)
      pI830->entityPrivate->RingRunning = 1;

   OUTREG(LP_RING + RING_LEN, 0);
   OUTREG(LP_RING + RING_TAIL, 0);
   OUTREG(LP_RING + RING_HEAD, 0);

   if ((long)(pI830->LpRing->mem.Start & I830_RING_START_MASK) !=
       pI830->LpRing->mem.Start) {
      xf86DrvMsg(pScrn->scrnIndex, X_ERROR,
		 "I830SetRingRegs: Ring buffer start (%lx) violates its "
		 "mask (%x)\n", pI830->LpRing->mem.Start, I830_RING_START_MASK);
   }
   /* Don't care about the old value.  Reserved bits must be zero anyway. */
   itemp = pI830->LpRing->mem.Start & I830_RING_START_MASK;
   OUTREG(LP_RING + RING_START, itemp);

   if (((pI830->LpRing->mem.Size - 4096) & I830_RING_NR_PAGES) !=
       pI830->LpRing->mem.Size - 4096) {
      xf86DrvMsg(pScrn->scrnIndex, X_ERROR,
		 "I830SetRingRegs: Ring buffer size - 4096 (%lx) violates its "
		 "mask (%x)\n", pI830->LpRing->mem.Size - 4096,
		 I830_RING_NR_PAGES);
   }
   /* Don't care about the old value.  Reserved bits must be zero anyway. */
   itemp = (pI830->LpRing->mem.Size - 4096) & I830_RING_NR_PAGES;
   itemp |= (RING_NO_REPORT | RING_VALID);
   OUTREG(LP_RING + RING_LEN, itemp);
   I830RefreshRing(pScrn);
}

/*
 * This should be called everytime the X server gains control of the screen,
 * before any video modes are programmed (ScreenInit, EnterVT).
 */
static void
SetHWOperatingState(ScrnInfoPtr pScrn)
{
   I830Ptr pI830 = I830PTR(pScrn);

   DPRINTF(PFX, "SetHWOperatingState\n");

   if (!pI830->noAccel)
      SetRingRegs(pScrn);
   SetFenceRegs(pScrn);
   if (!pI830->SWCursor)
      I830InitHWCursor(pScrn);
}

static Bool
SaveHWState(ScrnInfoPtr pScrn)
{
   I830Ptr pI830 = I830PTR(pScrn);
   vbeInfoPtr pVbe = pI830->pVbe;
   vgaHWPtr hwp = VGAHWPTR(pScrn);
   vgaRegPtr vgaReg = &hwp->SavedReg;
   VbeModeInfoBlock *modeInfo;
   VESAPtr pVesa;

   DPRINTF(PFX, "SaveHWState\n");

   if (I830IsPrimary(pScrn) && pI830->pipe != pI830->origPipe)
      SetBIOSPipe(pScrn, pI830->origPipe);
   else
      SetPipeAccess(pScrn);

   pVesa = pI830->vesa;

   /* Make sure we save at least this information in case of failure. */
   VBEGetVBEMode(pVbe, &pVesa->stateMode);
   pVesa->stateRefresh = GetRefreshRate(pScrn, pVesa->stateMode, NULL);
   modeInfo = VBEGetModeInfo(pVbe, pVesa->stateMode);
   pVesa->savedScanlinePitch = 0;
   if (modeInfo) {
      if (VBE_MODE_GRAPHICS(modeInfo)) {
         VBEGetLogicalScanline(pVbe, &pVesa->savedScanlinePitch, NULL, NULL);
      }
      VBEFreeModeInfo(modeInfo);
   }

   vgaHWUnlock(hwp);
   vgaHWSave(pScrn, vgaReg, VGA_SR_FONTS);

   pVesa = pI830->vesa;

<<<<<<< HEAD
   if (IS_I965G(pI830)) {
=======
   if (IS_BROADWATER(pI830)) {
>>>>>>> fa4331ef
      pI830->savedAsurf = INREG(DSPASURF);
      pI830->savedBsurf = INREG(DSPBSURF);
   }

   /*
    * This save/restore method doesn't work for 845G BIOS, or for some
    * other platforms.  Enable it in all cases.
    */
   /*
    * KW: This may have been because of the behaviour I've found on my
    * board: The 'save' command actually modifies the interrupt
    * registers, turning off the irq & breaking the kernel module
    * behaviour.
    */
   if (!pI830->vbeRestoreWorkaround) {
      CARD16 imr = INREG16(IMR);
      CARD16 ier = INREG16(IER);
      CARD16 hwstam = INREG16(HWSTAM);

      if (!VBESaveRestore(pVbe, MODE_SAVE, &pVesa->state, &pVesa->stateSize,
			  &pVesa->statePage)) {
	 xf86DrvMsg(pScrn->scrnIndex, X_ERROR,
		    "SaveHWState: VBESaveRestore(MODE_SAVE) failed.\n");
	 return FALSE;
      }

      OUTREG16(IMR, imr);
      OUTREG16(IER, ier);
      OUTREG16(HWSTAM, hwstam);
   }

   pVesa->savedPal = VBESetGetPaletteData(pVbe, FALSE, 0, 256,
					     NULL, FALSE, FALSE);
   if (!pVesa->savedPal) {
      xf86DrvMsg(pScrn->scrnIndex, X_ERROR,
		 "SaveHWState: VBESetGetPaletteData(GET) failed.\n");
      return FALSE;
   }

   VBEGetDisplayStart(pVbe, &pVesa->x, &pVesa->y);

   return TRUE;
}

static Bool
RestoreHWState(ScrnInfoPtr pScrn)
{
   I830Ptr pI830 = I830PTR(pScrn);
   vbeInfoPtr pVbe = pI830->pVbe;
   vgaHWPtr hwp = VGAHWPTR(pScrn);
   vgaRegPtr vgaReg = &hwp->SavedReg;
   VESAPtr pVesa;
   Bool restored = FALSE;

   DPRINTF(PFX, "RestoreHWState\n");

   if (I830IsPrimary(pScrn) && pI830->pipe != pI830->origPipe)
      SetBIOSPipe(pScrn, pI830->origPipe);
   else
      SetPipeAccess(pScrn);

   pVesa = pI830->vesa;

   /*
    * Workaround for text mode restoration with some flat panels.
    * Temporarily program a 640x480 mode before switching back to
    * text mode.
    */
   if (pVesa->useDefaultRefresh)
      I830Set640x480(pScrn);

   if (pVesa->state && pVesa->stateSize) {
      CARD16 imr = INREG16(IMR);
      CARD16 ier = INREG16(IER);
      CARD16 hwstam = INREG16(HWSTAM);

      /* Make a copy of the state.  Don't rely on it not being touched. */
      if (!pVesa->pstate) {
	 pVesa->pstate = xalloc(pVesa->stateSize);
	 if (pVesa->pstate)
	    memcpy(pVesa->pstate, pVesa->state, pVesa->stateSize);
      }
      restored = VBESaveRestore(pVbe, MODE_RESTORE, &pVesa->state,
				   &pVesa->stateSize, &pVesa->statePage);
      if (!restored) {
	 xf86DrvMsg(pScrn->scrnIndex, X_WARNING,
		    "RestoreHWState: VBESaveRestore failed.\n");
      }
      /* Copy back */
      if (pVesa->pstate)
	 memcpy(pVesa->state, pVesa->pstate, pVesa->stateSize);

      OUTREG16(IMR, imr);
      OUTREG16(IER, ier);
      OUTREG16(HWSTAM, hwstam);
   }
   /* If that failed, restore the original mode. */
   if (!restored) {
      xf86DrvMsg(pScrn->scrnIndex, X_WARNING,
		 "Setting the original video mode instead of restoring\n\t"
		 "the saved state\n");
      I830VESASetVBEMode(pScrn, pVesa->stateMode, NULL);
      if (!pVesa->useDefaultRefresh && pI830->useExtendedRefresh) {
         SetRefreshRate(pScrn, pVesa->stateMode, pVesa->stateRefresh);
      }
   }
   if (pVesa->savedScanlinePitch)
       VBESetLogicalScanline(pVbe, pVesa->savedScanlinePitch);

   if (pVesa->savedPal)
      VBESetGetPaletteData(pVbe, TRUE, 0, 256, pVesa->savedPal, FALSE, TRUE);

   VBESetDisplayStart(pVbe, pVesa->x, pVesa->y, TRUE);

<<<<<<< HEAD
   if (IS_I965G(pI830)) {
=======
   if (IS_BROADWATER(pI830)) {
>>>>>>> fa4331ef
      OUTREG(DSPASURF, pI830->savedAsurf);
      OUTREG(DSPBSURF, pI830->savedBsurf);
   }

   vgaHWRestore(pScrn, vgaReg, VGA_SR_FONTS);
   vgaHWLock(hwp);

   return TRUE;
}

static void I830SetCloneVBERefresh(ScrnInfoPtr pScrn, int mode, VbeCRTCInfoBlock * block, int refresh)
{
   I830Ptr pI830 = I830PTR(pScrn);
   DisplayModePtr p = NULL;
   int RefreshRate;
   int clock;

   /* Search for our mode and get a refresh to match */
   for (p = pScrn->monitor->Modes; p != NULL; p = p->next) {
      if ((p->HDisplay != pI830->CloneHDisplay) ||
          (p->VDisplay != pI830->CloneVDisplay) ||
          (p->Flags & (V_INTERLACE | V_DBLSCAN | V_CLKDIV2)))
         continue;
      RefreshRate = ((double)(p->Clock * 1000) /
                     (double)(p->HTotal * p->VTotal)) * 100;
      /* we could probably do better here that 2Hz boundaries */
      if (RefreshRate > (refresh - 200) && RefreshRate < (refresh + 200)) {
         block->HorizontalTotal = p->HTotal;
         block->HorizontalSyncStart = p->HSyncStart;
         block->HorizontalSyncEnd = p->HSyncEnd;
         block->VerticalTotal = p->VTotal;
         block->VerticalSyncStart = p->VSyncStart;
         block->VerticalSyncEnd = p->VSyncEnd;
         block->Flags = ((p->Flags & V_NHSYNC) ? CRTC_NHSYNC : 0) |
                        ((p->Flags & V_NVSYNC) ? CRTC_NVSYNC : 0);
         block->PixelClock = p->Clock * 1000;
         /* XXX May not have this. */
         clock = VBEGetPixelClock(pI830->pVbe, mode, block->PixelClock);
#ifdef DEBUG
         ErrorF("Setting clock %.2fMHz, closest is %.2fMHz\n",
                    (double)data->block->PixelClock / 1000000.0, 
                    (double)clock / 1000000.0);
#endif
         if (clock)
            block->PixelClock = clock;
         block->RefreshRate = RefreshRate;
         return;
      }
   }
}

static Bool
I830VESASetVBEMode(ScrnInfoPtr pScrn, int mode, VbeCRTCInfoBlock * block)
{
   I830Ptr pI830 = I830PTR(pScrn);
   Bool ret = FALSE;
   int Mon;

   DPRINTF(PFX, "Setting mode 0x%.8x\n", mode);

#if 0
   /* Clear the framebuffer (could do this with VBIOS call) */
   if (I830IsPrimary(pScrn))
      memset(pI830->FbBase + pI830->FrontBuffer.Start, 0,
	  pScrn->virtualY * pI830->displayWidth * pI830->cpp);
   else
      memset(pI830->FbBase + pI830->FrontBuffer2.Start, 0,
	  pScrn->virtualY * pI830->displayWidth * pI830->cpp);
#endif

   if (pI830->Clone && pI830->CloneHDisplay && pI830->CloneVDisplay &&
       !pI830->preinit && !pI830->closing) {
      VbeCRTCInfoBlock newblock;
      int newmode = mode;

      if (pI830->pipe == 1)
         Mon = pI830->MonType1;
      else
         Mon = pI830->MonType2;

      SetBIOSPipe(pScrn, !pI830->pipe);

      /* Now recheck refresh operations we can use */
      pI830->useExtendedRefresh = FALSE;
      pI830->vesa->useDefaultRefresh = FALSE;

      if (Mon != PIPE_CRT) {
	 xf86DrvMsg(pScrn->scrnIndex, X_INFO,
		    "A non-CRT device is attached to Clone pipe %c.\n"
		    "\tNo refresh rate overrides will be attempted (0x%x).\n",
		    PIPE_NAME(!pI830->pipe), newmode);
	 pI830->vesa->useDefaultRefresh = TRUE;
      }
      /*
       * Some desktop platforms might not have 0x5f05, so useExtendedRefresh
       * would need to be set to FALSE for those cases.
       */
      if (!pI830->vesa->useDefaultRefresh) 
	 pI830->useExtendedRefresh = TRUE;

      newmode |= 1 << 11;
      if (pI830->vesa->useDefaultRefresh)
            newmode &= ~(1 << 11);

      if (!SetRefreshRate(pScrn, newmode, 60)) {
	 xf86DrvMsg(pScrn->scrnIndex, X_INFO,
		    "BIOS call 0x5f05 not supported on Clone Head, "
		    "setting refresh with VBE 3 method.\n");
	 pI830->useExtendedRefresh = FALSE;
      }

      if (!pI830->vesa->useDefaultRefresh) {
         I830SetCloneVBERefresh(pScrn, newmode, &newblock, pI830->CloneRefresh * 100);

         if (!VBESetVBEMode(pI830->pVbe, newmode, &newblock)) {
            if (!VBESetVBEMode(pI830->pVbe, (newmode & ~(1 << 11)), NULL))
               xf86DrvMsg(pScrn->scrnIndex, X_WARNING,
		 "Failed to set mode for Clone head.\n");
         } else {
            xf86DrvMsg(pScrn->scrnIndex, X_INFO,
		 "Setting refresh on clone head with VBE 3 method.\n");
            pI830->useExtendedRefresh = FALSE;
         }
      } else {
         if (!VBESetVBEMode(pI830->pVbe, (newmode & ~(1 << 11)), NULL))
            xf86DrvMsg(pScrn->scrnIndex, X_WARNING,
		 "Failed to set mode for Clone head.\n");
      }

      if (pI830->useExtendedRefresh && !pI830->vesa->useDefaultRefresh) {
         if (!SetRefreshRate(pScrn, newmode, pI830->CloneRefresh))
	    xf86DrvMsg(pScrn->scrnIndex, X_WARNING,
		    "Failed to set refresh rate to %dHz on Clone head.\n",
		    pI830->CloneRefresh);
         else
	    xf86DrvMsg(pScrn->scrnIndex, X_INFO,
		    "Set refresh rate to %dHz on Clone head.\n",
		    pI830->CloneRefresh);
      }
      SetPipeAccess(pScrn);
   }

   if (pI830->pipe == 0)
      Mon = pI830->MonType1;
   else
      Mon = pI830->MonType2;

   /* Now recheck refresh operations we can use */
   pI830->useExtendedRefresh = FALSE;
   pI830->vesa->useDefaultRefresh = FALSE;

   if (Mon != PIPE_CRT)
      pI830->vesa->useDefaultRefresh = TRUE;

   mode |= 1 << 11;
   if (pI830->vesa->useDefaultRefresh)
      mode &= ~(1 << 11);
   /*
    * Some desktop platforms might not have 0x5f05, so useExtendedRefresh
    * would need to be set to FALSE for those cases.
    */
   if (!pI830->vesa->useDefaultRefresh) 
      pI830->useExtendedRefresh = TRUE;

   if (!SetRefreshRate(pScrn, mode, 60)) {
      xf86DrvMsg(pScrn->scrnIndex, X_INFO,
		    "BIOS call 0x5f05 not supported, "
		    "setting refresh with VBE 3 method.\n");
      pI830->useExtendedRefresh = FALSE;
   }

   if (!pI830->vesa->useDefaultRefresh && block) {
      ret = VBESetVBEMode(pI830->pVbe, mode, block);
      if (!ret)
         ret = VBESetVBEMode(pI830->pVbe, (mode & ~(1 << 11)), NULL);
      else {
         xf86DrvMsg(pScrn->scrnIndex, X_INFO,
		 "Setting refresh with VBE 3 method.\n");
	 pI830->useExtendedRefresh = FALSE;
      }
   } else {
      ret = VBESetVBEMode(pI830->pVbe, (mode & ~(1 << 11)), NULL);
   }

   /* Might as well bail now if we've failed */
   if (!ret) return FALSE;

   if (pI830->useExtendedRefresh && !pI830->vesa->useDefaultRefresh && block) {
      if (!SetRefreshRate(pScrn, mode, block->RefreshRate / 100)) {
	 xf86DrvMsg(pScrn->scrnIndex, X_WARNING,
		    "Failed to set refresh rate to %dHz.\n",
		    block->RefreshRate / 100);
	 pI830->useExtendedRefresh = FALSE;
      }
   }

   return ret;
}

static Bool
I830VESASetMode(ScrnInfoPtr pScrn, DisplayModePtr pMode)
{
   I830Ptr pI830 = I830PTR(pScrn);
   vbeInfoPtr pVbe = pI830->pVbe;
   VbeModeInfoData *data = (VbeModeInfoData *) pMode->Private;
   int mode, i;
   CARD32 planeA, planeB, temp;
   int refresh = 60;
#ifdef XF86DRI
   Bool didLock = FALSE;
#endif

   DPRINTF(PFX, "I830VESASetMode\n");

   /* Always Enable Linear Addressing */
   mode = data->mode | (1 << 15) | (1 << 14);

#ifdef XF86DRI
   didLock = I830DRILock(pScrn);
#endif

   if (pI830->Clone) {
      pI830->CloneHDisplay = pMode->HDisplay;
      pI830->CloneVDisplay = pMode->VDisplay;
   }

#ifndef MODESWITCH_RESET_STATE
#define MODESWITCH_RESET_STATE 0
#endif
#if MODESWITCH_RESET_STATE
   ResetState(pScrn, TRUE);
#endif

   SetPipeAccess(pScrn);

#if 0
<<<<<<< HEAD
   { /* I965G ENABLE TILING */
=======
   { /* BROADWATER ENABLE TILING */
>>>>>>> fa4331ef
      planeA = INREG(DSPACNTR) | 1<<10;
      OUTREG(DSPACNTR, planeA);
      /* flush the change. */
      temp = INREG(DSPABASE);
      OUTREG(DSPABASE, temp);
   }
#else
<<<<<<< HEAD
   { /* I965G DISABLE TILING */
=======
   { /* BROADWATER DISABLE TILING */
>>>>>>> fa4331ef
      planeA = INREG(DSPACNTR) & ~1<<10;
      OUTREG(DSPACNTR, planeA);
      /* flush the change. */
      temp = INREG(DSPABASE);
      OUTREG(DSPABASE, temp);
      OUTREG(DSPASURF, INREG(DSPASURF));
   }
#endif

   if (I830VESASetVBEMode(pScrn, mode, data->block) == FALSE) {
      xf86DrvMsg(pScrn->scrnIndex, X_ERROR, "Set VBE Mode failed!\n");
      return FALSE;
   }

   /*
    * The BIOS may not set a scanline pitch that would require more video
    * memory than it's aware of.  We check for this later, and set it
    * explicitly if necessary.
    */
   if (data->data->XResolution != pI830->displayWidth) {
      if (pI830->Clone) {
         SetBIOSPipe(pScrn, !pI830->pipe);
         VBESetLogicalScanline(pVbe, pI830->displayWidth);
      }
      SetPipeAccess(pScrn);
      VBESetLogicalScanline(pVbe, pI830->displayWidth);
   }

   if (pScrn->bitsPerPixel >= 8 && pI830->vbeInfo->Capabilities[0] & 0x01) {
      if (pI830->Clone) {
         SetBIOSPipe(pScrn, !pI830->pipe);
         VBESetGetDACPaletteFormat(pVbe, 8);
      }
      SetPipeAccess(pScrn);
      VBESetGetDACPaletteFormat(pVbe, 8);
   }

   /* XXX Fix plane A with pipe A, and plane B with pipe B. */
   planeA = INREG(DSPACNTR);
   planeB = INREG(DSPBCNTR);

   pI830->planeEnabled[0] = ((planeA & DISPLAY_PLANE_ENABLE) != 0);
   pI830->planeEnabled[1] = ((planeB & DISPLAY_PLANE_ENABLE) != 0);

   xf86DrvMsg(pScrn->scrnIndex, X_INFO, "Display plane A is %s and connected to %s.\n",
	      pI830->planeEnabled[0] ? "enabled" : "disabled",
	      planeA & DISPPLANE_SEL_PIPE_MASK ? "Pipe B" : "Pipe A");
   if (pI830->availablePipes == 2)
      xf86DrvMsg(pScrn->scrnIndex, X_INFO, "Display plane B is %s and connected to %s.\n",
	      pI830->planeEnabled[1] ? "enabled" : "disabled",
	      planeB & DISPPLANE_SEL_PIPE_MASK ? "Pipe B" : "Pipe A");
   
   if (pI830->operatingDevices & 0xff) {
      pI830->planeEnabled[0] = 1;
   } else { 
      pI830->planeEnabled[0] = 0;
   }

   if (pI830->operatingDevices & 0xff00) {
      pI830->planeEnabled[1] = 1;
   } else {
      pI830->planeEnabled[1] = 0;
   }
   
   if (pI830->planeEnabled[0]) {
      xf86DrvMsg(pScrn->scrnIndex, X_INFO, "Enabling plane A.\n");
      planeA |= DISPLAY_PLANE_ENABLE;
      planeA &= ~DISPPLANE_SEL_PIPE_MASK;
      planeA |= DISPPLANE_SEL_PIPE_A;
      OUTREG(DSPACNTR, planeA);
      /* flush the change. */
      temp = INREG(DSPABASE);
      OUTREG(DSPABASE, temp);
<<<<<<< HEAD
      if (IS_I965G(pI830)) {
=======
      if (IS_BROADWATER(pI830)) {
>>>>>>> fa4331ef
         temp = INREG(DSPASURF);
         OUTREG(DSPASURF, temp);
      }
   }
   if (pI830->planeEnabled[1]) {
      xf86DrvMsg(pScrn->scrnIndex, X_INFO, "Enabling plane B.\n");
      planeB |= DISPLAY_PLANE_ENABLE;
      planeB &= ~DISPPLANE_SEL_PIPE_MASK;
      planeB |= DISPPLANE_SEL_PIPE_B;
      OUTREG(DSPBCNTR, planeB);
      /* flush the change. */
      temp = INREG(DSPBADDR);
      OUTREG(DSPBADDR, temp);
<<<<<<< HEAD
      if (IS_I965G(pI830)) {
=======
      if (IS_BROADWATER(pI830)) {
>>>>>>> fa4331ef
         temp = INREG(DSPBSURF);
         OUTREG(DSPBSURF, temp);
      }
   }

   planeA = INREG(DSPACNTR);
   planeB = INREG(DSPBCNTR);
   xf86DrvMsg(pScrn->scrnIndex, X_INFO, "Display plane A is now %s and connected to %s.\n",
	      pI830->planeEnabled[0] ? "enabled" : "disabled",
	      planeA & DISPPLANE_SEL_PIPE_MASK ? "Pipe B" : "Pipe A");
   if (pI830->availablePipes == 2)
      xf86DrvMsg(pScrn->scrnIndex, X_INFO, "Display plane B is now %s and connected to %s.\n",
	      pI830->planeEnabled[1] ? "enabled" : "disabled",
	      planeB & DISPPLANE_SEL_PIPE_MASK ? "Pipe B" : "Pipe A");

   /* XXX Plane C is ignored for now (overlay). */

   /*
    * Print out the PIPEACONF and PIPEBCONF registers.
    */
   temp = INREG(PIPEACONF);
   xf86DrvMsg(pScrn->scrnIndex, X_INFO, "PIPEACONF is 0x%08lx\n", 
	      (unsigned long) temp);
   if (pI830->availablePipes == 2) {
      temp = INREG(PIPEBCONF);
      xf86DrvMsg(pScrn->scrnIndex, X_INFO, "PIPEBCONF is 0x%08lx\n", 
		 (unsigned long) temp);
   }

   if (xf86IsEntityShared(pScrn->entityList[0])) {
      /* Clean this up !! */
      if (I830IsPrimary(pScrn)) {
         CARD32 stridereg = !pI830->pipe ? DSPASTRIDE : DSPBSTRIDE;
         CARD32 basereg = !pI830->pipe ? DSPABASE : DSPBBASE;
         CARD32 sizereg = !pI830->pipe ? DSPASIZE : DSPBSIZE;
         CARD32 surfreg = !pI830->pipe ? DSPASURF : DSPBSURF;
         I830Ptr pI8301 = I830PTR(pI830->entityPrivate->pScrn_1);

         temp = INREG(stridereg);
         if (temp / pI8301->cpp != (CARD32)(pI830->displayWidth)) {
            xf86DrvMsg(pScrn->scrnIndex, X_WARNING,
		    "Correcting plane %c stride (%d -> %d)\n", PIPE_NAME(!pI830->pipe),
		    (int)(temp / pI8301->cpp), pI830->displayWidth);
	    OUTREG(stridereg, pI830->displayWidth * pI8301->cpp);
         }
         OUTREG(sizereg, (pMode->HDisplay - 1) | ((pMode->VDisplay - 1) << 16));
         /* Trigger update */
         temp = INREG(basereg);
         OUTREG(basereg, temp);
<<<<<<< HEAD
         if (IS_I965G(pI830)) {
=======
         if (IS_BROADWATER(pI830)) {
>>>>>>> fa4331ef
            temp = INREG(surfreg);
            OUTREG(surfreg, temp);
         }

         if (pI830->entityPrivate && pI830->entityPrivate->pScrn_2) {
            I830Ptr pI8302 = I830PTR(pI830->entityPrivate->pScrn_2);
            stridereg = pI830->pipe ? DSPASTRIDE : DSPBSTRIDE;
            basereg = pI830->pipe ? DSPABASE : DSPBBASE;
            sizereg = pI830->pipe ? DSPASIZE : DSPBSIZE;
            surfreg = pI830->pipe ? DSPASURF : DSPBSURF;

            temp = INREG(stridereg);
            if (temp / pI8302->cpp != (CARD32)(pI8302->displayWidth)) {
	       xf86DrvMsg(pScrn->scrnIndex, X_WARNING,
		    "Correcting plane %c stride (%d -> %d)\n", PIPE_NAME(pI830->pipe),
		    (int)(temp / pI8302->cpp), pI8302->displayWidth);
	       OUTREG(stridereg, pI8302->displayWidth * pI8302->cpp);
            }
            OUTREG(sizereg, (pI830->entityPrivate->pScrn_2->currentMode->HDisplay - 1) | ((pI830->entityPrivate->pScrn_2->currentMode->VDisplay - 1) << 16));
            /* Trigger update */
            temp = INREG(basereg);
            OUTREG(basereg, temp);
<<<<<<< HEAD
            if (IS_I965G(pI830)) {
=======
            if (IS_BROADWATER(pI830)) {
>>>>>>> fa4331ef
               temp = INREG(surfreg);
               OUTREG(surfreg, temp);
            }
         }
      } else {
         CARD32 stridereg = pI830->pipe ? DSPASTRIDE : DSPBSTRIDE;
         CARD32 basereg = pI830->pipe ? DSPABASE : DSPBBASE;
         CARD32 sizereg = pI830->pipe ? DSPASIZE : DSPBSIZE;
         CARD32 surfreg = pI830->pipe ? DSPASURF : DSPBSURF;
         I830Ptr pI8301 = I830PTR(pI830->entityPrivate->pScrn_1);
         I830Ptr pI8302 = I830PTR(pI830->entityPrivate->pScrn_2);

         temp = INREG(stridereg);
         if (temp / pI8301->cpp != (CARD32)(pI8301->displayWidth)) {
	    xf86DrvMsg(pScrn->scrnIndex, X_WARNING,
		    "Correcting plane %c stride (%d -> %d)\n", PIPE_NAME(pI830->pipe),
		    (int)(temp / pI8301->cpp), pI8301->displayWidth);
	    OUTREG(stridereg, pI8301->displayWidth * pI8301->cpp);
         }
         OUTREG(sizereg, (pI830->entityPrivate->pScrn_1->currentMode->HDisplay - 1) | ((pI830->entityPrivate->pScrn_1->currentMode->VDisplay - 1) << 16));
         /* Trigger update */
         temp = INREG(basereg);
         OUTREG(basereg, temp);
<<<<<<< HEAD
         if (IS_I965G(pI830)) {
=======
         if (IS_BROADWATER(pI830)) {
>>>>>>> fa4331ef
            temp = INREG(surfreg);
            OUTREG(surfreg, temp);
         }

         stridereg = !pI830->pipe ? DSPASTRIDE : DSPBSTRIDE;
         basereg = !pI830->pipe ? DSPABASE : DSPBBASE;
         sizereg = !pI830->pipe ? DSPASIZE : DSPBSIZE;
         surfreg = !pI830->pipe ? DSPASURF : DSPBSURF;

         temp = INREG(stridereg);
         if (temp / pI8302->cpp != ((CARD32)pI8302->displayWidth)) {
	    xf86DrvMsg(pScrn->scrnIndex, X_WARNING,
		    "Correcting plane %c stride (%d -> %d)\n", PIPE_NAME(!pI830->pipe),
		    (int)(temp / pI8302->cpp), pI8302->displayWidth);
	    OUTREG(stridereg, pI8302->displayWidth * pI8302->cpp);
         }
         OUTREG(sizereg, (pMode->HDisplay - 1) | ((pMode->VDisplay - 1) << 16));
         /* Trigger update */
         temp = INREG(basereg);
         OUTREG(basereg, temp);
<<<<<<< HEAD
         if (IS_I965G(pI830)) {
=======
         if (IS_BROADWATER(pI830)) {
>>>>>>> fa4331ef
            temp = INREG(surfreg);
            OUTREG(surfreg, temp);
         }
      }
   } else {
      for (i = 0; i < pI830->availablePipes; i++) {
         CARD32 stridereg = i ? DSPBSTRIDE : DSPASTRIDE;
         CARD32 basereg = i ? DSPBBASE : DSPABASE;
         CARD32 sizereg = i ? DSPBSIZE : DSPASIZE;
         CARD32 surfreg = i ? DSPBSURF : DSPASURF;

         if (!pI830->planeEnabled[i])
	    continue;

         temp = INREG(stridereg);
         if (temp / pI830->cpp != (CARD32)pI830->displayWidth) {
	    xf86DrvMsg(pScrn->scrnIndex, X_WARNING,
		    "Correcting plane %c stride (%d -> %d)\n", PIPE_NAME(i),
		    (int)(temp / pI830->cpp), pI830->displayWidth);
	    OUTREG(stridereg, pI830->displayWidth * pI830->cpp);
         }
         OUTREG(sizereg, (pMode->HDisplay - 1) | ((pMode->VDisplay - 1) << 16));
	 temp = INREG(basereg);
	 OUTREG(basereg, temp);
<<<<<<< HEAD
         if (IS_I965G(pI830)) {
=======
         if (IS_BROADWATER(pI830)) {
>>>>>>> fa4331ef
            temp = INREG(surfreg);
            OUTREG(surfreg, temp);
         }
      }
   }

#if 0
   /* Print out some CRTC/display information. */
   temp = INREG(HTOTAL_A);
   ErrorF("Horiz active: %d, Horiz total: %d\n", temp & 0x7ff,
	  (temp >> 16) & 0xfff);
   temp = INREG(HBLANK_A);
   ErrorF("Horiz blank start: %d, Horiz blank end: %d\n", temp & 0xfff,
	  (temp >> 16) & 0xfff);
   temp = INREG(HSYNC_A);
   ErrorF("Horiz sync start: %d, Horiz sync end: %d\n", temp & 0xfff,
	  (temp >> 16) & 0xfff);
   temp = INREG(VTOTAL_A);
   ErrorF("Vert active: %d, Vert total: %d\n", temp & 0x7ff,
	  (temp >> 16) & 0xfff);
   temp = INREG(VBLANK_A);
   ErrorF("Vert blank start: %d, Vert blank end: %d\n", temp & 0xfff,
	  (temp >> 16) & 0xfff);
   temp = INREG(VSYNC_A);
   ErrorF("Vert sync start: %d, Vert sync end: %d\n", temp & 0xfff,
	  (temp >> 16) & 0xfff);
   temp = INREG(PIPEASRC);
   ErrorF("Image size: %dx%d (%dx%d)\n",
          (temp >> 16) & 0x7ff, temp & 0x7ff,
	  (((temp >> 16) & 0x7ff) + 1), ((temp & 0x7ff) + 1));
   ErrorF("Pixel multiply is %d\n", (planeA >> 20) & 0x3);
   temp = INREG(DSPABASE);
   ErrorF("Plane A start offset is %d\n", temp);
   temp = INREG(DSPASTRIDE);
   ErrorF("Plane A stride is %d bytes (%d pixels)\n", temp, temp / pI830->cpp);
   temp = INREG(DSPAPOS);
   ErrorF("Plane A position %d %d\n", temp & 0xffff, (temp & 0xffff0000) >> 16);
   temp = INREG(DSPASIZE);
   ErrorF("Plane A size %d %d\n", temp & 0xffff, (temp & 0xffff0000) >> 16);

   /* Print out some CRTC/display information. */
   temp = INREG(HTOTAL_B);
   ErrorF("Horiz active: %d, Horiz total: %d\n", temp & 0x7ff,
	  (temp >> 16) & 0xfff);
   temp = INREG(HBLANK_B);
   ErrorF("Horiz blank start: %d, Horiz blank end: %d\n", temp & 0xfff,
	  (temp >> 16) & 0xfff);
   temp = INREG(HSYNC_B);
   ErrorF("Horiz sync start: %d, Horiz sync end: %d\n", temp & 0xfff,
	  (temp >> 16) & 0xfff);
   temp = INREG(VTOTAL_B);
   ErrorF("Vert active: %d, Vert total: %d\n", temp & 0x7ff,
	  (temp >> 16) & 0xfff);
   temp = INREG(VBLANK_B);
   ErrorF("Vert blank start: %d, Vert blank end: %d\n", temp & 0xfff,
	  (temp >> 16) & 0xfff);
   temp = INREG(VSYNC_B);
   ErrorF("Vert sync start: %d, Vert sync end: %d\n", temp & 0xfff,
	  (temp >> 16) & 0xfff);
   temp = INREG(PIPEBSRC);
   ErrorF("Image size: %dx%d (%dx%d)\n",
          (temp >> 16) & 0x7ff, temp & 0x7ff,
	  (((temp >> 16) & 0x7ff) + 1), ((temp & 0x7ff) + 1));
   ErrorF("Pixel multiply is %d\n", (planeA >> 20) & 0x3);
   temp = INREG(DSPBBASE);
   ErrorF("Plane B start offset is %d\n", temp);
   temp = INREG(DSPBSTRIDE);
   ErrorF("Plane B stride is %d bytes (%d pixels)\n", temp, temp / pI830->cpp);
   temp = INREG(DSPBPOS);
   ErrorF("Plane B position %d %d\n", temp & 0xffff, (temp & 0xffff0000) >> 16);
   temp = INREG(DSPBSIZE);
   ErrorF("Plane B size %d %d\n", temp & 0xffff, (temp & 0xffff0000) >> 16);
#endif

   xf86DrvMsg(pScrn->scrnIndex, X_INFO, "Mode bandwidth is %d Mpixel/s\n",
	      pMode->HDisplay * pMode->VDisplay * refresh / 1000000);

   {
      int maxBandwidth, bandwidthA, bandwidthB;

      if (GetModeSupport(pScrn, 0x80, 0x80, 0x80, 0x80,
			&maxBandwidth, &bandwidthA, &bandwidthB)) {
	 xf86DrvMsg(pScrn->scrnIndex, X_INFO, "maxBandwidth is %d Mbyte/s, "
		    "pipe bandwidths are %d Mbyte/s, %d Mbyte/s\n",
		    maxBandwidth, bandwidthA, bandwidthB);
      }
   }

#if 0
   {
      int ret;

      ret = GetLFPCompMode(pScrn);
      if (ret != -1) {
	 xf86DrvMsg(pScrn->scrnIndex, X_INFO,
		    "LFP compensation mode: 0x%x\n", ret);
      }
   }
#endif

#if MODESWITCH_RESET_STATE
   ResetState(pScrn, TRUE);
   SetHWOperatingState(pScrn);
#endif

#if 0
<<<<<<< HEAD
   if (IS_I965G(pI830))
      I965PrintErrorState(pScrn);
   else
      I830PrintErrorState(pScrn);
=======
   I830PrintErrorState(pScrn);
>>>>>>> fa4331ef
#endif

#ifdef XF86DRI
   if (didLock)
      I830DRIUnlock(pScrn);
#endif

   pScrn->vtSema = TRUE;
   return TRUE;
}

static void
InitRegisterRec(ScrnInfoPtr pScrn)
{
   I830Ptr pI830 = I830PTR(pScrn);
   I830RegPtr i830Reg = &pI830->ModeReg;
   int i;

   if (!I830IsPrimary(pScrn)) return;

   for (i = 0; i < 8; i++)
      i830Reg->Fence[i] = 0;
}

/* Famous last words
 */
void
I830PrintErrorState(ScrnInfoPtr pScrn)
{
   I830Ptr pI830 = I830PTR(pScrn);

   ErrorF("pgetbl_ctl: 0x%lx pgetbl_err: 0x%lx\n",
	  INREG(PGETBL_CTL), INREG(PGE_ERR));

   ErrorF("ipeir: %lx iphdr: %lx\n", INREG(IPEIR), INREG(IPEHR));

   ErrorF("LP ring tail: %lx head: %lx len: %lx start %lx\n",
	  INREG(LP_RING + RING_TAIL),
	  INREG(LP_RING + RING_HEAD) & HEAD_ADDR,
	  INREG(LP_RING + RING_LEN), INREG(LP_RING + RING_START));

   ErrorF("Err ID (eir): %x Err Status (esr): %x Err Mask (emr): %x\n",
	  INREG(EIR), INREG(ESR), INREG(EMR));

   ErrorF("instdone: %x instdone_1: %x\n", INREG(INST_DONE), INREG(INST_DONE_1));
   ErrorF("instpm: %x\n", INREG(INST_PM));

   ErrorF("memmode: %lx instps: %lx\n", INREG(MEMMODE), INREG(INST_PS));

   ErrorF("HW Status mask (hwstam): %x\nIRQ enable (ier): %x imr: %x iir: %x\n",
	  INREG(HWSTAM), INREG(IER), INREG(IMR), INREG(IIR));

   ErrorF("acthd: %lx dma_fadd_p: %lx\n", INREG(ACTHD), INREG(DMA_FADD_P));
   ErrorF("ecoskpd: %lx excc: %lx\n", INREG(ECOSKPD), INREG(EXCC));

   ErrorF("cache_mode: %x/%x\n", INREG(CACHE_MODE_0), INREG(CACHE_MODE_1));
   ErrorF("mi_arb_state: %x\n", INREG(MI_ARB_STATE));

   ErrorF("IA_VERTICES_COUNT_QW %x/%x\n", INREG(IA_VERTICES_COUNT_QW), INREG(IA_VERTICES_COUNT_QW+4));
   ErrorF("IA_PRIMITIVES_COUNT_QW %x/%x\n", INREG(IA_PRIMITIVES_COUNT_QW), INREG(IA_PRIMITIVES_COUNT_QW+4));

   ErrorF("VS_INVOCATION_COUNT_QW %x/%x\n", INREG(VS_INVOCATION_COUNT_QW), INREG(VS_INVOCATION_COUNT_QW+4));

   ErrorF("GS_INVOCATION_COUNT_QW %x/%x\n", INREG(GS_INVOCATION_COUNT_QW), INREG(GS_INVOCATION_COUNT_QW+4));
   ErrorF("GS_PRIMITIVES_COUNT_QW %x/%x\n", INREG(GS_PRIMITIVES_COUNT_QW), INREG(GS_PRIMITIVES_COUNT_QW+4));

   ErrorF("CL_INVOCATION_COUNT_QW %x/%x\n", INREG(CL_INVOCATION_COUNT_QW), INREG(CL_INVOCATION_COUNT_QW+4));
   ErrorF("CL_PRIMITIVES_COUNT_QW %x/%x\n", INREG(CL_PRIMITIVES_COUNT_QW), INREG(CL_PRIMITIVES_COUNT_QW+4));

   ErrorF("PS_INVOCATION_COUNT_QW %x/%x\n", INREG(PS_INVOCATION_COUNT_QW), INREG(PS_INVOCATION_COUNT_QW+4));
   ErrorF("PS_DEPTH_COUNT_QW %x/%x\n", INREG(PS_DEPTH_COUNT_QW), INREG(PS_DEPTH_COUNT_QW+4));

   ErrorF("WIZ_CTL %x\n", INREG(WIZ_CTL));
   ErrorF("TS_CTL %x  TS_DEBUG_DATA %x\n", INREG(TS_CTL), INREG(TS_DEBUG_DATA));
   ErrorF("TD_CTL %x / %x\n", INREG(TD_CTL), INREG(TD_CTL2));

   
}

void
I965PrintErrorState(ScrnInfoPtr pScrn)
{
   I830Ptr pI830 = I830PTR(pScrn);

   ErrorF("pgetbl_ctl: 0x%lx pgetbl_err: 0x%lx\n",
	  INREG(PGETBL_CTL), INREG(PGE_ERR));

   ErrorF("ipeir: %lx iphdr: %lx\n", INREG(IPEIR_I965), INREG(IPEHR_I965));

   ErrorF("LP ring tail: %lx head: %lx len: %lx start %lx\n",
	  INREG(LP_RING + RING_TAIL),
	  INREG(LP_RING + RING_HEAD) & HEAD_ADDR,
	  INREG(LP_RING + RING_LEN), INREG(LP_RING + RING_START));

   ErrorF("Err ID (eir): %x Err Status (esr): %x Err Mask (emr): %x\n",
	  INREG(EIR), INREG(ESR), INREG(EMR));

   ErrorF("instdone: %x instdone_1: %x\n", INREG(INST_DONE_I965), INREG(INST_DONE_1));
   ErrorF("instpm: %x\n", INREG(INST_PM));

   ErrorF("memmode: %lx instps: %lx\n", INREG(MEMMODE), INREG(INST_PS_I965));

   ErrorF("HW Status mask (hwstam): %x\nIRQ enable (ier): %x imr: %x iir: %x\n",
	  INREG(HWSTAM), INREG(IER), INREG(IMR), INREG(IIR));

   ErrorF("acthd: %lx dma_fadd_p: %lx\n", INREG(ACTHD), INREG(DMA_FADD_P));
   ErrorF("ecoskpd: %lx excc: %lx\n", INREG(ECOSKPD), INREG(EXCC));

   ErrorF("cache_mode: %x/%x\n", INREG(CACHE_MODE_0), INREG(CACHE_MODE_1));
   ErrorF("mi_arb_state: %x\n", INREG(MI_ARB_STATE));

   ErrorF("IA_VERTICES_COUNT_QW %x/%x\n", INREG(IA_VERTICES_COUNT_QW), INREG(IA_VERTICES_COUNT_QW+4));
   ErrorF("IA_PRIMITIVES_COUNT_QW %x/%x\n", INREG(IA_PRIMITIVES_COUNT_QW), INREG(IA_PRIMITIVES_COUNT_QW+4));

   ErrorF("VS_INVOCATION_COUNT_QW %x/%x\n", INREG(VS_INVOCATION_COUNT_QW), INREG(VS_INVOCATION_COUNT_QW+4));

   ErrorF("GS_INVOCATION_COUNT_QW %x/%x\n", INREG(GS_INVOCATION_COUNT_QW), INREG(GS_INVOCATION_COUNT_QW+4));
   ErrorF("GS_PRIMITIVES_COUNT_QW %x/%x\n", INREG(GS_PRIMITIVES_COUNT_QW), INREG(GS_PRIMITIVES_COUNT_QW+4));

   ErrorF("CL_INVOCATION_COUNT_QW %x/%x\n", INREG(CL_INVOCATION_COUNT_QW), INREG(CL_INVOCATION_COUNT_QW+4));
   ErrorF("CL_PRIMITIVES_COUNT_QW %x/%x\n", INREG(CL_PRIMITIVES_COUNT_QW), INREG(CL_PRIMITIVES_COUNT_QW+4));

   ErrorF("PS_INVOCATION_COUNT_QW %x/%x\n", INREG(PS_INVOCATION_COUNT_QW), INREG(PS_INVOCATION_COUNT_QW+4));
   ErrorF("PS_DEPTH_COUNT_QW %x/%x\n", INREG(PS_DEPTH_COUNT_QW), INREG(PS_DEPTH_COUNT_QW+4));

   ErrorF("WIZ_CTL %x\n", INREG(WIZ_CTL));
   ErrorF("TS_CTL %x  TS_DEBUG_DATA %x\n", INREG(TS_CTL), INREG(TS_DEBUG_DATA));
   ErrorF("TD_CTL %x / %x\n", INREG(TD_CTL), INREG(TD_CTL2));

   
}

#ifdef I830DEBUG
static void
dump_DSPACNTR(ScrnInfoPtr pScrn)
{
   I830Ptr pI830 = I830PTR(pScrn);
   unsigned int tmp;

   /* Display A Control */
   tmp = INREG(0x70180);
   ErrorF("Display A Plane Control Register (0x%.8x)\n", tmp);

   if (tmp & BIT(31))
      ErrorF("   Display Plane A (Primary) Enable\n");
   else
      ErrorF("   Display Plane A (Primary) Disabled\n");

   if (tmp & BIT(30))
      ErrorF("   Display A pixel data is gamma corrected\n");
   else
      ErrorF("   Display A pixel data bypasses gamma correction logic (default)\n");

   switch ((tmp & 0x3c000000) >> 26) {	/* bit 29:26 */
   case 0x00:
   case 0x01:
   case 0x03:
      ErrorF("   Reserved\n");
      break;
   case 0x02:
      ErrorF("   8-bpp Indexed\n");
      break;
   case 0x04:
      ErrorF("   15-bit (5-5-5) pixel format (Targa compatible)\n");
      break;
   case 0x05:
      ErrorF("   16-bit (5-6-5) pixel format (XGA compatible)\n");
      break;
   case 0x06:
      ErrorF("   32-bit format (X:8:8:8)\n");
      break;
   case 0x07:
      ErrorF("   32-bit format (8:8:8:8)\n");
      break;
   default:
      ErrorF("   Unknown - Invalid register value maybe?\n");
   }

   if (tmp & BIT(25))
      ErrorF("   Stereo Enable\n");
   else
      ErrorF("   Stereo Disable\n");

   if (tmp & BIT(24))
      ErrorF("   Display A, Pipe B Select\n");
   else
      ErrorF("   Display A, Pipe A Select\n");

   if (tmp & BIT(22))
      ErrorF("   Source key is enabled\n");
   else
      ErrorF("   Source key is disabled\n");

   switch ((tmp & 0x00300000) >> 20) {	/* bit 21:20 */
   case 0x00:
      ErrorF("   No line duplication\n");
      break;
   case 0x01:
      ErrorF("   Line/pixel Doubling\n");
      break;
   case 0x02:
   case 0x03:
      ErrorF("   Reserved\n");
      break;
   }

   if (tmp & BIT(18))
      ErrorF("   Stereo output is high during second image\n");
   else
      ErrorF("   Stereo output is high during first image\n");
}

static void
dump_DSPBCNTR(ScrnInfoPtr pScrn)
{
   I830Ptr pI830 = I830PTR(pScrn);
   unsigned int tmp;

   /* Display B/Sprite Control */
   tmp = INREG(0x71180);
   ErrorF("Display B/Sprite Plane Control Register (0x%.8x)\n", tmp);

   if (tmp & BIT(31))
      ErrorF("   Display B/Sprite Enable\n");
   else
      ErrorF("   Display B/Sprite Disable\n");

   if (tmp & BIT(30))
      ErrorF("   Display B pixel data is gamma corrected\n");
   else
      ErrorF("   Display B pixel data bypasses gamma correction logic (default)\n");

   switch ((tmp & 0x3c000000) >> 26) {	/* bit 29:26 */
   case 0x00:
   case 0x01:
   case 0x03:
      ErrorF("   Reserved\n");
      break;
   case 0x02:
      ErrorF("   8-bpp Indexed\n");
      break;
   case 0x04:
      ErrorF("   15-bit (5-5-5) pixel format (Targa compatible)\n");
      break;
   case 0x05:
      ErrorF("   16-bit (5-6-5) pixel format (XGA compatible)\n");
      break;
   case 0x06:
      ErrorF("   32-bit format (X:8:8:8)\n");
      break;
   case 0x07:
      ErrorF("   32-bit format (8:8:8:8)\n");
      break;
   default:
      ErrorF("   Unknown - Invalid register value maybe?\n");
   }

   if (tmp & BIT(25))
      ErrorF("   Stereo is enabled and both start addresses are used in a two frame sequence\n");
   else
      ErrorF("   Stereo disable and only a single start address is used\n");

   if (tmp & BIT(24))
      ErrorF("   Display B/Sprite, Pipe B Select\n");
   else
      ErrorF("   Display B/Sprite, Pipe A Select\n");

   if (tmp & BIT(22))
      ErrorF("   Sprite source key is enabled\n");
   else
      ErrorF("   Sprite source key is disabled (default)\n");

   switch ((tmp & 0x00300000) >> 20) {	/* bit 21:20 */
   case 0x00:
      ErrorF("   No line duplication\n");
      break;
   case 0x01:
      ErrorF("   Line/pixel Doubling\n");
      break;
   case 0x02:
   case 0x03:
      ErrorF("   Reserved\n");
      break;
   }

   if (tmp & BIT(18))
      ErrorF("   Stereo output is high during second image\n");
   else
      ErrorF("   Stereo output is high during first image\n");

   if (tmp & BIT(15))
      ErrorF("   Alpha transfer mode enabled\n");
   else
      ErrorF("   Alpha transfer mode disabled\n");

   if (tmp & BIT(0))
      ErrorF("   Sprite is above overlay\n");
   else
      ErrorF("   Sprite is above display A (default)\n");
}

void
I830_dump_registers(ScrnInfoPtr pScrn)
{
   I830Ptr pI830 = I830PTR(pScrn);
   unsigned int i;

   ErrorF("%%%%%%%%%%%%%%%%%%%%%%%%%%%%%%%%%%%%%%%%%%%%%%%%%%%%%%%%%%%%\n");

   dump_DSPACNTR(pScrn);
   dump_DSPBCNTR(pScrn);

   ErrorF("0x71400 == 0x%.8x\n", INREG(0x71400));
   ErrorF("0x70008 == 0x%.8x\n", INREG(0x70008));
   for (i = 0x71410; i <= 0x71428; i += 4)
      ErrorF("0x%x == 0x%.8x\n", i, INREG(i));

   ErrorF("%%%%%%%%%%%%%%%%%%%%%%%%%%%%%%%%%%%%%%%%%%%%%%%%%%%%%%%%%%%%\n");
}
#endif

static void
I830PointerMoved(int index, int x, int y)
{
   ScrnInfoPtr pScrn = xf86Screens[index];
   I830Ptr pI830 = I830PTR(pScrn);
   int newX = x, newY = y;

   switch (pI830->rotation) {
      case RR_Rotate_0:
         break;
      case RR_Rotate_90:
         newX = y;
         newY = pScrn->pScreen->width - x - 1;
         break;
      case RR_Rotate_180:
         newX = pScrn->pScreen->width - x - 1;
         newY = pScrn->pScreen->height - y - 1;
         break;
      case RR_Rotate_270:
         newX = pScrn->pScreen->height - y - 1;
         newY = x;
         break;
   }

   (*pI830->PointerMoved)(index, newX, newY);
}

static Bool
I830CreateScreenResources (ScreenPtr pScreen)
{
   ScrnInfoPtr pScrn = xf86Screens[pScreen->myNum];
   I830Ptr pI830 = I830PTR(pScrn);

   pScreen->CreateScreenResources = pI830->CreateScreenResources;
   if (!(*pScreen->CreateScreenResources)(pScreen))
      return FALSE;

   if (xf86LoaderCheckSymbol("I830RandRSetConfig") && pI830->rotation != RR_Rotate_0) {
      Rotation (*I830RandRSetConfig)(ScreenPtr pScreen, Rotation rr, int rate, RRScreenSizePtr pSize) = NULL;
      RRScreenSize p;
      Rotation requestedRotation = pI830->rotation;

      pI830->rotation = RR_Rotate_0;

      /* Just setup enough for an initial rotate */
      p.width = pScreen->width;
      p.height = pScreen->height;
      p.mmWidth = pScreen->mmWidth;
      p.mmHeight = pScreen->mmHeight;

      I830RandRSetConfig = LoaderSymbol("I830RandRSetConfig");
      if (I830RandRSetConfig) {
         pI830->starting = TRUE; /* abuse this for dual head & rotation */
   	 (*I830RandRSetConfig) (pScreen, requestedRotation, 0, &p);
         pI830->starting = FALSE;
      }
   } 

   return TRUE;
}

static Bool
I830InitFBManager(
    ScreenPtr pScreen,  
    BoxPtr FullBox
){
   ScrnInfoPtr pScrn = xf86Screens[pScreen->myNum];
   RegionRec ScreenRegion;
   RegionRec FullRegion;
   BoxRec ScreenBox;
   Bool ret;

   ScreenBox.x1 = 0;
   ScreenBox.y1 = 0;
   ScreenBox.x2 = pScrn->displayWidth;
   if (pScrn->virtualX > pScrn->virtualY)
      ScreenBox.y2 = pScrn->virtualX;
   else
      ScreenBox.y2 = pScrn->virtualY;

   if((FullBox->x1 >  ScreenBox.x1) || (FullBox->y1 >  ScreenBox.y1) ||
      (FullBox->x2 <  ScreenBox.x2) || (FullBox->y2 <  ScreenBox.y2)) {
	return FALSE;   
   }

   if (FullBox->y2 < FullBox->y1) return FALSE;
   if (FullBox->x2 < FullBox->x2) return FALSE;

   REGION_INIT(pScreen, &ScreenRegion, &ScreenBox, 1); 
   REGION_INIT(pScreen, &FullRegion, FullBox, 1); 

   REGION_SUBTRACT(pScreen, &FullRegion, &FullRegion, &ScreenRegion);

   ret = xf86InitFBManagerRegion(pScreen, &FullRegion);

   REGION_UNINIT(pScreen, &ScreenRegion);
   REGION_UNINIT(pScreen, &FullRegion);
    
   return ret;
}

/* Initialize the first context */
void
IntelEmitInvarientState(ScrnInfoPtr pScrn)
{
   I830Ptr pI830 = I830PTR(pScrn);
   CARD32 ctx_addr;

   if (pI830->noAccel)
      return;

   ctx_addr = pI830->ContextMem.Start;
   /* Align to a 2k boundry */
   ctx_addr = ((ctx_addr + 2048 - 1) / 2048) * 2048;

   {
      BEGIN_LP_RING(2);
      OUT_RING(MI_SET_CONTEXT);
      OUT_RING(ctx_addr |
	       CTXT_NO_RESTORE |
	       CTXT_PALETTE_SAVE_DISABLE | CTXT_PALETTE_RESTORE_DISABLE);
      ADVANCE_LP_RING();
   }

   if (!IS_I965G(pI830))
   {
      if (IS_I9XX(pI830))
         I915EmitInvarientState(pScrn);
      else
         I830EmitInvarientState(pScrn);
   }
}

static Bool
I830BIOSScreenInit(int scrnIndex, ScreenPtr pScreen, int argc, char **argv)
{
   ScrnInfoPtr pScrn;
   vgaHWPtr hwp;
   I830Ptr pI830;
   VisualPtr visual;
   I830Ptr pI8301 = NULL;
#ifdef XF86DRI
   Bool driDisabled;
#endif

   pScrn = xf86Screens[pScreen->myNum];
   pI830 = I830PTR(pScrn);
   hwp = VGAHWPTR(pScrn);

   pScrn->displayWidth = pI830->displayWidth;

   if (I830IsPrimary(pScrn)) {
      /* Rotated Buffer */
      memset(&(pI830->RotatedMem), 0, sizeof(pI830->RotatedMem));
      pI830->RotatedMem.Key = -1;
      /* Rotated2 Buffer */
      memset(&(pI830->RotatedMem2), 0, sizeof(pI830->RotatedMem2));
      pI830->RotatedMem2.Key = -1;
   }

#ifdef HAS_MTRR_SUPPORT
   {
      int fd;
      struct mtrr_gentry gentry;
      struct mtrr_sentry sentry;

      if ( ( fd = open ("/proc/mtrr", O_RDONLY, 0) ) != -1 ) {
         for (gentry.regnum = 0; ioctl (fd, MTRRIOC_GET_ENTRY, &gentry) == 0;
	      ++gentry.regnum) {

	    if (gentry.size < 1) {
	       /* DISABLED */
	       continue;
	    }

            /* Check the MTRR range is one we like and if not - remove it.
             * The Xserver common layer will then setup the right range
             * for us.
             */
	    if (gentry.base == pI830->LinearAddr && 
	        gentry.size < pI830->FbMapSize) {

               xf86DrvMsg(pScrn->scrnIndex, X_INFO,
		  "Removing bad MTRR range (base 0x%lx, size 0x%x)\n",
		  gentry.base, gentry.size);

    	       sentry.base = gentry.base;
               sentry.size = gentry.size;
               sentry.type = gentry.type;

               if (ioctl (fd, MTRRIOC_DEL_ENTRY, &sentry) == -1) {
                  xf86DrvMsg(pScrn->scrnIndex, X_ERROR,
		     "Failed to remove bad MTRR range\n");
               }
	    }
         }
         close(fd);
      }
   }
#endif

   if (xf86IsEntityShared(pScrn->entityList[0])) {
      /* PreInit failed on the second head, so make sure we turn it off */
      if (I830IsPrimary(pScrn) && !pI830->entityPrivate->pScrn_2) {
         if (pI830->pipe == 0) {
            pI830->operatingDevices &= 0xFF;
         } else {
            pI830->operatingDevices &= 0xFF00;
         }
      }
   }

   pI830->starting = TRUE;

   /* Alloc our pointers for the primary head */
   if (I830IsPrimary(pScrn)) {
      if (!pI830->LpRing)
         pI830->LpRing = xalloc(sizeof(I830RingBuffer));
      if (!pI830->CursorMem)
         pI830->CursorMem = xalloc(sizeof(I830MemRange));
      if (!pI830->CursorMemARGB)
         pI830->CursorMemARGB = xalloc(sizeof(I830MemRange));
      if (!pI830->OverlayMem)
         pI830->OverlayMem = xalloc(sizeof(I830MemRange));
      if (!pI830->overlayOn)
         pI830->overlayOn = xalloc(sizeof(Bool));
      if (!pI830->used3D)
         pI830->used3D = xalloc(sizeof(int));
      if (!pI830->LpRing || !pI830->CursorMem || !pI830->CursorMemARGB ||
          !pI830->OverlayMem || !pI830->overlayOn || !pI830->used3D) {
         xf86DrvMsg(pScrn->scrnIndex, X_ERROR,
		 "Could not allocate primary data structures.\n");
         return FALSE;
      }
      *pI830->overlayOn = FALSE;
      if (pI830->entityPrivate)
         pI830->entityPrivate->XvInUse = -1;
   }

   /* Make our second head point to the first heads structures */
   if (!I830IsPrimary(pScrn)) {
      pI8301 = I830PTR(pI830->entityPrivate->pScrn_1);
      pI830->LpRing = pI8301->LpRing;
      pI830->CursorMem = pI8301->CursorMem;
      pI830->CursorMemARGB = pI8301->CursorMemARGB;
      pI830->OverlayMem = pI8301->OverlayMem;
      pI830->overlayOn = pI8301->overlayOn;
      pI830->used3D = pI8301->used3D;
   }

   /*
    * If we're changing the BIOS's view of the video memory size, do that
    * first, then re-initialise the VBE information.
    */
   if (I830IsPrimary(pScrn)) {
      SetPipeAccess(pScrn);
      if (pI830->pVbe)
         vbeFree(pI830->pVbe);
      pI830->pVbe = VBEInit(NULL, pI830->pEnt->index);
   } else {
      pI830->pVbe = pI8301->pVbe;
   }

   if (I830IsPrimary(pScrn)) {
      if (!TweakMemorySize(pScrn, pI830->newBIOSMemSize,FALSE))
         SetBIOSMemSize(pScrn, pI830->newBIOSMemSize);
   }

   if (!pI830->pVbe)
      return FALSE;

   if (I830IsPrimary(pScrn)) {
      if (pI830->vbeInfo)
         VBEFreeVBEInfo(pI830->vbeInfo);
      pI830->vbeInfo = VBEGetVBEInfo(pI830->pVbe);
   } else {
      pI830->vbeInfo = pI8301->vbeInfo;
   }

   SetPipeAccess(pScrn);

   miClearVisualTypes();
   if (!miSetVisualTypes(pScrn->depth,
			    miGetDefaultVisualMask(pScrn->depth),
			    pScrn->rgbBits, pScrn->defaultVisual))
	 return FALSE;
   if (!miSetPixmapDepths())
      return FALSE;

#ifdef I830_XV
   pI830->XvEnabled = !pI830->XvDisabled;
   if (pI830->XvEnabled) {
      if (!I830IsPrimary(pScrn)) {
         if (!pI8301->XvEnabled || pI830->noAccel) {
            pI830->XvEnabled = FALSE;
	    xf86DrvMsg(pScrn->scrnIndex, X_PROBED, "Xv is disabled.\n");
         }
      } else
      if (pI830->noAccel || pI830->StolenOnly) {
	 xf86DrvMsg(pScrn->scrnIndex, X_PROBED, "Xv is disabled because it "
		    "needs 2D accel and AGPGART.\n");
	 pI830->XvEnabled = FALSE;
      }
   }
#else
   pI830->XvEnabled = FALSE;
#endif

   if (I830IsPrimary(pScrn)) {
      I830ResetAllocations(pScrn, 0);

      if (!I830Allocate2DMemory(pScrn, ALLOC_INITIAL))
	return FALSE;
   }

   if (!pI830->noAccel) {
      if (pI830->LpRing->mem.Size == 0) {
	  xf86DrvMsg(pScrn->scrnIndex, X_WARNING,
		     "Disabling acceleration because the ring buffer "
		      "allocation failed.\n");
	   pI830->noAccel = TRUE;
      }
   }

   if (!pI830->SWCursor) {
      if (pI830->CursorMem->Size == 0) {
	  xf86DrvMsg(pScrn->scrnIndex, X_WARNING,
		     "Disabling HW cursor because the cursor memory "
		      "allocation failed.\n");
	   pI830->SWCursor = TRUE;
      }
   }

#ifdef I830_XV
   if (pI830->XvEnabled) {
      if (pI830->noAccel) {
	 xf86DrvMsg(pScrn->scrnIndex, X_WARNING, "Disabling Xv because it "
		    "needs 2D acceleration.\n");
	 pI830->XvEnabled = FALSE;
      }
      if (pI830->OverlayMem->Physical == 0) {
	  xf86DrvMsg(pScrn->scrnIndex, X_WARNING,
		     "Disabling Xv because the overlay register buffer "
		      "allocation failed.\n");
	 pI830->XvEnabled = FALSE;
      }
   }
#endif

   InitRegisterRec(pScrn);

#ifdef XF86DRI
   /*
    * pI830->directRenderingDisabled is set once in PreInit.  Reinitialise
    * pI830->directRenderingEnabled based on it each generation.
    */
   pI830->directRenderingEnabled = !pI830->directRenderingDisabled;
   /*
    * Setup DRI after visuals have been established, but before fbScreenInit
    * is called.   fbScreenInit will eventually call into the drivers
    * InitGLXVisuals call back.
    */

   if (pI830->directRenderingEnabled) {
      if (pI830->noAccel || pI830->SWCursor || (pI830->StolenOnly && I830IsPrimary(pScrn))) {
	 xf86DrvMsg(pScrn->scrnIndex, X_PROBED, "DRI is disabled because it "
		    "needs HW cursor, 2D accel and AGPGART.\n");
	 pI830->directRenderingEnabled = FALSE;
      }
   }

   driDisabled = !pI830->directRenderingEnabled;

   if (pI830->directRenderingEnabled)
      pI830->directRenderingEnabled = I830DRIScreenInit(pScreen);

   if (pI830->directRenderingEnabled) {
      pI830->directRenderingEnabled =
	 I830Allocate3DMemory(pScrn,
			      pI830->disableTiling ? ALLOC_NO_TILING : 0);
      if (!pI830->directRenderingEnabled)
	  I830DRICloseScreen(pScreen);
   }

#else
   pI830->directRenderingEnabled = FALSE;
#endif

   /*
    * After the 3D allocations have been done, see if there's any free space
    * that can be added to the framebuffer allocation.
    */
   if (I830IsPrimary(pScrn)) {
      I830Allocate2DMemory(pScrn, 0);

      DPRINTF(PFX, "assert(if(!I830DoPoolAllocation(pScrn, pI830->StolenPool)))\n");
      if (!I830DoPoolAllocation(pScrn, &(pI830->StolenPool)))
         return FALSE;

      DPRINTF(PFX, "assert( if(!I830FixupOffsets(pScrn)) )\n");
      if (!I830FixupOffsets(pScrn))
         return FALSE;
   }

#ifdef XF86DRI
   if (pI830->directRenderingEnabled) {
      I830SetupMemoryTiling(pScrn);
      pI830->directRenderingEnabled = I830DRIDoMappings(pScreen);
   }
#endif

   DPRINTF(PFX, "assert( if(!I830MapMem(pScrn)) )\n");
   if (!I830MapMem(pScrn))
      return FALSE;

   pScrn->memPhysBase = (unsigned long)pI830->FbBase;

   if (I830IsPrimary(pScrn)) {
      pScrn->fbOffset = pI830->FrontBuffer.Start;
   } else {
      pScrn->fbOffset = pI8301->FrontBuffer2.Start;
   }

   pI830->xoffset = (pScrn->fbOffset / pI830->cpp) % pScrn->displayWidth;
   pI830->yoffset = (pScrn->fbOffset / pI830->cpp) / pScrn->displayWidth;

   vgaHWSetMmioFuncs(hwp, pI830->MMIOBase, 0);
   vgaHWGetIOBase(hwp);
   DPRINTF(PFX, "assert( if(!vgaHWMapMem(pScrn)) )\n");
   if (!vgaHWMapMem(pScrn))
      return FALSE;

   /* Clear SavedReg */
   memset(&pI830->SavedReg, 0, sizeof(pI830->SavedReg));

   DPRINTF(PFX, "assert( if(!I830BIOSEnterVT(scrnIndex, 0)) )\n");

   if (!I830BIOSEnterVT(scrnIndex, 0))
      return FALSE;

   DPRINTF(PFX, "assert( if(!fbScreenInit(pScreen, ...) )\n");
   if (!fbScreenInit(pScreen, pI830->FbBase + pScrn->fbOffset, 
                     pScrn->virtualX, pScrn->virtualY,
		     pScrn->xDpi, pScrn->yDpi,
		     pScrn->displayWidth, pScrn->bitsPerPixel))
      return FALSE;

   if (pScrn->bitsPerPixel > 8) {
      /* Fixup RGB ordering */
      visual = pScreen->visuals + pScreen->numVisuals;
      while (--visual >= pScreen->visuals) {
	 if ((visual->class | DynamicClass) == DirectColor) {
	    visual->offsetRed = pScrn->offset.red;
	    visual->offsetGreen = pScrn->offset.green;
	    visual->offsetBlue = pScrn->offset.blue;
	    visual->redMask = pScrn->mask.red;
	    visual->greenMask = pScrn->mask.green;
	    visual->blueMask = pScrn->mask.blue;
	 }
      }
   }

   fbPictureInit(pScreen, 0, 0);

   xf86SetBlackWhitePixels(pScreen);

   I830DGAInit(pScreen);

   DPRINTF(PFX,
	   "assert( if(!I830InitFBManager(pScreen, &(pI830->FbMemBox))) )\n");
   if (I830IsPrimary(pScrn)) {
      if (!I830InitFBManager(pScreen, &(pI830->FbMemBox))) {
         xf86DrvMsg(pScrn->scrnIndex, X_ERROR,
		 "Failed to init memory manager\n");
      }

      if (pI830->LinearAlloc && xf86InitFBManagerLinear(pScreen, pI830->LinearMem.Offset / pI830->cpp, pI830->LinearMem.Size / pI830->cpp))
            xf86DrvMsg(scrnIndex, X_INFO, 
			"Using %ld bytes of offscreen memory for linear (offset=0x%lx)\n", pI830->LinearMem.Size, pI830->LinearMem.Offset);

   } else {
      if (!I830InitFBManager(pScreen, &(pI8301->FbMemBox2))) {
         xf86DrvMsg(pScrn->scrnIndex, X_ERROR,
		 "Failed to init memory manager\n");
      }
   }

   if (!pI830->noAccel) {
      if (!I830AccelInit(pScreen)) {
	 xf86DrvMsg(pScrn->scrnIndex, X_ERROR,
		    "Hardware acceleration initialization failed\n");
      }
   }

   miInitializeBackingStore(pScreen);
   xf86SetBackingStore(pScreen);
   xf86SetSilkenMouse(pScreen);
   miDCInitialize(pScreen, xf86GetPointerScreenFuncs());

   if (!pI830->SWCursor) {
      xf86DrvMsg(pScrn->scrnIndex, X_INFO, "Initializing HW Cursor\n");
      if (!I830CursorInit(pScreen))
	 xf86DrvMsg(pScrn->scrnIndex, X_ERROR,
		    "Hardware cursor initialization failed\n");
   } else
      xf86DrvMsg(pScrn->scrnIndex, X_INFO, "Initializing SW Cursor!\n");

   DPRINTF(PFX, "assert( if(!miCreateDefColormap(pScreen)) )\n");
   if (!miCreateDefColormap(pScreen))
      return FALSE;

   DPRINTF(PFX, "assert( if(!xf86HandleColormaps(pScreen, ...)) )\n");
   if (!xf86HandleColormaps(pScreen, 256, 8, I830LoadPalette, 0,
			    CMAP_RELOAD_ON_MODE_SWITCH |
			    CMAP_PALETTED_TRUECOLOR)) {
      return FALSE;
   }

   xf86DPMSInit(pScreen, I830DisplayPowerManagementSet, 0);

#ifdef I830_XV
   /* Init video */
   if (pI830->XvEnabled)
      I830InitVideo(pScreen);
#endif

#ifdef XF86DRI
   if (pI830->directRenderingEnabled) {
      pI830->directRenderingEnabled = I830DRIFinishScreenInit(pScreen);
   }
#endif

   /* Setup 3D engine, needed for rotation too */
   IntelEmitInvarientState(pScrn);

#ifdef XF86DRI
   if (pI830->directRenderingEnabled) {
      pI830->directRenderingOpen = TRUE;
      xf86DrvMsg(pScrn->scrnIndex, X_INFO, "direct rendering: Enabled\n");
   } else {
      if (driDisabled)
	 xf86DrvMsg(pScrn->scrnIndex, X_INFO, "direct rendering: Disabled\n");
      else
	 xf86DrvMsg(pScrn->scrnIndex, X_INFO, "direct rendering: Failed\n");
   }
#else
   xf86DrvMsg(pScrn->scrnIndex, X_INFO, "direct rendering: Not available\n");
#endif

   pScreen->SaveScreen = I830BIOSSaveScreen;
   pI830->CloseScreen = pScreen->CloseScreen;
   pScreen->CloseScreen = I830BIOSCloseScreen;

   if (pI830->shadowReq.minorversion >= 1) {
      /* Rotation */
      xf86DrvMsg(pScrn->scrnIndex, X_INFO, "RandR enabled, ignore the following RandR disabled message.\n");
      xf86DisableRandR(); /* Disable built-in RandR extension */
      shadowSetup(pScreen);
      /* support all rotations */
      if (IS_BROADWATER(pI830)) {
	 I830RandRInit(pScreen, RR_Rotate_0); /* only 0 degrees for Broadwater */
      } else {
	 I830RandRInit(pScreen, RR_Rotate_0 | RR_Rotate_90 | RR_Rotate_180 | RR_Rotate_270);
      }
      pI830->PointerMoved = pScrn->PointerMoved;
      pScrn->PointerMoved = I830PointerMoved;
      pI830->CreateScreenResources = pScreen->CreateScreenResources;
      pScreen->CreateScreenResources = I830CreateScreenResources;
   } else {
      /* Rotation */
      xf86DrvMsg(pScrn->scrnIndex, X_INFO, "libshadow is version %d.%d.%d, required 1.1.0 or greater for rotation.\n",pI830->shadowReq.majorversion,pI830->shadowReq.minorversion,pI830->shadowReq.patchlevel);
   }

   if (serverGeneration == 1)
      xf86ShowUnusedOptions(pScrn->scrnIndex, pScrn->options);

#ifdef I830DEBUG
   I830_dump_registers(pScrn);
#endif

<<<<<<< HEAD
   if (IS_I965G(pI830)) {
      /* turn off clock gating */
#if 0
      OUTREG(0x6204, 0x70804000);
      OUTREG(0x6208, 0x00000001);
#else
      OUTREG(0x6204, 0x70000000);
#endif
      /* Enable DAP stateless accesses.  
       * Required for all i965 steppings.
       */
      OUTREG(SVG_WORK_CTL, 0x00000010);
   }

=======
   /* turn off clock gating */
   /* XXX: How much of this is needed for BRW?  I am currently turning
    * off everything.
    */
#if 1
   /* A0
    */
   if (IS_BROADWATER(pI830)) {
      OUTREG(0x6204, 0x70804000);
      OUTREG(0x6208, 0x00000001);
   }
#else
   /* C0 ?
    */
   if (IS_BROADWATER(pI830)) {
      OUTREG(0x6204, (1<<23));
      OUTREG(0x6208, 0x0);
   }
#endif

   /* Enable DAP stateless accesses.  
    * Required for all broadwater steppings.
    */
   if (IS_BROADWATER(pI830)) {
      ErrorF("SVG_WORK_CTL before %x\n", INREG(SVG_WORK_CTL));
      OUTREG(SVG_WORK_CTL, 0x00000010);
      ErrorF("SVG_WORK_CTL after %x\n", INREG(SVG_WORK_CTL));
   }


>>>>>>> fa4331ef
   pI830->starting = FALSE;
   pI830->closing = FALSE;
   pI830->suspended = FALSE;

   switch (pI830->InitialRotation) {
      case 0:
         xf86DrvMsg(pScrn->scrnIndex, X_INFO, "Rotating to 0 degrees\n");
         pI830->rotation = RR_Rotate_0;
         break;
      case 90:
         xf86DrvMsg(pScrn->scrnIndex, X_INFO, "Rotating to 90 degrees\n");
         pI830->rotation = RR_Rotate_90;
         break;
      case 180:
         xf86DrvMsg(pScrn->scrnIndex, X_INFO, "Rotating to 180 degrees\n");
         pI830->rotation = RR_Rotate_180;
         break;
      case 270:
         xf86DrvMsg(pScrn->scrnIndex, X_INFO, "Rotating to 270 degrees\n");
         pI830->rotation = RR_Rotate_270;
         break;
      default:
         xf86DrvMsg(pScrn->scrnIndex, X_INFO, "Bad rotation setting - defaulting to 0 degrees\n");
         pI830->rotation = RR_Rotate_0;
         break;
   }

   return TRUE;
}

static void
I830AdjustFrame(int scrnIndex, int x, int y, int flags)
{
   ScrnInfoPtr pScrn;
   I830Ptr pI830;
   vbeInfoPtr pVbe;
   unsigned long Start;

   pScrn = xf86Screens[scrnIndex];
   pI830 = I830PTR(pScrn);
   pVbe = pI830->pVbe;

   DPRINTF(PFX, "I830AdjustFrame: y = %d (+ %d), x = %d (+ %d)\n",
	   x, pI830->xoffset, y, pI830->yoffset);

   /* Sync the engine before adjust frame */
   if (pI830->AccelInfoRec && pI830->AccelInfoRec->NeedToSync) {
      (*pI830->AccelInfoRec->Sync)(pScrn);
      pI830->AccelInfoRec->NeedToSync = FALSE;
   }

   if (I830IsPrimary(pScrn))
      Start = pI830->FrontBuffer.Start;
   else {
      I830Ptr pI8301 = I830PTR(pI830->entityPrivate->pScrn_1);
      Start = pI8301->FrontBuffer2.Start;
   }

   /* Sigh...
    * It seems that there are quite a few Video BIOS' that get this wrong.
    * So, we'll bypass the VBE call and hit the hardware directly.
    */

   if (pI830->Clone) {
      if (!pI830->pipe == 0) {
<<<<<<< HEAD
         if (!IS_I965G(pI830)) {
=======
         if (!IS_BROADWATER(pI830)) {
>>>>>>> fa4331ef
            OUTREG(DSPABASE, Start + ((y * pScrn->displayWidth + x) * pI830->cpp));
         } else {
            OUTREG(DSPABASE, 0);
            OUTREG(DSPASURF, Start + ((y * pScrn->displayWidth + x) * pI830->cpp));
         }
      } else {
<<<<<<< HEAD
         if (!IS_I965G(pI830)) {
=======
         if (!IS_BROADWATER(pI830)) {
>>>>>>> fa4331ef
            OUTREG(DSPBBASE, Start + ((y * pScrn->displayWidth + x) * pI830->cpp));
         } else {
            OUTREG(DSPBBASE, 0);
            OUTREG(DSPBSURF, Start + ((y * pScrn->displayWidth + x) * pI830->cpp));
         }
      }
   }

   if (pI830->pipe == 0) {
<<<<<<< HEAD
      if (!IS_I965G(pI830)) {
=======
      if (!IS_BROADWATER(pI830)) {
>>>>>>> fa4331ef
         OUTREG(DSPABASE, Start + ((y * pScrn->displayWidth + x) * pI830->cpp));
      } else {
         OUTREG(DSPABASE, 0);
         OUTREG(DSPASURF, Start + ((y * pScrn->displayWidth + x) * pI830->cpp));
      }
   } else {
<<<<<<< HEAD
      if (!IS_I965G(pI830)) {
=======
      if (!IS_BROADWATER(pI830)) {
>>>>>>> fa4331ef
         OUTREG(DSPBBASE, Start + ((y * pScrn->displayWidth + x) * pI830->cpp));
      } else {
         OUTREG(DSPBBASE, 0);
         OUTREG(DSPBSURF, Start + ((y * pScrn->displayWidth + x) * pI830->cpp));
      }
   }
}

static void
I830BIOSFreeScreen(int scrnIndex, int flags)
{
   I830BIOSFreeRec(xf86Screens[scrnIndex]);
   if (xf86LoaderCheckSymbol("vgaHWFreeHWRec"))
      vgaHWFreeHWRec(xf86Screens[scrnIndex]);
}

#ifndef SAVERESTORE_HWSTATE
#define SAVERESTORE_HWSTATE 0
#endif

#if SAVERESTORE_HWSTATE
static void
SaveHWOperatingState(ScrnInfoPtr pScrn)
{
   I830Ptr pI830 = I830PTR(pScrn);
   I830RegPtr save = &pI830->SavedReg;

   DPRINTF(PFX, "SaveHWOperatingState\n");

   return;
}

static void
RestoreHWOperatingState(ScrnInfoPtr pScrn)
{
   I830Ptr pI830 = I830PTR(pScrn);
   I830RegPtr save = &pI830->SavedReg;

   DPRINTF(PFX, "RestoreHWOperatingState\n");

   return;
}
#endif

static void
I830BIOSLeaveVT(int scrnIndex, int flags)
{
   ScrnInfoPtr pScrn = xf86Screens[scrnIndex];
   I830Ptr pI830 = I830PTR(pScrn);

   DPRINTF(PFX, "Leave VT\n");

   pI830->leaving = TRUE;

   if (pI830->devicesTimer)
      TimerCancel(pI830->devicesTimer);
   pI830->devicesTimer = NULL;

#ifdef I830_XV
   /* Give the video overlay code a chance to shutdown. */
   I830VideoSwitchModeBefore(pScrn, NULL);
#endif

   if (pI830->Clone) {
      /* Ensure we don't try and setup modes on a clone head */
      pI830->CloneHDisplay = 0;
      pI830->CloneVDisplay = 0;
   }

   if (!I830IsPrimary(pScrn)) {
   	I830Ptr pI8301 = I830PTR(pI830->entityPrivate->pScrn_1);
	if (!pI8301->GttBound) {
		return;
	}
   }

#ifdef XF86DRI
   if (pI830->directRenderingOpen) {
      DRILock(screenInfo.screens[pScrn->scrnIndex], 0);
   
      I830DRISetVBlankInterrupt (pScrn, FALSE);
      
      drmCtlUninstHandler(pI830->drmSubFD);
   }
#endif

#if SAVERESTORE_HWSTATE
   if (!pI830->closing)
      SaveHWOperatingState(pScrn);
#endif

   if (pI830->CursorInfoRec && pI830->CursorInfoRec->HideCursor)
      pI830->CursorInfoRec->HideCursor(pScrn);

   ResetState(pScrn, TRUE);

   if (I830IsPrimary(pScrn)) {
      if (!SetDisplayDevices(pScrn, pI830->savedDevices)) {
         xf86DrvMsg(pScrn->scrnIndex, X_WARNING,
		 "Failed to switch back to original display devices (0x%x)\n",
		 pI830->savedDevices);
      } else {
         xf86DrvMsg(pScrn->scrnIndex, X_WARNING,
		 "Successfully set original devices\n");
      }
   }

   RestoreHWState(pScrn);
   RestoreBIOSMemSize(pScrn);
   if (I830IsPrimary(pScrn))
      I830UnbindAGPMemory(pScrn);
   if (pI830->AccelInfoRec)
      pI830->AccelInfoRec->NeedToSync = FALSE;

   /* DO IT AGAIN! AS IT SEEMS THAT SOME LFPs FLICKER OTHERWISE */
   if (I830IsPrimary(pScrn)) {
      if (!SetDisplayDevices(pScrn, pI830->savedDevices)) {
         xf86DrvMsg(pScrn->scrnIndex, X_WARNING,
		 "Failed to switch back to original display devices (0x%x) (2)\n",
		 pI830->savedDevices);
      } else {
         xf86DrvMsg(pScrn->scrnIndex, X_WARNING,
		 "Successfully set original devices (2)\n");
      }
   }
}

static Bool
I830DetectMonitorChange(ScrnInfoPtr pScrn)
{
   I830Ptr pI830 = I830PTR(pScrn);
   pointer pDDCModule = NULL;
   DisplayModePtr p, pMon;
   int memsize;
   int DDCclock = 0;
   int displayWidth = pScrn->displayWidth;
   int curHDisplay = pScrn->currentMode->HDisplay;
   int curVDisplay = pScrn->currentMode->VDisplay;

   DPRINTF(PFX, "Detect Monitor Change\n");
   
   SetPipeAccess(pScrn);

   /* Re-read EDID */
   pDDCModule = xf86LoadSubModule(pScrn, "ddc");
   if (pI830->vesa->monitor)
      xfree(pI830->vesa->monitor);
   pI830->vesa->monitor = vbeDoEDID(pI830->pVbe, pDDCModule);
   xf86UnloadSubModule(pDDCModule);
   if ((pScrn->monitor->DDC = pI830->vesa->monitor) != NULL) {
      xf86PrintEDID(pI830->vesa->monitor);
      xf86SetDDCproperties(pScrn, pI830->vesa->monitor);
   } else 
      /* No DDC, so get out of here, and continue to use the current settings */
      return FALSE; 

   if (!(DDCclock = I830UseDDC(pScrn)))
      return FALSE;

   /* Revalidate the modes */

   /*
    * Note: VBE modes (> 0x7f) won't work with Intel's extended BIOS
    * functions.  
    */
   pScrn->modePool = I830GetModePool(pScrn, pI830->pVbe, pI830->vbeInfo);

   if (!pScrn->modePool) {
      /* This is bad, which would cause the Xserver to exit, maybe
       * we should default to a 640x480 @ 60Hz mode here ??? */
      xf86DrvMsg(pScrn->scrnIndex, X_ERROR,
		 "No Video BIOS modes for chosen depth.\n");
      return FALSE;
   }

   SetPipeAccess(pScrn);
   VBESetModeNames(pScrn->modePool);

   if (pScrn->videoRam > (pI830->vbeInfo->TotalMemory * 64))
      memsize = pI830->vbeInfo->TotalMemory * 64;
   else
      memsize = pScrn->videoRam;

   VBEValidateModes(pScrn, pScrn->monitor->Modes, pScrn->display->modes, NULL,
			NULL, 0, MAX_DISPLAY_PITCH, 1,
			0, MAX_DISPLAY_HEIGHT,
			pScrn->display->virtualX,
			pScrn->display->virtualY,
			memsize, LOOKUP_BEST_REFRESH);

   if (DDCclock > 0) {
      p = pScrn->modes;
      if (p == NULL)
         return FALSE;
      do {
         int Clock = 100000000; /* incredible value */

         if (p->status == MODE_OK) {
            for (pMon = pScrn->monitor->Modes; pMon != NULL; pMon = pMon->next) {
               if ((pMon->HDisplay != p->HDisplay) ||
                   (pMon->VDisplay != p->VDisplay) ||
                   (pMon->Flags & (V_INTERLACE | V_DBLSCAN | V_CLKDIV2)))
                  continue;

               /* Find lowest supported Clock for this resolution */
               if (Clock > pMon->Clock)
                  Clock = pMon->Clock;
            } 

            if (Clock != 100000000 && DDCclock < 2550 && Clock / 1000.0 > DDCclock) {
               ErrorF("(%s,%s) mode clock %gMHz exceeds DDC maximum %dMHz\n",
		   p->name, pScrn->monitor->id,
		   Clock/1000.0, DDCclock);
               p->status = MODE_BAD;
            } 
         }
         p = p->next;
      } while (p != NULL && p != pScrn->modes);
   }

   pScrn->displayWidth = displayWidth; /* restore old displayWidth */

   xf86PruneDriverModes(pScrn);
   I830PrintModes(pScrn);

   if (!pI830->vesa->useDefaultRefresh)
      I830SetModeParameters(pScrn, pI830->pVbe);

   /* Now check if the previously used mode is o.k. for the current monitor.
    * This allows VT switching to continue happily when not disconnecting
    * and reconnecting monitors */

   pScrn->currentMode = pScrn->modes;
   p = pScrn->modes;
   if (p == NULL)
      return FALSE;
   do {
      if ((p->HDisplay == curHDisplay) &&
          (p->VDisplay == curVDisplay) &&
          (!(p->Flags & (V_INTERLACE | V_DBLSCAN | V_CLKDIV2)))) {
   		pScrn->currentMode = p; /* previous mode is o.k. */
	}
      p = p->next;
   } while (p != NULL && p != pScrn->modes);

   /* Now readjust for panning if necessary */
   {
      pScrn->frameX0 = (pScrn->frameX0 + pScrn->frameX1 + 1 - pScrn->currentMode->HDisplay) / 2;

      if (pScrn->frameX0 < 0)
         pScrn->frameX0 = 0;

      pScrn->frameX1 = pScrn->frameX0 + pScrn->currentMode->HDisplay - 1;
      if (pScrn->frameX1 >= pScrn->virtualX) {
         pScrn->frameX0 = pScrn->virtualX - pScrn->currentMode->HDisplay;
         pScrn->frameX1 = pScrn->virtualX - 1;
      }

      pScrn->frameY0 = (pScrn->frameY0 + pScrn->frameY1 + 1 - pScrn->currentMode->VDisplay) / 2;

      if (pScrn->frameY0 < 0)
         pScrn->frameY0 = 0;

      pScrn->frameY1 = pScrn->frameY0 + pScrn->currentMode->VDisplay - 1;
      if (pScrn->frameY1 >= pScrn->virtualY) {
        pScrn->frameY0 = pScrn->virtualY - pScrn->currentMode->VDisplay;
        pScrn->frameY1 = pScrn->virtualY - 1;
      }
   }

   return TRUE;
}

Bool
I830CheckModeSupport(ScrnInfoPtr pScrn, int x, int y, int mode)
{
   I830Ptr pI830 = I830PTR(pScrn);
   Bool ret = TRUE;

   if (pI830->Clone) {
      if (pI830->pipeDisplaySize[0].x2 != 0) {
	 if (x > pI830->pipeDisplaySize[0].x2 ||
             y > pI830->pipeDisplaySize[0].y2) {
	 	xf86DrvMsg(pScrn->scrnIndex, X_INFO, "Bad Clone Mode removing\n");
		return FALSE;
         }
      }
      if (pI830->pipeDisplaySize[1].x2 != 0) {
	 if (x > pI830->pipeDisplaySize[1].x2 ||
             y > pI830->pipeDisplaySize[1].y2) {
	 	xf86DrvMsg(pScrn->scrnIndex, X_INFO, "Bad Clone Mode removing\n");
		return FALSE;
         }
      }
   }

   return ret;
}
		
/*
 * This gets called when gaining control of the VT, and from ScreenInit().
 */
static Bool
I830BIOSEnterVT(int scrnIndex, int flags)
{
   ScrnInfoPtr pScrn = xf86Screens[scrnIndex];
   I830Ptr pI830 = I830PTR(pScrn);

   DPRINTF(PFX, "Enter VT\n");

   /*
    * Only save state once per server generation since that's what most
    * drivers do.  Could change this to save state at each VT enter.
    */
   if (pI830->SaveGeneration != serverGeneration) {
      pI830->SaveGeneration = serverGeneration;
      SaveHWState(pScrn);
   }

   pI830->leaving = FALSE;

#if 1
   /* Clear the framebuffer */
   memset(pI830->FbBase + pScrn->fbOffset, 0,
	  pScrn->virtualY * pScrn->displayWidth * pI830->cpp);
#endif

   if (I830IsPrimary(pScrn)) {
     /* 
      * This is needed for restoring from ACPI modes (especially S3)
      * so that we warmboot the Video BIOS. Some platforms have problems,
      * warm booting when we don't need to, so check that we can call
      * the Video BIOS with our saved devices, and only when that fails,
      * we'll warm boot it.
      */
      if (!I830Set640x480(pScrn)) {
         xf86Int10InfoPtr pInt;

         xf86DrvMsg(pScrn->scrnIndex, X_INFO, 
				"Detected resume, re-POSTing.\n");

         pInt = xf86InitInt10(pI830->pEnt->index);

         /* Now perform our warm boot */
         if (pInt) {
            pInt->num = 0xe6;
            xf86ExecX86int10 (pInt);
            xf86FreeInt10 (pInt);
            xf86DrvMsg(pScrn->scrnIndex, X_INFO, "Re-POSTing via int10.\n");
         } else {
            xf86DrvMsg(pScrn->scrnIndex, X_WARNING, 
		"Re-POSTing via int10 failed, trying to continue.\n");
         }
      }

      /* Finally, re-setup the display devices */
      if (!SetDisplayDevices(pScrn, pI830->operatingDevices)) {
         xf86DrvMsg(pScrn->scrnIndex, X_WARNING,
 		 "Failed to switch to configured display devices\n");
         return FALSE;
      }
   }

   /* Setup for device monitoring status */
   pI830->monitorSwitch = pI830->toggleDevices = INREG(SWF0) & 0x0000FFFF;

   if (I830IsPrimary(pScrn))
      if (!I830BindAGPMemory(pScrn))
         return FALSE;

   CheckInheritedState(pScrn);
   if (I830IsPrimary(pScrn)) {
      if (!TweakMemorySize(pScrn, pI830->newBIOSMemSize,FALSE))
         SetBIOSMemSize(pScrn, pI830->newBIOSMemSize);
   }

   ResetState(pScrn, FALSE);
   SetHWOperatingState(pScrn);

   /* Detect monitor change and switch to suitable mode */
   if (!pI830->starting)
      I830DetectMonitorChange(pScrn);
	    
   if (!I830VESASetMode(pScrn, pScrn->currentMode))
      return FALSE;
   
#ifdef I830_XV
   I830VideoSwitchModeAfter(pScrn, pScrn->currentMode);
#endif

   ResetState(pScrn, TRUE);
   SetHWOperatingState(pScrn);

   pScrn->AdjustFrame(scrnIndex, pScrn->frameX0, pScrn->frameY0, 0);

#if SAVERESTORE_HWSTATE
   RestoreHWOperatingState(pScrn);
#endif

#ifdef XF86DRI
   if (pI830->directRenderingEnabled) {
      if (!pI830->starting) {
         ScreenPtr pScreen = pScrn->pScreen;
         drmI830Sarea *sarea = (drmI830Sarea *) DRIGetSAREAPrivate(pScreen);
         int i;

	 I830DRIResume(screenInfo.screens[scrnIndex]);
         I830DRISetVBlankInterrupt (pScrn, TRUE);
      
	 I830RefreshRing(pScrn);
	 I830Sync(pScrn);
	 DO_RING_IDLE();

	 sarea->texAge++;
	 for(i = 0; i < I830_NR_TEX_REGIONS+1 ; i++)
	    sarea->texList[i].age = sarea->texAge;

	 DPRINTF(PFX, "calling dri unlock\n");
	 DRIUnlock(screenInfo.screens[pScrn->scrnIndex]);
      }
      pI830->LockHeld = 0;
   }
#endif

   /* Needed for rotation */
   IntelEmitInvarientState(pScrn);

   if (pI830->checkDevices)
      pI830->devicesTimer = TimerSet(NULL, 0, 1000, I830CheckDevicesTimer, pScrn);

   pI830->currentMode = pScrn->currentMode;

   /* Force invarient state when rotated to be emitted */
   *pI830->used3D = 1<<31;

   return TRUE;
}

static Bool
I830BIOSSwitchMode(int scrnIndex, DisplayModePtr mode, int flags)
{

   ScrnInfoPtr pScrn = xf86Screens[scrnIndex];
   I830Ptr pI830 = I830PTR(pScrn);
   Bool ret = TRUE;
   PixmapPtr pspix = (*pScrn->pScreen->GetScreenPixmap) (pScrn->pScreen);

   DPRINTF(PFX, "I830BIOSSwitchMode: mode == %p\n", mode);

#ifdef I830_XV
   /* Give the video overlay code a chance to see the new mode. */
   I830VideoSwitchModeBefore(pScrn, mode);
#endif

   /* Sync the engine before mode switch */
   if (pI830->AccelInfoRec && pI830->AccelInfoRec->NeedToSync) {
      (*pI830->AccelInfoRec->Sync)(pScrn);
      pI830->AccelInfoRec->NeedToSync = FALSE;
   }

   /* Check if our currentmode is about to change. We do this so if we
    * are rotating, we don't need to call the mode setup again.
    */
   if (pI830->currentMode != mode) {
      if (!I830VESASetMode(pScrn, mode))
         ret = FALSE;
   }

   /* Kludge to detect Rotate or Vidmode switch. Not very elegant, but
    * workable given the implementation currently. We only need to call
    * the rotation function when we know that the framebuffer has been
    * disabled by the EnableDisableFBAccess() function.
    *
    * The extra WindowTable check detects a rotation at startup.
    */
   if ( (!WindowTable[pScrn->scrnIndex] || pspix->devPrivate.ptr == NULL) &&
<<<<<<< HEAD
         !pI830->DGAactive && (pScrn->PointerMoved == I830PointerMoved) &&
	 !IS_I965G(pI830)) {
=======
         !pI830->DGAactive && (pScrn->PointerMoved == pI830->PointerMoved) ) {
>>>>>>> fa4331ef
      if (!I830Rotate(pScrn, mode))
         ret = FALSE;
   }

   /* Either the original setmode or rotation failed, so restore the previous
    * video mode here, as we'll have already re-instated the original rotation.
    */
   if (!ret) {
      if (!I830VESASetMode(pScrn, pI830->currentMode)) {
	 xf86DrvMsg(scrnIndex, X_INFO,
		    "Failed to restore previous mode (SwitchMode)\n");
      }

#ifdef I830_XV
      /* Give the video overlay code a chance to see the new mode. */
      I830VideoSwitchModeAfter(pScrn, pI830->currentMode);
#endif
   } else {
      pI830->currentMode = mode;

#ifdef I830_XV
      /* Give the video overlay code a chance to see the new mode. */
      I830VideoSwitchModeAfter(pScrn, mode);
#endif
   }

   return ret;
}

static Bool
I830BIOSSaveScreen(ScreenPtr pScreen, int mode)
{
   ScrnInfoPtr pScrn = xf86Screens[pScreen->myNum];
   I830Ptr pI830 = I830PTR(pScrn);
   Bool on = xf86IsUnblank(mode);
   CARD32 temp, ctrl, base, surf;

   DPRINTF(PFX, "I830BIOSSaveScreen: %d, on is %s\n", mode, BOOLTOSTRING(on));

   if (pScrn->vtSema) {
      if (pI830->pipe == 0) {
	 ctrl = DSPACNTR;
	 base = DSPABASE;
	 surf = DSPASURF;
      } else {
	 ctrl = DSPBCNTR;
	 base = DSPBADDR;
	 surf = DSPBSURF;
      }
      if (pI830->planeEnabled[pI830->pipe]) {
	 temp = INREG(ctrl);
	 if (on)
	    temp |= DISPLAY_PLANE_ENABLE;
	 else
	    temp &= ~DISPLAY_PLANE_ENABLE;
	 OUTREG(ctrl, temp);
	 /* Flush changes */
	 temp = INREG(base);
	 OUTREG(base, temp);
<<<<<<< HEAD
	 if (IS_I965G(pI830)) {
=======
	 if (IS_BROADWATER(pI830)) {
>>>>>>> fa4331ef
            temp = INREG(surf);
            OUTREG(surf, temp);
         }
      }

      if (pI830->CursorInfoRec && !pI830->SWCursor && pI830->cursorOn) {
	 if (on)
	    pI830->CursorInfoRec->ShowCursor(pScrn);
	 else
	    pI830->CursorInfoRec->HideCursor(pScrn);
	 pI830->cursorOn = TRUE;
      }
   }
   return TRUE;
}

/* Use the VBE version when available. */
static void
I830DisplayPowerManagementSet(ScrnInfoPtr pScrn, int PowerManagementMode,
			      int flags)
{
   I830Ptr pI830 = I830PTR(pScrn);
   vbeInfoPtr pVbe = pI830->pVbe;

   if (pI830->Clone) {
      SetBIOSPipe(pScrn, !pI830->pipe);
      if (xf86LoaderCheckSymbol("VBEDPMSSet")) {
         VBEDPMSSet(pVbe, PowerManagementMode);
      } else {
         pVbe->pInt10->num = 0x10;
         pVbe->pInt10->ax = 0x4f10;
         pVbe->pInt10->bx = 0x01;

         switch (PowerManagementMode) {
         case DPMSModeOn:
	    break;
         case DPMSModeStandby:
	    pVbe->pInt10->bx |= 0x0100;
	    break;
         case DPMSModeSuspend:
	    pVbe->pInt10->bx |= 0x0200;
	    break;
         case DPMSModeOff:
	    pVbe->pInt10->bx |= 0x0400;
	    break;
         }
         xf86ExecX86int10_wrapper(pVbe->pInt10, pScrn);
      }
   }

   SetPipeAccess(pScrn);

   if (xf86LoaderCheckSymbol("VBEDPMSSet")) {
      VBEDPMSSet(pVbe, PowerManagementMode);
   } else {
      pVbe->pInt10->num = 0x10;
      pVbe->pInt10->ax = 0x4f10;
      pVbe->pInt10->bx = 0x01;

      switch (PowerManagementMode) {
      case DPMSModeOn:
	 break;
      case DPMSModeStandby:
	 pVbe->pInt10->bx |= 0x0100;
	 break;
      case DPMSModeSuspend:
	 pVbe->pInt10->bx |= 0x0200;
	 break;
      case DPMSModeOff:
	 pVbe->pInt10->bx |= 0x0400;
	 break;
      }
      xf86ExecX86int10_wrapper(pVbe->pInt10, pScrn);
   }
}

static Bool
I830BIOSCloseScreen(int scrnIndex, ScreenPtr pScreen)
{
   ScrnInfoPtr pScrn = xf86Screens[scrnIndex];
   I830Ptr pI830 = I830PTR(pScrn);
   XAAInfoRecPtr infoPtr = pI830->AccelInfoRec;

   pI830->closing = TRUE;
#ifdef XF86DRI
   if (pI830->directRenderingOpen) {
      pI830->directRenderingOpen = FALSE;
      I830DRICloseScreen(pScreen);
   }
#endif

   if (pScrn->vtSema == TRUE) {
      I830BIOSLeaveVT(scrnIndex, 0);
   }

   if (pI830->devicesTimer)
      TimerCancel(pI830->devicesTimer);
   pI830->devicesTimer = NULL;

   DPRINTF(PFX, "\nUnmapping memory\n");
   I830UnmapMem(pScrn);
   vgaHWUnmapMem(pScrn);

   if (pI830->ScanlineColorExpandBuffers) {
      xfree(pI830->ScanlineColorExpandBuffers);
      pI830->ScanlineColorExpandBuffers = 0;
   }

   if (infoPtr) {
      if (infoPtr->ScanlineColorExpandBuffers)
	 xfree(infoPtr->ScanlineColorExpandBuffers);
      XAADestroyInfoRec(infoPtr);
      pI830->AccelInfoRec = NULL;
   }

   if (pI830->CursorInfoRec) {
      xf86DestroyCursorInfoRec(pI830->CursorInfoRec);
      pI830->CursorInfoRec = 0;
   }

   if (I830IsPrimary(pScrn)) {
      xf86GARTCloseScreen(scrnIndex);

      xfree(pI830->LpRing);
      pI830->LpRing = NULL;
      xfree(pI830->CursorMem);
      pI830->CursorMem = NULL;
      xfree(pI830->CursorMemARGB);
      pI830->CursorMemARGB = NULL;
      xfree(pI830->OverlayMem);
      pI830->OverlayMem = NULL;
      xfree(pI830->overlayOn);
      pI830->overlayOn = NULL;
      xfree(pI830->used3D);
      pI830->used3D = NULL;
   }

   pScrn->PointerMoved = pI830->PointerMoved;
   pScrn->vtSema = FALSE;
   pI830->closing = FALSE;
   pScreen->CloseScreen = pI830->CloseScreen;
   return (*pScreen->CloseScreen) (scrnIndex, pScreen);
}

static ModeStatus
I830ValidMode(int scrnIndex, DisplayModePtr mode, Bool verbose, int flags)
{
   if (mode->Flags & V_INTERLACE) {
      if (verbose) {
	 xf86DrvMsg(scrnIndex, X_PROBED,
		    "Removing interlaced mode \"%s\"\n", mode->name);
      }
      return MODE_BAD;
   }
   return MODE_OK;
}

#ifndef SUSPEND_SLEEP
#define SUSPEND_SLEEP 0
#endif
#ifndef RESUME_SLEEP
#define RESUME_SLEEP 0
#endif

/*
 * This function is only required if we need to do anything differently from
 * DoApmEvent() in common/xf86PM.c, including if we want to see events other
 * than suspend/resume.
 */
static Bool
I830PMEvent(int scrnIndex, pmEvent event, Bool undo)
{
   ScrnInfoPtr pScrn = xf86Screens[scrnIndex];
   I830Ptr pI830 = I830PTR(pScrn);

   DPRINTF(PFX, "Enter VT, event %d, undo: %s\n", event, BOOLTOSTRING(undo));
 
   switch(event) {
   case XF86_APM_SYS_SUSPEND:
   case XF86_APM_CRITICAL_SUSPEND: /*do we want to delay a critical suspend?*/
   case XF86_APM_USER_SUSPEND:
   case XF86_APM_SYS_STANDBY:
   case XF86_APM_USER_STANDBY:
      if (!undo && !pI830->suspended) {
	 pScrn->LeaveVT(scrnIndex, 0);
	 pI830->suspended = TRUE;
	 sleep(SUSPEND_SLEEP);
      } else if (undo && pI830->suspended) {
	 sleep(RESUME_SLEEP);
	 pScrn->EnterVT(scrnIndex, 0);
	 pI830->suspended = FALSE;
      }
      break;
   case XF86_APM_STANDBY_RESUME:
   case XF86_APM_NORMAL_RESUME:
   case XF86_APM_CRITICAL_RESUME:
      if (pI830->suspended) {
	 sleep(RESUME_SLEEP);
	 pScrn->EnterVT(scrnIndex, 0);
	 pI830->suspended = FALSE;
	 /*
	  * Turn the screen saver off when resuming.  This seems to be
	  * needed to stop xscreensaver kicking in (when used).
	  *
	  * XXX DoApmEvent() should probably call this just like
	  * xf86VTSwitch() does.  Maybe do it here only in 4.2
	  * compatibility mode.
	  */
	 SaveScreens(SCREEN_SAVER_FORCER, ScreenSaverReset);
      }
      break;
   /* This is currently used for ACPI */
   case XF86_APM_CAPABILITY_CHANGED:
#if 0
      /* If we had status checking turned on, turn it off now */
      if (pI830->checkDevices) {
         if (pI830->devicesTimer)
            TimerCancel(pI830->devicesTimer);
         pI830->devicesTimer = NULL;
         pI830->checkDevices = FALSE; 
      }
#endif
      if (!I830IsPrimary(pScrn))
         return TRUE;

      ErrorF("I830PMEvent: Capability change\n");

      /* ACPI Toggle */
      pI830->toggleDevices = GetNextDisplayDeviceList(pScrn, 1);
      if (xf86IsEntityShared(pScrn->entityList[0])) {
         I830Ptr pI8302 = I830PTR(pI830->entityPrivate->pScrn_2);
         pI8302->toggleDevices = pI830->toggleDevices;
      }

      xf86DrvMsg(pScrn->scrnIndex, X_INFO, "ACPI Toggle to 0x%x\n",pI830->toggleDevices);

      I830CheckDevicesTimer(NULL, 0, pScrn);
      SaveScreens(SCREEN_SAVER_FORCER, ScreenSaverReset);
      break;
   default:
      ErrorF("I830PMEvent: received APM event %d\n", event);
   }
   return TRUE;
}

static int CountBits(int a)
{
   int i;
   int b = 0;

   for (i=0;i<8;i++) {
     if (a & (1<<i))
        b+=1;
   }

   return b;
}

static CARD32
I830CheckDevicesTimer(OsTimerPtr timer, CARD32 now, pointer arg)
{
   ScrnInfoPtr pScrn = (ScrnInfoPtr) arg;
   I830Ptr pI830 = I830PTR(pScrn);
   int cloned = 0;

   if (pScrn->vtSema) {
      /* Check for monitor lid being closed/opened and act accordingly */
      CARD32 adjust;
      CARD32 temp = INREG(SWF0) & 0x0000FFFF;
      int fixup = 0;
      I830Ptr pI8301;
      I830Ptr pI8302 = NULL;

      if (I830IsPrimary(pScrn))
         pI8301 = pI830;
      else 
         pI8301 = I830PTR(pI830->entityPrivate->pScrn_1);

      if (xf86IsEntityShared(pScrn->entityList[0]))
         pI8302 = I830PTR(pI830->entityPrivate->pScrn_2);

      /* this avoids several BIOS calls if possible */
      if (pI830->monitorSwitch != temp || pI830->monitorSwitch != pI830->toggleDevices) {
         xf86DrvMsg(pScrn->scrnIndex, X_INFO, 
		    "Hotkey switch to 0x%lx.\n", (unsigned long) temp);

         if (pI830->AccelInfoRec && pI830->AccelInfoRec->NeedToSync) {
            (*pI830->AccelInfoRec->Sync)(pScrn);
            pI830->AccelInfoRec->NeedToSync = FALSE;
            if (xf86IsEntityShared(pScrn->entityList[0]))
               pI8302->AccelInfoRec->NeedToSync = FALSE;
         }

         GetAttachableDisplayDeviceList(pScrn);
         
	 pI8301->lastDevice0 = pI8301->lastDevice1;
         pI8301->lastDevice1 = pI8301->lastDevice2;
         pI8301->lastDevice2 = pI8301->monitorSwitch;

	 if (temp != pI8301->lastDevice1 && 
	     temp != pI8301->lastDevice2) {
            xf86DrvMsg(pScrn->scrnIndex, X_INFO, 
			"Detected three device configs.\n");
	 } else
         if (CountBits(temp & 0xff) > 1) {
            xf86DrvMsg(pScrn->scrnIndex, X_INFO, 
			"Detected cloned pipe mode (A).\n");
            if (xf86IsEntityShared(pScrn->entityList[0]) || pI830->Clone)
	       temp = pI8301->MonType2 << 8 | pI8301->MonType1;
         } else
         if (CountBits((temp & 0xff00) >> 8) > 1) {
            xf86DrvMsg(pScrn->scrnIndex, X_INFO, 
			"Detected cloned pipe mode (B).\n");
            if (xf86IsEntityShared(pScrn->entityList[0]) || pI830->Clone)
	       temp = pI8301->MonType2 << 8 | pI8301->MonType1;
         } else
         if (pI8301->lastDevice1 && pI8301->lastDevice2) {
            if ( ((pI8301->lastDevice1 & 0xFF00) == 0) && 
                 ((pI8301->lastDevice2 & 0x00FF) == 0) ) {
               xf86DrvMsg(pScrn->scrnIndex, X_INFO, 
			"Detected last devices (1).\n");
	       cloned = 1;
            } else if ( ((pI8301->lastDevice2 & 0xFF00) == 0) && 
                 ((pI8301->lastDevice1 & 0x00FF) == 0) ) {
               xf86DrvMsg(pScrn->scrnIndex, X_INFO, 
			"Detected last devices (2).\n");
	       cloned = 1;
            } else
               cloned = 0;
         }

         if (cloned &&
             ((CountBits(pI8301->lastDevice1 & 0xff) > 1) ||
             ((CountBits((pI8301->lastDevice1 & 0xff00) >> 8) > 1))) ) {
               xf86DrvMsg(pScrn->scrnIndex, X_INFO, 
			"Detected duplicate (1).\n");
               cloned = 0;
         } else
         if (cloned &&
             ((CountBits(pI8301->lastDevice2 & 0xff) > 1) ||
             ((CountBits((pI8301->lastDevice2 & 0xff00) >> 8) > 1))) ) {
               xf86DrvMsg(pScrn->scrnIndex, X_INFO, 
			"Detected duplicate (2).\n");
               cloned = 0;
         } 

         xf86DrvMsg(pScrn->scrnIndex, X_INFO, 
			"Requested display devices 0x%lx.\n", 
		    (unsigned long) temp);


         /* If the BIOS doesn't flip between CRT, LFP and CRT+LFP we fake
          * it here as it seems some just flip between CRT and LFP. Ugh!
          *
          * So this pushes them onto Pipe B and clones the displays, which
          * is what most BIOS' should be doing.
          *
          * Cloned pipe mode should only be done when running single head.
          */
         if (xf86IsEntityShared(pScrn->entityList[0])) {
            cloned = 0;

	    /* Some BIOS' don't realize we may be in true dual head mode.
	     * And only display the primary output on both when switching.
	     * We detect this here and cycle back to both pipes.
	     */
	    if ((pI830->lastDevice0 == temp) &&
                ((CountBits(pI8301->lastDevice2 & 0xff) > 1) ||
                ((CountBits((pI8301->lastDevice2 & 0xff00) >> 8) > 1))) ) {
               xf86DrvMsg(pScrn->scrnIndex, X_INFO, 
			"Detected cloned pipe mode when dual head on previous switch. (0x%x -> 0x%x)\n", (int)temp, pI8301->MonType2 << 8 | pI8301->MonType1);
	       temp = pI8301->MonType2 << 8 | pI8301->MonType1;
	    }
	    
	 }

         if (cloned) { 
            if (pI830->Clone)
               temp = pI8301->MonType2 << 8 | pI8301->MonType1;
	    else if (pI8301->lastDevice1 & 0xFF)
	       temp = pI8301->lastDevice1 << 8 | pI8301->lastDevice2;
            else
	       temp = pI8301->lastDevice2 << 8 | pI8301->lastDevice1;
         } 

         /* Jump to our next mode if we detect we've been here before */
         if (temp == pI8301->lastDevice1 || temp == pI8301->lastDevice2) {
             temp = GetToggleList(pScrn, 1);
             xf86DrvMsg(pScrn->scrnIndex, X_INFO, 
			"Detected duplicate devices. Toggling (0x%lx)\n", 
			(unsigned long) temp);
         }

         xf86DrvMsg(pScrn->scrnIndex, X_INFO, 
		"Detected display change operation (0x%x, 0x%x, 0x%lx).\n", 
                pI8301->lastDevice1, pI8301->lastDevice2, 
		    (unsigned long) temp);

         /* So that if we close on the wrong config, we restore correctly */
         pI830->specifiedMonitor = TRUE;

         if (!xf86IsEntityShared(pScrn->entityList[0])) {
            if ((temp & 0xFF00) && (temp & 0x00FF)) {
               pI830->Clone = TRUE;
               xf86DrvMsg(pScrn->scrnIndex, X_INFO, "Setting Clone mode\n");
            } else {
               pI830->Clone = FALSE;
               xf86DrvMsg(pScrn->scrnIndex, X_INFO, "Clearing Clone mode\n");
            }
         }

         {
            /* Turn Cursor off before switching */
            Bool on = pI830->cursorOn;
            if (pI830->CursorInfoRec && pI830->CursorInfoRec->HideCursor)
               pI830->CursorInfoRec->HideCursor(pScrn);
            pI830->cursorOn = on;
         }

         /* double check the display devices are what's configured and try
          * not to do it twice because of dual heads with the code above */
         if (!SetDisplayDevices(pScrn, temp)) {
            if ( cloned &&
                    ((CountBits(temp & 0xff) > 1) ||
                     (CountBits((temp & 0xff00) >> 8) > 1)) ) {
	       temp = pI8301->lastDevice2 | pI8301->lastDevice1;
               xf86DrvMsg(pScrn->scrnIndex, X_WARNING, "Cloning failed, "
			  "trying dual pipe clone mode (0x%lx)\n", 
			  (unsigned long) temp);
               if (!SetDisplayDevices(pScrn, temp))
                    xf86DrvMsg(pScrn->scrnIndex, X_WARNING, "Failed to switch "
 		    "to configured display devices (0x%lx).\n", 
			       (unsigned long) temp);
               else {
                 pI830->Clone = TRUE;
                 xf86DrvMsg(pScrn->scrnIndex, X_INFO, "Setting Clone mode\n");
               }
            }
         }

         pI8301->monitorSwitch = temp;
	 pI8301->operatingDevices = temp;
	 pI8301->toggleDevices = temp;

         if (xf86IsEntityShared(pScrn->entityList[0])) {
	    pI8302->operatingDevices = pI8301->operatingDevices;
            pI8302->monitorSwitch = pI8301->monitorSwitch;
	    pI8302->toggleDevices = pI8301->toggleDevices;
         }

         fixup = 1;

#if 0
         xf86DrvMsg(pScrn->scrnIndex, X_INFO, 
			"ACPI _DGS queried devices is 0x%x, but probed is 0x%x monitorSwitch=0x%x\n", 
			pI830->toggleDevices, INREG(SWF0), pI830->monitorSwitch);
#endif
      } else {
         int offset = -1;
         if (I830IsPrimary(pScrn))
            offset = pI8301->FrontBuffer.Start + ((pScrn->frameY0 * pI830->displayWidth + pScrn->frameX0) * pI830->cpp);
         else {
            offset = pI8301->FrontBuffer2.Start + ((pScrn->frameY0 * pI830->displayWidth + pScrn->frameX0) * pI830->cpp);
	 }

<<<<<<< HEAD
         if (IS_I965G(pI830)) {
=======
         if (IS_BROADWATER(pI830)) {
>>>>>>> fa4331ef
            if (pI830->pipe == 0)
               adjust = INREG(DSPASURF);
            else 
               adjust = INREG(DSPBSURF);
         } else {
            if (pI830->pipe == 0)
               adjust = INREG(DSPABASE);
            else 
               adjust = INREG(DSPBBASE);
         }

         if (adjust != offset) {
            xf86DrvMsg(pScrn->scrnIndex, X_WARNING,
			                       "Fixing display offsets.\n");

            I830AdjustFrame(pScrn->pScreen->myNum, pScrn->frameX0, pScrn->frameY0, 0);
         }
      }

      if (fixup) {
         ScreenPtr   pCursorScreen;
         int x = 0, y = 0;


         pCursorScreen = miPointerCurrentScreen();
         if (pScrn->pScreen == pCursorScreen)
            miPointerPosition(&x, &y);

         /* Now, when we're single head, make sure we switch pipes */
         if (!(xf86IsEntityShared(pScrn->entityList[0]) || pI830->Clone) || cloned) {
            if (temp & 0xFF00)
               pI830->pipe = 1;
            else 
               pI830->pipe = 0;
	       xf86DrvMsg(pScrn->scrnIndex, X_INFO,
			 "Primary pipe is now %s.\n", pI830->pipe ? "B" : "A");
         } 

         pI830->currentMode = NULL;
         I830BIOSSwitchMode(pScrn->pScreen->myNum, pScrn->currentMode, 0);
         I830AdjustFrame(pScrn->pScreen->myNum, pScrn->frameX0, pScrn->frameY0, 0);

         if (xf86IsEntityShared(pScrn->entityList[0])) {
	    ScrnInfoPtr pScrn2;
            I830Ptr pI8302;

            if (I830IsPrimary(pScrn)) {
	       pScrn2 = pI830->entityPrivate->pScrn_2;
               pI8302 = I830PTR(pI830->entityPrivate->pScrn_2);
            } else {
	       pScrn2 = pI830->entityPrivate->pScrn_1;
               pI8302 = I830PTR(pI830->entityPrivate->pScrn_1);
            }

            if (pScrn2->pScreen == pCursorScreen)
               miPointerPosition(&x, &y);

            pI8302->currentMode = NULL;
            I830BIOSSwitchMode(pScrn2->pScreen->myNum, pScrn2->currentMode, 0);
            I830AdjustFrame(pScrn2->pScreen->myNum, pScrn2->frameX0, pScrn2->frameY0, 0);

 	    (*pScrn2->EnableDisableFBAccess) (pScrn2->pScreen->myNum, FALSE);
 	    (*pScrn2->EnableDisableFBAccess) (pScrn2->pScreen->myNum, TRUE);

            if (pScrn2->pScreen == pCursorScreen) {
               int sigstate = xf86BlockSIGIO ();
               miPointerWarpCursor(pScrn2->pScreen,x,y);

               /* xf86Info.currentScreen = pScrn->pScreen; */
               xf86UnblockSIGIO (sigstate);
               if (pI8302->CursorInfoRec && !pI8302->SWCursor && pI8302->cursorOn) {
                  pI8302->CursorInfoRec->HideCursor(pScrn);
	          xf86SetCursor(pScrn2->pScreen, pI830->pCurs, x, y);
                  pI8302->CursorInfoRec->ShowCursor(pScrn);
                  pI8302->cursorOn = TRUE;
               }
            }
	 }

 	 (*pScrn->EnableDisableFBAccess) (pScrn->pScreen->myNum, FALSE);
 	 (*pScrn->EnableDisableFBAccess) (pScrn->pScreen->myNum, TRUE);

         if (pScrn->pScreen == pCursorScreen) {
            int sigstate = xf86BlockSIGIO ();
            miPointerWarpCursor(pScrn->pScreen,x,y);

            /* xf86Info.currentScreen = pScrn->pScreen; */
            xf86UnblockSIGIO (sigstate);
            if (pI830->CursorInfoRec && !pI830->SWCursor && pI830->cursorOn) {
               pI830->CursorInfoRec->HideCursor(pScrn);
	       xf86SetCursor(pScrn->pScreen, pI830->pCurs, x, y);
               pI830->CursorInfoRec->ShowCursor(pScrn);
               pI830->cursorOn = TRUE;
            }
         }
      }
   }

  
   return 1000;
}

void
I830InitpScrn(ScrnInfoPtr pScrn)
{
   pScrn->PreInit = I830BIOSPreInit;
   pScrn->ScreenInit = I830BIOSScreenInit;
   pScrn->SwitchMode = I830BIOSSwitchMode;
   pScrn->AdjustFrame = I830AdjustFrame;
   pScrn->EnterVT = I830BIOSEnterVT;
   pScrn->LeaveVT = I830BIOSLeaveVT;
   pScrn->FreeScreen = I830BIOSFreeScreen;
   pScrn->ValidMode = I830ValidMode;
   pScrn->PMEvent = I830PMEvent;
}<|MERGE_RESOLUTION|>--- conflicted
+++ resolved
@@ -153,14 +153,8 @@
  *    10/2005 Alan Hourihane, Keith Whitwell, Brian Paul
  *        - Added Rotation support
  *
-<<<<<<< HEAD
  *    12/2005 Alan Hourihane, Keith Whitwell
  *        - Add Intel(R) 965G support.
-=======
- *    12/2005 Alan Hourihane
- *        - Add Intel(R) Broadwater support.
- *
->>>>>>> fa4331ef
  */
 
 #ifdef HAVE_CONFIG_H
@@ -220,14 +214,10 @@
    {PCI_CHIP_I915_GM,		"915GM"},
    {PCI_CHIP_I945_G,		"945G"},
    {PCI_CHIP_I945_GM,		"945GM"},
-<<<<<<< HEAD
    {PCI_CHIP_I965_G,		"965G"},
    {PCI_CHIP_I965_G_1,		"965G"},
    {PCI_CHIP_I965_Q,		"965Q"},
    {PCI_CHIP_I946_GZ,		"946GZ"},
-=======
-   {PCI_CHIP_BROADWATER,	"Broadwater"},
->>>>>>> fa4331ef
    {-1,				NULL}
 };
 
@@ -241,14 +231,10 @@
    {PCI_CHIP_I915_GM,		PCI_CHIP_I915_GM,	RES_SHARED_VGA},
    {PCI_CHIP_I945_G,		PCI_CHIP_I945_G,	RES_SHARED_VGA},
    {PCI_CHIP_I945_GM,		PCI_CHIP_I945_GM,	RES_SHARED_VGA},
-<<<<<<< HEAD
    {PCI_CHIP_I965_G,		PCI_CHIP_I965_G,	RES_SHARED_VGA},
    {PCI_CHIP_I965_G_1,		PCI_CHIP_I965_G_1,	RES_SHARED_VGA},
    {PCI_CHIP_I965_Q,		PCI_CHIP_I965_Q,	RES_SHARED_VGA},
    {PCI_CHIP_I946_GZ,		PCI_CHIP_I946_GZ,	RES_SHARED_VGA},
-=======
-   {PCI_CHIP_BROADWATER,	PCI_CHIP_BROADWATER,	RES_SHARED_VGA},
->>>>>>> fa4331ef
    {-1,				-1,			RES_UNDEFINED}
 };
 
@@ -1473,13 +1459,8 @@
 
    /* We need to reduce the stolen size, by the GTT and the popup.
     * The GTT varying according the the FbMapSize and the popup is 4KB. */
-<<<<<<< HEAD
    if (IS_I965G(pI830))
       range = 512 + 4; /* Fixed 512KB size for i965 */
-=======
-   if (IS_BROADWATER(pI830))
-      range = 512 + 4; /* Fixed 512KB size for Broadwater */
->>>>>>> fa4331ef
    else
       range = (pI830->FbMapSize / MB(1)) + 4;
 
@@ -1927,11 +1908,7 @@
    OUTREG(dspbase, INREG(dspbase));
    OUTREG(dspreg, temp | DISPPLANE_GAMMA_ENABLE);
    OUTREG(dspbase, INREG(dspbase));
-<<<<<<< HEAD
    if (IS_I965G(pI830)) 
-=======
-   if (IS_BROADWATER(pI830)) 
->>>>>>> fa4331ef
       OUTREG(dspsurf, INREG(dspsurf));
 
    /* It seems that an initial read is needed. */
@@ -2155,11 +2132,6 @@
 
    if (pScrn->numEntities != 1)
       return FALSE;
-
-   /* try to load the video kernel module now */
-   xf86LoadKernelModule("video");
-
-   I830ACPIOpen();
 
    /* Load int10 module */
    if (!xf86LoadSubModule(pScrn, "int10"))
@@ -2345,7 +2317,6 @@
    case PCI_CHIP_I945_GM:
       chipname = "945GM";
       break;
-<<<<<<< HEAD
    case PCI_CHIP_I965_G:
    case PCI_CHIP_I965_G_1:
       chipname = "965G";
@@ -2355,10 +2326,6 @@
       break;
    case PCI_CHIP_I946_GZ:
       chipname = "946GZ";
-=======
-   case PCI_CHIP_BROADWATER:
-      chipname = "Broadwater";
->>>>>>> fa4331ef
       break;
    default:
       chipname = "unknown chipset";
@@ -3127,11 +3094,7 @@
    else
       pI830->CursorNeedsPhysical = FALSE;
 
-<<<<<<< HEAD
    if (IS_I965G(pI830))
-=======
-   if (IS_BROADWATER(pI830))
->>>>>>> fa4331ef
       pI830->CursorNeedsPhysical = FALSE;
 
    /* Force ring buffer to be in low memory for all chipsets */
@@ -3723,11 +3686,7 @@
       pI830->entityPrivate->RingRunning = 0;
 
    /* Reset the fence registers to 0 */
-<<<<<<< HEAD
    if (IS_I965G(pI830)) {
-=======
-   if (IS_BROADWATER(pI830)) {
->>>>>>> fa4331ef
       for (i = 0; i < FENCE_NEW_NR; i++) {
 	 OUTREG(FENCE_NEW + i * 8, 0);
 	 OUTREG(FENCE_NEW + 4 + i * 8, 0);
@@ -3765,11 +3724,7 @@
 
    if (!I830IsPrimary(pScrn)) return;
 
-<<<<<<< HEAD
    if (IS_I965G(pI830)) {
-=======
-   if (IS_BROADWATER(pI830)) {
->>>>>>> fa4331ef
       for (i = 0; i < FENCE_NEW_NR; i++) {
          OUTREG(FENCE_NEW + i * 8, pI830->ModeReg.Fence[i]);
          OUTREG(FENCE_NEW + 4 + i * 8, pI830->ModeReg.Fence[i+FENCE_NEW_NR]);
@@ -3885,11 +3840,7 @@
 
    pVesa = pI830->vesa;
 
-<<<<<<< HEAD
    if (IS_I965G(pI830)) {
-=======
-   if (IS_BROADWATER(pI830)) {
->>>>>>> fa4331ef
       pI830->savedAsurf = INREG(DSPASURF);
       pI830->savedBsurf = INREG(DSPBSURF);
    }
@@ -4004,11 +3955,7 @@
 
    VBESetDisplayStart(pVbe, pVesa->x, pVesa->y, TRUE);
 
-<<<<<<< HEAD
    if (IS_I965G(pI830)) {
-=======
-   if (IS_BROADWATER(pI830)) {
->>>>>>> fa4331ef
       OUTREG(DSPASURF, pI830->savedAsurf);
       OUTREG(DSPBSURF, pI830->savedBsurf);
    }
@@ -4245,11 +4192,7 @@
    SetPipeAccess(pScrn);
 
 #if 0
-<<<<<<< HEAD
    { /* I965G ENABLE TILING */
-=======
-   { /* BROADWATER ENABLE TILING */
->>>>>>> fa4331ef
       planeA = INREG(DSPACNTR) | 1<<10;
       OUTREG(DSPACNTR, planeA);
       /* flush the change. */
@@ -4257,11 +4200,7 @@
       OUTREG(DSPABASE, temp);
    }
 #else
-<<<<<<< HEAD
    { /* I965G DISABLE TILING */
-=======
-   { /* BROADWATER DISABLE TILING */
->>>>>>> fa4331ef
       planeA = INREG(DSPACNTR) & ~1<<10;
       OUTREG(DSPACNTR, planeA);
       /* flush the change. */
@@ -4335,11 +4274,7 @@
       /* flush the change. */
       temp = INREG(DSPABASE);
       OUTREG(DSPABASE, temp);
-<<<<<<< HEAD
       if (IS_I965G(pI830)) {
-=======
-      if (IS_BROADWATER(pI830)) {
->>>>>>> fa4331ef
          temp = INREG(DSPASURF);
          OUTREG(DSPASURF, temp);
       }
@@ -4353,11 +4288,7 @@
       /* flush the change. */
       temp = INREG(DSPBADDR);
       OUTREG(DSPBADDR, temp);
-<<<<<<< HEAD
       if (IS_I965G(pI830)) {
-=======
-      if (IS_BROADWATER(pI830)) {
->>>>>>> fa4331ef
          temp = INREG(DSPBSURF);
          OUTREG(DSPBSURF, temp);
       }
@@ -4407,11 +4338,7 @@
          /* Trigger update */
          temp = INREG(basereg);
          OUTREG(basereg, temp);
-<<<<<<< HEAD
          if (IS_I965G(pI830)) {
-=======
-         if (IS_BROADWATER(pI830)) {
->>>>>>> fa4331ef
             temp = INREG(surfreg);
             OUTREG(surfreg, temp);
          }
@@ -4434,11 +4361,7 @@
             /* Trigger update */
             temp = INREG(basereg);
             OUTREG(basereg, temp);
-<<<<<<< HEAD
             if (IS_I965G(pI830)) {
-=======
-            if (IS_BROADWATER(pI830)) {
->>>>>>> fa4331ef
                temp = INREG(surfreg);
                OUTREG(surfreg, temp);
             }
@@ -4462,11 +4385,7 @@
          /* Trigger update */
          temp = INREG(basereg);
          OUTREG(basereg, temp);
-<<<<<<< HEAD
          if (IS_I965G(pI830)) {
-=======
-         if (IS_BROADWATER(pI830)) {
->>>>>>> fa4331ef
             temp = INREG(surfreg);
             OUTREG(surfreg, temp);
          }
@@ -4487,11 +4406,7 @@
          /* Trigger update */
          temp = INREG(basereg);
          OUTREG(basereg, temp);
-<<<<<<< HEAD
          if (IS_I965G(pI830)) {
-=======
-         if (IS_BROADWATER(pI830)) {
->>>>>>> fa4331ef
             temp = INREG(surfreg);
             OUTREG(surfreg, temp);
          }
@@ -4516,11 +4431,7 @@
          OUTREG(sizereg, (pMode->HDisplay - 1) | ((pMode->VDisplay - 1) << 16));
 	 temp = INREG(basereg);
 	 OUTREG(basereg, temp);
-<<<<<<< HEAD
          if (IS_I965G(pI830)) {
-=======
-         if (IS_BROADWATER(pI830)) {
->>>>>>> fa4331ef
             temp = INREG(surfreg);
             OUTREG(surfreg, temp);
          }
@@ -4627,14 +4538,10 @@
 #endif
 
 #if 0
-<<<<<<< HEAD
    if (IS_I965G(pI830))
       I965PrintErrorState(pScrn);
    else
       I830PrintErrorState(pScrn);
-=======
-   I830PrintErrorState(pScrn);
->>>>>>> fa4331ef
 #endif
 
 #ifdef XF86DRI
@@ -4667,51 +4574,27 @@
    I830Ptr pI830 = I830PTR(pScrn);
 
    ErrorF("pgetbl_ctl: 0x%lx pgetbl_err: 0x%lx\n",
-	  INREG(PGETBL_CTL), INREG(PGE_ERR));
-
-   ErrorF("ipeir: %lx iphdr: %lx\n", INREG(IPEIR), INREG(IPEHR));
+	  (unsigned long)INREG(PGETBL_CTL), (unsigned long)INREG(PGE_ERR));
+
+   ErrorF("ipeir: %lx iphdr: %lx\n", (unsigned long)INREG(IPEIR), 
+	  (unsigned long)INREG(IPEHR));
 
    ErrorF("LP ring tail: %lx head: %lx len: %lx start %lx\n",
-	  INREG(LP_RING + RING_TAIL),
-	  INREG(LP_RING + RING_HEAD) & HEAD_ADDR,
-	  INREG(LP_RING + RING_LEN), INREG(LP_RING + RING_START));
-
-   ErrorF("Err ID (eir): %x Err Status (esr): %x Err Mask (emr): %x\n",
-	  INREG(EIR), INREG(ESR), INREG(EMR));
-
-   ErrorF("instdone: %x instdone_1: %x\n", INREG(INST_DONE), INREG(INST_DONE_1));
-   ErrorF("instpm: %x\n", INREG(INST_PM));
-
-   ErrorF("memmode: %lx instps: %lx\n", INREG(MEMMODE), INREG(INST_PS));
-
-   ErrorF("HW Status mask (hwstam): %x\nIRQ enable (ier): %x imr: %x iir: %x\n",
-	  INREG(HWSTAM), INREG(IER), INREG(IMR), INREG(IIR));
-
-   ErrorF("acthd: %lx dma_fadd_p: %lx\n", INREG(ACTHD), INREG(DMA_FADD_P));
-   ErrorF("ecoskpd: %lx excc: %lx\n", INREG(ECOSKPD), INREG(EXCC));
-
-   ErrorF("cache_mode: %x/%x\n", INREG(CACHE_MODE_0), INREG(CACHE_MODE_1));
-   ErrorF("mi_arb_state: %x\n", INREG(MI_ARB_STATE));
-
-   ErrorF("IA_VERTICES_COUNT_QW %x/%x\n", INREG(IA_VERTICES_COUNT_QW), INREG(IA_VERTICES_COUNT_QW+4));
-   ErrorF("IA_PRIMITIVES_COUNT_QW %x/%x\n", INREG(IA_PRIMITIVES_COUNT_QW), INREG(IA_PRIMITIVES_COUNT_QW+4));
-
-   ErrorF("VS_INVOCATION_COUNT_QW %x/%x\n", INREG(VS_INVOCATION_COUNT_QW), INREG(VS_INVOCATION_COUNT_QW+4));
-
-   ErrorF("GS_INVOCATION_COUNT_QW %x/%x\n", INREG(GS_INVOCATION_COUNT_QW), INREG(GS_INVOCATION_COUNT_QW+4));
-   ErrorF("GS_PRIMITIVES_COUNT_QW %x/%x\n", INREG(GS_PRIMITIVES_COUNT_QW), INREG(GS_PRIMITIVES_COUNT_QW+4));
-
-   ErrorF("CL_INVOCATION_COUNT_QW %x/%x\n", INREG(CL_INVOCATION_COUNT_QW), INREG(CL_INVOCATION_COUNT_QW+4));
-   ErrorF("CL_PRIMITIVES_COUNT_QW %x/%x\n", INREG(CL_PRIMITIVES_COUNT_QW), INREG(CL_PRIMITIVES_COUNT_QW+4));
-
-   ErrorF("PS_INVOCATION_COUNT_QW %x/%x\n", INREG(PS_INVOCATION_COUNT_QW), INREG(PS_INVOCATION_COUNT_QW+4));
-   ErrorF("PS_DEPTH_COUNT_QW %x/%x\n", INREG(PS_DEPTH_COUNT_QW), INREG(PS_DEPTH_COUNT_QW+4));
-
-   ErrorF("WIZ_CTL %x\n", INREG(WIZ_CTL));
-   ErrorF("TS_CTL %x  TS_DEBUG_DATA %x\n", INREG(TS_CTL), INREG(TS_DEBUG_DATA));
-   ErrorF("TD_CTL %x / %x\n", INREG(TD_CTL), INREG(TD_CTL2));
-
-   
+	  (unsigned long)INREG(LP_RING + RING_TAIL),
+	  (unsigned long)INREG(LP_RING + RING_HEAD) & HEAD_ADDR,
+	  (unsigned long)INREG(LP_RING + RING_LEN), 
+	  (unsigned long)INREG(LP_RING + RING_START));
+
+   ErrorF("eir: %x esr: %x emr: %x\n",
+	  INREG16(EIR), INREG16(ESR), INREG16(EMR));
+
+   ErrorF("instdone: %x instpm: %x\n", INREG16(INST_DONE), INREG8(INST_PM));
+
+   ErrorF("memmode: %lx instps: %lx\n", (unsigned long)INREG(MEMMODE), 
+	  (unsigned long)INREG(INST_PS));
+
+   ErrorF("hwstam: %x ier: %x imr: %x iir: %x\n",
+	  INREG16(HWSTAM), INREG16(IER), INREG16(IMR), INREG16(IIR));
 }
 
 void
@@ -5515,8 +5398,8 @@
       xf86DisableRandR(); /* Disable built-in RandR extension */
       shadowSetup(pScreen);
       /* support all rotations */
-      if (IS_BROADWATER(pI830)) {
-	 I830RandRInit(pScreen, RR_Rotate_0); /* only 0 degrees for Broadwater */
+      if (IS_I965G(pI830)) {
+	 I830RandRInit(pScreen, RR_Rotate_0); /* only 0 degrees for I965G */
       } else {
 	 I830RandRInit(pScreen, RR_Rotate_0 | RR_Rotate_90 | RR_Rotate_180 | RR_Rotate_270);
       }
@@ -5536,7 +5419,6 @@
    I830_dump_registers(pScrn);
 #endif
 
-<<<<<<< HEAD
    if (IS_I965G(pI830)) {
       /* turn off clock gating */
 #if 0
@@ -5551,38 +5433,6 @@
       OUTREG(SVG_WORK_CTL, 0x00000010);
    }
 
-=======
-   /* turn off clock gating */
-   /* XXX: How much of this is needed for BRW?  I am currently turning
-    * off everything.
-    */
-#if 1
-   /* A0
-    */
-   if (IS_BROADWATER(pI830)) {
-      OUTREG(0x6204, 0x70804000);
-      OUTREG(0x6208, 0x00000001);
-   }
-#else
-   /* C0 ?
-    */
-   if (IS_BROADWATER(pI830)) {
-      OUTREG(0x6204, (1<<23));
-      OUTREG(0x6208, 0x0);
-   }
-#endif
-
-   /* Enable DAP stateless accesses.  
-    * Required for all broadwater steppings.
-    */
-   if (IS_BROADWATER(pI830)) {
-      ErrorF("SVG_WORK_CTL before %x\n", INREG(SVG_WORK_CTL));
-      OUTREG(SVG_WORK_CTL, 0x00000010);
-      ErrorF("SVG_WORK_CTL after %x\n", INREG(SVG_WORK_CTL));
-   }
-
-
->>>>>>> fa4331ef
    pI830->starting = FALSE;
    pI830->closing = FALSE;
    pI830->suspended = FALSE;
@@ -5648,22 +5498,14 @@
 
    if (pI830->Clone) {
       if (!pI830->pipe == 0) {
-<<<<<<< HEAD
          if (!IS_I965G(pI830)) {
-=======
-         if (!IS_BROADWATER(pI830)) {
->>>>>>> fa4331ef
             OUTREG(DSPABASE, Start + ((y * pScrn->displayWidth + x) * pI830->cpp));
          } else {
             OUTREG(DSPABASE, 0);
             OUTREG(DSPASURF, Start + ((y * pScrn->displayWidth + x) * pI830->cpp));
          }
       } else {
-<<<<<<< HEAD
          if (!IS_I965G(pI830)) {
-=======
-         if (!IS_BROADWATER(pI830)) {
->>>>>>> fa4331ef
             OUTREG(DSPBBASE, Start + ((y * pScrn->displayWidth + x) * pI830->cpp));
          } else {
             OUTREG(DSPBBASE, 0);
@@ -5673,22 +5515,14 @@
    }
 
    if (pI830->pipe == 0) {
-<<<<<<< HEAD
       if (!IS_I965G(pI830)) {
-=======
-      if (!IS_BROADWATER(pI830)) {
->>>>>>> fa4331ef
          OUTREG(DSPABASE, Start + ((y * pScrn->displayWidth + x) * pI830->cpp));
       } else {
          OUTREG(DSPABASE, 0);
          OUTREG(DSPASURF, Start + ((y * pScrn->displayWidth + x) * pI830->cpp));
       }
    } else {
-<<<<<<< HEAD
       if (!IS_I965G(pI830)) {
-=======
-      if (!IS_BROADWATER(pI830)) {
->>>>>>> fa4331ef
          OUTREG(DSPBBASE, Start + ((y * pScrn->displayWidth + x) * pI830->cpp));
       } else {
          OUTREG(DSPBBASE, 0);
@@ -6165,12 +5999,8 @@
     * The extra WindowTable check detects a rotation at startup.
     */
    if ( (!WindowTable[pScrn->scrnIndex] || pspix->devPrivate.ptr == NULL) &&
-<<<<<<< HEAD
          !pI830->DGAactive && (pScrn->PointerMoved == I830PointerMoved) &&
 	 !IS_I965G(pI830)) {
-=======
-         !pI830->DGAactive && (pScrn->PointerMoved == pI830->PointerMoved) ) {
->>>>>>> fa4331ef
       if (!I830Rotate(pScrn, mode))
          ret = FALSE;
    }
@@ -6230,11 +6060,7 @@
 	 /* Flush changes */
 	 temp = INREG(base);
 	 OUTREG(base, temp);
-<<<<<<< HEAD
 	 if (IS_I965G(pI830)) {
-=======
-	 if (IS_BROADWATER(pI830)) {
->>>>>>> fa4331ef
             temp = INREG(surf);
             OUTREG(surf, temp);
          }
@@ -6700,11 +6526,7 @@
             offset = pI8301->FrontBuffer2.Start + ((pScrn->frameY0 * pI830->displayWidth + pScrn->frameX0) * pI830->cpp);
 	 }
 
-<<<<<<< HEAD
          if (IS_I965G(pI830)) {
-=======
-         if (IS_BROADWATER(pI830)) {
->>>>>>> fa4331ef
             if (pI830->pipe == 0)
                adjust = INREG(DSPASURF);
             else 
