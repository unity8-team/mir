--- conflicted
+++ resolved
@@ -284,14 +284,10 @@
    OPTION_INTELMMSIZE
 } I830Opts;
 
-<<<<<<< HEAD
 static OptionInfoRec I830Options[] = {
-=======
-static OptionInfoRec I830BIOSOptions[] = {
 #if defined(I830_USE_XAA) && defined(I830_USE_EXA)
    {OPTION_ACCELMETHOD,	"AccelMethod",	OPTV_ANYSTR,	{0},	FALSE},
 #endif
->>>>>>> f0465ab4
    {OPTION_NOACCEL,	"NoAccel",	OPTV_BOOLEAN,	{0},	FALSE},
    {OPTION_SW_CURSOR,	"SWcursor",	OPTV_BOOLEAN,	{0},	FALSE},
    {OPTION_CACHE_LINES,	"CacheLines",	OPTV_INTEGER,	{0},	FALSE},
@@ -3288,8 +3284,6 @@
          break;
    }
 
-<<<<<<< HEAD
-
 #ifdef XF86DRI
    if (pI830->directRenderingEnabled && (pI830->mmModeFlags & I830_KERNEL_MM)) {
       unsigned long aperEnd = ROUND_DOWN_TO(pI830->FbMapSize, GTT_PAGE_SIZE) 
@@ -3306,83 +3300,6 @@
 	 pI830->directRenderingOpen = FALSE;
 	 I830DRICloseScreen(pScreen);
 	 pI830->directRenderingEnabled = FALSE;
-=======
-   return TRUE;
-}
-
-static void
-I830AdjustFrame(int scrnIndex, int x, int y, int flags)
-{
-   ScrnInfoPtr pScrn;
-   I830Ptr pI830;
-   vbeInfoPtr pVbe;
-   unsigned long Start;
-
-   pScrn = xf86Screens[scrnIndex];
-   pI830 = I830PTR(pScrn);
-   pVbe = pI830->pVbe;
-
-   DPRINTF(PFX, "I830AdjustFrame: y = %d (+ %d), x = %d (+ %d)\n",
-	   x, pI830->xoffset, y, pI830->yoffset);
-
-   /* Sync the engine before adjust frame */
-   i830WaitSync(pScrn);
-
-   if (pI830->MergedFB) {
-      I830AdjustFrameMerged(scrnIndex, x, y, flags);
-
-      if (pI830->pipe == 0) {
-         OUTREG(DSPABASE, pI830->FrontBuffer.Start + ((pI830->FirstframeY0 * pScrn->displayWidth + pI830->FirstframeX0) * pI830->cpp));
-         OUTREG(DSPBBASE, pI830->FrontBuffer.Start + ((pI830->pScrn_2->frameY0 * pScrn->displayWidth + pI830->pScrn_2->frameX0) * pI830->cpp));
-      } else {
-         OUTREG(DSPBBASE, pI830->FrontBuffer.Start + ((pI830->FirstframeY0 * pScrn->displayWidth + pI830->FirstframeX0) * pI830->cpp));
-         OUTREG(DSPABASE, pI830->FrontBuffer.Start + ((pI830->pScrn_2->frameY0 * pScrn->displayWidth + pI830->pScrn_2->frameX0) * pI830->cpp));
-      }
-
-      return;
-   }
-
-   if (I830IsPrimary(pScrn))
-      Start = pI830->FrontBuffer.Start;
-   else {
-      I830Ptr pI8301 = I830PTR(pI830->entityPrivate->pScrn_1);
-      Start = pI8301->FrontBuffer2.Start;
-   }
-
-   /* Sigh...
-    * It seems that there are quite a few Video BIOS' that get this wrong.
-    * So, we'll bypass the VBE call and hit the hardware directly.
-    */
-
-   if (pI830->Clone) {
-      if (!pI830->pipe == 0) {
-         if (!IS_I965G(pI830)) {
-            OUTREG(DSPABASE, Start + ((y * pScrn->displayWidth + x) * pI830->cpp));
-         } else {
-            OUTREG(DSPABASE, 0);
-            OUTREG(DSPASURF, Start + ((y * pScrn->displayWidth + x) * pI830->cpp));
-         }
-      } else {
-         if (!IS_I965G(pI830)) {
-            OUTREG(DSPBBASE, Start + ((y * pScrn->displayWidth + x) * pI830->cpp));
-         } else {
-            OUTREG(DSPBBASE, 0);
-            OUTREG(DSPBSURF, Start + ((y * pScrn->displayWidth + x) * pI830->cpp));
-         }
-      }
-   }
-
-   if (pI830->pipe == 0) {
-      if (!IS_I965G(pI830)) {
-         OUTREG(DSPABASE, Start + ((y * pScrn->displayWidth + x) * pI830->cpp));
-      } else {
-         OUTREG(DSPABASE, 0);
-         OUTREG(DSPASURF, Start + ((y * pScrn->displayWidth + x) * pI830->cpp));
-      }
-   } else {
-      if (!IS_I965G(pI830)) {
-         OUTREG(DSPBBASE, Start + ((y * pScrn->displayWidth + x) * pI830->cpp));
->>>>>>> f0465ab4
       } else {
 #ifndef XSERVER_LIBDRM_MM
 	 if (I830DrmMMInit(pI830->drmSubFD, aperStart, aperEnd - aperStart,
@@ -3498,284 +3415,8 @@
    RestoreHWState(pScrn);
    if (I830IsPrimary(pScrn))
       I830UnbindAGPMemory(pScrn);
-
-#ifdef I830_USE_XAA
-   if (!pI830->useEXA && pI830->AccelInfoRec)
+   if (pI830->AccelInfoRec)
       pI830->AccelInfoRec->NeedToSync = FALSE;
-<<<<<<< HEAD
-=======
-#endif
-
-   /* DO IT AGAIN! AS IT SEEMS THAT SOME LFPs FLICKER OTHERWISE */
-   if (I830IsPrimary(pScrn)) {
-      if (!SetDisplayDevices(pScrn, pI830->savedDevices)) {
-         xf86DrvMsg(pScrn->scrnIndex, X_WARNING,
-		 "Failed to switch back to original display devices (0x%x) (2)\n",
-		 pI830->savedDevices);
-      } else {
-         xf86DrvMsg(pScrn->scrnIndex, X_WARNING,
-		 "Successfully set original devices (2)\n");
-      }
-   }
-}
-
-static Bool
-I830DetectMonitorChange(ScrnInfoPtr pScrn)
-{
-   I830Ptr pI830 = I830PTR(pScrn);
-   pointer pDDCModule = NULL;
-   DisplayModePtr p, pMon;
-   int memsize;
-   int DDCclock = 0, DDCclock2 = 0;
-   int displayWidth = pScrn->displayWidth;
-   int curHDisplay = pScrn->currentMode->HDisplay;
-   int curVDisplay = pScrn->currentMode->VDisplay;
-   xf86MonPtr monitor = NULL;
-
-   DPRINTF(PFX, "Detect Monitor Change\n");
-   
-   SetPipeAccess(pScrn);
-
-   /* Re-read EDID */
-   pDDCModule = xf86LoadSubModule(pScrn, "ddc");
-
-   if (pI830->MergedFB) {
-      pI830->pVbe->ddc = DDC_UNCHECKED;
-      SetBIOSPipe(pScrn, !pI830->pipe);
-      monitor = vbeDoEDID(pI830->pVbe, pDDCModule);
-      if ((pI830->pScrn_2->monitor->DDC = monitor) != NULL) {
-         xf86PrintEDID(monitor);
-         xf86SetDDCproperties(pScrn, monitor);
-      } 
-      SetPipeAccess(pScrn);
-   }
-
-   pI830->pVbe->ddc = DDC_UNCHECKED;
-   monitor = vbeDoEDID(pI830->pVbe, pDDCModule);
-   xf86UnloadSubModule(pDDCModule);
-   if ((pScrn->monitor->DDC = monitor) != NULL) {
-      xf86PrintEDID(monitor);
-      xf86SetDDCproperties(pScrn, monitor);
-   } 
-
-   DDCclock = I830UseDDC(pScrn);
-
-   /* Check if DDC exists on the second head, if not don't abort. */
-   if (pI830->MergedFB)
-      DDCclock2 = I830UseDDC(pI830->pScrn_2);
-
-   /* Revalidate the modes */
-
-   /*
-    * Note: VBE modes (> 0x7f) won't work with Intel's extended BIOS
-    * functions.  
-    */
-   SetPipeAccess(pScrn);
-
-   pScrn->modePool = I830GetModePool(pScrn, pI830->pVbe, pI830->vbeInfo);
-
-   if (!pScrn->modePool) {
-      /* This is bad, which would cause the Xserver to exit, maybe
-       * we should default to a 640x480 @ 60Hz mode here ??? */
-      xf86DrvMsg(pScrn->scrnIndex, X_ERROR,
-		 "No Video BIOS modes for chosen depth.\n");
-      return FALSE;
-   }
-
-   if (pI830->MergedFB) {
-      SetBIOSPipe(pScrn, !pI830->pipe);
-      xf86DrvMsg(pScrn->scrnIndex, X_INFO,
-		 "Retrieving mode pool for second head.\n");
-      pI830->pScrn_2->modePool = I830GetModePool(pI830->pScrn_2, pI830->pVbe, pI830->vbeInfo);
-
-      if (!pI830->pScrn_2->modePool) {
-         xf86DrvMsg(pScrn->scrnIndex, X_ERROR,
-		 "No Video BIOS modes for chosen depth.\n");
-         PreInitCleanup(pScrn);
-         return FALSE;
-      }
-      SetPipeAccess(pScrn);
-   }
-
-   VBESetModeNames(pScrn->modePool);
-   if (pI830->MergedFB)
-      VBESetModeNames(pI830->pScrn_2->modePool);
-
-   if (pScrn->videoRam > (pI830->vbeInfo->TotalMemory * 64))
-      memsize = pI830->vbeInfo->TotalMemory * 64;
-   else
-      memsize = pScrn->videoRam;
-
-   VBEValidateModes(pScrn, pScrn->monitor->Modes, pScrn->display->modes, NULL,
-			NULL, 0, MAX_DISPLAY_PITCH, 1,
-			0, MAX_DISPLAY_HEIGHT,
-			pScrn->display->virtualX,
-			pScrn->display->virtualY,
-			memsize, LOOKUP_BEST_REFRESH);
-
-   if (pI830->MergedFB) {
-      VBEValidateModes(pI830->pScrn_2, pI830->pScrn_2->monitor->Modes, 
-		        pI830->pScrn_2->display->modes, NULL,
-			NULL, 0, MAX_DISPLAY_PITCH, 1,
-			0, MAX_DISPLAY_HEIGHT,
-			pScrn->display->virtualX,
-			pScrn->display->virtualY,
-			memsize, LOOKUP_BEST_REFRESH);
-   }
-
-   if (DDCclock > 0) {
-      p = pScrn->modes;
-      if (p == NULL)
-         return FALSE;
-      do {
-         int Clock = 100000000; /* incredible value */
-
-         if (p->status == MODE_OK) {
-            for (pMon = pScrn->monitor->Modes; pMon != NULL; pMon = pMon->next) {
-               if ((pMon->HDisplay != p->HDisplay) ||
-                   (pMon->VDisplay != p->VDisplay) ||
-                   (pMon->Flags & (V_INTERLACE | V_DBLSCAN | V_CLKDIV2)))
-                  continue;
-
-               /* Find lowest supported Clock for this resolution */
-               if (Clock > pMon->Clock)
-                  Clock = pMon->Clock;
-            } 
-
-            if (Clock != 100000000 && DDCclock < 2550 && Clock / 1000.0 > DDCclock) {
-               ErrorF("(%s,%s) mode clock %gMHz exceeds DDC maximum %dMHz\n",
-		   p->name, pScrn->monitor->id,
-		   Clock/1000.0, DDCclock);
-               p->status = MODE_BAD;
-            } 
-         }
-         p = p->next;
-      } while (p != NULL && p != pScrn->modes);
-   }
-
-   /* Only use this if we've got DDC available */
-   if (pI830->MergedFB && DDCclock2 > 0) {
-      p = pI830->pScrn_2->modes;
-      if (p == NULL)
-         return FALSE;
-      do {
-         int Clock = 100000000; /* incredible value */
-
-	 if (p->status == MODE_OK) {
-            for (pMon = pI830->pScrn_2->monitor->Modes; pMon != NULL; pMon = pMon->next) {
-               if ((pMon->HDisplay != p->HDisplay) ||
-                   (pMon->VDisplay != p->VDisplay) ||
-                   (pMon->Flags & (V_INTERLACE | V_DBLSCAN | V_CLKDIV2)))
-                   continue;
-
-               /* Find lowest supported Clock for this resolution */
-               if (Clock > pMon->Clock)
-                  Clock = pMon->Clock;
-            } 
-
-            if (Clock != 100000000 && DDCclock2 < 2550 && Clock / 1000.0 > DDCclock2) {
-               ErrorF("(%s,%s) mode clock %gMHz exceeds DDC maximum %dMHz\n",
-		   p->name, pI830->pScrn_2->monitor->id,
-		   Clock/1000.0, DDCclock2);
-               p->status = MODE_BAD;
-            } 
- 	 }
-         p = p->next;
-      } while (p != NULL && p != pI830->pScrn_2->modes);
-   }
-
-   xf86PruneDriverModes(pScrn);
-
-   if (pI830->MergedFB)
-      xf86PruneDriverModes(pI830->pScrn_2);
-
-   if (pI830->MergedFB) {
-      DisplayModePtr old_modes, cur_mode;
-
-      old_modes = pScrn->modes;
-      cur_mode = pScrn->currentMode;
-
-      xf86DrvMsg(pScrn->scrnIndex, X_INFO, "MergedFB: Generating mode list\n");
-
-      pScrn->modes = I830GenerateModeList(pScrn, pI830->MetaModes,
-					  old_modes, pI830->pScrn_2->modes,
-					  pI830->SecondPosition);
-
-      if(!pScrn->modes) {
-          xf86DrvMsg(pScrn->scrnIndex, X_ERROR, "No modes. Disabling MergedFB.\n");
-	  pScrn->modes = old_modes;
-	  pScrn->currentMode = cur_mode;
-	  pI830->MergedFB = FALSE;
-      }
-   }
-
-   if (!pI830->vesa->useDefaultRefresh)
-      I830SetModeParameters(pScrn, pI830->pVbe);
-
-   /* Now check if the previously used mode is o.k. for the current monitor.
-    * This allows VT switching to continue happily when not disconnecting
-    * and reconnecting monitors */
-
-   pScrn->currentMode = pScrn->modes;
-
-   if (pI830->MergedFB) {
-      /* If no virtual dimension was given by the user,
-       * calculate a sane one now. Adapts pScrn->virtualX,
-       * pScrn->virtualY and pScrn->displayWidth.
-       */
-      I830RecalcDefaultVirtualSize(pScrn);
-
-      pScrn->modes = pScrn->modes->next;  /* We get the last from GenerateModeList(), skip to first */
-      pScrn->currentMode = pScrn->modes;
-      pI830->currentMode = pScrn->currentMode;
-   }
-
-   pScrn->displayWidth = displayWidth; /* restore old displayWidth */
-
-   p = pScrn->modes;
-   if (p == NULL)
-      return FALSE;
-   do {
-      if ((p->HDisplay == curHDisplay) &&
-          (p->VDisplay == curVDisplay) &&
-          (!(p->Flags & (V_INTERLACE | V_DBLSCAN | V_CLKDIV2)))) {
-   		pScrn->currentMode = p; /* previous mode is o.k. */
-	}
-      p = p->next;
-   } while (p != NULL && p != pScrn->modes);
-
-   I830PrintModes(pScrn);
-
-   /* Now readjust for panning if necessary */
-   {
-      pScrn->frameX0 = (pScrn->frameX0 + pScrn->frameX1 + 1 - pScrn->currentMode->HDisplay) / 2;
-
-      if (pScrn->frameX0 < 0)
-         pScrn->frameX0 = 0;
-
-      pScrn->frameX1 = pScrn->frameX0 + pScrn->currentMode->HDisplay - 1;
-      if (pScrn->frameX1 >= pScrn->virtualX) {
-         pScrn->frameX0 = pScrn->virtualX - pScrn->currentMode->HDisplay;
-         pScrn->frameX1 = pScrn->virtualX - 1;
-      }
-
-      pScrn->frameY0 = (pScrn->frameY0 + pScrn->frameY1 + 1 - pScrn->currentMode->VDisplay) / 2;
-
-      if (pScrn->frameY0 < 0)
-         pScrn->frameY0 = 0;
-
-      pScrn->frameY1 = pScrn->frameY0 + pScrn->currentMode->VDisplay - 1;
-      if (pScrn->frameY1 >= pScrn->virtualY) {
-        pScrn->frameY0 = pScrn->virtualY - pScrn->currentMode->VDisplay;
-        pScrn->frameY1 = pScrn->virtualY - 1;
-      }
-   }
-
-   if (pI830->MergedFB)
-      I830AdjustFrameMerged(pScrn->scrnIndex, pScrn->frameX0, pScrn->frameY0, 0);
-
-   return TRUE;
->>>>>>> f0465ab4
 }
 
 /*
@@ -4281,191 +3922,7 @@
 {
    ScrnInfoPtr pScrn = (ScrnInfoPtr) arg;
    I830Ptr pI830 = I830PTR(pScrn);
-<<<<<<< HEAD
    CARD8 gr18;
-=======
-   int cloned = 0;
-
-   if (pScrn->vtSema) {
-      /* Check for monitor lid being closed/opened and act accordingly */
-      CARD32 adjust;
-      CARD32 temp = INREG(SWF0) & 0x0000FFFF;
-      int fixup = 0;
-      I830Ptr pI8301;
-      I830Ptr pI8302 = NULL;
-
-      if (I830IsPrimary(pScrn))
-         pI8301 = pI830;
-      else 
-         pI8301 = I830PTR(pI830->entityPrivate->pScrn_1);
-
-      if (xf86IsEntityShared(pScrn->entityList[0]))
-         pI8302 = I830PTR(pI830->entityPrivate->pScrn_2);
-
-      /* this avoids several BIOS calls if possible */
-      if (pI830->monitorSwitch != temp || pI830->monitorSwitch != pI830->toggleDevices) {
-         xf86DrvMsg(pScrn->scrnIndex, X_INFO, 
-		    "Hotkey switch to 0x%lx.\n", (unsigned long) temp);
-
-	 i830WaitSync(pScrn);
-
-         GetAttachableDisplayDeviceList(pScrn);
-         
-	 pI8301->lastDevice0 = pI8301->lastDevice1;
-         pI8301->lastDevice1 = pI8301->lastDevice2;
-         pI8301->lastDevice2 = pI8301->monitorSwitch;
-
-	 if (temp != pI8301->lastDevice1 && 
-	     temp != pI8301->lastDevice2) {
-            xf86DrvMsg(pScrn->scrnIndex, X_INFO, 
-			"Detected three device configs.\n");
-	 } else
-         if (CountBits(temp & 0xff) > 1) {
-            xf86DrvMsg(pScrn->scrnIndex, X_INFO, 
-			"Detected cloned pipe mode (A).\n");
-            if (xf86IsEntityShared(pScrn->entityList[0]) || pI830->Clone)
-	       temp = pI8301->MonType2 << 8 | pI8301->MonType1;
-         } else
-         if (CountBits((temp & 0xff00) >> 8) > 1) {
-            xf86DrvMsg(pScrn->scrnIndex, X_INFO, 
-			"Detected cloned pipe mode (B).\n");
-            if (xf86IsEntityShared(pScrn->entityList[0]) || pI830->Clone)
-	       temp = pI8301->MonType2 << 8 | pI8301->MonType1;
-         } else
-         if (pI8301->lastDevice1 && pI8301->lastDevice2) {
-            if ( ((pI8301->lastDevice1 & 0xFF00) == 0) && 
-                 ((pI8301->lastDevice2 & 0x00FF) == 0) ) {
-               xf86DrvMsg(pScrn->scrnIndex, X_INFO, 
-			"Detected last devices (1).\n");
-	       cloned = 1;
-            } else if ( ((pI8301->lastDevice2 & 0xFF00) == 0) && 
-                 ((pI8301->lastDevice1 & 0x00FF) == 0) ) {
-               xf86DrvMsg(pScrn->scrnIndex, X_INFO, 
-			"Detected last devices (2).\n");
-	       cloned = 1;
-            } else
-               cloned = 0;
-         }
-
-         if (cloned &&
-             ((CountBits(pI8301->lastDevice1 & 0xff) > 1) ||
-             ((CountBits((pI8301->lastDevice1 & 0xff00) >> 8) > 1))) ) {
-               xf86DrvMsg(pScrn->scrnIndex, X_INFO, 
-			"Detected duplicate (1).\n");
-               cloned = 0;
-         } else
-         if (cloned &&
-             ((CountBits(pI8301->lastDevice2 & 0xff) > 1) ||
-             ((CountBits((pI8301->lastDevice2 & 0xff00) >> 8) > 1))) ) {
-               xf86DrvMsg(pScrn->scrnIndex, X_INFO, 
-			"Detected duplicate (2).\n");
-               cloned = 0;
-         } 
-
-         xf86DrvMsg(pScrn->scrnIndex, X_INFO, 
-			"Requested display devices 0x%lx.\n", 
-		    (unsigned long) temp);
-
-
-         /* If the BIOS doesn't flip between CRT, LFP and CRT+LFP we fake
-          * it here as it seems some just flip between CRT and LFP. Ugh!
-          *
-          * So this pushes them onto Pipe B and clones the displays, which
-          * is what most BIOS' should be doing.
-          *
-          * Cloned pipe mode should only be done when running single head.
-          */
-         if (xf86IsEntityShared(pScrn->entityList[0])) {
-            cloned = 0;
-
-	    /* Some BIOS' don't realize we may be in true dual head mode.
-	     * And only display the primary output on both when switching.
-	     * We detect this here and cycle back to both pipes.
-	     */
-	    if ((pI830->lastDevice0 == temp) &&
-                ((CountBits(pI8301->lastDevice2 & 0xff) > 1) ||
-                ((CountBits((pI8301->lastDevice2 & 0xff00) >> 8) > 1))) ) {
-               xf86DrvMsg(pScrn->scrnIndex, X_INFO, 
-			"Detected cloned pipe mode when dual head on previous switch. (0x%x -> 0x%x)\n", (int)temp, pI8301->MonType2 << 8 | pI8301->MonType1);
-	       temp = pI8301->MonType2 << 8 | pI8301->MonType1;
-	    }
-	    
-	 }
-
-         if (cloned) { 
-            if (pI830->Clone)
-               temp = pI8301->MonType2 << 8 | pI8301->MonType1;
-	    else if (pI8301->lastDevice1 & 0xFF)
-	       temp = pI8301->lastDevice1 << 8 | pI8301->lastDevice2;
-            else
-	       temp = pI8301->lastDevice2 << 8 | pI8301->lastDevice1;
-         } 
-
-         /* Jump to our next mode if we detect we've been here before */
-         if (temp == pI8301->lastDevice1 || temp == pI8301->lastDevice2) {
-             temp = GetToggleList(pScrn, 1);
-             xf86DrvMsg(pScrn->scrnIndex, X_INFO, 
-			"Detected duplicate devices. Toggling (0x%lx)\n", 
-			(unsigned long) temp);
-         }
-
-         xf86DrvMsg(pScrn->scrnIndex, X_INFO, 
-		"Detected display change operation (0x%x, 0x%x, 0x%lx).\n", 
-                pI8301->lastDevice1, pI8301->lastDevice2, 
-		    (unsigned long) temp);
-
-         /* So that if we close on the wrong config, we restore correctly */
-         pI830->specifiedMonitor = TRUE;
-
-         if (!xf86IsEntityShared(pScrn->entityList[0])) {
-            if ((temp & 0xFF00) && (temp & 0x00FF)) {
-               pI830->Clone = TRUE;
-               xf86DrvMsg(pScrn->scrnIndex, X_INFO, "Setting Clone mode\n");
-            } else {
-               pI830->Clone = FALSE;
-               xf86DrvMsg(pScrn->scrnIndex, X_INFO, "Clearing Clone mode\n");
-            }
-         }
-
-         {
-            /* Turn Cursor off before switching */
-            Bool on = pI830->cursorOn;
-            if (pI830->CursorInfoRec && pI830->CursorInfoRec->HideCursor)
-               pI830->CursorInfoRec->HideCursor(pScrn);
-            pI830->cursorOn = on;
-         }
-
-         /* double check the display devices are what's configured and try
-          * not to do it twice because of dual heads with the code above */
-         if (!SetDisplayDevices(pScrn, temp)) {
-            if ( cloned &&
-                    ((CountBits(temp & 0xff) > 1) ||
-                     (CountBits((temp & 0xff00) >> 8) > 1)) ) {
-	       temp = pI8301->lastDevice2 | pI8301->lastDevice1;
-               xf86DrvMsg(pScrn->scrnIndex, X_WARNING, "Cloning failed, "
-			  "trying dual pipe clone mode (0x%lx)\n", 
-			  (unsigned long) temp);
-               if (!SetDisplayDevices(pScrn, temp))
-                    xf86DrvMsg(pScrn->scrnIndex, X_WARNING, "Failed to switch "
- 		    "to configured display devices (0x%lx).\n", 
-			       (unsigned long) temp);
-               else {
-                 pI830->Clone = TRUE;
-                 xf86DrvMsg(pScrn->scrnIndex, X_INFO, "Setting Clone mode\n");
-               }
-            }
-         }
-
-         pI8301->monitorSwitch = temp;
-	 pI8301->operatingDevices = temp;
-	 pI8301->toggleDevices = temp;
-
-         if (xf86IsEntityShared(pScrn->entityList[0])) {
-	    pI8302->operatingDevices = pI8301->operatingDevices;
-            pI8302->monitorSwitch = pI8301->monitorSwitch;
-	    pI8302->toggleDevices = pI8301->toggleDevices;
-         }
->>>>>>> f0465ab4
 
    if (!pScrn->vtSema)
       return 1000;
