/* $XFree86: xc/programs/Xserver/hw/xfree86/drivers/i810/i830_driver.c,v 1.50 2004/02/20 00:06:00 alanh Exp $ */
/**************************************************************************

Copyright 2001 VA Linux Systems Inc., Fremont, California.
Copyright © 2002 by David Dawes

All Rights Reserved.

Permission is hereby granted, free of charge, to any person obtaining a
copy of this software and associated documentation files (the "Software"),
to deal in the Software without restriction, including without limitation
on the rights to use, copy, modify, merge, publish, distribute, sub
license, and/or sell copies of the Software, and to permit persons to whom
the Software is furnished to do so, subject to the following conditions:

The above copyright notice and this permission notice (including the next
paragraph) shall be included in all copies or substantial portions of the
Software.

THE SOFTWARE IS PROVIDED "AS IS", WITHOUT WARRANTY OF ANY KIND, EXPRESS OR
IMPLIED, INCLUDING BUT NOT LIMITED TO THE WARRANTIES OF MERCHANTABILITY,
FITNESS FOR A PARTICULAR PURPOSE AND NON-INFRINGEMENT. IN NO EVENT SHALL
THE COPYRIGHT HOLDERS AND/OR THEIR SUPPLIERS BE LIABLE FOR ANY CLAIM,
DAMAGES OR OTHER LIABILITY, WHETHER IN AN ACTION OF CONTRACT, TORT OR
OTHERWISE, ARISING FROM, OUT OF OR IN CONNECTION WITH THE SOFTWARE OR THE
USE OR OTHER DEALINGS IN THE SOFTWARE.

**************************************************************************/

/*
 * Reformatted with GNU indent (2.2.8), using the following options:
 *
 *    -bad -bap -c41 -cd0 -ncdb -ci6 -cli0 -cp0 -ncs -d0 -di3 -i3 -ip3 -l78
 *    -lp -npcs -psl -sob -ss -br -ce -sc -hnl
 *
 * This provides a good match with the original i810 code and preferred
 * XFree86 formatting conventions.
 *
 * When editing this driver, please follow the existing formatting, and edit
 * with <TAB> characters expanded at 8-column intervals.
 */

/*
 * Authors: Jeff Hartmann <jhartmann@valinux.com>
 *          Abraham van der Merwe <abraham@2d3d.co.za>
 *          David Dawes <dawes@xfree86.org>
 *          Alan Hourihane <alanh@tungstengraphics.com>
 */

/*
 * Mode handling is based on the VESA driver written by:
 * Paulo César Pereira de Andrade <pcpa@conectiva.com.br>
 */

/*
 * Changes:
 *
 *    23/08/2001 Abraham van der Merwe <abraham@2d3d.co.za>
 *        - Fixed display timing bug (mode information for some
 *          modes were not initialized correctly)
 *        - Added workarounds for GTT corruptions (I don't adjust
 *          the pitches for 1280x and 1600x modes so we don't
 *          need extra memory)
 *        - The code will now default to 60Hz if LFP is connected
 *        - Added different refresh rate setting code to work
 *          around 0x4f02 BIOS bug
 *        - BIOS workaround for some mode sets (I use legacy BIOS
 *          calls for setting those)
 *        - Removed 0x4f04, 0x01 (save state) BIOS call which causes
 *          LFP to malfunction (do some house keeping and restore
 *          modes ourselves instead - not perfect, but at least the
 *          LFP is working now)
 *        - Several other smaller bug fixes
 *
 *    06/09/2001 Abraham van der Merwe <abraham@2d3d.co.za>
 *        - Preliminary local memory support (works without agpgart)
 *        - DGA fixes (the code were still using i810 mode sets, etc.)
 *        - agpgart fixes
 *
 *    18/09/2001
 *        - Proper local memory support (should work correctly now
 *          with/without agpgart module)
 *        - more agpgart fixes
 *        - got rid of incorrect GTT adjustments
 *
 *    09/10/2001
 *        - Changed the DPRINTF() variadic macro to an ANSI C compatible
 *          version
 *
 *    10/10/2001
 *        - Fixed DPRINTF_stub(). I forgot the __...__ macros in there
 *          instead of the function arguments :P
 *        - Added a workaround for the 1600x1200 bug (Text mode corrupts
 *          when you exit from any 1600x1200 mode and 1280x1024@85Hz. I
 *          suspect this is a BIOS bug (hence the 1280x1024@85Hz case)).
 *          For now I'm switching to 800x600@60Hz then to 80x25 text mode
 *          and then restoring the registers - very ugly indeed.
 *
 *    15/10/2001
 *        - Improved 1600x1200 mode set workaround. The previous workaround
 *          was causing mode set problems later on.
 *
 *    18/10/2001
 *        - Fixed a bug in I830BIOSLeaveVT() which caused a bug when you
 *          switched VT's
 */
/*
 *    07/2002 David Dawes
 *        - Add Intel(R) 855GM/852GM support.
 */
/*
 *    07/2002 David Dawes
 *        - Cleanup code formatting.
 *        - Improve VESA mode selection, and fix refresh rate selection.
 *        - Don't duplicate functions provided in 4.2 vbe modules.
 *        - Don't duplicate functions provided in the vgahw module.
 *        - Rewrite memory allocation.
 *        - Rewrite initialisation and save/restore state handling.
 *        - Decouple the i810 support from i830 and later.
 *        - Remove various unnecessary hacks and workarounds.
 *        - Fix an 845G problem with the ring buffer not in pre-allocated
 *          memory.
 *        - Fix screen blanking.
 *        - Clear the screen at startup so you don't see the previous session.
 *        - Fix some HW cursor glitches, and turn HW cursor off at VT switch
 *          and exit.
 *
 *    08/2002 Keith Whitwell
 *        - Fix DRI initialisation.
 *
 *
 *    08/2002 Alan Hourihane and David Dawes
 *        - Add XVideo support.
 *
 *
 *    10/2002 David Dawes
 *        - Add Intel(R) 865G support.
 *
 *
 *    01/2004 Alan Hourihane
 *        - Add Intel(R) 915G support.
 *        - Add Dual Head and Clone capabilities.
 *        - Add lid status checking
 *        - Fix Xvideo with high-res LFP's
 *        - Add ARGB HW cursor support
 *
 *    05/2005 Alan Hourihane
 *        - Add Intel(R) 945G support.
 *
 *    09/2005 Alan Hourihane
 *        - Add Intel(R) 945GM support.
 *
 */

#ifdef HAVE_CONFIG_H
#include "config.h"
#endif

#ifndef PRINT_MODE_INFO
#define PRINT_MODE_INFO 0
#endif

#include <string.h>
#include <unistd.h>
#include <stdlib.h>
#include <stdio.h>

#include "xf86.h"
#include "xf86_OSproc.h"
#include "xf86Resources.h"
#include "xf86RAC.h"
#include "xf86cmap.h"
#include "compiler.h"
#include "mibstore.h"
#include "vgaHW.h"
#include "mipointer.h"
#include "micmap.h"
#include "shadowfb.h"
#include <X11/extensions/randr.h>
#include "fb.h"
#include "miscstruct.h"
#include "xf86xv.h"
#include <X11/extensions/Xv.h>
#include "vbe.h"
#include "vbeModes.h"
#include "shadow.h"
#include "i830.h"
#include "i830_display.h"
#include "i830_debug.h"
#include "i830_bios.h"

#ifdef XF86DRI
#include "dri.h"
#endif

#define BIT(x) (1 << (x))
#define MAX(a,b) ((a) > (b) ? (a) : (b))
#define NB_OF(x) (sizeof (x) / sizeof (*x))

/* *INDENT-OFF* */
static SymTabRec I830Chipsets[] = {
   {PCI_CHIP_I830_M,		"i830"},
   {PCI_CHIP_845_G,		"845G"},
   {PCI_CHIP_I855_GM,		"852GM/855GM"},
   {PCI_CHIP_I865_G,		"865G"},
   {PCI_CHIP_I915_G,		"915G"},
   {PCI_CHIP_E7221_G,		"E7221 (i915)"},
   {PCI_CHIP_I915_GM,		"915GM"},
   {PCI_CHIP_I945_G,		"945G"},
   {PCI_CHIP_I945_GM,		"945GM"},
   {-1,				NULL}
};

static PciChipsets I830PciChipsets[] = {
   {PCI_CHIP_I830_M,		PCI_CHIP_I830_M,	RES_SHARED_VGA},
   {PCI_CHIP_845_G,		PCI_CHIP_845_G,		RES_SHARED_VGA},
   {PCI_CHIP_I855_GM,		PCI_CHIP_I855_GM,	RES_SHARED_VGA},
   {PCI_CHIP_I865_G,		PCI_CHIP_I865_G,	RES_SHARED_VGA},
   {PCI_CHIP_I915_G,		PCI_CHIP_I915_G,	RES_SHARED_VGA},
   {PCI_CHIP_E7221_G,		PCI_CHIP_E7221_G,	RES_SHARED_VGA},
   {PCI_CHIP_I915_GM,		PCI_CHIP_I915_GM,	RES_SHARED_VGA},
   {PCI_CHIP_I945_G,		PCI_CHIP_I945_G,	RES_SHARED_VGA},
   {PCI_CHIP_I945_GM,		PCI_CHIP_I945_GM,	RES_SHARED_VGA},
   {-1,				-1,			RES_UNDEFINED}
};

/*
 * Note: "ColorKey" is provided for compatibility with the i810 driver.
 * However, the correct option name is "VideoKey".  "ColorKey" usually
 * refers to the tranparency key for 8+24 overlays, not for video overlays.
 */

typedef enum {
   OPTION_NOACCEL,
   OPTION_SW_CURSOR,
   OPTION_CACHE_LINES,
   OPTION_DRI,
   OPTION_PAGEFLIP,
   OPTION_XVIDEO,
   OPTION_VIDEO_KEY,
   OPTION_COLOR_KEY,
   OPTION_VBE_RESTORE,
   OPTION_DISPLAY_INFO,
   OPTION_DEVICE_PRESENCE,
   OPTION_MONITOR_LAYOUT,
   OPTION_CLONE,
   OPTION_CLONE_REFRESH,
   OPTION_CHECKDEVICES,
   OPTION_FIXEDPIPE,
   OPTION_ROTATE,
   OPTION_LINEARALLOC
} I830Opts;

static OptionInfoRec I830Options[] = {
   {OPTION_NOACCEL,	"NoAccel",	OPTV_BOOLEAN,	{0},	FALSE},
   {OPTION_SW_CURSOR,	"SWcursor",	OPTV_BOOLEAN,	{0},	FALSE},
   {OPTION_CACHE_LINES,	"CacheLines",	OPTV_INTEGER,	{0},	FALSE},
   {OPTION_DRI,		"DRI",		OPTV_BOOLEAN,	{0},	TRUE},
   {OPTION_PAGEFLIP,	"PageFlip",	OPTV_BOOLEAN,	{0},	FALSE},
   {OPTION_XVIDEO,	"XVideo",	OPTV_BOOLEAN,	{0},	TRUE},
   {OPTION_COLOR_KEY,	"ColorKey",	OPTV_INTEGER,	{0},	FALSE},
   {OPTION_VIDEO_KEY,	"VideoKey",	OPTV_INTEGER,	{0},	FALSE},
   {OPTION_MONITOR_LAYOUT, "MonitorLayout", OPTV_ANYSTR,{0},	FALSE},
   {OPTION_CLONE,	"Clone",	OPTV_BOOLEAN,	{0},	FALSE},
   {OPTION_CLONE_REFRESH,"CloneRefresh",OPTV_INTEGER,	{0},	FALSE},
   {OPTION_CHECKDEVICES, "CheckDevices",OPTV_BOOLEAN,	{0},	FALSE},
   {OPTION_FIXEDPIPE,   "FixedPipe",    OPTV_ANYSTR, 	{0},	FALSE},
   {OPTION_ROTATE,      "Rotate",       OPTV_ANYSTR,    {0},    FALSE},
   {OPTION_LINEARALLOC, "LinearAlloc",  OPTV_INTEGER,   {0},    FALSE},
   {-1,			NULL,		OPTV_NONE,	{0},	FALSE}
};
/* *INDENT-ON* */

static const char *output_type_names[] = {
   "Unused",
   "Analog",
   "DVO",
   "SDVO",
   "LVDS",
   "TVOUT",
};

static void I830DisplayPowerManagementSet(ScrnInfoPtr pScrn,
					  int PowerManagementMode, int flags);
static void i830AdjustFrame(int scrnIndex, int x, int y, int flags);
static Bool I830CloseScreen(int scrnIndex, ScreenPtr pScreen);
static Bool I830SaveScreen(ScreenPtr pScreen, int unblack);
static Bool I830EnterVT(int scrnIndex, int flags);
#if 0
static Bool I830VESASetVBEMode(ScrnInfoPtr pScrn, int mode,
			       VbeCRTCInfoBlock *block);
#endif
static CARD32 I830CheckDevicesTimer(OsTimerPtr timer, CARD32 now, pointer arg);
static Bool SetPipeAccess(ScrnInfoPtr pScrn);

extern int I830EntityIndex;

/* temporary */
extern void xf86SetCursor(ScreenPtr pScreen, CursorPtr pCurs, int x, int y);


#ifdef I830DEBUG
void
I830DPRINTF_stub(const char *filename, int line, const char *function,
		 const char *fmt, ...)
{
   va_list ap;

   ErrorF("\n##############################################\n"
	  "*** In function %s, on line %d, in file %s ***\n",
	  function, line, filename);
   va_start(ap, fmt);
   VErrorF(fmt, ap);
   va_end(ap);
   ErrorF("##############################################\n\n");
}
#else /* #ifdef I830DEBUG */
void
I830DPRINTF_stub(const char *filename, int line, const char *function,
		 const char *fmt, ...)
{
   /* do nothing */
}
#endif /* #ifdef I830DEBUG */

/* Export I830 options to i830 driver where necessary */
const OptionInfoRec *
I830AvailableOptions(int chipid, int busid)
{
   int i;

   for (i = 0; I830PciChipsets[i].PCIid > 0; i++) {
      if (chipid == I830PciChipsets[i].PCIid)
	 return I830Options;
   }
   return NULL;
}

static Bool
I830GetRec(ScrnInfoPtr pScrn)
{
   I830Ptr pI830;

   if (pScrn->driverPrivate)
      return TRUE;
   pI830 = pScrn->driverPrivate = xnfcalloc(sizeof(I830Rec), 1);
   pI830->vesa = xnfcalloc(sizeof(VESARec), 1);
   return TRUE;
}

static void
I830FreeRec(ScrnInfoPtr pScrn)
{
   I830Ptr pI830;
   VESAPtr pVesa;
   DisplayModePtr mode;

   if (!pScrn)
      return;
   if (!pScrn->driverPrivate)
      return;

   pI830 = I830PTR(pScrn);
   mode = pScrn->modes;

   if (mode) {
      do {
	 if (mode->Private) {
	    VbeModeInfoData *data = (VbeModeInfoData *) mode->Private;

	    if (data->block)
	       xfree(data->block);
	    xfree(data);
	    mode->Private = NULL;
	 }
	 mode = mode->next;
      } while (mode && mode != pScrn->modes);
   }

   if (I830IsPrimary(pScrn)) {
      if (pI830->vbeInfo)
         VBEFreeVBEInfo(pI830->vbeInfo);
      if (pI830->pVbe)
         vbeFree(pI830->pVbe);
   }

   pVesa = pI830->vesa;
   if (pVesa->monitor)
      xfree(pVesa->monitor);
   if (pVesa->savedPal)
      xfree(pVesa->savedPal);
   xfree(pVesa);

   xfree(pScrn->driverPrivate);
   pScrn->driverPrivate = NULL;
}

static void
I830ProbeDDC(ScrnInfoPtr pScrn, int index)
{
   vbeInfoPtr pVbe;

   /* The vbe module gets loaded in PreInit(), so no need to load it here. */

   pVbe = VBEInit(NULL, index);
   ConfiguredMonitor = vbeDoEDID(pVbe, NULL);
}

/* Various extended video BIOS functions. 
 * 100 and 120Hz aren't really supported, they work but only get close
 * to the requested refresh, and really not close enough.
 * I've seen 100Hz come out at 104Hz, and 120Hz come out at 128Hz */
const int i830refreshes[] = {
   43, 56, 60, 70, 72, 75, 85 /* 100, 120 */
};
static const int nrefreshes = sizeof(i830refreshes) / sizeof(i830refreshes[0]);

static Bool
Check5fStatus(ScrnInfoPtr pScrn, int func, int ax)
{
   if (ax == 0x005f)
      return TRUE;
   else if (ax == 0x015f) {
      xf86DrvMsg(pScrn->scrnIndex, X_WARNING,
		 "Extended BIOS function 0x%04x failed.\n", func);
      return FALSE;
   } else if ((ax & 0xff) != 0x5f) {
      xf86DrvMsg(pScrn->scrnIndex, X_WARNING,
		 "Extended BIOS function 0x%04x not supported.\n", func);
      return FALSE;
   } else {
      xf86DrvMsg(pScrn->scrnIndex, X_WARNING,
		 "Extended BIOS function 0x%04x returns 0x%04x.\n",
		 func, ax & 0xffff);
      return FALSE;
   }
}

struct panelid {
	short hsize;
	short vsize;
	short fptype;
	char redbpp;
	char greenbpp;
	char bluebpp;
	char reservedbpp;
	int rsvdoffscrnmemsize;
	int rsvdoffscrnmemptr;
	char reserved[14];
};

static Bool
SetBIOSPipe(ScrnInfoPtr pScrn, int pipe)
{
   I830Ptr pI830 = I830PTR(pScrn);
   vbeInfoPtr pVbe = pI830->pVbe;

   DPRINTF(PFX, "SetBIOSPipe: pipe 0x%x\n", pipe);

   /* single pipe machines should always return TRUE */
   if (pI830->availablePipes == 1) return TRUE;

   pVbe->pInt10->num = 0x10;
   pVbe->pInt10->ax = 0x5f1c;
   if (pI830->newPipeSwitch) {
      pVbe->pInt10->bx = pipe;
      pVbe->pInt10->cx = 0;
   } else {
      pVbe->pInt10->bx = 0x0;
      pVbe->pInt10->cx = pipe << 8;
   }

   xf86ExecX86int10_wrapper(pVbe->pInt10, pScrn);
   if (Check5fStatus(pScrn, 0x5f1c, pVbe->pInt10->ax)) {
      return TRUE;
   }
	
   return FALSE;
}

static Bool
SetPipeAccess(ScrnInfoPtr pScrn)
{
   I830Ptr pI830 = I830PTR(pScrn);

   /* Don't try messing with the pipe, unless we're dual head */
   if (xf86IsEntityShared(pScrn->entityList[0]) || pI830->Clone || pI830->origPipe != pI830->pipe) {
      if (!SetBIOSPipe(pScrn, pI830->pipe))
         return FALSE;
   }
   
   return TRUE;
}

static Bool
GetBIOSVersion(ScrnInfoPtr pScrn, unsigned int *version)
{
   vbeInfoPtr pVbe = I830PTR(pScrn)->pVbe;

   DPRINTF(PFX, "GetBIOSVersion\n");

   pVbe->pInt10->num = 0x10;
   pVbe->pInt10->ax = 0x5f01;

   xf86ExecX86int10_wrapper(pVbe->pInt10, pScrn);
   if (Check5fStatus(pScrn, 0x5f01, pVbe->pInt10->ax)) {
      *version = pVbe->pInt10->bx;
      return TRUE;
   }

   *version = 0;
   return FALSE;
}

/*
 * Returns a string matching the device corresponding to the first bit set
 * in "device".  savedDevice is then set to device with that bit cleared.
 * Subsequent calls with device == -1 will use savedDevice.
 */

static const char *displayDevices[] = {
   "CRT",
   "TV",
   "DFP (digital flat panel)",
   "LFP (local flat panel)",
   "CRT2 (second CRT)",
   "TV2 (second TV)",
   "DFP2 (second digital flat panel)",
   "LFP2 (second local flat panel)",
   NULL
};

static const char *
DeviceToString(int device)
{
   static int savedDevice = -1;
   int bit = 0;
   const char *name;

   if (device == -1) {
      device = savedDevice;
      bit = 0;
   }

   if (device == -1)
      return NULL;

   while (displayDevices[bit]) {
      if (device & (1 << bit)) {
	 name = displayDevices[bit];
	 savedDevice = device & ~(1 << bit);
	 bit++;
	 return name;
      }
      bit++;
   }
   return NULL;
}

static void
PrintDisplayDeviceInfo(ScrnInfoPtr pScrn)
{
   I830Ptr pI830 = I830PTR(pScrn);
   int pipe, n;
   int displays;

   DPRINTF(PFX, "PrintDisplayDeviceInfo\n");

   displays = pI830->operatingDevices;
   if (displays == -1) {
      xf86DrvMsg(pScrn->scrnIndex, X_INFO,
		 "No active display devices.\n");
      return;
   }

   /* Check for active devices connected to each display pipe. */
   for (n = 0; n < pI830->availablePipes; n++) {
      pipe = ((displays >> PIPE_SHIFT(n)) & PIPE_ACTIVE_MASK);
      if (pipe) {
	 const char *name;

	 xf86DrvMsg(pScrn->scrnIndex, X_INFO,
		    "Currently active displays on Pipe %c:\n", PIPE_NAME(n));
	 name = DeviceToString(pipe);
	 do {
	    xf86DrvMsg(pScrn->scrnIndex, X_INFO, "\t%s\n", name);
	    name = DeviceToString(-1);
	 } while (name);

	 if (pipe & PIPE_UNKNOWN_ACTIVE)
	    xf86DrvMsg(pScrn->scrnIndex, X_INFO,
		       "\tSome unknown display devices may also be present\n");

      } else {
	 xf86DrvMsg(pScrn->scrnIndex, X_INFO,
		    "No active displays on Pipe %c.\n", PIPE_NAME(n));
      }
   }
}

static int
I830DetectMemory(ScrnInfoPtr pScrn)
{
   I830Ptr pI830 = I830PTR(pScrn);
   PCITAG bridge;
   CARD16 gmch_ctrl;
   int memsize = 0;
   int range;

   bridge = pciTag(0, 0, 0);		/* This is always the host bridge */
   gmch_ctrl = pciReadWord(bridge, I830_GMCH_CTRL);

   /* We need to reduce the stolen size, by the GTT and the popup.
    * The GTT varying according the the FbMapSize and the popup is 4KB */
   range = (pI830->FbMapSize / (1024*1024)) + 4;

   if (IS_I85X(pI830) || IS_I865G(pI830) || IS_I9XX(pI830)) {
      switch (gmch_ctrl & I830_GMCH_GMS_MASK) {
      case I855_GMCH_GMS_STOLEN_1M:
	 memsize = MB(1) - KB(range);
	 break;
      case I855_GMCH_GMS_STOLEN_4M:
	 memsize = MB(4) - KB(range);
	 break;
      case I855_GMCH_GMS_STOLEN_8M:
	 memsize = MB(8) - KB(range);
	 break;
      case I855_GMCH_GMS_STOLEN_16M:
	 memsize = MB(16) - KB(range);
	 break;
      case I855_GMCH_GMS_STOLEN_32M:
	 memsize = MB(32) - KB(range);
	 break;
      case I915G_GMCH_GMS_STOLEN_48M:
	 if (IS_I9XX(pI830))
	    memsize = MB(48) - KB(range);
	 break;
      case I915G_GMCH_GMS_STOLEN_64M:
	 if (IS_I9XX(pI830))
	    memsize = MB(64) - KB(range);
	 break;
      }
   } else {
      switch (gmch_ctrl & I830_GMCH_GMS_MASK) {
      case I830_GMCH_GMS_STOLEN_512:
	 memsize = KB(512) - KB(range);
	 break;
      case I830_GMCH_GMS_STOLEN_1024:
	 memsize = MB(1) - KB(range);
	 break;
      case I830_GMCH_GMS_STOLEN_8192:
	 memsize = MB(8) - KB(range);
	 break;
      case I830_GMCH_GMS_LOCAL:
	 memsize = 0;
	 xf86DrvMsg(pScrn->scrnIndex, X_WARNING,
		    "Local memory found, but won't be used.\n");
	 break;
      }
   }
   if (memsize > 0) {
      xf86DrvMsg(pScrn->scrnIndex, X_INFO,
		 "detected %d kB stolen memory.\n", memsize / 1024);
   } else {
      xf86DrvMsg(pScrn->scrnIndex, X_INFO, "no video memory detected.\n");
   }
   return memsize;
}

static Bool
I830MapMMIO(ScrnInfoPtr pScrn)
{
   int mmioFlags;
   I830Ptr pI830 = I830PTR(pScrn);

#if !defined(__alpha__)
   mmioFlags = VIDMEM_MMIO | VIDMEM_READSIDEEFFECT;
#else
   mmioFlags = VIDMEM_MMIO | VIDMEM_READSIDEEFFECT | VIDMEM_SPARSE;
#endif

   pI830->MMIOBase = xf86MapPciMem(pScrn->scrnIndex, mmioFlags,
				   pI830->PciTag,
				   pI830->MMIOAddr, I810_REG_SIZE);
   if (!pI830->MMIOBase)
      return FALSE;
   return TRUE;
}

static Bool
I830MapMem(ScrnInfoPtr pScrn)
{
   I830Ptr pI830 = I830PTR(pScrn);
   long i;

   for (i = 2; i < pI830->FbMapSize; i <<= 1) ;
   pI830->FbMapSize = i;

   if (!I830MapMMIO(pScrn))
      return FALSE;

   pI830->FbBase = xf86MapPciMem(pScrn->scrnIndex, VIDMEM_FRAMEBUFFER,
				 pI830->PciTag,
				 pI830->LinearAddr, pI830->FbMapSize);
   if (!pI830->FbBase)
      return FALSE;

   if (I830IsPrimary(pScrn))
   pI830->LpRing->virtual_start = pI830->FbBase + pI830->LpRing->mem.Start;

   return TRUE;
}

static void
I830UnmapMMIO(ScrnInfoPtr pScrn)
{
   I830Ptr pI830 = I830PTR(pScrn);

   xf86UnMapVidMem(pScrn->scrnIndex, (pointer) pI830->MMIOBase,
		   I810_REG_SIZE);
   pI830->MMIOBase = 0;
}

static Bool
I830UnmapMem(ScrnInfoPtr pScrn)
{
   I830Ptr pI830 = I830PTR(pScrn);

   xf86UnMapVidMem(pScrn->scrnIndex, (pointer) pI830->FbBase,
		   pI830->FbMapSize);
   pI830->FbBase = 0;
   I830UnmapMMIO(pScrn);
   return TRUE;
}

static void
I830LoadPalette(ScrnInfoPtr pScrn, int numColors, int *indices,
		LOCO * colors, VisualPtr pVisual)
{
   I830Ptr pI830;
   int i,j, index;
   unsigned char r, g, b;
   CARD32 val, temp;
   int palreg;
   int dspreg, dspbase;
   int p;

   DPRINTF(PFX, "I830LoadPalette: numColors: %d\n", numColors);
   pI830 = I830PTR(pScrn);

   for(p=0; p < pI830->availablePipes; p++) {

      if (p == 0) {
         palreg = PALETTE_A;
         dspreg = DSPACNTR;
         dspbase = DSPABASE;
      } else {
         palreg = PALETTE_B;
         dspreg = DSPBCNTR;
         dspbase = DSPBBASE;
      }

      if (pI830->planeEnabled[p] == 0)
	 continue;  

      pI830->gammaEnabled[p] = 1;
      
      /* To ensure gamma is enabled we need to turn off and on the plane */
      temp = INREG(dspreg);
      OUTREG(dspreg, temp & ~(1<<31));
      OUTREG(dspbase, INREG(dspbase));
      OUTREG(dspreg, temp | DISPPLANE_GAMMA_ENABLE);
      OUTREG(dspbase, INREG(dspbase));

      /* It seems that an initial read is needed. */
      temp = INREG(palreg);

      switch(pScrn->depth) {
      case 15:
        for (i = 0; i < numColors; i++) {
         index = indices[i];
         r = colors[index].red;
         g = colors[index].green;
         b = colors[index].blue;
	 val = (r << 16) | (g << 8) | b;
         for (j = 0; j < 8; j++) {
	    OUTREG(palreg + index * 32 + (j * 4), val);
         }
        }
      break;
      case 16:
        for (i = 0; i < numColors; i++) {
         index = indices[i];
	 r   = colors[index / 2].red;
	 g   = colors[index].green;
	 b   = colors[index / 2].blue;

	 val = (r << 16) | (g << 8) | b;
	 OUTREG(palreg + index * 16, val);
	 OUTREG(palreg + index * 16 + 4, val);
	 OUTREG(palreg + index * 16 + 8, val);
	 OUTREG(palreg + index * 16 + 12, val);

   	 if (index <= 31) {
            r   = colors[index].red;
	    g   = colors[(index * 2) + 1].green;
	    b   = colors[index].blue;

	    val = (r << 16) | (g << 8) | b;
	    OUTREG(palreg + index * 32, val);
	    OUTREG(palreg + index * 32 + 4, val);
	    OUTREG(palreg + index * 32 + 8, val);
	    OUTREG(palreg + index * 32 + 12, val);
	 }
        }
        break;
      default:
        for(i = 0; i < numColors; i++) {
	 index = indices[i];
	 r = colors[index].red;
	 g = colors[index].green;
	 b = colors[index].blue;
	 val = (r << 16) | (g << 8) | b;
	 OUTREG(palreg + index * 4, val);
        }
        break;
     }
   }
   
   /* Enable gamma for Cursor if ARGB */
   if (pI830->CursorInfoRec && !pI830->SWCursor && pI830->cursorOn)
      pI830->CursorInfoRec->ShowCursor(pScrn);
}

#if 0
static int
I830UseDDC(ScrnInfoPtr pScrn)
{
   xf86MonPtr DDC = (xf86MonPtr)(pScrn->monitor->DDC);
   struct detailed_monitor_section* detMon;
   struct monitor_ranges *mon_range = NULL;
   int i;

   if (!DDC) return 0;

   /* Now change the hsync/vrefresh values of the current monitor to
    * match those of DDC */
   for (i = 0; i < 4; i++) {
      detMon = &DDC->det_mon[i];
      if(detMon->type == DS_RANGES)
         mon_range = &detMon->section.ranges;
   }

   if (!mon_range || mon_range->min_h == 0 || mon_range->max_h == 0 ||
		     mon_range->min_v == 0 || mon_range->max_v == 0)
      return 0;	/* bad ddc */

   xf86DrvMsg(pScrn->scrnIndex, X_INFO, "Using detected DDC timings\n");
   xf86DrvMsg(pScrn->scrnIndex, X_INFO, "\tHorizSync %d-%d\n", 
		mon_range->min_h, mon_range->max_h);
   xf86DrvMsg(pScrn->scrnIndex, X_INFO, "\tVertRefresh %d-%d\n", 
		mon_range->min_v, mon_range->max_v);
#define DDC_SYNC_TOLERANCE SYNC_TOLERANCE
   if (pScrn->monitor->nHsync > 0) {
      for (i = 0; i < pScrn->monitor->nHsync; i++) {
         if ((1.0 - DDC_SYNC_TOLERANCE) * mon_range->min_h >
				pScrn->monitor->hsync[i].lo ||
	     (1.0 + DDC_SYNC_TOLERANCE) * mon_range->max_h <
				pScrn->monitor->hsync[i].hi) {
	    xf86DrvMsg(pScrn->scrnIndex, X_WARNING,
			  "config file hsync range %g-%gkHz not within DDC "
			  "hsync range %d-%dkHz\n",
			  pScrn->monitor->hsync[i].lo, pScrn->monitor->hsync[i].hi,
			  mon_range->min_h, mon_range->max_h);
         }
         pScrn->monitor->hsync[i].lo = mon_range->min_h;
	 pScrn->monitor->hsync[i].hi = mon_range->max_h;
      }
   }

   if (pScrn->monitor->nVrefresh > 0) {
      for (i=0; i<pScrn->monitor->nVrefresh; i++) {
         if ((1.0 - DDC_SYNC_TOLERANCE) * mon_range->min_v >
				pScrn->monitor->vrefresh[i].lo ||
	     (1.0 + DDC_SYNC_TOLERANCE) * mon_range->max_v <
				pScrn->monitor->vrefresh[i].hi) {
   	    xf86DrvMsg(pScrn->scrnIndex, X_WARNING,
			  "config file vrefresh range %g-%gHz not within DDC "
			  "vrefresh range %d-%dHz\n",
			  pScrn->monitor->vrefresh[i].lo, pScrn->monitor->vrefresh[i].hi,
			  mon_range->min_v, mon_range->max_v);
         }
         pScrn->monitor->vrefresh[i].lo = mon_range->min_v;
         pScrn->monitor->vrefresh[i].hi = mon_range->max_v;
      }
   }

   return mon_range->max_clock;
}
#endif

static void
I830SetupOutputBusses(ScrnInfoPtr pScrn)
{
   I830Ptr pI830 = I830PTR(pScrn);
   int i = 0;
   Bool ret;

   /* everyone has at least a single analog output */
   pI830->output[i].type = I830_OUTPUT_ANALOG;

   /* setup the DDC bus for the analog output */
   I830I2CInit(pScrn, &pI830->output[i].pDDCBus, GPIOA, "CRTDDC_A");
   i++;

   if (IS_MOBILE(pI830) && !IS_I830(pI830)) {
      /* Set up integrated LVDS */
      pI830->output[i].type = I830_OUTPUT_LVDS;
      I830I2CInit(pScrn, &pI830->output[i].pDDCBus, GPIOC, "LVDSDDC_C");
      i++;
   }

   if (IS_I9XX(pI830)) {
      /* Set up SDVOB */
      pI830->output[i].type = I830_OUTPUT_SDVO;
      I830I2CInit(pScrn, &pI830->output[i].pI2CBus, GPIOE, "SDVOCTRL_E");
      I830SDVOInit(pScrn, i, SDVOB);
      i++;

      /* Set up SDVOC */
      pI830->output[i].type = I830_OUTPUT_SDVO;
      pI830->output[i].pI2CBus = pI830->output[i-1].pI2CBus;
      I830SDVOInit(pScrn, i, SDVOC);
      i++;
   } else {
      /* set up DVO */
      pI830->output[i].type = I830_OUTPUT_DVO;
      I830I2CInit(pScrn, &pI830->output[i].pDDCBus, GPIOD, "DVODDC_D");
      I830I2CInit(pScrn, &pI830->output[i].pI2CBus, GPIOE, "DVOI2C_E");

      ret = I830I2CDetectDVOControllers(pScrn, pI830->output[i].pI2CBus,
					&pI830->output[i].i2c_drv);
      if (ret == TRUE) {
	 xf86DrvMsg(pScrn->scrnIndex, X_INFO, "Found i2c %s on %08lX\n",
		    pI830->output[i].i2c_drv->modulename,
		    pI830->output[i].pI2CBus->DriverPrivate.uval);
      }

      i++;
   }
   pI830->num_outputs = i;
}

static void 
I830PreInitDDC(ScrnInfoPtr pScrn)
{
   I830Ptr pI830 = I830PTR(pScrn);

   if (!xf86LoadSubModule(pScrn, "ddc")) {
      pI830->ddc2 = FALSE;
   } else {
      xf86LoaderReqSymLists(I810ddcSymbols, NULL);
      pI830->ddc2 = TRUE;
   }

   /* DDC can use I2C bus */
   /* Load I2C if we have the code to use it */
   if (pI830->ddc2) {
      if (xf86LoadSubModule(pScrn, "i2c")) {
	 xf86LoaderReqSymLists(I810i2cSymbols, NULL);

	 I830SetupOutputBusses(pScrn);

	 pI830->ddc2 = TRUE;
      } else {
	 pI830->ddc2 = FALSE;
      }
   }
}

static void
I830DetectMonitors(ScrnInfoPtr pScrn)
{
   I830Ptr pI830 = I830PTR(pScrn);
   int i;

   if (!pI830->ddc2)
      return;

   for (i=0; i<pI830->num_outputs; i++) {
      switch (pI830->output[i].type) {
      case I830_OUTPUT_ANALOG:
      case I830_OUTPUT_LVDS:
	 /* for an analog/LVDS output, just do DDC */
	 pI830->output[i].MonInfo = xf86DoEDID_DDC2(pScrn->scrnIndex,
						    pI830->output[i].pDDCBus);

	 xf86DrvMsg(pScrn->scrnIndex, X_ERROR, "DDC %s %d, %08lX\n",
		    output_type_names[pI830->output[i].type], i,
		    pI830->output[i].pDDCBus->DriverPrivate.uval);
	 xf86PrintEDID(pI830->output[i].MonInfo);
	 break;
      case I830_OUTPUT_DVO:
	 /* check for DDC */
	 pI830->output[i].MonInfo = xf86DoEDID_DDC2(pScrn->scrnIndex,
						    pI830->output[i].pDDCBus);

	 xf86DrvMsg(pScrn->scrnIndex, X_ERROR, "DDC DVO %d, %08lX\n", i,
		    pI830->output[i].pDDCBus->DriverPrivate.uval);
	 xf86PrintEDID(pI830->output[i].MonInfo);
      break;
      case I830_OUTPUT_SDVO:
	 if (pI830->output[i].sdvo_drv != NULL) {
	    pI830->output[i].MonInfo = xf86DoEDID_DDC2(pScrn->scrnIndex,
						       pI830->output[i].pDDCBus);

	    xf86DrvMsg(pScrn->scrnIndex, X_ERROR, "DDC SDVO %d, %08lX\n", i,
		       pI830->output[i].pDDCBus->DriverPrivate.uval);
	    xf86PrintEDID(pI830->output[i].MonInfo);
	 }
	 break;
      case I830_OUTPUT_UNUSED:
	 break;
      default:
	 xf86DrvMsg(pScrn->scrnIndex, X_WARNING,
		    "Unknown or unhandled output device at %d\n", i);
	 break;
      }
   }
}

static void
PreInitCleanup(ScrnInfoPtr pScrn)
{
   I830Ptr pI830 = I830PTR(pScrn);

   if (I830IsPrimary(pScrn)) {
      pI830->entityPrivate->pScrn_1 = NULL;
      if (pI830->LpRing)
         xfree(pI830->LpRing);
      pI830->LpRing = NULL;
      if (pI830->CursorMem)
         xfree(pI830->CursorMem);
      pI830->CursorMem = NULL;
      if (pI830->CursorMemARGB) 
         xfree(pI830->CursorMemARGB);
      pI830->CursorMemARGB = NULL;
      if (pI830->OverlayMem)
         xfree(pI830->OverlayMem);
      pI830->OverlayMem = NULL;
      if (pI830->overlayOn)
         xfree(pI830->overlayOn);
      pI830->overlayOn = NULL;
      if (pI830->used3D)
         xfree(pI830->used3D);
      pI830->used3D = NULL;
   } else {
      if (pI830->entityPrivate)
         pI830->entityPrivate->pScrn_2 = NULL;
   }
   if (pI830->swfSaved) {
      OUTREG(SWF0, pI830->saveSWF0);
      OUTREG(SWF4, pI830->saveSWF4);
   }
   if (pI830->MMIOBase)
      I830UnmapMMIO(pScrn);
   I830FreeRec(pScrn);
}

Bool
I830IsPrimary(ScrnInfoPtr pScrn)
{
   I830Ptr pI830 = I830PTR(pScrn);

   if (xf86IsEntityShared(pScrn->entityList[0])) {
	if (pI830->init == 0) return TRUE;
	else return FALSE;
   }

   return TRUE;
}

#define HOTKEY_BIOS_SWITCH	0
#define HOTKEY_DRIVER_NOTIFY	1

/**
 * Controls the BIOS's behavior on hotkey switch.
 *
 * If the mode is HOTKEY_BIOS_SWITCH, the BIOS will be set to do a mode switch
 * on its own and update the state in the scratch register.
 * If the mode is HOTKEY_DRIVER_NOTIFY, the BIOS won't do a mode switch and
 * will just update the state to represent what it would have been switched to.
 */
static void
i830SetHotkeyControl(ScrnInfoPtr pScrn, int mode)
{
   I830Ptr pI830 = I830PTR(pScrn);
   CARD8 gr18;

   gr18 = pI830->readControl(pI830, GRX, 0x18);
   if (mode == HOTKEY_BIOS_SWITCH)
      gr18 &= ~HOTKEY_VBIOS_SWITCH_BLOCK;
   else
      gr18 |= HOTKEY_VBIOS_SWITCH_BLOCK;
   pI830->writeControl(pI830, GRX, 0x18, gr18);
}

static Bool
I830PreInit(ScrnInfoPtr pScrn, int flags)
{
   vgaHWPtr hwp;
   I830Ptr pI830;
   MessageType from = X_PROBED;
   rgb defaultWeight = { 0, 0, 0 };
   EntityInfoPtr pEnt;
   I830EntPtr pI830Ent = NULL;					
   int mem, memsize;
   int flags24;
   int i, n;
   char *s;
   pointer pVBEModule = NULL;
   Bool enable, has_lvds, is_apple_945gm = FALSE;
   const char *chipname;
   unsigned int ver;
   char v[5];

   if (pScrn->numEntities != 1)
      return FALSE;

   /* Load int10 module */
   if (!xf86LoadSubModule(pScrn, "int10"))
      return FALSE;
   xf86LoaderReqSymLists(I810int10Symbols, NULL);

   /* Load vbe module */
   if (!(pVBEModule = xf86LoadSubModule(pScrn, "vbe")))
      return FALSE;
   xf86LoaderReqSymLists(I810vbeSymbols, NULL);

   pEnt = xf86GetEntityInfo(pScrn->entityList[0]);

   if (flags & PROBE_DETECT) {
      I830ProbeDDC(pScrn, pEnt->index);
      return TRUE;
   }

   /* The vgahw module should be loaded here when needed */
   if (!xf86LoadSubModule(pScrn, "vgahw"))
      return FALSE;
   xf86LoaderReqSymLists(I810vgahwSymbols, NULL);

   /* Allocate a vgaHWRec */
   if (!vgaHWGetHWRec(pScrn))
      return FALSE;

   /* Allocate driverPrivate */
   if (!I830GetRec(pScrn))
      return FALSE;

   pI830 = I830PTR(pScrn);
   pI830->SaveGeneration = -1;
   pI830->pEnt = pEnt;

   pI830->displayWidth = 640; /* default it */

   if (pI830->pEnt->location.type != BUS_PCI)
      return FALSE;

   pI830->PciInfo = xf86GetPciInfoForEntity(pI830->pEnt->index);
   pI830->PciTag = pciTag(pI830->PciInfo->bus, pI830->PciInfo->device,
			  pI830->PciInfo->func);

    /* Allocate an entity private if necessary */
    if (xf86IsEntityShared(pScrn->entityList[0])) {
	pI830Ent = xf86GetEntityPrivate(pScrn->entityList[0],
					I830EntityIndex)->ptr;
        pI830->entityPrivate = pI830Ent;
    } else 
        pI830->entityPrivate = NULL;

   if (xf86RegisterResources(pI830->pEnt->index, 0, ResNone)) {
      PreInitCleanup(pScrn);
      return FALSE;
   }

   if (xf86IsEntityShared(pScrn->entityList[0])) {
      if (xf86IsPrimInitDone(pScrn->entityList[0])) {
	 pI830->init = 1;

         if (!pI830Ent->pScrn_1) {
            xf86DrvMsg(pScrn->scrnIndex, X_ERROR,
 		 "Failed to setup second head due to primary head failure.\n");
	    return FALSE;
         }
      } else {
         xf86SetPrimInitDone(pScrn->entityList[0]);
	 pI830->init = 0;
      }
   }

   if (xf86IsEntityShared(pScrn->entityList[0])) {
      if (!I830IsPrimary(pScrn)) {
         pI830Ent->pScrn_2 = pScrn;
      } else {
         pI830Ent->pScrn_1 = pScrn;
         pI830Ent->pScrn_2 = NULL;
      }
   }

   pScrn->racMemFlags = RAC_FB | RAC_COLORMAP;
   pScrn->monitor = pScrn->confScreen->monitor;
   pScrn->progClock = TRUE;
   pScrn->rgbBits = 8;

   flags24 = Support32bppFb | PreferConvert24to32 | SupportConvert24to32;

   if (!xf86SetDepthBpp(pScrn, 0, 0, 0, flags24))
      return FALSE;

   switch (pScrn->depth) {
   case 8:
   case 15:
   case 16:
   case 24:
      break;
   default:
      xf86DrvMsg(pScrn->scrnIndex, X_ERROR,
		 "Given depth (%d) is not supported by I830 driver\n",
		 pScrn->depth);
      return FALSE;
   }
   xf86PrintDepthBpp(pScrn);

   if (!xf86SetWeight(pScrn, defaultWeight, defaultWeight))
      return FALSE;
   if (!xf86SetDefaultVisual(pScrn, -1))
      return FALSE;

   hwp = VGAHWPTR(pScrn);
   pI830->cpp = pScrn->bitsPerPixel / 8;

   pI830->preinit = TRUE;

   /* Process the options */
   xf86CollectOptions(pScrn, NULL);
   if (!(pI830->Options = xalloc(sizeof(I830Options))))
      return FALSE;
   memcpy(pI830->Options, I830Options, sizeof(I830Options));
   xf86ProcessOptions(pScrn->scrnIndex, pScrn->options, pI830->Options);

   /* We have to use PIO to probe, because we haven't mapped yet. */
   I830SetPIOAccess(pI830);

   /* Initialize VBE record */
   if (I830IsPrimary(pScrn)) {
      if ((pI830->pVbe = VBEInit(NULL, pI830->pEnt->index)) == NULL) {
         xf86DrvMsg(pScrn->scrnIndex, X_ERROR, "VBE initialization failed.\n");
         return FALSE;
      }
   } else {
      I830Ptr pI8301 = I830PTR(pI830->entityPrivate->pScrn_1);
      pI830->pVbe = pI8301->pVbe;
   }

   has_lvds = TRUE;
   switch (pI830->PciInfo->chipType) {
   case PCI_CHIP_I830_M:
      chipname = "830M";
      break;
   case PCI_CHIP_845_G:
      chipname = "845G";
      break;
   case PCI_CHIP_I855_GM:
      /* Check capid register to find the chipset variant */
      pI830->variant = (pciReadLong(pI830->PciTag, I85X_CAPID)
				>> I85X_VARIANT_SHIFT) & I85X_VARIANT_MASK;
      switch (pI830->variant) {
      case I855_GM:
	 chipname = "855GM";
	 break;
      case I855_GME:
	 chipname = "855GME";
	 break;
      case I852_GM:
	 chipname = "852GM";
	 break;
      case I852_GME:
	 chipname = "852GME";
	 break;
      default:
	 xf86DrvMsg(pScrn->scrnIndex, X_INFO,
		    "Unknown 852GM/855GM variant: 0x%x)\n", pI830->variant);
	 chipname = "852GM/855GM (unknown variant)";
	 break;
      }
      break;
   case PCI_CHIP_I865_G:
      chipname = "865G";
      has_lvds = FALSE;
      break;
   case PCI_CHIP_I915_G:
      chipname = "915G";
      has_lvds = FALSE;
      break;
   case PCI_CHIP_E7221_G:
      chipname = "E7221 (i915)";
      break;
   case PCI_CHIP_I915_GM:
      chipname = "915GM";
      break;
   case PCI_CHIP_I945_G:
      chipname = "945G";
      has_lvds = FALSE;
      break;
   case PCI_CHIP_I945_GM:
      chipname = "945GM";
      break;
   default:
      chipname = "unknown chipset";
      break;
   }
   xf86DrvMsg(pScrn->scrnIndex, X_INFO,
	      "Integrated Graphics Chipset: Intel(R) %s\n", chipname);

   if (I830IsPrimary(pScrn)) {
      pI830->vbeInfo = VBEGetVBEInfo(pI830->pVbe);
   } else {
      I830Ptr pI8301 = I830PTR(pI830->entityPrivate->pScrn_1);
      pI830->vbeInfo = pI8301->vbeInfo;
   }

   /* Set the Chipset and ChipRev, allowing config file entries to override. */
   if (pI830->pEnt->device->chipset && *pI830->pEnt->device->chipset) {
      pScrn->chipset = pI830->pEnt->device->chipset;
      from = X_CONFIG;
   } else if (pI830->pEnt->device->chipID >= 0) {
      pScrn->chipset = (char *)xf86TokenToString(I830Chipsets,
						 pI830->pEnt->device->chipID);
      from = X_CONFIG;
      xf86DrvMsg(pScrn->scrnIndex, X_CONFIG, "ChipID override: 0x%04X\n",
		 pI830->pEnt->device->chipID);
   } else {
      from = X_PROBED;
      pScrn->chipset = (char *)xf86TokenToString(I830Chipsets,
						 pI830->PciInfo->chipType);
   }

   if (pI830->pEnt->device->chipRev >= 0) {
      xf86DrvMsg(pScrn->scrnIndex, X_CONFIG, "ChipRev override: %d\n",
		 pI830->pEnt->device->chipRev);
   }

   xf86DrvMsg(pScrn->scrnIndex, from, "Chipset: \"%s\"\n",
	      (pScrn->chipset != NULL) ? pScrn->chipset : "Unknown i8xx");

   if (pI830->pEnt->device->MemBase != 0) {
      pI830->LinearAddr = pI830->pEnt->device->MemBase;
      from = X_CONFIG;
   } else {
      if (IS_I9XX(pI830)) {
	 pI830->LinearAddr = pI830->PciInfo->memBase[2] & 0xFF000000;
	 from = X_PROBED;
      } else if (pI830->PciInfo->memBase[1] != 0) {
	 /* XXX Check mask. */
	 pI830->LinearAddr = pI830->PciInfo->memBase[0] & 0xFF000000;
	 from = X_PROBED;
      } else {
	 xf86DrvMsg(pScrn->scrnIndex, X_ERROR,
		    "No valid FB address in PCI config space\n");
	 PreInitCleanup(pScrn);
	 return FALSE;
      }
   }

   xf86DrvMsg(pScrn->scrnIndex, from, "Linear framebuffer at 0x%lX\n",
	      (unsigned long)pI830->LinearAddr);

   if (pI830->pEnt->device->IOBase != 0) {
      pI830->MMIOAddr = pI830->pEnt->device->IOBase;
      from = X_CONFIG;
   } else {
      if (IS_I9XX(pI830)) {
	 pI830->MMIOAddr = pI830->PciInfo->memBase[0] & 0xFFF80000;
	 from = X_PROBED;
      } else if (pI830->PciInfo->memBase[1]) {
	 pI830->MMIOAddr = pI830->PciInfo->memBase[1] & 0xFFF80000;
	 from = X_PROBED;
      } else {
	 xf86DrvMsg(pScrn->scrnIndex, X_ERROR,
		    "No valid MMIO address in PCI config space\n");
	 PreInitCleanup(pScrn);
	 return FALSE;
      }
   }

   xf86DrvMsg(pScrn->scrnIndex, from, "IO registers at addr 0x%lX\n",
	      (unsigned long)pI830->MMIOAddr);

   /* Some of the probing needs MMIO access, so map it here. */
   I830MapMMIO(pScrn);

#if 1
   pI830->saveSWF0 = INREG(SWF0);
   pI830->saveSWF4 = INREG(SWF4);
   pI830->swfSaved = TRUE;

   /* Set "extended desktop" */
   OUTREG(SWF0, pI830->saveSWF0 | (1 << 21));

   /* Set "driver loaded",  "OS unknown", "APM 1.2" */
   OUTREG(SWF4, (pI830->saveSWF4 & ~((3 << 19) | (7 << 16))) |
		(1 << 23) | (2 << 16));
#endif

   if (IS_I830(pI830) || IS_845G(pI830)) {
      PCITAG bridge;
      CARD16 gmch_ctrl;

      bridge = pciTag(0, 0, 0);		/* This is always the host bridge */
      gmch_ctrl = pciReadWord(bridge, I830_GMCH_CTRL);
      if ((gmch_ctrl & I830_GMCH_MEM_MASK) == I830_GMCH_MEM_128M) {
	 pI830->FbMapSize = 0x8000000;
      } else {
	 pI830->FbMapSize = 0x4000000; /* 64MB - has this been tested ?? */
      }
   } else {
      if (IS_I9XX(pI830)) {
	 if (pI830->PciInfo->memBase[2] & 0x08000000)
	    pI830->FbMapSize = 0x8000000;	/* 128MB aperture */
	 else
	    pI830->FbMapSize = 0x10000000;	/* 256MB aperture */

   	 if (pI830->PciInfo->chipType == PCI_CHIP_E7221_G)
	    pI830->FbMapSize = 0x8000000;	/* 128MB aperture */
      } else
	 /* 128MB aperture for later chips */
	 pI830->FbMapSize = 0x8000000;
   }

   if (pI830->PciInfo->chipType == PCI_CHIP_E7221_G)
      pI830->availablePipes = 1;
   else
   if (IS_MOBILE(pI830) || IS_I9XX(pI830))
      pI830->availablePipes = 2;
   else
      pI830->availablePipes = 1;
   xf86DrvMsg(pScrn->scrnIndex, X_INFO, "%d display pipe%s available.\n",
	      pI830->availablePipes, pI830->availablePipes > 1 ? "s" : "");

   /*
    * Get the pre-allocated (stolen) memory size.
    */
   pI830->StolenMemory.Size = I830DetectMemory(pScrn);
   pI830->StolenMemory.Start = 0;
   pI830->StolenMemory.End = pI830->StolenMemory.Size;

   /* Sanity check: compare with what the BIOS thinks. */
   if (pI830->vbeInfo->TotalMemory != pI830->StolenMemory.Size / 1024 / 64) {
      xf86DrvMsg(pScrn->scrnIndex, X_WARNING,
		 "Detected stolen memory (%ld kB) doesn't match what the BIOS"
		 " reports (%d kB)\n",
		 ROUND_DOWN_TO(pI830->StolenMemory.Size / 1024, 64),
		 pI830->vbeInfo->TotalMemory * 64);
   }

   /* Find the maximum amount of agpgart memory available. */
   if (I830IsPrimary(pScrn)) {
      mem = I830CheckAvailableMemory(pScrn);
      pI830->StolenOnly = FALSE;
   } else {
      /* videoRam isn't used on the second head, but faked */
      mem = pI830->entityPrivate->pScrn_1->videoRam;
      pI830->StolenOnly = TRUE;
   }

   if (mem <= 0) {
      if (pI830->StolenMemory.Size <= 0) {
	 /* Shouldn't happen. */
	 xf86DrvMsg(pScrn->scrnIndex, X_ERROR,
		 "/dev/agpgart is either not available, or no memory "
		 "is available\nfor allocation, "
		 "and no pre-allocated memory is available.\n");
	 PreInitCleanup(pScrn);
	 return FALSE;
      }
      xf86DrvMsg(pScrn->scrnIndex, X_WARNING,
		 "/dev/agpgart is either not available, or no memory "
		 "is available\nfor allocation.  "
		 "Using pre-allocated memory only.\n");
      mem = 0;
      pI830->StolenOnly = TRUE;
   }

   if (xf86ReturnOptValBool(pI830->Options, OPTION_NOACCEL, FALSE)) {
      pI830->noAccel = TRUE;
   }
   if (xf86ReturnOptValBool(pI830->Options, OPTION_SW_CURSOR, FALSE)) {
      pI830->SWCursor = TRUE;
   }

   pI830->directRenderingDisabled =
	!xf86ReturnOptValBool(pI830->Options, OPTION_DRI, TRUE);

#ifdef XF86DRI
   if (!pI830->directRenderingDisabled) {
      if (pI830->noAccel || pI830->SWCursor) {
	 xf86DrvMsg(pScrn->scrnIndex, X_CONFIG, "DRI is disabled because it "
		    "needs HW cursor and 2D acceleration.\n");
	 pI830->directRenderingDisabled = TRUE;
      } else if (pScrn->depth != 16 && pScrn->depth != 24) {
	 xf86DrvMsg(pScrn->scrnIndex, X_CONFIG, "DRI is disabled because it "
		    "runs only at depths 16 and 24.\n");
	 pI830->directRenderingDisabled = TRUE;
      }
   }
#endif

   pI830->LinearAlloc = 0;
   if (xf86GetOptValULong(pI830->Options, OPTION_LINEARALLOC,
			    &(pI830->LinearAlloc))) {
      xf86DrvMsg(pScrn->scrnIndex, X_CONFIG, "Allocating %luKbytes of memory\n",
		 pI830->LinearAlloc);
   }

   pI830->fixedPipe = -1;
   if ((s = xf86GetOptValString(pI830->Options, OPTION_FIXEDPIPE)) &&
      I830IsPrimary(pScrn)) {

      if (strstr(s, "A") || strstr(s, "a") || strstr(s, "0"))
         pI830->fixedPipe = 0;
      else if (strstr(s, "B") || strstr(s, "b") || strstr(s, "1"))
         pI830->fixedPipe = 1;
   }

   I830PreInitDDC(pScrn);

   I830DetectMonitors(pScrn);

   /* Walk from the end so we'll happen to hit SDVO first, if we found some. An
    * SDVO device is probably a DFP, and so probably pickier than (say) a CRT
    * that we might find early in the list.  This hackery will go away when we
    * start doing independent per-head mode selection.
    */
   for (i = MAX_OUTPUTS - 1; i >= 0; i--) {
     if (pI830->output[i].MonInfo) {
       pScrn->monitor->DDC = pI830->output[i].MonInfo;
       xf86SetDDCproperties(pScrn, pI830->output[i].MonInfo);
       break;
     }
   }

   pI830->MonType1 = PIPE_NONE;
   pI830->MonType2 = PIPE_NONE;
   pI830->specifiedMonitor = FALSE;

   /* Always check for LVDS info once at startup.  We hook in the BIOS data
    * dumping here (this should be cleaner) and we get to rely on having the
    * LVDS info later on.
    */
   if (!i830GetLVDSInfoFromBIOS(pScrn))
      has_lvds = FALSE;

   /* Blacklist machines with known broken BIOSes */
   if (pI830->PciInfo->chipType == PCI_CHIP_I945_GM) {
	if ((pI830->PciInfo->subsysVendor == 0xa0a0) &&
	    (pI830->PciInfo->subsysCard == 0x0589))  /* aopen mini pc */
	    has_lvds = FALSE;

	if ((pI830->PciInfo->subsysVendor == 0x8086) &&
	    (pI830->PciInfo->subsysCard == 0x7270)) /* mini, macbook pro... */
	    is_apple_945gm = TRUE;
   }

   if ((s = xf86GetOptValString(pI830->Options, OPTION_MONITOR_LAYOUT)) &&
      I830IsPrimary(pScrn)) {
      char *Mon1;
      char *Mon2;
      char *sub;
        
      Mon1 = strtok(s, ",");
      Mon2 = strtok(NULL, ",");

      if (Mon1) {
         sub = strtok(Mon1, "+");
         do {
            if (strcmp(sub, "NONE") == 0)
               pI830->MonType1 |= PIPE_NONE;
            else if (strcmp(sub, "CRT") == 0)
               pI830->MonType1 |= PIPE_CRT;
            else if (strcmp(sub, "TV") == 0)
               pI830->MonType1 |= PIPE_TV;
            else if (strcmp(sub, "DFP") == 0)
               pI830->MonType1 |= PIPE_DFP;
            else if (strcmp(sub, "LFP") == 0)
               pI830->MonType1 |= PIPE_LFP;
            else if (strcmp(sub, "CRT2") == 0)
               pI830->MonType1 |= PIPE_CRT2;
            else if (strcmp(sub, "TV2") == 0)
               pI830->MonType1 |= PIPE_TV2;
            else if (strcmp(sub, "DFP2") == 0)
               pI830->MonType1 |= PIPE_DFP2;
            else if (strcmp(sub, "LFP2") == 0)
               pI830->MonType1 |= PIPE_LFP2;
            else 
               xf86DrvMsg(pScrn->scrnIndex, X_WARNING, 
			       "Invalid Monitor type specified for Pipe A\n"); 

            sub = strtok(NULL, "+");
         } while (sub);
      }

      if (Mon2) {
         sub = strtok(Mon2, "+");
         do {
            if (strcmp(sub, "NONE") == 0)
               pI830->MonType2 |= PIPE_NONE;
            else if (strcmp(sub, "CRT") == 0)
               pI830->MonType2 |= PIPE_CRT;
            else if (strcmp(sub, "TV") == 0)
               pI830->MonType2 |= PIPE_TV;
            else if (strcmp(sub, "DFP") == 0)
               pI830->MonType2 |= PIPE_DFP;
            else if (strcmp(sub, "LFP") == 0)
               pI830->MonType2 |= PIPE_LFP;
            else if (strcmp(sub, "CRT2") == 0)
               pI830->MonType2 |= PIPE_CRT2;
            else if (strcmp(sub, "TV2") == 0)
               pI830->MonType2 |= PIPE_TV2;
            else if (strcmp(sub, "DFP2") == 0)
               pI830->MonType2 |= PIPE_DFP2;
            else if (strcmp(sub, "LFP2") == 0)
               pI830->MonType2 |= PIPE_LFP2;
            else 
               xf86DrvMsg(pScrn->scrnIndex, X_WARNING, 
			       "Invalid Monitor type specified for Pipe B\n"); 

               sub = strtok(NULL, "+");
            } while (sub);
         }
    
         if (pI830->availablePipes == 1 && pI830->MonType2 != PIPE_NONE) {
	    xf86DrvMsg(pScrn->scrnIndex, X_ERROR,
		    "Monitor 2 cannot be specified on single pipe devices\n");
            return FALSE;
         }

         if (pI830->MonType1 == PIPE_NONE && pI830->MonType2 == PIPE_NONE) {
	    xf86DrvMsg(pScrn->scrnIndex, X_ERROR,
		    "Monitor 1 and 2 cannot be type NONE\n");
            return FALSE;
      }

      if (pI830->MonType1 != PIPE_NONE)
	 pI830->pipe = 0;
      else
	 pI830->pipe = 1;

      pI830->operatingDevices = (pI830->MonType2 << 8) | pI830->MonType1;
      pI830->specifiedMonitor = TRUE;
   } else if (I830IsPrimary(pScrn)) {
      /* Choose a default set of outputs to use based on what we've detected. */

      /*
       * Apple hardware is out to get us.  The macbook pro has a real LVDS
       * panel, but the mac mini does not, and they have the same device IDs.
       * We'll distinguish by panel size, on the assumption that Apple isn't
       * about to make any machines with an 800x600 display.
       */
      if (is_apple_945gm && pI830->PanelXRes == 800 && pI830->PanelYRes == 600)
      {
	  xf86DrvMsg(pScrn->scrnIndex, X_INFO,
		     "Suspected Mac Mini, ignoring the LFP\n");
	  has_lvds = FALSE;
      }

      if (has_lvds) {
	 pI830->MonType2 |= PIPE_LFP;
      }

      if (i830DetectCRT(pScrn, TRUE)) {
	 pI830->MonType1 |= PIPE_CRT;
      }

      /* Check for attached SDVO outputs.  Assume that they're flat panels for
       * now.  Though really, it's just a name at the moment, since we don't
       * treat different SDVO outputs differently.
       */
      for (i = 0; i < MAX_OUTPUTS; i++) {
	 if (pI830->output[i].type == I830_OUTPUT_SDVO &&
	     pI830->output[i].sdvo_drv != NULL) {
	    if (!I830DetectSDVODisplays(pScrn, i))
	       continue;

	    if (pI830->MonType1 == PIPE_NONE)
	       pI830->MonType1 |= PIPE_DFP;
	    else if (pI830->MonType2 == PIPE_NONE)
	       pI830->MonType2 |= PIPE_DFP;
	 }
      }

      /* And, if we haven't found anything (including CRT through DDC), assume
       * that there's a CRT and that the user has set up some appropriate modes
       * or something.
       */
      if (pI830->MonType1 == PIPE_NONE && pI830->MonType2 == PIPE_NONE)
	 pI830->MonType1 |= PIPE_CRT;

      if (pI830->MonType1 != PIPE_NONE)
	 pI830->pipe = 0;
      else
	 pI830->pipe = 1;
      pI830->operatingDevices = (pI830->MonType2 << 8) | pI830->MonType1;

      if (pI830->MonType1 != 0 && pI830->MonType2 != 0) {
         xf86DrvMsg(pScrn->scrnIndex, X_INFO, 
 		    "Enabling clone mode by default\n");
	 pI830->Clone = TRUE;
      }
   } else {
      I830Ptr pI8301 = I830PTR(pI830->entityPrivate->pScrn_1);
      pI830->operatingDevices = pI8301->operatingDevices;
      pI830->pipe = !pI8301->pipe;
      pI830->MonType1 = pI8301->MonType1;
      pI830->MonType2 = pI8301->MonType2;
   }

   if (xf86ReturnOptValBool(pI830->Options, OPTION_CLONE, FALSE)) {
      if (pI830->availablePipes == 1) {
         xf86DrvMsg(pScrn->scrnIndex, X_ERROR, 
 		 "Can't enable Clone Mode because this is a single pipe device\n");
         PreInitCleanup(pScrn);
         return FALSE;
      }
      if (pI830->entityPrivate) {
         xf86DrvMsg(pScrn->scrnIndex, X_ERROR, 
 		 "Can't enable Clone Mode because second head is configured\n");
         PreInitCleanup(pScrn);
         return FALSE;
      }
      xf86DrvMsg(pScrn->scrnIndex, X_INFO, "Enabling Clone Mode\n");
      pI830->Clone = TRUE;
   }

   pI830->CloneRefresh = 60; /* default to 60Hz */
   if (xf86GetOptValInteger(pI830->Options, OPTION_CLONE_REFRESH,
			    &(pI830->CloneRefresh))) {
      xf86DrvMsg(pScrn->scrnIndex, X_CONFIG, "Clone Monitor Refresh Rate %d\n",
		 pI830->CloneRefresh);
   }

   /* See above i830refreshes on why 120Hz is commented out */
   if (pI830->CloneRefresh < 60 || pI830->CloneRefresh > 85 /* 120 */) {
      xf86DrvMsg(pScrn->scrnIndex, X_ERROR, "Bad Clone Refresh Rate\n");
      PreInitCleanup(pScrn);
      return FALSE;
   }

   if ((pI830->entityPrivate && I830IsPrimary(pScrn)) || pI830->Clone) {
      if (pI830->MonType1 == PIPE_NONE || pI830->MonType2 == PIPE_NONE) {
         xf86DrvMsg(pScrn->scrnIndex, X_ERROR, "Monitor 1 or Monitor 2 "
	 		"cannot be type NONE in Dual or Clone setup.\n");
         PreInitCleanup(pScrn);
         return FALSE;
      }
   }

   pI830->rotation = RR_Rotate_0;
   if ((s = xf86GetOptValString(pI830->Options, OPTION_ROTATE))) {
      pI830->InitialRotation = 0;
      if(!xf86NameCmp(s, "CW") || !xf86NameCmp(s, "270"))
         pI830->InitialRotation = 270;
      if(!xf86NameCmp(s, "CCW") || !xf86NameCmp(s, "90"))
         pI830->InitialRotation = 90;
      if(!xf86NameCmp(s, "180"))
         pI830->InitialRotation = 180;
   }

   /*
    * Let's setup the mobile systems to check the lid status
    */
   if (IS_MOBILE(pI830)) {
      pI830->checkDevices = TRUE;

      if (!xf86ReturnOptValBool(pI830->Options, OPTION_CHECKDEVICES, TRUE)) {
         pI830->checkDevices = FALSE;
         xf86DrvMsg(pScrn->scrnIndex, X_INFO, "Monitoring connected displays disabled\n");
      } else
      if (pI830->entityPrivate && !I830IsPrimary(pScrn) &&
          !I830PTR(pI830->entityPrivate->pScrn_1)->checkDevices) {
         /* If checklid is off, on the primary head, then 
          * turn it off on the secondary*/
         xf86DrvMsg(pScrn->scrnIndex, X_INFO, "Monitoring connected displays disabled\n");
         pI830->checkDevices = FALSE;
      } else
         xf86DrvMsg(pScrn->scrnIndex, X_INFO, "Monitoring connected displays enabled\n");
   } else
      pI830->checkDevices = FALSE;

   /*
    * The "VideoRam" config file parameter specifies the total amount of
    * memory that will be used/allocated.  When agpgart support isn't
    * available (StolenOnly == TRUE), this is limited to the amount of
    * pre-allocated ("stolen") memory.
    */

   /*
    * Default to I830_DEFAULT_VIDEOMEM_2D (8192KB) for 2D-only,
    * or I830_DEFAULT_VIDEOMEM_3D (32768KB) for 3D.  If the stolen memory
    * amount is higher, default to it rounded up to the nearest MB.  This
    * guarantees that by default there will be at least some run-time
    * space for things that need a physical address.
    * But, we double the amounts when dual head is enabled, and therefore
    * for 2D-only we use 16384KB, and 3D we use 65536KB. The VideoRAM 
    * for the second head is never used, as the primary head does the 
    * allocation.
    */
   if (!pI830->pEnt->device->videoRam) {
      from = X_DEFAULT;
#ifdef XF86DRI
      if (!pI830->directRenderingDisabled)
	 pScrn->videoRam = I830_DEFAULT_VIDEOMEM_3D;
      else
#endif
	 pScrn->videoRam = I830_DEFAULT_VIDEOMEM_2D;

      if (xf86IsEntityShared(pScrn->entityList[0])) {
         if (I830IsPrimary(pScrn))
            pScrn->videoRam += I830_DEFAULT_VIDEOMEM_2D;
      else
            pScrn->videoRam = I830_MAXIMUM_VBIOS_MEM;
      } 

      if (pI830->StolenMemory.Size / 1024 > pScrn->videoRam)
	 pScrn->videoRam = ROUND_TO(pI830->StolenMemory.Size / 1024, 1024);
   } else {
      from = X_CONFIG;
      pScrn->videoRam = pI830->pEnt->device->videoRam;
   }

   /* Make sure it's on a page boundary */
   if (pScrn->videoRam & (GTT_PAGE_SIZE - 1)) {
      xf86DrvMsg(pScrn->scrnIndex, X_WARNING,
		    "VideoRAM reduced to %d kByte "
		    "(page aligned - was %d)\n", pScrn->videoRam & ~(GTT_PAGE_SIZE - 1), pScrn->videoRam);
      pScrn->videoRam &= ~(GTT_PAGE_SIZE - 1);
   }

   DPRINTF(PFX,
	   "Available memory: %dk\n"
	   "Requested memory: %dk\n", mem, pScrn->videoRam);


   if (mem + (pI830->StolenMemory.Size / 1024) < pScrn->videoRam) {
      pScrn->videoRam = mem + (pI830->StolenMemory.Size / 1024);
      from = X_PROBED;
      if (mem + (pI830->StolenMemory.Size / 1024) <
	  pI830->pEnt->device->videoRam) {
	 xf86DrvMsg(pScrn->scrnIndex, X_WARNING,
		    "VideoRAM reduced to %d kByte "
		    "(limited to available sysmem)\n", pScrn->videoRam);
      }
   }

   if (pScrn->videoRam > pI830->FbMapSize / 1024) {
      pScrn->videoRam = pI830->FbMapSize / 1024;
      if (pI830->FbMapSize / 1024 < pI830->pEnt->device->videoRam)
	 xf86DrvMsg(pScrn->scrnIndex, X_WARNING,
		    "VideoRam reduced to %d kByte (limited to aperture size)\n",
		    pScrn->videoRam);
   }

   xf86DrvMsg(pScrn->scrnIndex, X_PROBED,
	      "Pre-allocated VideoRAM: %ld kByte\n",
	      pI830->StolenMemory.Size / 1024);
   xf86DrvMsg(pScrn->scrnIndex, from, "VideoRAM: %d kByte\n",
	      pScrn->videoRam);

   pI830->TotalVideoRam = KB(pScrn->videoRam);

   /*
    * If the requested videoRam amount is less than the stolen memory size,
    * reduce the stolen memory size accordingly.
    */
   if (pI830->StolenMemory.Size > pI830->TotalVideoRam) {
      pI830->StolenMemory.Size = pI830->TotalVideoRam;
      pI830->StolenMemory.End = pI830->TotalVideoRam;
   }

   if (xf86GetOptValInteger(pI830->Options, OPTION_CACHE_LINES,
			    &(pI830->CacheLines))) {
      xf86DrvMsg(pScrn->scrnIndex, X_CONFIG, "Requested %d cache lines\n",
		 pI830->CacheLines);
   } else {
      pI830->CacheLines = -1;
   }

   pI830->XvDisabled =
	!xf86ReturnOptValBool(pI830->Options, OPTION_XVIDEO, TRUE);

#ifdef I830_XV
   if (xf86GetOptValInteger(pI830->Options, OPTION_VIDEO_KEY,
			    &(pI830->colorKey))) {
      from = X_CONFIG;
   } else if (xf86GetOptValInteger(pI830->Options, OPTION_COLOR_KEY,
			    &(pI830->colorKey))) {
      from = X_CONFIG;
   } else {
      pI830->colorKey = (1 << pScrn->offset.red) |
			(1 << pScrn->offset.green) |
			(((pScrn->mask.blue >> pScrn->offset.blue) - 1) <<
			 pScrn->offset.blue);
      from = X_DEFAULT;
   }
   xf86DrvMsg(pScrn->scrnIndex, from, "video overlay key set to 0x%x\n",
	      pI830->colorKey);
#endif

   pI830->allowPageFlip = FALSE;
   enable = xf86ReturnOptValBool(pI830->Options, OPTION_PAGEFLIP, FALSE);
#ifdef XF86DRI
   if (!pI830->directRenderingDisabled) {
      pI830->allowPageFlip = enable;
      xf86DrvMsg(pScrn->scrnIndex, X_CONFIG, "page flipping %s\n",
		 enable ? "enabled" : "disabled");
   }
#endif

   /*
    * If the driver can do gamma correction, it should call xf86SetGamma() here.
    */

   {
      Gamma zeros = { 0.0, 0.0, 0.0 };

      if (!xf86SetGamma(pScrn, zeros)) {
         PreInitCleanup(pScrn);
	 return FALSE;
      }
   }

   GetBIOSVersion(pScrn, &ver);

   v[0] = (ver & 0xff000000) >> 24;
   v[1] = (ver & 0x00ff0000) >> 16;
   v[2] = (ver & 0x0000ff00) >> 8;
   v[3] = (ver & 0x000000ff) >> 0;
   v[4] = 0;
   
   pI830->bios_version = atoi(v);

   xf86DrvMsg(pScrn->scrnIndex, X_INFO, "BIOS Build: %d\n",pI830->bios_version);

   if (IS_I9XX(pI830))
      pI830->newPipeSwitch = TRUE;
   else
   if (pI830->availablePipes == 2 && pI830->bios_version >= 3062) {
      /* BIOS build 3062 changed the pipe switching functionality */
      pI830->newPipeSwitch = TRUE;
      xf86DrvMsg(pScrn->scrnIndex, X_INFO, "Using new Pipe switch code\n");
   } else
      pI830->newPipeSwitch = FALSE;

   PrintDisplayDeviceInfo(pScrn);

   if (xf86IsEntityShared(pScrn->entityList[0])) {
      if (!I830IsPrimary(pScrn)) {
	 /* This could be made to work with a little more fiddling */
	 pI830->directRenderingDisabled = TRUE;

         xf86DrvMsg(pScrn->scrnIndex, from, "Secondary head is using Pipe %s\n",
		pI830->pipe ? "B" : "A");
      } else {
         xf86DrvMsg(pScrn->scrnIndex, from, "Primary head is using Pipe %s\n",
		pI830->pipe ? "B" : "A");
      }
   } else {
      xf86DrvMsg(pScrn->scrnIndex, from, "Display is using Pipe %s\n",
		pI830->pipe ? "B" : "A");
   }

   /* Alloc our pointers for the primary head */
   if (I830IsPrimary(pScrn)) {
      pI830->LpRing = xalloc(sizeof(I830RingBuffer));
      pI830->CursorMem = xalloc(sizeof(I830MemRange));
      pI830->CursorMemARGB = xalloc(sizeof(I830MemRange));
      pI830->OverlayMem = xalloc(sizeof(I830MemRange));
      pI830->overlayOn = xalloc(sizeof(Bool));
      pI830->used3D = xalloc(sizeof(int));
      if (!pI830->LpRing || !pI830->CursorMem || !pI830->CursorMemARGB ||
          !pI830->OverlayMem || !pI830->overlayOn || !pI830->used3D) {
         xf86DrvMsg(pScrn->scrnIndex, X_ERROR,
		 "Could not allocate primary data structures.\n");
         PreInitCleanup(pScrn);
         return FALSE;
      }
      *pI830->overlayOn = FALSE;
      if (pI830->entityPrivate)
         pI830->entityPrivate->XvInUse = -1;
   }

   /* Check if the HW cursor needs physical address. */
   if (IS_MOBILE(pI830) || IS_I9XX(pI830))
      pI830->CursorNeedsPhysical = TRUE;
   else
      pI830->CursorNeedsPhysical = FALSE;

   /* Force ring buffer to be in low memory for all chipsets */
   pI830->NeedRingBufferLow = TRUE;

   /*
    * XXX If we knew the pre-initialised GTT format for certain, we could
    * probably figure out the physical address even in the StolenOnly case.
    */
   if (!I830IsPrimary(pScrn)) {
        I830Ptr pI8301 = I830PTR(pI830->entityPrivate->pScrn_1);
	if (!pI8301->SWCursor) {
          xf86DrvMsg(pScrn->scrnIndex, X_PROBED,
		 "Using HW Cursor because it's enabled on primary head.\n");
          pI830->SWCursor = FALSE;
        }
   } else 
   if (pI830->StolenOnly && pI830->CursorNeedsPhysical && !pI830->SWCursor) {
      xf86DrvMsg(pScrn->scrnIndex, X_PROBED,
		 "HW Cursor disabled because it needs agpgart memory.\n");
      pI830->SWCursor = TRUE;
   }

   /*
    * Reduce the maximum videoram available for video modes by the ring buffer,
    * minimum scratch space and HW cursor amounts.
    */
   if (!pI830->SWCursor) {
      pScrn->videoRam -= (HWCURSOR_SIZE / 1024);
      pScrn->videoRam -= (HWCURSOR_SIZE_ARGB / 1024);
   }
   if (!pI830->XvDisabled)
      pScrn->videoRam -= (OVERLAY_SIZE / 1024);
   if (!pI830->noAccel) {
      pScrn->videoRam -= (PRIMARY_RINGBUFFER_SIZE / 1024);
      pScrn->videoRam -= (MIN_SCRATCH_BUFFER_SIZE / 1024);
   }

   xf86DrvMsg(pScrn->scrnIndex, X_PROBED,
	      "Maximum frambuffer space: %d kByte\n", pScrn->videoRam);

   /*
    * Limit videoram available for mode selection to what the video
    * BIOS can see.
    */
   if (pScrn->videoRam > (pI830->vbeInfo->TotalMemory * 64))
      memsize = pI830->vbeInfo->TotalMemory * 64;
   else
      memsize = pScrn->videoRam;
   xf86DrvMsg(pScrn->scrnIndex, X_PROBED,
	      "Maximum space available for video modes: %d kByte\n", memsize);

   n = I830ValidateXF86ModeList(pScrn, TRUE);
   if (n <= 0) {
      xf86DrvMsg(pScrn->scrnIndex, X_ERROR, "No valid modes.\n");
      PreInitCleanup(pScrn);
      return FALSE;
   }	

   if (pScrn->modes == NULL) {
      xf86DrvMsg(pScrn->scrnIndex, X_ERROR, "No modes.\n");
      PreInitCleanup(pScrn);
      return FALSE;
   }

   /*
    * Fix up modes to make hblank start at hsync start.
    * I don't know why the xf86 code mangles this...
    */
    {
	DisplayModePtr	p;

	for (p = pScrn->modes; p;) {
	    xf86DrvMsg (pScrn->scrnIndex,
			X_INFO, "move blank start from %d to %d\n",
			p->CrtcHBlankStart, p->CrtcHDisplay);
	    p->CrtcHBlankStart = p->CrtcHDisplay;
	    p = p->next;
	    if (p == pScrn->modes)
		break;
	}
    }
   
   pScrn->currentMode = pScrn->modes;

#ifndef USE_PITCHES
#define USE_PITCHES 1
#endif
   pI830->disableTiling = FALSE;

   /*
    * If DRI is potentially usable, check if there is enough memory available
    * for it, and if there's also enough to allow tiling to be enabled.
    */
#if defined(XF86DRI)
   if (!I830CheckDRIAvailable(pScrn))
      pI830->directRenderingDisabled = TRUE;

   if (I830IsPrimary(pScrn) && !pI830->directRenderingDisabled) {
      int savedDisplayWidth = pScrn->displayWidth;
      int memNeeded = 0;
      /* Good pitches to allow tiling.  Don't care about pitches < 1024. */
      static const int pitches[] = {
/*
	 128 * 2,
	 128 * 4,
*/
	 128 * 8,
	 128 * 16,
	 128 * 32,
	 128 * 64,
	 0
      };

#ifdef I830_XV
      /*
       * Set this so that the overlay allocation is factored in when
       * appropriate.
       */
      pI830->XvEnabled = !pI830->XvDisabled;
#endif

      for (i = 0; pitches[i] != 0; i++) {
#if USE_PITCHES
	 if (pitches[i] >= pScrn->displayWidth) {
	    pScrn->displayWidth = pitches[i];
	    break;
	 }
#else
	 if (pitches[i] == pScrn->displayWidth)
	    break;
#endif
      }

      /*
       * If the displayWidth is a tilable pitch, test if there's enough
       * memory available to enable tiling.
       */
      if (pScrn->displayWidth == pitches[i]) {
	 I830ResetAllocations(pScrn, 0);
	 if (I830Allocate2DMemory(pScrn, ALLOCATE_DRY_RUN | ALLOC_INITIAL) &&
	     I830Allocate3DMemory(pScrn, ALLOCATE_DRY_RUN)) {
	    memNeeded = I830GetExcessMemoryAllocations(pScrn);
	    if (memNeeded > 0 || pI830->MemoryAperture.Size < 0) {
	       if (memNeeded > 0) {
		  xf86DrvMsg(pScrn->scrnIndex, X_INFO,
			     "%d kBytes additional video memory is "
			     "required to\n\tenable tiling mode for DRI.\n",
			     (memNeeded + 1023) / 1024);
	       }
	       if (pI830->MemoryAperture.Size < 0) {
		  xf86DrvMsg(pScrn->scrnIndex, X_WARNING,
			     "Allocation with DRI tiling enabled would "
			     "exceed the\n"
			     "\tmemory aperture size (%ld kB) by %ld kB.\n"
			     "\tReduce VideoRam amount to avoid this!\n",
			     pI830->FbMapSize / 1024,
			     -pI830->MemoryAperture.Size / 1024);
	       }
	       pScrn->displayWidth = savedDisplayWidth;
	       pI830->allowPageFlip = FALSE;
	    } else if (pScrn->displayWidth != savedDisplayWidth) {
	       xf86DrvMsg(pScrn->scrnIndex, X_INFO,
			  "Increasing the scanline pitch to allow tiling mode "
			  "(%d -> %d).\n",
			  savedDisplayWidth, pScrn->displayWidth);
	    }
	 } else {
	    memNeeded = 0;
	    xf86DrvMsg(pScrn->scrnIndex, X_WARNING,
		       "Unexpected dry run allocation failure (1).\n");
	 }
      }
      if (memNeeded > 0 || pI830->MemoryAperture.Size < 0) {
	 /*
	  * Tiling can't be enabled.  Check if there's enough memory for DRI
	  * without tiling.
	  */
	 pI830->disableTiling = TRUE;
	 I830ResetAllocations(pScrn, 0);
	 if (I830Allocate2DMemory(pScrn, ALLOCATE_DRY_RUN | ALLOC_INITIAL) &&
	     I830Allocate3DMemory(pScrn, ALLOCATE_DRY_RUN | ALLOC_NO_TILING)) {
	    memNeeded = I830GetExcessMemoryAllocations(pScrn);
	    if (memNeeded > 0 || pI830->MemoryAperture.Size < 0) {
	       if (memNeeded > 0) {
		  xf86DrvMsg(pScrn->scrnIndex, X_INFO,
			     "%d kBytes additional video memory is required "
			     "to enable DRI.\n",
			     (memNeeded + 1023) / 1024);
	       }
	       if (pI830->MemoryAperture.Size < 0) {
		  xf86DrvMsg(pScrn->scrnIndex, X_WARNING,
			     "Allocation with DRI enabled would "
			     "exceed the\n"
			     "\tmemory aperture size (%ld kB) by %ld kB.\n"
			     "\tReduce VideoRam amount to avoid this!\n",
			     pI830->FbMapSize / 1024,
			     -pI830->MemoryAperture.Size / 1024);
	       }
	       pI830->directRenderingDisabled = TRUE;
	       xf86DrvMsg(pScrn->scrnIndex, X_INFO, "Disabling DRI.\n");
	    }
	 } else {
	    xf86DrvMsg(pScrn->scrnIndex, X_WARNING,
		       "Unexpected dry run allocation failure (2).\n");
	 }
      }
   } else
#endif
      pI830->disableTiling = TRUE; /* no DRI - so disableTiling */

   pI830->displayWidth = pScrn->displayWidth;

   I830PrintModes(pScrn);

   /* Don't need MMIO access anymore. */
   if (pI830->swfSaved) {
      OUTREG(SWF0, pI830->saveSWF0);
      OUTREG(SWF4, pI830->saveSWF4);
   }

   /* Set display resolution */
   xf86SetDpi(pScrn, 0, 0);

   /* Load the required sub modules */
   if (!xf86LoadSubModule(pScrn, "fb")) {
      PreInitCleanup(pScrn);
      return FALSE;
   }

   xf86LoaderReqSymLists(I810fbSymbols, NULL);

   if (!pI830->noAccel) {
      if (!xf86LoadSubModule(pScrn, "xaa")) {
	 PreInitCleanup(pScrn);
	 return FALSE;
      }
      xf86LoaderReqSymLists(I810xaaSymbols, NULL);
   }

   if (!pI830->SWCursor) {
      if (!xf86LoadSubModule(pScrn, "ramdac")) {
	 PreInitCleanup(pScrn);
	 return FALSE;
      }
      xf86LoaderReqSymLists(I810ramdacSymbols, NULL);
   }

   I830UnmapMMIO(pScrn);

   /*  We won't be using the VGA access after the probe. */
   I830SetMMIOAccess(pI830);
   xf86SetOperatingState(resVgaIo, pI830->pEnt->index, ResUnusedOpr);
   xf86SetOperatingState(resVgaMem, pI830->pEnt->index, ResDisableOpr);

#if 0
   if (I830IsPrimary(pScrn)) {
      VBEFreeVBEInfo(pI830->vbeInfo);
      vbeFree(pI830->pVbe);
   }
   pI830->vbeInfo = NULL;
   pI830->pVbe = NULL;
#endif

#if defined(XF86DRI)
   /* Load the dri module if requested. */
   if (xf86ReturnOptValBool(pI830->Options, OPTION_DRI, FALSE) &&
       !pI830->directRenderingDisabled) {
      if (xf86LoadSubModule(pScrn, "dri")) {
	 xf86LoaderReqSymLists(I810driSymbols, I810drmSymbols, NULL);
      }
   }
#endif

   /* rotation requires the newer libshadow */
   if (I830IsPrimary(pScrn)) {
      int errmaj, errmin;
      pI830->shadowReq.majorversion = 1;
      pI830->shadowReq.minorversion = 1;

      if (!LoadSubModule(pScrn->module, "shadow", NULL, NULL, NULL,
			       &pI830->shadowReq, &errmaj, &errmin)) {
         pI830->shadowReq.minorversion = 0;
         if (!LoadSubModule(pScrn->module, "shadow", NULL, NULL, NULL,
			       &pI830->shadowReq, &errmaj, &errmin)) {
            LoaderErrorMsg(NULL, "shadow", errmaj, errmin);
	    return FALSE;
         }
      }
   } else {
      I830Ptr pI8301 = I830PTR(pI830->entityPrivate->pScrn_1);
      pI830->shadowReq.majorversion = pI8301->shadowReq.majorversion;
      pI830->shadowReq.minorversion = pI8301->shadowReq.minorversion;
      pI830->shadowReq.patchlevel = pI8301->shadowReq.patchlevel;
   }
   xf86LoaderReqSymLists(I810shadowSymbols, NULL);

   pI830->preinit = FALSE;

   return TRUE;
}

/*
 * As the name says.  Check that the initial state is reasonable.
 * If any unrecoverable problems are found, bail out here.
 */
static Bool
CheckInheritedState(ScrnInfoPtr pScrn)
{
   I830Ptr pI830 = I830PTR(pScrn);
   int errors = 0, fatal = 0;
   unsigned long temp, head, tail;

   if (!I830IsPrimary(pScrn)) return TRUE;

   /* Check first for page table errors */
   temp = INREG(PGE_ERR);
   if (temp != 0) {
      xf86DrvMsg(pScrn->scrnIndex, X_WARNING, "PGTBL_ER is 0x%08lx\n", temp);
      errors++;
   }
   temp = INREG(PGETBL_CTL);
   if (!(temp & 1)) {
      xf86DrvMsg(pScrn->scrnIndex, X_WARNING,
		 "PGTBL_CTL (0x%08lx) indicates GTT is disabled\n", temp);
      errors++;
   }
   temp = INREG(LP_RING + RING_LEN);
   if (temp & 1) {
      xf86DrvMsg(pScrn->scrnIndex, X_WARNING,
		 "PRB0_CTL (0x%08lx) indicates ring buffer enabled\n", temp);
      errors++;
   }
   head = INREG(LP_RING + RING_HEAD);
   tail = INREG(LP_RING + RING_TAIL);
   if ((tail & I830_TAIL_MASK) != (head & I830_HEAD_MASK)) {
      xf86DrvMsg(pScrn->scrnIndex, X_WARNING,
		 "PRB0_HEAD (0x%08lx) and PRB0_TAIL (0x%08lx) indicate "
		 "ring buffer not flushed\n", head, tail);
      errors++;
   }

#if 0
   if (errors)
      I830PrintErrorState(pScrn);
#endif

   if (fatal)
      FatalError("CheckInheritedState: can't recover from the above\n");

   return (errors != 0);
}

/*
 * Reset registers that it doesn't make sense to save/restore to a sane state.
 * This is basically the ring buffer and fence registers.  Restoring these
 * doesn't make sense without restoring GTT mappings.  This is something that
 * whoever gets control next should do.
 */
static void
ResetState(ScrnInfoPtr pScrn, Bool flush)
{
   I830Ptr pI830 = I830PTR(pScrn);
   int i;
   unsigned long temp;

   DPRINTF(PFX, "ResetState: flush is %s\n", BOOLTOSTRING(flush));

   if (!I830IsPrimary(pScrn)) return;

   if (pI830->entityPrivate)
      pI830->entityPrivate->RingRunning = 0;

   /* Reset the fence registers to 0 */
   for (i = 0; i < 8; i++)
      OUTREG(FENCE + i * 4, 0);

   /* Flush the ring buffer (if enabled), then disable it. */
   if (pI830->AccelInfoRec != NULL && flush) {
      temp = INREG(LP_RING + RING_LEN);
      if (temp & 1) {
	 I830RefreshRing(pScrn);
	 I830Sync(pScrn);
	 DO_RING_IDLE();
      }
   }
   OUTREG(LP_RING + RING_LEN, 0);
   OUTREG(LP_RING + RING_HEAD, 0);
   OUTREG(LP_RING + RING_TAIL, 0);
   OUTREG(LP_RING + RING_START, 0);
  
   if (pI830->CursorInfoRec && pI830->CursorInfoRec->HideCursor)
      pI830->CursorInfoRec->HideCursor(pScrn);
}

static void
SetFenceRegs(ScrnInfoPtr pScrn)
{
   I830Ptr pI830 = I830PTR(pScrn);
   int i;

   DPRINTF(PFX, "SetFenceRegs\n");

   if (!I830IsPrimary(pScrn)) return;

   for (i = 0; i < 8; i++) {
      OUTREG(FENCE + i * 4, pI830->ModeReg.Fence[i]);
      if (I810_DEBUG & DEBUG_VERBOSE_VGA)
	 ErrorF("Fence Register : %x\n", pI830->ModeReg.Fence[i]);
   }
}

static void
SetRingRegs(ScrnInfoPtr pScrn)
{
   I830Ptr pI830 = I830PTR(pScrn);
   unsigned int itemp;

   DPRINTF(PFX, "SetRingRegs\n");

   if (pI830->noAccel)
      return;

   if (!I830IsPrimary(pScrn)) return;

   if (pI830->entityPrivate)
      pI830->entityPrivate->RingRunning = 1;

   OUTREG(LP_RING + RING_LEN, 0);
   OUTREG(LP_RING + RING_TAIL, 0);
   OUTREG(LP_RING + RING_HEAD, 0);

   if ((long)(pI830->LpRing->mem.Start & I830_RING_START_MASK) !=
       pI830->LpRing->mem.Start) {
      xf86DrvMsg(pScrn->scrnIndex, X_ERROR,
		 "I830SetRingRegs: Ring buffer start (%lx) violates its "
		 "mask (%x)\n", pI830->LpRing->mem.Start, I830_RING_START_MASK);
   }
   /* Don't care about the old value.  Reserved bits must be zero anyway. */
   itemp = pI830->LpRing->mem.Start & I830_RING_START_MASK;
   OUTREG(LP_RING + RING_START, itemp);

   if (((pI830->LpRing->mem.Size - 4096) & I830_RING_NR_PAGES) !=
       pI830->LpRing->mem.Size - 4096) {
      xf86DrvMsg(pScrn->scrnIndex, X_ERROR,
		 "I830SetRingRegs: Ring buffer size - 4096 (%lx) violates its "
		 "mask (%x)\n", pI830->LpRing->mem.Size - 4096,
		 I830_RING_NR_PAGES);
   }
   /* Don't care about the old value.  Reserved bits must be zero anyway. */
   itemp = (pI830->LpRing->mem.Size - 4096) & I830_RING_NR_PAGES;
   itemp |= (RING_NO_REPORT | RING_VALID);
   OUTREG(LP_RING + RING_LEN, itemp);
   I830RefreshRing(pScrn);
}

/*
 * This should be called everytime the X server gains control of the screen,
 * before any video modes are programmed (ScreenInit, EnterVT).
 */
static void
SetHWOperatingState(ScrnInfoPtr pScrn)
{
   I830Ptr pI830 = I830PTR(pScrn);

   DPRINTF(PFX, "SetHWOperatingState\n");

   if (!pI830->noAccel)
      SetRingRegs(pScrn);
   SetFenceRegs(pScrn);
   if (!pI830->SWCursor)
      I830InitHWCursor(pScrn);
}

static Bool
SaveHWState(ScrnInfoPtr pScrn)
{
   I830Ptr pI830 = I830PTR(pScrn);
   vgaHWPtr hwp = VGAHWPTR(pScrn);
   vgaRegPtr vgaReg = &hwp->SavedReg;
   CARD32 temp;
   int i;

   /*
    * Print out the PIPEACONF and PIPEBCONF registers.
    */
   temp = INREG(PIPEACONF);
   xf86DrvMsg(pScrn->scrnIndex, X_INFO, "PIPEACONF is 0x%08lx\n", 
	      (unsigned long) temp);
   if (pI830->availablePipes == 2) {
      temp = INREG(PIPEBCONF);
      xf86DrvMsg(pScrn->scrnIndex, X_INFO, "PIPEBCONF is 0x%08lx\n", 
		 (unsigned long) temp);
   }

   i830TakeRegSnapshot(pScrn);

   /* Save video mode information for native mode-setting. */
   pI830->saveDSPACNTR = INREG(DSPACNTR);
   pI830->savePIPEACONF = INREG(PIPEACONF);
   pI830->savePIPEASRC = INREG(PIPEASRC);
   pI830->saveFPA0 = INREG(FPA0);
   pI830->saveFPA1 = INREG(FPA1);
   pI830->saveDPLL_A = INREG(DPLL_A);
   pI830->saveHTOTAL_A = INREG(HTOTAL_A);
   pI830->saveHBLANK_A = INREG(HBLANK_A);
   pI830->saveHSYNC_A = INREG(HSYNC_A);
   pI830->saveVTOTAL_A = INREG(VTOTAL_A);
   pI830->saveVBLANK_A = INREG(VBLANK_A);
   pI830->saveVSYNC_A = INREG(VSYNC_A);
   pI830->saveDSPASTRIDE = INREG(DSPASTRIDE);
   pI830->saveDSPASIZE = INREG(DSPASIZE);
   pI830->saveDSPAPOS = INREG(DSPAPOS);
   pI830->saveDSPABASE = INREG(DSPABASE);

   for(i= 0; i < 256; i++) {
      pI830->savePaletteA[i] = INREG(PALETTE_A + (i << 2));
   }

   if(pI830->availablePipes == 2) {
      pI830->savePIPEBCONF = INREG(PIPEBCONF);
      pI830->savePIPEBSRC = INREG(PIPEBSRC);
      pI830->saveDSPBCNTR = INREG(DSPBCNTR);
      pI830->saveFPB0 = INREG(FPB0);
      pI830->saveFPB1 = INREG(FPB1);
      pI830->saveDPLL_B = INREG(DPLL_B);
      pI830->saveHTOTAL_B = INREG(HTOTAL_B);
      pI830->saveHBLANK_B = INREG(HBLANK_B);
      pI830->saveHSYNC_B = INREG(HSYNC_B);
      pI830->saveVTOTAL_B = INREG(VTOTAL_B);
      pI830->saveVBLANK_B = INREG(VBLANK_B);
      pI830->saveVSYNC_B = INREG(VSYNC_B);
      pI830->saveDSPBSTRIDE = INREG(DSPBSTRIDE);
      pI830->saveDSPBSIZE = INREG(DSPBSIZE);
      pI830->saveDSPBPOS = INREG(DSPBPOS);
      pI830->saveDSPBBASE = INREG(DSPBBASE);
      for(i= 0; i < 256; i++) {
         pI830->savePaletteB[i] = INREG(PALETTE_B + (i << 2));
      }
   }

   pI830->saveVCLK_DIVISOR_VGA0 = INREG(VCLK_DIVISOR_VGA0);
   pI830->saveVCLK_DIVISOR_VGA1 = INREG(VCLK_DIVISOR_VGA1);
   pI830->saveVCLK_POST_DIV = INREG(VCLK_POST_DIV);
   pI830->saveVGACNTRL = INREG(VGACNTRL);

   pI830->saveADPA = INREG(ADPA);

   pI830->savePFIT_CONTROL = INREG(PFIT_CONTROL);
   pI830->savePP_ON = INREG(LVDSPP_ON);
   pI830->savePP_OFF = INREG(LVDSPP_OFF);
   pI830->saveLVDS = INREG(LVDS);
   pI830->savePP_CONTROL = INREG(PP_CONTROL);
   pI830->savePP_CYCLE = INREG(PP_CYCLE);
   pI830->saveBLC_PWM_CTL = INREG(BLC_PWM_CTL);
   pI830->backlight_duty_cycle = (pI830->saveBLC_PWM_CTL & 
				  BACKLIGHT_DUTY_CYCLE_MASK);
   /*
    * If the light is off at server startup, just make it full brightness
    */
   if (!pI830->backlight_duty_cycle)
      pI830->backlight_duty_cycle = ((pI830->saveBLC_PWM_CTL &
				      BACKLIGHT_MODULATION_FREQ_MASK) >>
				     BACKLIGHT_MODULATION_FREQ_SHIFT);
    

   if (!IS_I9XX(pI830)) {
      pI830->saveDVOA = INREG(DVOA);
      pI830->saveDVOB = INREG(DVOB);
      pI830->saveDVOC = INREG(DVOC);
   }

   for(i = 0; i < 7; i++) {
      pI830->saveSWF[i] = INREG(SWF0 + (i << 2));
      pI830->saveSWF[i+7] = INREG(SWF00 + (i << 2));
   }
   pI830->saveSWF[14] = INREG(SWF30);
   pI830->saveSWF[15] = INREG(SWF31);
   pI830->saveSWF[16] = INREG(SWF32);

   for (i = 0; i < pI830->num_outputs; i++) {
      if (pI830->output[i].type == I830_OUTPUT_DVO &&
	  pI830->output[i].i2c_drv != NULL)
      {
	 pI830->output[i].i2c_drv->vid_rec->SaveRegs(
	    pI830->output[i].i2c_drv->dev_priv);
      }
      if (pI830->output[i].type == I830_OUTPUT_SDVO &&
	  pI830->output[i].sdvo_drv != NULL)
      {
	 i830SDVOSave(pScrn, i);
      }
   }

   vgaHWUnlock(hwp);
   vgaHWSave(pScrn, vgaReg, VGA_SR_FONTS);

   return TRUE;
}

static Bool
RestoreHWState(ScrnInfoPtr pScrn)
{
   I830Ptr pI830 = I830PTR(pScrn);
   vgaHWPtr hwp = VGAHWPTR(pScrn);
   vgaRegPtr vgaReg = &hwp->SavedReg;
   CARD32 temp;
   int i;

   DPRINTF(PFX, "RestoreHWState\n");

#ifdef XF86DRI
   I830DRISetVBlankInterrupt (pScrn, FALSE);
#endif
   vgaHWRestore(pScrn, vgaReg, VGA_SR_FONTS);
   vgaHWLock(hwp);

   /* First, disable display planes */
   temp = INREG(DSPACNTR);
   OUTREG(DSPACNTR, temp & ~DISPLAY_PLANE_ENABLE);
   temp = INREG(DSPBCNTR);
   OUTREG(DSPBCNTR, temp & ~DISPLAY_PLANE_ENABLE);

   /* Next, disable display pipes */
   temp = INREG(PIPEACONF);
   OUTREG(PIPEACONF, temp & ~PIPEACONF_ENABLE);
   temp = INREG(PIPEBCONF);
   OUTREG(PIPEBCONF, temp & ~PIPEBCONF_ENABLE);

   /* XXX: Wait for a vblank */
   sleep(1);

   i830SetLVDSPanelPower(pScrn, FALSE);

   for (i = 0; i < pI830->num_outputs; i++) {
      if (pI830->output[i].type == I830_OUTPUT_SDVO &&
	  pI830->output[i].sdvo_drv != NULL)
      {
	 i830SDVOPreRestore(pScrn, i);
      }
   }

   OUTREG(FPA0, pI830->saveFPA0);
   OUTREG(FPA1, pI830->saveFPA1);
   OUTREG(DPLL_A, pI830->saveDPLL_A);
   OUTREG(HTOTAL_A, pI830->saveHTOTAL_A);
   OUTREG(HBLANK_A, pI830->saveHBLANK_A);
   OUTREG(HSYNC_A, pI830->saveHSYNC_A);
   OUTREG(VTOTAL_A, pI830->saveVTOTAL_A);
   OUTREG(VBLANK_A, pI830->saveVBLANK_A);
   OUTREG(VSYNC_A, pI830->saveVSYNC_A);
   OUTREG(DSPASTRIDE, pI830->saveDSPASTRIDE);
   OUTREG(DSPASIZE, pI830->saveDSPASIZE);
   OUTREG(DSPAPOS, pI830->saveDSPAPOS);
   OUTREG(DSPABASE, pI830->saveDSPABASE);
   OUTREG(PIPEASRC, pI830->savePIPEASRC);
   for(i = 0; i < 256; i++) {
         OUTREG(PALETTE_A + (i << 2), pI830->savePaletteA[i]);
   }

   if(pI830->availablePipes == 2) {
      OUTREG(FPB0, pI830->saveFPB0);
      OUTREG(FPB1, pI830->saveFPB1);
      OUTREG(DPLL_B, pI830->saveDPLL_B);
      OUTREG(HTOTAL_B, pI830->saveHTOTAL_B);
      OUTREG(HBLANK_B, pI830->saveHBLANK_B);
      OUTREG(HSYNC_B, pI830->saveHSYNC_B);
      OUTREG(VTOTAL_B, pI830->saveVTOTAL_B);
      OUTREG(VBLANK_B, pI830->saveVBLANK_B);
      OUTREG(VSYNC_B, pI830->saveVSYNC_B);
      OUTREG(DSPBSTRIDE, pI830->saveDSPBSTRIDE);
      OUTREG(DSPBSIZE, pI830->saveDSPBSIZE);
      OUTREG(DSPBPOS, pI830->saveDSPBPOS);
      OUTREG(DSPBBASE, pI830->saveDSPBBASE);
      OUTREG(PIPEBSRC, pI830->savePIPEBSRC);
      for(i= 0; i < 256; i++) {
         OUTREG(PALETTE_B + (i << 2), pI830->savePaletteB[i]);
      }
   }

   OUTREG(BLC_PWM_CTL, pI830->saveBLC_PWM_CTL);
   OUTREG(LVDSPP_ON, pI830->savePP_ON);
   OUTREG(LVDSPP_OFF, pI830->savePP_OFF);
   OUTREG(PP_CYCLE, pI830->savePP_CYCLE);
   OUTREG(PFIT_CONTROL, pI830->savePFIT_CONTROL);
   
   OUTREG(VCLK_DIVISOR_VGA0, pI830->saveVCLK_DIVISOR_VGA0);
   OUTREG(VCLK_DIVISOR_VGA1, pI830->saveVCLK_DIVISOR_VGA1);
   OUTREG(VCLK_POST_DIV, pI830->saveVCLK_POST_DIV);

   OUTREG(PIPEACONF, pI830->savePIPEACONF);
   OUTREG(PIPEBCONF, pI830->savePIPEBCONF);

   OUTREG(VGACNTRL, pI830->saveVGACNTRL);
   OUTREG(DSPACNTR, pI830->saveDSPACNTR);
   OUTREG(DSPBCNTR, pI830->saveDSPBCNTR);

   OUTREG(ADPA, pI830->saveADPA);
   OUTREG(LVDS, pI830->saveLVDS);
   if (!IS_I9XX(pI830)) {
      OUTREG(DVOA, pI830->saveDVOA);
      OUTREG(DVOB, pI830->saveDVOB);
      OUTREG(DVOC, pI830->saveDVOC);
   }

   for (i = 0; i < pI830->num_outputs; i++) {
      if (pI830->output[i].type == I830_OUTPUT_DVO &&
	  pI830->output[i].i2c_drv != NULL)
      {
	 pI830->output[i].i2c_drv->vid_rec->RestoreRegs(
	    pI830->output[i].i2c_drv->dev_priv);
      }
      if (pI830->output[i].type == I830_OUTPUT_SDVO &&
	  pI830->output[i].sdvo_drv != NULL)
      {
	 i830SDVOPostRestore(pScrn, i);
      }
   }

   OUTREG(PP_CONTROL, pI830->savePP_CONTROL);

   for(i = 0; i < 7; i++) {
	   OUTREG(SWF0 + (i << 2), pI830->saveSWF[i]);
	   OUTREG(SWF00 + (i << 2), pI830->saveSWF[i+7]);
   }

   OUTREG(SWF30, pI830->saveSWF[14]);
   OUTREG(SWF31, pI830->saveSWF[15]);
   OUTREG(SWF32, pI830->saveSWF[16]);

   i830CompareRegsToSnapshot(pScrn);

   return TRUE;
}

static void
InitRegisterRec(ScrnInfoPtr pScrn)
{
   I830Ptr pI830 = I830PTR(pScrn);
   I830RegPtr i830Reg = &pI830->ModeReg;
   int i;

   if (!I830IsPrimary(pScrn)) return;

   for (i = 0; i < 8; i++)
      i830Reg->Fence[i] = 0;
}

/* Famous last words
 */
void
I830PrintErrorState(ScrnInfoPtr pScrn)
{
   I830Ptr pI830 = I830PTR(pScrn);

   ErrorF("pgetbl_ctl: 0x%lx pgetbl_err: 0x%lx\n",
	  (unsigned long)INREG(PGETBL_CTL), (unsigned long)INREG(PGE_ERR));

   ErrorF("ipeir: %lx iphdr: %lx\n", (unsigned long)INREG(IPEIR), 
	  (unsigned long)INREG(IPEHR));

   ErrorF("LP ring tail: %lx head: %lx len: %lx start %lx\n",
	  (unsigned long)INREG(LP_RING + RING_TAIL),
	  (unsigned long)INREG(LP_RING + RING_HEAD) & HEAD_ADDR,
	  (unsigned long)INREG(LP_RING + RING_LEN), 
	  (unsigned long)INREG(LP_RING + RING_START));

   ErrorF("eir: %x esr: %x emr: %x\n",
	  INREG16(EIR), INREG16(ESR), INREG16(EMR));

   ErrorF("instdone: %x instpm: %x\n", INREG16(INST_DONE), INREG8(INST_PM));

   ErrorF("memmode: %lx instps: %lx\n", (unsigned long)INREG(MEMMODE), 
	  (unsigned long)INREG(INST_PS));

   ErrorF("hwstam: %x ier: %x imr: %x iir: %x\n",
	  INREG16(HWSTAM), INREG16(IER), INREG16(IMR), INREG16(IIR));
}

#ifdef I830DEBUG
static void
dump_DSPACNTR(ScrnInfoPtr pScrn)
{
   I830Ptr pI830 = I830PTR(pScrn);
   unsigned int tmp;

   /* Display A Control */
   tmp = INREG(0x70180);
   ErrorF("Display A Plane Control Register (0x%.8x)\n", tmp);

   if (tmp & BIT(31))
      ErrorF("   Display Plane A (Primary) Enable\n");
   else
      ErrorF("   Display Plane A (Primary) Disabled\n");

   if (tmp & BIT(30))
      ErrorF("   Display A pixel data is gamma corrected\n");
   else
      ErrorF("   Display A pixel data bypasses gamma correction logic (default)\n");

   switch ((tmp & 0x3c000000) >> 26) {	/* bit 29:26 */
   case 0x00:
   case 0x01:
   case 0x03:
      ErrorF("   Reserved\n");
      break;
   case 0x02:
      ErrorF("   8-bpp Indexed\n");
      break;
   case 0x04:
      ErrorF("   15-bit (5-5-5) pixel format (Targa compatible)\n");
      break;
   case 0x05:
      ErrorF("   16-bit (5-6-5) pixel format (XGA compatible)\n");
      break;
   case 0x06:
      ErrorF("   32-bit format (X:8:8:8)\n");
      break;
   case 0x07:
      ErrorF("   32-bit format (8:8:8:8)\n");
      break;
   default:
      ErrorF("   Unknown - Invalid register value maybe?\n");
   }

   if (tmp & BIT(25))
      ErrorF("   Stereo Enable\n");
   else
      ErrorF("   Stereo Disable\n");

   if (tmp & BIT(24))
      ErrorF("   Display A, Pipe B Select\n");
   else
      ErrorF("   Display A, Pipe A Select\n");

   if (tmp & BIT(22))
      ErrorF("   Source key is enabled\n");
   else
      ErrorF("   Source key is disabled\n");

   switch ((tmp & 0x00300000) >> 20) {	/* bit 21:20 */
   case 0x00:
      ErrorF("   No line duplication\n");
      break;
   case 0x01:
      ErrorF("   Line/pixel Doubling\n");
      break;
   case 0x02:
   case 0x03:
      ErrorF("   Reserved\n");
      break;
   }

   if (tmp & BIT(18))
      ErrorF("   Stereo output is high during second image\n");
   else
      ErrorF("   Stereo output is high during first image\n");
}

static void
dump_DSPBCNTR(ScrnInfoPtr pScrn)
{
   I830Ptr pI830 = I830PTR(pScrn);
   unsigned int tmp;

   /* Display B/Sprite Control */
   tmp = INREG(0x71180);
   ErrorF("Display B/Sprite Plane Control Register (0x%.8x)\n", tmp);

   if (tmp & BIT(31))
      ErrorF("   Display B/Sprite Enable\n");
   else
      ErrorF("   Display B/Sprite Disable\n");

   if (tmp & BIT(30))
      ErrorF("   Display B pixel data is gamma corrected\n");
   else
      ErrorF("   Display B pixel data bypasses gamma correction logic (default)\n");

   switch ((tmp & 0x3c000000) >> 26) {	/* bit 29:26 */
   case 0x00:
   case 0x01:
   case 0x03:
      ErrorF("   Reserved\n");
      break;
   case 0x02:
      ErrorF("   8-bpp Indexed\n");
      break;
   case 0x04:
      ErrorF("   15-bit (5-5-5) pixel format (Targa compatible)\n");
      break;
   case 0x05:
      ErrorF("   16-bit (5-6-5) pixel format (XGA compatible)\n");
      break;
   case 0x06:
      ErrorF("   32-bit format (X:8:8:8)\n");
      break;
   case 0x07:
      ErrorF("   32-bit format (8:8:8:8)\n");
      break;
   default:
      ErrorF("   Unknown - Invalid register value maybe?\n");
   }

   if (tmp & BIT(25))
      ErrorF("   Stereo is enabled and both start addresses are used in a two frame sequence\n");
   else
      ErrorF("   Stereo disable and only a single start address is used\n");

   if (tmp & BIT(24))
      ErrorF("   Display B/Sprite, Pipe B Select\n");
   else
      ErrorF("   Display B/Sprite, Pipe A Select\n");

   if (tmp & BIT(22))
      ErrorF("   Sprite source key is enabled\n");
   else
      ErrorF("   Sprite source key is disabled (default)\n");

   switch ((tmp & 0x00300000) >> 20) {	/* bit 21:20 */
   case 0x00:
      ErrorF("   No line duplication\n");
      break;
   case 0x01:
      ErrorF("   Line/pixel Doubling\n");
      break;
   case 0x02:
   case 0x03:
      ErrorF("   Reserved\n");
      break;
   }

   if (tmp & BIT(18))
      ErrorF("   Stereo output is high during second image\n");
   else
      ErrorF("   Stereo output is high during first image\n");

   if (tmp & BIT(15))
      ErrorF("   Alpha transfer mode enabled\n");
   else
      ErrorF("   Alpha transfer mode disabled\n");

   if (tmp & BIT(0))
      ErrorF("   Sprite is above overlay\n");
   else
      ErrorF("   Sprite is above display A (default)\n");
}

void
I830_dump_registers(ScrnInfoPtr pScrn)
{
   I830Ptr pI830 = I830PTR(pScrn);
   unsigned int i;

   ErrorF("%%%%%%%%%%%%%%%%%%%%%%%%%%%%%%%%%%%%%%%%%%%%%%%%%%%%%%%%%%%%\n");

   dump_DSPACNTR(pScrn);
   dump_DSPBCNTR(pScrn);

   ErrorF("0x71400 == 0x%.8x\n", INREG(0x71400));
   ErrorF("0x70008 == 0x%.8x\n", INREG(0x70008));
   for (i = 0x71410; i <= 0x71428; i += 4)
      ErrorF("0x%x == 0x%.8x\n", i, INREG(i));

   ErrorF("%%%%%%%%%%%%%%%%%%%%%%%%%%%%%%%%%%%%%%%%%%%%%%%%%%%%%%%%%%%%\n");
}
#endif

static void
I830PointerMoved(int index, int x, int y)
{
   ScrnInfoPtr pScrn = xf86Screens[index];
   I830Ptr pI830 = I830PTR(pScrn);
   int newX = x, newY = y;

   switch (pI830->rotation) {
      case RR_Rotate_0:
         break;
      case RR_Rotate_90:
         newX = y;
         newY = pScrn->pScreen->width - x - 1;
         break;
      case RR_Rotate_180:
         newX = pScrn->pScreen->width - x - 1;
         newY = pScrn->pScreen->height - y - 1;
         break;
      case RR_Rotate_270:
         newX = pScrn->pScreen->height - y - 1;
         newY = x;
         break;
   }

   (*pI830->PointerMoved)(index, newX, newY);
}

static Bool
I830CreateScreenResources (ScreenPtr pScreen)
{
   ScrnInfoPtr pScrn = xf86Screens[pScreen->myNum];
   I830Ptr pI830 = I830PTR(pScrn);

   pScreen->CreateScreenResources = pI830->CreateScreenResources;
   if (!(*pScreen->CreateScreenResources)(pScreen))
      return FALSE;

   if (pI830->rotation != RR_Rotate_0) {
      RRScreenSize p;
      Rotation requestedRotation = pI830->rotation;

      pI830->rotation = RR_Rotate_0;

      /* Just setup enough for an initial rotate */
      p.width = pScreen->width;
      p.height = pScreen->height;
      p.mmWidth = pScreen->mmWidth;
      p.mmHeight = pScreen->mmHeight;

      pI830->starting = TRUE; /* abuse this for dual head & rotation */
      I830RandRSetConfig (pScreen, requestedRotation, 0, &p);
      pI830->starting = FALSE;
   } 

   return TRUE;
}

static Bool
I830InitFBManager(
    ScreenPtr pScreen,  
    BoxPtr FullBox
){
   ScrnInfoPtr pScrn = xf86Screens[pScreen->myNum];
   RegionRec ScreenRegion;
   RegionRec FullRegion;
   BoxRec ScreenBox;
   Bool ret;

   ScreenBox.x1 = 0;
   ScreenBox.y1 = 0;
   ScreenBox.x2 = pScrn->displayWidth;
   if (pScrn->virtualX > pScrn->virtualY)
      ScreenBox.y2 = pScrn->virtualX;
   else
      ScreenBox.y2 = pScrn->virtualY;

   if((FullBox->x1 >  ScreenBox.x1) || (FullBox->y1 >  ScreenBox.y1) ||
      (FullBox->x2 <  ScreenBox.x2) || (FullBox->y2 <  ScreenBox.y2)) {
	return FALSE;   
   }

   if (FullBox->y2 < FullBox->y1) return FALSE;
   if (FullBox->x2 < FullBox->x2) return FALSE;

   REGION_INIT(pScreen, &ScreenRegion, &ScreenBox, 1); 
   REGION_INIT(pScreen, &FullRegion, FullBox, 1); 

   REGION_SUBTRACT(pScreen, &FullRegion, &FullRegion, &ScreenRegion);

   ret = xf86InitFBManagerRegion(pScreen, &FullRegion);

   REGION_UNINIT(pScreen, &ScreenRegion);
   REGION_UNINIT(pScreen, &FullRegion);
    
   return ret;
}

static Bool
I830ScreenInit(int scrnIndex, ScreenPtr pScreen, int argc, char **argv)
{
   ScrnInfoPtr pScrn;
   vgaHWPtr hwp;
   I830Ptr pI830;
   VisualPtr visual;
   I830Ptr pI8301 = NULL;
#ifdef XF86DRI
   Bool driDisabled;
#endif

   pScrn = xf86Screens[pScreen->myNum];
   pI830 = I830PTR(pScrn);
   hwp = VGAHWPTR(pScrn);

   pScrn->displayWidth = pI830->displayWidth;
   switch (pI830->InitialRotation) {
      case 0:
         xf86DrvMsg(pScrn->scrnIndex, X_INFO, "Rotating to 0 degrees\n");
         pI830->rotation = RR_Rotate_0;
         break;
      case 90:
         xf86DrvMsg(pScrn->scrnIndex, X_INFO, "Rotating to 90 degrees\n");
         pI830->rotation = RR_Rotate_90;
         break;
      case 180:
         xf86DrvMsg(pScrn->scrnIndex, X_INFO, "Rotating to 180 degrees\n");
         pI830->rotation = RR_Rotate_180;
         break;
      case 270:
         xf86DrvMsg(pScrn->scrnIndex, X_INFO, "Rotating to 270 degrees\n");
         pI830->rotation = RR_Rotate_270;
         break;
      default:
         xf86DrvMsg(pScrn->scrnIndex, X_INFO, "Bad rotation setting - defaulting to 0 degrees\n");
         pI830->rotation = RR_Rotate_0;
         break;
   }

   if (I830IsPrimary(pScrn)) {
      /* Rotated Buffer */
      memset(&(pI830->RotatedMem), 0, sizeof(pI830->RotatedMem));
      pI830->RotatedMem.Key = -1;
      /* Rotated2 Buffer */
      memset(&(pI830->RotatedMem2), 0, sizeof(pI830->RotatedMem2));
      pI830->RotatedMem2.Key = -1;
   }

   if (xf86IsEntityShared(pScrn->entityList[0])) {
      /* PreInit failed on the second head, so make sure we turn it off */
      if (I830IsPrimary(pScrn) && !pI830->entityPrivate->pScrn_2) {
         if (pI830->pipe == 0) {
            pI830->operatingDevices &= 0xFF;
         } else {
            pI830->operatingDevices &= 0xFF00;
         }
      }
   }

   pI830->starting = TRUE;

   /* Alloc our pointers for the primary head */
   if (I830IsPrimary(pScrn)) {
      if (!pI830->LpRing)
         pI830->LpRing = xalloc(sizeof(I830RingBuffer));
      if (!pI830->CursorMem)
         pI830->CursorMem = xalloc(sizeof(I830MemRange));
      if (!pI830->CursorMemARGB)
         pI830->CursorMemARGB = xalloc(sizeof(I830MemRange));
      if (!pI830->OverlayMem)
         pI830->OverlayMem = xalloc(sizeof(I830MemRange));
      if (!pI830->overlayOn)
         pI830->overlayOn = xalloc(sizeof(Bool));
      if (!pI830->used3D)
         pI830->used3D = xalloc(sizeof(int));
      if (!pI830->LpRing || !pI830->CursorMem || !pI830->CursorMemARGB ||
          !pI830->OverlayMem || !pI830->overlayOn || !pI830->used3D) {
         xf86DrvMsg(pScrn->scrnIndex, X_ERROR,
		 "Could not allocate primary data structures.\n");
         return FALSE;
      }
      *pI830->overlayOn = FALSE;
      if (pI830->entityPrivate)
         pI830->entityPrivate->XvInUse = -1;
   }

   /* Make our second head point to the first heads structures */
   if (!I830IsPrimary(pScrn)) {
      pI8301 = I830PTR(pI830->entityPrivate->pScrn_1);
      pI830->LpRing = pI8301->LpRing;
      pI830->CursorMem = pI8301->CursorMem;
      pI830->CursorMemARGB = pI8301->CursorMemARGB;
      pI830->OverlayMem = pI8301->OverlayMem;
      pI830->overlayOn = pI8301->overlayOn;
      pI830->used3D = pI8301->used3D;
   }

   /*
    * If we're changing the BIOS's view of the video memory size, do that
    * first, then re-initialise the VBE information.
    */
   if (I830IsPrimary(pScrn)) {
      SetPipeAccess(pScrn);
      if (pI830->pVbe)
         vbeFree(pI830->pVbe);
      pI830->pVbe = VBEInit(NULL, pI830->pEnt->index);
   } else {
      pI830->pVbe = pI8301->pVbe;
   }

   if (!pI830->pVbe)
      return FALSE;

   if (I830IsPrimary(pScrn)) {
      if (pI830->vbeInfo)
         VBEFreeVBEInfo(pI830->vbeInfo);
      pI830->vbeInfo = VBEGetVBEInfo(pI830->pVbe);
   } else {
      pI830->vbeInfo = pI8301->vbeInfo;
   }

   SetPipeAccess(pScrn);

   miClearVisualTypes();
   if (!miSetVisualTypes(pScrn->depth,
			    miGetDefaultVisualMask(pScrn->depth),
			    pScrn->rgbBits, pScrn->defaultVisual))
	 return FALSE;
   if (!miSetPixmapDepths())
      return FALSE;

#ifdef I830_XV
   pI830->XvEnabled = !pI830->XvDisabled;
   if (pI830->XvEnabled) {
      if (!I830IsPrimary(pScrn)) {
         if (!pI8301->XvEnabled || pI830->noAccel) {
            pI830->XvEnabled = FALSE;
	    xf86DrvMsg(pScrn->scrnIndex, X_PROBED, "Xv is disabled.\n");
         }
      } else
      if (pI830->noAccel || pI830->StolenOnly) {
	 xf86DrvMsg(pScrn->scrnIndex, X_PROBED, "Xv is disabled because it "
		    "needs 2D accel and AGPGART.\n");
	 pI830->XvEnabled = FALSE;
      }
   }
#else
   pI830->XvEnabled = FALSE;
#endif

   if (I830IsPrimary(pScrn)) {
      I830ResetAllocations(pScrn, 0);

      if (!I830Allocate2DMemory(pScrn, ALLOC_INITIAL))
	return FALSE;
   }

   if (!pI830->noAccel) {
      if (pI830->LpRing->mem.Size == 0) {
	  xf86DrvMsg(pScrn->scrnIndex, X_WARNING,
		     "Disabling acceleration because the ring buffer "
		      "allocation failed.\n");
	   pI830->noAccel = TRUE;
      }
   }

   if (!pI830->SWCursor) {
      if (pI830->CursorMem->Size == 0) {
	  xf86DrvMsg(pScrn->scrnIndex, X_WARNING,
		     "Disabling HW cursor because the cursor memory "
		      "allocation failed.\n");
	   pI830->SWCursor = TRUE;
      }
   }

#ifdef I830_XV
   if (pI830->XvEnabled) {
      if (pI830->noAccel) {
	 xf86DrvMsg(pScrn->scrnIndex, X_WARNING, "Disabling Xv because it "
		    "needs 2D acceleration.\n");
	 pI830->XvEnabled = FALSE;
      }
      if (pI830->OverlayMem->Physical == 0) {
	  xf86DrvMsg(pScrn->scrnIndex, X_WARNING,
		     "Disabling Xv because the overlay register buffer "
		      "allocation failed.\n");
	 pI830->XvEnabled = FALSE;
      }
   }
#endif

   InitRegisterRec(pScrn);

#ifdef XF86DRI
   /*
    * pI830->directRenderingDisabled is set once in PreInit.  Reinitialise
    * pI830->directRenderingEnabled based on it each generation.
    */
   pI830->directRenderingEnabled = !pI830->directRenderingDisabled;
   /*
    * Setup DRI after visuals have been established, but before fbScreenInit
    * is called.   fbScreenInit will eventually call into the drivers
    * InitGLXVisuals call back.
    */

   if (pI830->directRenderingEnabled) {
      if (pI830->noAccel || pI830->SWCursor || (pI830->StolenOnly && I830IsPrimary(pScrn))) {
	 xf86DrvMsg(pScrn->scrnIndex, X_PROBED, "DRI is disabled because it "
		    "needs HW cursor, 2D accel and AGPGART.\n");
	 pI830->directRenderingEnabled = FALSE;
      }
   }

   driDisabled = !pI830->directRenderingEnabled;

   if (pI830->directRenderingEnabled)
      pI830->directRenderingEnabled = I830DRIScreenInit(pScreen);

   if (pI830->directRenderingEnabled) {
      pI830->directRenderingEnabled =
	 I830Allocate3DMemory(pScrn,
			      pI830->disableTiling ? ALLOC_NO_TILING : 0);
      if (!pI830->directRenderingEnabled)
	  I830DRICloseScreen(pScreen);
   }

#else
   pI830->directRenderingEnabled = FALSE;
#endif

   /*
    * After the 3D allocations have been done, see if there's any free space
    * that can be added to the framebuffer allocation.
    */
   if (I830IsPrimary(pScrn)) {
      I830Allocate2DMemory(pScrn, 0);

      DPRINTF(PFX, "assert(if(!I830DoPoolAllocation(pScrn, pI830->StolenPool)))\n");
      if (!I830DoPoolAllocation(pScrn, &(pI830->StolenPool)))
         return FALSE;

      DPRINTF(PFX, "assert( if(!I830FixupOffsets(pScrn)) )\n");
      if (!I830FixupOffsets(pScrn))
         return FALSE;
   }

#ifdef XF86DRI
   if (pI830->directRenderingEnabled) {
      I830SetupMemoryTiling(pScrn);
      pI830->directRenderingEnabled = I830DRIDoMappings(pScreen);
   }
#endif

   DPRINTF(PFX, "assert( if(!I830MapMem(pScrn)) )\n");
   if (!I830MapMem(pScrn))
      return FALSE;

   pScrn->memPhysBase = (unsigned long)pI830->FbBase;

   if (I830IsPrimary(pScrn)) {
      pScrn->fbOffset = pI830->FrontBuffer.Start;
   } else {
      pScrn->fbOffset = pI8301->FrontBuffer2.Start;
   }

   pI830->xoffset = (pScrn->fbOffset / pI830->cpp) % pScrn->displayWidth;
   pI830->yoffset = (pScrn->fbOffset / pI830->cpp) / pScrn->displayWidth;

   vgaHWSetMmioFuncs(hwp, pI830->MMIOBase, 0);
   vgaHWGetIOBase(hwp);
   DPRINTF(PFX, "assert( if(!vgaHWMapMem(pScrn)) )\n");
   if (!vgaHWMapMem(pScrn))
      return FALSE;

   DPRINTF(PFX, "assert( if(!I830EnterVT(scrnIndex, 0)) )\n");

   if (!I830EnterVT(scrnIndex, 0))
      return FALSE;

   DPRINTF(PFX, "assert( if(!fbScreenInit(pScreen, ...) )\n");
   if (!fbScreenInit(pScreen, pI830->FbBase + pScrn->fbOffset, 
                     pScrn->virtualX, pScrn->virtualY,
		     pScrn->xDpi, pScrn->yDpi,
		     pScrn->displayWidth, pScrn->bitsPerPixel))
      return FALSE;

   if (pScrn->bitsPerPixel > 8) {
      /* Fixup RGB ordering */
      visual = pScreen->visuals + pScreen->numVisuals;
      while (--visual >= pScreen->visuals) {
	 if ((visual->class | DynamicClass) == DirectColor) {
	    visual->offsetRed = pScrn->offset.red;
	    visual->offsetGreen = pScrn->offset.green;
	    visual->offsetBlue = pScrn->offset.blue;
	    visual->redMask = pScrn->mask.red;
	    visual->greenMask = pScrn->mask.green;
	    visual->blueMask = pScrn->mask.blue;
	 }
      }
   }

   fbPictureInit(pScreen, 0, 0);

   xf86SetBlackWhitePixels(pScreen);

   I830DGAInit(pScreen);

   DPRINTF(PFX,
	   "assert( if(!I830InitFBManager(pScreen, &(pI830->FbMemBox))) )\n");
   if (I830IsPrimary(pScrn)) {
      if (!I830InitFBManager(pScreen, &(pI830->FbMemBox))) {
         xf86DrvMsg(pScrn->scrnIndex, X_ERROR,
		 "Failed to init memory manager\n");
      }

      if (pI830->LinearAlloc && xf86InitFBManagerLinear(pScreen, pI830->LinearMem.Offset / pI830->cpp, pI830->LinearMem.Size / pI830->cpp))
            xf86DrvMsg(scrnIndex, X_INFO, 
			"Using %ld bytes of offscreen memory for linear (offset=0x%lx)\n", pI830->LinearMem.Size, pI830->LinearMem.Offset);

   } else {
      if (!I830InitFBManager(pScreen, &(pI8301->FbMemBox2))) {
         xf86DrvMsg(pScrn->scrnIndex, X_ERROR,
		 "Failed to init memory manager\n");
      }
   }

   if (!pI830->noAccel) {
      if (!I830AccelInit(pScreen)) {
	 xf86DrvMsg(pScrn->scrnIndex, X_ERROR,
		    "Hardware acceleration initialization failed\n");
      }
   }

   miInitializeBackingStore(pScreen);
   xf86SetBackingStore(pScreen);
   xf86SetSilkenMouse(pScreen);
   miDCInitialize(pScreen, xf86GetPointerScreenFuncs());

   if (!pI830->SWCursor) {
      xf86DrvMsg(pScrn->scrnIndex, X_INFO, "Initializing HW Cursor\n");
      if (!I830CursorInit(pScreen))
	 xf86DrvMsg(pScrn->scrnIndex, X_ERROR,
		    "Hardware cursor initialization failed\n");
   } else
      xf86DrvMsg(pScrn->scrnIndex, X_INFO, "Initializing SW Cursor!\n");

   DPRINTF(PFX, "assert( if(!miCreateDefColormap(pScreen)) )\n");
   if (!miCreateDefColormap(pScreen))
      return FALSE;

   DPRINTF(PFX, "assert( if(!xf86HandleColormaps(pScreen, ...)) )\n");
   if (!xf86HandleColormaps(pScreen, 256, 8, I830LoadPalette, 0,
			    CMAP_RELOAD_ON_MODE_SWITCH |
			    CMAP_PALETTED_TRUECOLOR)) {
      return FALSE;
   }

   xf86DPMSInit(pScreen, I830DisplayPowerManagementSet, 0);

#ifdef I830_XV
   /* Init video */
   if (pI830->XvEnabled)
      I830InitVideo(pScreen);
#endif

#ifdef XF86DRI
   if (pI830->directRenderingEnabled) {
      pI830->directRenderingEnabled = I830DRIFinishScreenInit(pScreen);
   }
#endif

#ifdef XF86DRI
   if (pI830->directRenderingEnabled) {
      pI830->directRenderingOpen = TRUE;
      xf86DrvMsg(pScrn->scrnIndex, X_INFO, "direct rendering: Enabled\n");
      /* Setup 3D engine */
      I830EmitInvarientState(pScrn);
   } else {
      if (driDisabled)
	 xf86DrvMsg(pScrn->scrnIndex, X_INFO, "direct rendering: Disabled\n");
      else
	 xf86DrvMsg(pScrn->scrnIndex, X_INFO, "direct rendering: Failed\n");
   }
#else
   xf86DrvMsg(pScrn->scrnIndex, X_INFO, "direct rendering: Not available\n");
#endif

   pScreen->SaveScreen = I830SaveScreen;
   pI830->CloseScreen = pScreen->CloseScreen;
   pScreen->CloseScreen = I830CloseScreen;

   if (pI830->shadowReq.minorversion >= 1) {
      /* Rotation */
      xf86DrvMsg(pScrn->scrnIndex, X_INFO, "RandR enabled, ignore the following RandR disabled message.\n");
      xf86DisableRandR(); /* Disable built-in RandR extension */
      shadowSetup(pScreen);
      /* support all rotations */
      I830RandRInit(pScreen, RR_Rotate_0 | RR_Rotate_90 | RR_Rotate_180 | RR_Rotate_270);
      pI830->PointerMoved = pScrn->PointerMoved;
      pScrn->PointerMoved = I830PointerMoved;
      pI830->CreateScreenResources = pScreen->CreateScreenResources;
      pScreen->CreateScreenResources = I830CreateScreenResources;
   } else {
      /* Rotation */
      xf86DrvMsg(pScrn->scrnIndex, X_INFO, "libshadow is version %d.%d.%d, required 1.1.0 or greater for rotation.\n",pI830->shadowReq.majorversion,pI830->shadowReq.minorversion,pI830->shadowReq.patchlevel);
   }

   if (serverGeneration == 1)
      xf86ShowUnusedOptions(pScrn->scrnIndex, pScrn->options);

#ifdef I830DEBUG
   I830_dump_registers(pScrn);
#endif

   pI830->starting = FALSE;
   pI830->closing = FALSE;
   pI830->suspended = FALSE;

   return TRUE;
}

static void
i830AdjustFrame(int scrnIndex, int x, int y, int flags)
{
   ScrnInfoPtr pScrn = xf86Screens[scrnIndex];
   I830Ptr pI830;

   pI830 = I830PTR(pScrn);

   DPRINTF(PFX, "i830AdjustFrame: y = %d (+ %d), x = %d (+ %d)\n",
	   x, pI830->xoffset, y, pI830->yoffset);

   /* Sync the engine before adjust frame */
   if (pI830->AccelInfoRec && pI830->AccelInfoRec->NeedToSync) {
      (*pI830->AccelInfoRec->Sync)(pScrn);
      pI830->AccelInfoRec->NeedToSync = FALSE;
   }

   i830PipeSetBase(pScrn, pI830->pipe, x, y);
   if (pI830->Clone)
      i830PipeSetBase(pScrn, !pI830->pipe, x, y);
}

static void
I830FreeScreen(int scrnIndex, int flags)
{
   I830FreeRec(xf86Screens[scrnIndex]);
   if (xf86LoaderCheckSymbol("vgaHWFreeHWRec"))
      vgaHWFreeHWRec(xf86Screens[scrnIndex]);
}

static void
I830LeaveVT(int scrnIndex, int flags)
{
   ScrnInfoPtr pScrn = xf86Screens[scrnIndex];
   I830Ptr pI830 = I830PTR(pScrn);

   DPRINTF(PFX, "Leave VT\n");

   pI830->leaving = TRUE;

   if (pI830->devicesTimer)
      TimerCancel(pI830->devicesTimer);
   pI830->devicesTimer = NULL;

   i830SetHotkeyControl(pScrn, HOTKEY_BIOS_SWITCH);

#ifdef I830_XV
   /* Give the video overlay code a chance to shutdown. */
   I830VideoSwitchModeBefore(pScrn, NULL);
#endif

   if (pI830->Clone) {
      /* Ensure we don't try and setup modes on a clone head */
      pI830->CloneHDisplay = 0;
      pI830->CloneVDisplay = 0;
   }

   if (!I830IsPrimary(pScrn)) {
   	I830Ptr pI8301 = I830PTR(pI830->entityPrivate->pScrn_1);
	if (!pI8301->GttBound) {
		return;
	}
   }

#ifdef XF86DRI
   if (pI830->directRenderingOpen) {
      I830DRILock(pScrn);
      
      drmCtlUninstHandler(pI830->drmSubFD);
   }
#endif

   if (pI830->CursorInfoRec && pI830->CursorInfoRec->HideCursor)
      pI830->CursorInfoRec->HideCursor(pScrn);

   ResetState(pScrn, TRUE);

   RestoreHWState(pScrn);
   if (I830IsPrimary(pScrn))
      I830UnbindAGPMemory(pScrn);
   if (pI830->AccelInfoRec)
      pI830->AccelInfoRec->NeedToSync = FALSE;
}

static Bool
I830DetectMonitorChange(ScrnInfoPtr pScrn)
{
   return FALSE;
#if 0 /* Disabled until we rewrite this natively */
   I830Ptr pI830 = I830PTR(pScrn);
   pointer pDDCModule = NULL;
   DisplayModePtr p, pMon;
   int memsize;
   int DDCclock = 0;
   int displayWidth = pScrn->displayWidth;
   int curHDisplay = pScrn->currentMode->HDisplay;
   int curVDisplay = pScrn->currentMode->VDisplay;

   DPRINTF(PFX, "Detect Monitor Change\n");
   
   SetPipeAccess(pScrn);

   /* Re-read EDID */
   pDDCModule = xf86LoadSubModule(pScrn, "ddc");
   if (pI830->vesa->monitor)
      xfree(pI830->vesa->monitor);
   pI830->vesa->monitor = vbeDoEDID(pI830->pVbe, pDDCModule);
   xf86UnloadSubModule(pDDCModule);
   if ((pScrn->monitor->DDC = pI830->vesa->monitor) != NULL) {
      xf86PrintEDID(pI830->vesa->monitor);
      xf86SetDDCproperties(pScrn, pI830->vesa->monitor);
   } else 
      /* No DDC, so get out of here, and continue to use the current settings */
      return FALSE; 

   if (!(DDCclock = I830UseDDC(pScrn)))
      return FALSE;

   /* Revalidate the modes */

   /*
    * Note: VBE modes (> 0x7f) won't work with Intel's extended BIOS
    * functions.  
    */
   pScrn->modePool = I830GetModePool(pScrn, pI830->pVbe, pI830->vbeInfo);

   if (!pScrn->modePool) {
      /* This is bad, which would cause the Xserver to exit, maybe
       * we should default to a 640x480 @ 60Hz mode here ??? */
      xf86DrvMsg(pScrn->scrnIndex, X_ERROR,
		 "No Video BIOS modes for chosen depth.\n");
      return FALSE;
   }

   SetPipeAccess(pScrn);
   VBESetModeNames(pScrn->modePool);

   if (pScrn->videoRam > (pI830->vbeInfo->TotalMemory * 64))
      memsize = pI830->vbeInfo->TotalMemory * 64;
   else
      memsize = pScrn->videoRam;

   VBEValidateModes(pScrn, pScrn->monitor->Modes, pScrn->display->modes, NULL,
			NULL, 0, MAX_DISPLAY_PITCH, 1,
			0, MAX_DISPLAY_HEIGHT,
			pScrn->display->virtualX,
			pScrn->display->virtualY,
			memsize, LOOKUP_BEST_REFRESH);

   if (DDCclock > 0) {
      p = pScrn->modes;
      if (p == NULL)
         return FALSE;
      do {
         int Clock = 100000000; /* incredible value */

         if (p->status == MODE_OK) {
            for (pMon = pScrn->monitor->Modes; pMon != NULL; pMon = pMon->next) {
               if ((pMon->HDisplay != p->HDisplay) ||
                   (pMon->VDisplay != p->VDisplay) ||
                   (pMon->Flags & (V_INTERLACE | V_DBLSCAN | V_CLKDIV2)))
                  continue;

               /* Find lowest supported Clock for this resolution */
               if (Clock > pMon->Clock)
                  Clock = pMon->Clock;
            } 

            if (Clock != 100000000 && DDCclock < 2550 && Clock / 1000.0 > DDCclock) {
               ErrorF("(%s,%s) mode clock %gMHz exceeds DDC maximum %dMHz\n",
		   p->name, pScrn->monitor->id,
		   Clock/1000.0, DDCclock);
               p->status = MODE_BAD;
            } 
         }
         p = p->next;
      } while (p != NULL && p != pScrn->modes);
   }

   pScrn->displayWidth = displayWidth; /* restore old displayWidth */

   xf86PruneDriverModes(pScrn);
   I830PrintModes(pScrn);

   /* Now check if the previously used mode is o.k. for the current monitor.
    * This allows VT switching to continue happily when not disconnecting
    * and reconnecting monitors */

   pScrn->currentMode = pScrn->modes;
   p = pScrn->modes;
   if (p == NULL)
      return FALSE;
   do {
      if ((p->HDisplay == curHDisplay) &&
          (p->VDisplay == curVDisplay) &&
          (!(p->Flags & (V_INTERLACE | V_DBLSCAN | V_CLKDIV2)))) {
   		pScrn->currentMode = p; /* previous mode is o.k. */
	}
      p = p->next;
   } while (p != NULL && p != pScrn->modes);

   /* Now readjust for panning if necessary */
   {
      pScrn->frameX0 = (pScrn->frameX0 + pScrn->frameX1 + 1 - pScrn->currentMode->HDisplay) / 2;

      if (pScrn->frameX0 < 0)
         pScrn->frameX0 = 0;

      pScrn->frameX1 = pScrn->frameX0 + pScrn->currentMode->HDisplay - 1;
      if (pScrn->frameX1 >= pScrn->virtualX) {
         pScrn->frameX0 = pScrn->virtualX - pScrn->currentMode->HDisplay;
         pScrn->frameX1 = pScrn->virtualX - 1;
      }

      pScrn->frameY0 = (pScrn->frameY0 + pScrn->frameY1 + 1 - pScrn->currentMode->VDisplay) / 2;

      if (pScrn->frameY0 < 0)
         pScrn->frameY0 = 0;

      pScrn->frameY1 = pScrn->frameY0 + pScrn->currentMode->VDisplay - 1;
      if (pScrn->frameY1 >= pScrn->virtualY) {
        pScrn->frameY0 = pScrn->virtualY - pScrn->currentMode->VDisplay;
        pScrn->frameY1 = pScrn->virtualY - 1;
      }
   }

   return TRUE;
#endif /* 0 */
}

/*
 * This gets called when gaining control of the VT, and from ScreenInit().
 */
static Bool
I830EnterVT(int scrnIndex, int flags)
{
   ScrnInfoPtr pScrn = xf86Screens[scrnIndex];
   I830Ptr pI830 = I830PTR(pScrn);

   DPRINTF(PFX, "Enter VT\n");

   /*
    * Only save state once per server generation since that's what most
    * drivers do.  Could change this to save state at each VT enter.
    */
   if (pI830->SaveGeneration != serverGeneration) {
      pI830->SaveGeneration = serverGeneration;
      SaveHWState(pScrn);
   }

   pI830->leaving = FALSE;

#if 1
   /* Clear the framebuffer */
   memset(pI830->FbBase + pScrn->fbOffset, 0,
	  pScrn->virtualY * pScrn->displayWidth * pI830->cpp);
#endif

   if (I830IsPrimary(pScrn))
      if (!I830BindAGPMemory(pScrn))
         return FALSE;

   CheckInheritedState(pScrn);

   ResetState(pScrn, FALSE);
   SetHWOperatingState(pScrn);

   /* Mark that we'll need to re-set the mode for sure */
   memset(pI830->pipeCurMode, 0, sizeof(pI830->pipeCurMode));

   /* Detect monitor change and switch to suitable mode */
   if (!pI830->starting)
      I830DetectMonitorChange(pScrn);

   if (!i830SetMode(pScrn, pScrn->currentMode))
      return FALSE;
   
#ifdef I830_XV
   I830VideoSwitchModeAfter(pScrn, pScrn->currentMode);
#endif

   ResetState(pScrn, TRUE);
   SetHWOperatingState(pScrn);

   pScrn->AdjustFrame(scrnIndex, pScrn->frameX0, pScrn->frameY0, 0);

#ifdef XF86DRI
   if (pI830->directRenderingEnabled) {
      if (!pI830->starting) {
	 I830DRIResume(screenInfo.screens[scrnIndex]);
      
	 I830EmitInvarientState(pScrn);
	 I830RefreshRing(pScrn);
	 I830Sync(pScrn);
	 DO_RING_IDLE();

	 DPRINTF(PFX, "calling dri unlock\n");
	 I830DRIUnlock(pScrn);
      }
      pI830->LockHeld = 0;
   }
#endif

   /* Set the hotkey to just notify us.  We can check its results periodically
    * in the CheckDevicesTimer.  Eventually we want the kernel to just hand us
    * an input event when someone presses the button, but for now we just have
    * to poll.
    */
   i830SetHotkeyControl(pScrn, HOTKEY_DRIVER_NOTIFY);

   if (pI830->checkDevices)
      pI830->devicesTimer = TimerSet(NULL, 0, 1000, I830CheckDevicesTimer, pScrn);

   pI830->currentMode = pScrn->currentMode;

   /* Force invarient state when rotated to be emitted */
   *pI830->used3D = 1<<31;

   return TRUE;
}

static Bool
I830SwitchMode(int scrnIndex, DisplayModePtr mode, int flags)
{

   ScrnInfoPtr pScrn = xf86Screens[scrnIndex];
   I830Ptr pI830 = I830PTR(pScrn);
   Bool ret = TRUE;
   PixmapPtr pspix = (*pScrn->pScreen->GetScreenPixmap) (pScrn->pScreen);

   DPRINTF(PFX, "I830SwitchMode: mode == %p\n", mode);

#ifdef I830_XV
   /* Give the video overlay code a chance to see the new mode. */
   I830VideoSwitchModeBefore(pScrn, mode);
#endif

   /* Sync the engine before mode switch */
   if (pI830->AccelInfoRec && pI830->AccelInfoRec->NeedToSync) {
      (*pI830->AccelInfoRec->Sync)(pScrn);
      pI830->AccelInfoRec->NeedToSync = FALSE;
   }

   /* Check if our currentmode is about to change. We do this so if we
    * are rotating, we don't need to call the mode setup again.
    */
   if (pI830->currentMode != mode) {
      if (!i830SetMode(pScrn, mode))
         ret = FALSE;
   }

   /* Kludge to detect Rotate or Vidmode switch. Not very elegant, but
    * workable given the implementation currently. We only need to call
    * the rotation function when we know that the framebuffer has been
    * disabled by the EnableDisableFBAccess() function.
    *
    * The extra WindowTable check detects a rotation at startup.
    */
   if ( (!WindowTable[pScrn->scrnIndex] || pspix->devPrivate.ptr == NULL) &&
         !pI830->DGAactive ) {
      if (!I830Rotate(pScrn, mode))
         ret = FALSE;
   }

   /* Either the original setmode or rotation failed, so restore the previous
    * video mode here, as we'll have already re-instated the original rotation.
    */
   if (!ret) {
      if (!i830SetMode(pScrn, pI830->currentMode)) {
	 xf86DrvMsg(scrnIndex, X_INFO,
		    "Failed to restore previous mode (SwitchMode)\n");
      }

#ifdef I830_XV
      /* Give the video overlay code a chance to see the new mode. */
      I830VideoSwitchModeAfter(pScrn, pI830->currentMode);
#endif
   } else {
      pI830->currentMode = mode;

#ifdef I830_XV
      /* Give the video overlay code a chance to see the new mode. */
      I830VideoSwitchModeAfter(pScrn, mode);
#endif
   }

   return ret;
}

static Bool
I830SaveScreen(ScreenPtr pScreen, int mode)
{
   ScrnInfoPtr pScrn = xf86Screens[pScreen->myNum];
   I830Ptr pI830 = I830PTR(pScrn);
   Bool on = xf86IsUnblank(mode);
   CARD32 temp, ctrl, base;
   int i;

   DPRINTF(PFX, "I830SaveScreen: %d, on is %s\n", mode, BOOLTOSTRING(on));

   if (pScrn->vtSema) {
      for (i = 0; i < pI830->availablePipes; i++) {
        if (i == 0) {
	    ctrl = DSPACNTR;
	    base = DSPABASE;
        } else {
	    ctrl = DSPBCNTR;
	    base = DSPBADDR;
        }
        if (pI830->planeEnabled[i]) {
	   temp = INREG(ctrl);
	   if (on)
	      temp |= DISPLAY_PLANE_ENABLE;
	   else
	      temp &= ~DISPLAY_PLANE_ENABLE;
	   OUTREG(ctrl, temp);
	   /* Flush changes */
	   temp = INREG(base);
	   OUTREG(base, temp);
        }
      }

      if (pI830->CursorInfoRec && !pI830->SWCursor && pI830->cursorOn) {
	 if (on)
	    pI830->CursorInfoRec->ShowCursor(pScrn);
	 else
	    pI830->CursorInfoRec->HideCursor(pScrn);
	 pI830->cursorOn = TRUE;
      }
   }
   return TRUE;
}

static void
I830DPMSCRT(ScrnInfoPtr pScrn, int mode)
{
   I830Ptr pI830 = I830PTR(pScrn);
   CARD32 temp;
   
   temp = INREG(ADPA);
   temp &= ~(ADPA_HSYNC_CNTL_DISABLE|ADPA_VSYNC_CNTL_DISABLE);
   switch(mode) {
   case DPMSModeOn:
      break;
   case DPMSModeStandby:
      temp |= ADPA_HSYNC_CNTL_DISABLE;
      break;
   case DPMSModeSuspend:
      temp |= ADPA_VSYNC_CNTL_DISABLE;
      break;
   case DPMSModeOff:
      temp |= ADPA_HSYNC_CNTL_DISABLE|ADPA_VSYNC_CNTL_DISABLE;
      break;
   }
   OUTREG(ADPA, temp);
}

static void
I830DPMSLVDS(ScrnInfoPtr pScrn, int mode)
{
   if (mode == DPMSModeOn)
      i830SetLVDSPanelPower(pScrn, TRUE);
   else
      i830SetLVDSPanelPower(pScrn, FALSE);
}

/* Use the VBE version when available. */
static void
I830DisplayPowerManagementSet(ScrnInfoPtr pScrn, int PowerManagementMode,
			      int flags)
{
   I830Ptr pI830 = I830PTR(pScrn);
   int i;
   CARD32 temp, ctrl, base;

   for (i = 0; i < pI830->availablePipes; i++) {
      if (i == 0) {
         ctrl = DSPACNTR;
         base = DSPABASE;
      } else {
         ctrl = DSPBCNTR;
         base = DSPBADDR;
      }
      if (pI830->planeEnabled[i]) {
	   temp = INREG(ctrl);
	   if (PowerManagementMode == DPMSModeOn)
	      temp |= DISPLAY_PLANE_ENABLE;
	   else
	      temp &= ~DISPLAY_PLANE_ENABLE;
	   OUTREG(ctrl, temp);
	   /* Flush changes */
	   temp = INREG(base);
	   OUTREG(base, temp);
      }
   }

   if (pI830->operatingDevices & (PIPE_CRT_ACTIVE | (PIPE_CRT_ACTIVE<<8))) {
      I830DPMSCRT(pScrn, PowerManagementMode);
   }

   if (pI830->operatingDevices & (PIPE_LCD_ACTIVE | (PIPE_LCD_ACTIVE<<8))) {
      I830DPMSLVDS(pScrn, PowerManagementMode);
   }

   if (pI830->operatingDevices & (PIPE_DFP_ACTIVE | (PIPE_DFP_ACTIVE<<8))) {
      /* TBD */
   }

   if (pI830->operatingDevices & (PIPE_DFP2_ACTIVE | (PIPE_DFP2_ACTIVE<<8))) {
      /* TBD */
   }

   if (pI830->CursorInfoRec && !pI830->SWCursor && pI830->cursorOn) {
      if (PowerManagementMode == DPMSModeOn)
         pI830->CursorInfoRec->ShowCursor(pScrn);
      else
         pI830->CursorInfoRec->HideCursor(pScrn);
      pI830->cursorOn = TRUE;
   }
}

static Bool
I830CloseScreen(int scrnIndex, ScreenPtr pScreen)
{
   ScrnInfoPtr pScrn = xf86Screens[scrnIndex];
   I830Ptr pI830 = I830PTR(pScrn);
   XAAInfoRecPtr infoPtr = pI830->AccelInfoRec;

   pI830->closing = TRUE;
#ifdef XF86DRI
   if (pI830->directRenderingOpen) {
      pI830->directRenderingOpen = FALSE;
      I830DRICloseScreen(pScreen);
   }
#endif

   if (pScrn->vtSema == TRUE) {
      I830LeaveVT(scrnIndex, 0);
   }

   if (pI830->devicesTimer)
      TimerCancel(pI830->devicesTimer);
   pI830->devicesTimer = NULL;

   DPRINTF(PFX, "\nUnmapping memory\n");
   I830UnmapMem(pScrn);
   vgaHWUnmapMem(pScrn);

   if (pI830->ScanlineColorExpandBuffers) {
      xfree(pI830->ScanlineColorExpandBuffers);
      pI830->ScanlineColorExpandBuffers = 0;
   }

   if (infoPtr) {
      if (infoPtr->ScanlineColorExpandBuffers)
	 xfree(infoPtr->ScanlineColorExpandBuffers);
      XAADestroyInfoRec(infoPtr);
      pI830->AccelInfoRec = NULL;
   }

   if (pI830->CursorInfoRec) {
      xf86DestroyCursorInfoRec(pI830->CursorInfoRec);
      pI830->CursorInfoRec = 0;
   }

   if (I830IsPrimary(pScrn)) {
      xf86GARTCloseScreen(scrnIndex);

      xfree(pI830->LpRing);
      pI830->LpRing = NULL;
      xfree(pI830->CursorMem);
      pI830->CursorMem = NULL;
      xfree(pI830->CursorMemARGB);
      pI830->CursorMemARGB = NULL;
      xfree(pI830->OverlayMem);
      pI830->OverlayMem = NULL;
      xfree(pI830->overlayOn);
      pI830->overlayOn = NULL;
      xfree(pI830->used3D);
      pI830->used3D = NULL;
   }

   if (pI830->shadowReq.minorversion >= 1)
      pScrn->PointerMoved = pI830->PointerMoved;

   pScrn->vtSema = FALSE;
   pI830->closing = FALSE;
   pScreen->CloseScreen = pI830->CloseScreen;
   return (*pScreen->CloseScreen) (scrnIndex, pScreen);
}

static ModeStatus
I830ValidMode(int scrnIndex, DisplayModePtr mode, Bool verbose, int flags)
{
   if (mode->Flags & V_INTERLACE) {
      if (verbose) {
	 xf86DrvMsg(scrnIndex, X_PROBED,
		    "Removing interlaced mode \"%s\"\n", mode->name);
      }
      return MODE_BAD;
   }
   return MODE_OK;
}

#ifndef SUSPEND_SLEEP
#define SUSPEND_SLEEP 0
#endif
#ifndef RESUME_SLEEP
#define RESUME_SLEEP 0
#endif

/*
 * This function is only required if we need to do anything differently from
 * DoApmEvent() in common/xf86PM.c, including if we want to see events other
 * than suspend/resume.
 */
static Bool
I830PMEvent(int scrnIndex, pmEvent event, Bool undo)
{
   ScrnInfoPtr pScrn = xf86Screens[scrnIndex];
   I830Ptr pI830 = I830PTR(pScrn);

   DPRINTF(PFX, "Enter VT, event %d, undo: %s\n", event, BOOLTOSTRING(undo));
 
   switch(event) {
   case XF86_APM_SYS_SUSPEND:
   case XF86_APM_CRITICAL_SUSPEND: /*do we want to delay a critical suspend?*/
   case XF86_APM_USER_SUSPEND:
   case XF86_APM_SYS_STANDBY:
   case XF86_APM_USER_STANDBY:
      if (!undo && !pI830->suspended) {
	 pScrn->LeaveVT(scrnIndex, 0);
	 pI830->suspended = TRUE;
	 sleep(SUSPEND_SLEEP);
      } else if (undo && pI830->suspended) {
	 sleep(RESUME_SLEEP);
	 pScrn->EnterVT(scrnIndex, 0);
	 pI830->suspended = FALSE;
      }
      break;
   case XF86_APM_STANDBY_RESUME:
   case XF86_APM_NORMAL_RESUME:
   case XF86_APM_CRITICAL_RESUME:
      if (pI830->suspended) {
	 sleep(RESUME_SLEEP);
	 pScrn->EnterVT(scrnIndex, 0);
	 pI830->suspended = FALSE;
	 /*
	  * Turn the screen saver off when resuming.  This seems to be
	  * needed to stop xscreensaver kicking in (when used).
	  *
	  * XXX DoApmEvent() should probably call this just like
	  * xf86VTSwitch() does.  Maybe do it here only in 4.2
	  * compatibility mode.
	  */
	 SaveScreens(SCREEN_SAVER_FORCER, ScreenSaverReset);
      }
      break;
   /* This is currently used for ACPI */
   case XF86_APM_CAPABILITY_CHANGED:
#if 0
      /* If we had status checking turned on, turn it off now */
      if (pI830->checkDevices) {
         if (pI830->devicesTimer)
            TimerCancel(pI830->devicesTimer);
         pI830->devicesTimer = NULL;
         pI830->checkDevices = FALSE; 
      }
#endif
      if (!I830IsPrimary(pScrn))
         return TRUE;

      ErrorF("I830PMEvent: Capability change\n");

      I830CheckDevicesTimer(NULL, 0, pScrn);
      SaveScreens(SCREEN_SAVER_FORCER, ScreenSaverReset);
      break;
   default:
      ErrorF("I830PMEvent: received APM event %d\n", event);
   }
   return TRUE;
}

#if 0
/**
 * This function is used for testing of the screen detect functions from the
 * periodic timer.
 */
static void
i830MonitorDetectDebugger(ScrnInfoPtr pScrn)
{
   Bool found_crt;
   I830Ptr pI830 = I830PTR(pScrn);
   int start, finish, i;

   if (!pScrn->vtSema)
      return 1000;

   start = GetTimeInMillis();
   found_crt = i830DetectCRT(pScrn, FALSE);   
   finish = GetTimeInMillis();
   xf86DrvMsg(pScrn->scrnIndex, X_ERROR, "Detected CRT as %s in %dms\n",
	      found_crt ? "connected" : "disconnected", finish - start);

   for (i = 0; i < MAX_OUTPUTS; i++) {
      Bool found_sdvo = TRUE;

      if (pI830->output[i].type != I830_OUTPUT_SDVO ||
	  pI830->output[i].sdvo_drv == NULL)
      {
	 continue;
      }
      start = GetTimeInMillis();
      found_sdvo = I830DetectSDVODisplays(pScrn, i);   
      finish = GetTimeInMillis();
      xf86DrvMsg(pScrn->scrnIndex, X_ERROR, "Detected SDVO as %s in %dms\n",
		 found_sdvo ? "connected" : "disconnected", finish - start);
   }
}
#endif

static CARD32
I830CheckDevicesTimer(OsTimerPtr timer, CARD32 now, pointer arg)
{
   ScrnInfoPtr pScrn = (ScrnInfoPtr) arg;
   I830Ptr pI830 = I830PTR(pScrn);
   CARD8 gr18;

   if (!pScrn->vtSema)
      return 1000;

#if 0
   i830MonitorDetectDebugger(pScrn);
#endif

   /* Check for a hotkey press report from the BIOS. */
   gr18 = pI830->readControl(pI830, GRX, 0x18);
   if ((gr18 & (HOTKEY_TOGGLE | HOTKEY_SWITCH)) != 0) {
      /* The user has pressed the hotkey requesting a toggle or switch.
       * Re-probe our connected displays and turn on whatever we find.
       *
       * In the future, we want the hotkey to dump down to a user app which
       * implements a sensible policy using RandR-1.2.  For now, all we get
       * is this.
       */
      I830ValidateXF86ModeList(pScrn, FALSE);
      xf86SwitchMode(pScrn->pScreen, pScrn->currentMode);

<<<<<<< HEAD
         pCursorScreen = miPointerCurrentScreen();
         if (pScrn->pScreen == pCursorScreen)
            miPointerPosition(&x, &y);

         /* Now, when we're single head, make sure we switch pipes */
         if (!(xf86IsEntityShared(pScrn->entityList[0]) || pI830->Clone) || cloned) {
            if (temp & 0xFF00)
               pI830->pipe = 1;
            else 
               pI830->pipe = 0;
	       xf86DrvMsg(pScrn->scrnIndex, X_INFO,
			 "Primary pipe is now %s.\n", pI830->pipe ? "B" : "A");
         } 

         pI830->currentMode = NULL;
         I830SwitchMode(pScrn->pScreen->myNum, pScrn->currentMode, 0);
         i830AdjustFrame(pScrn->pScreen->myNum, pScrn->frameX0, pScrn->frameY0, 0);

         if (xf86IsEntityShared(pScrn->entityList[0])) {
	    ScrnInfoPtr pScrn2;
            I830Ptr pI8302;

            if (I830IsPrimary(pScrn)) {
	       pScrn2 = pI830->entityPrivate->pScrn_2;
               pI8302 = I830PTR(pI830->entityPrivate->pScrn_2);
            } else {
	       pScrn2 = pI830->entityPrivate->pScrn_1;
               pI8302 = I830PTR(pI830->entityPrivate->pScrn_1);
            }

            if (pScrn2->pScreen == pCursorScreen)
               miPointerPosition(&x, &y);

            pI8302->currentMode = NULL;
            I830SwitchMode(pScrn2->pScreen->myNum, pScrn2->currentMode, 0);
            i830AdjustFrame(pScrn2->pScreen->myNum, pScrn2->frameX0, pScrn2->frameY0, 0);

 	    (*pScrn2->EnableDisableFBAccess) (pScrn2->pScreen->myNum, FALSE);
 	    (*pScrn2->EnableDisableFBAccess) (pScrn2->pScreen->myNum, TRUE);

            if (pScrn2->pScreen == pCursorScreen) {
               int sigstate = xf86BlockSIGIO ();
               miPointerWarpCursor(pScrn2->pScreen,x,y);

               /* xf86Info.currentScreen = pScrn->pScreen; */
               xf86UnblockSIGIO (sigstate);
               if (pI8302->CursorInfoRec && !pI8302->SWCursor && pI8302->cursorOn) {
                  pI8302->CursorInfoRec->HideCursor(pScrn);
	          xf86SetCursor(pScrn2->pScreen, pI830->pCurs, x, y);
                  pI8302->CursorInfoRec->ShowCursor(pScrn);
                  pI8302->cursorOn = TRUE;
               }
            }
	 }

 	 (*pScrn->EnableDisableFBAccess) (pScrn->pScreen->myNum, FALSE);
 	 (*pScrn->EnableDisableFBAccess) (pScrn->pScreen->myNum, TRUE);

         if (pScrn->pScreen == pCursorScreen) {
            int sigstate = xf86BlockSIGIO ();
            miPointerWarpCursor(pScrn->pScreen,x,y);

            /* xf86Info.currentScreen = pScrn->pScreen; */
            xf86UnblockSIGIO (sigstate);
            if (pI830->CursorInfoRec && !pI830->SWCursor && pI830->cursorOn) {
               pI830->CursorInfoRec->HideCursor(pScrn);
	       xf86SetCursor(pScrn->pScreen, pI830->pCurs, x, y);
               pI830->CursorInfoRec->ShowCursor(pScrn);
               pI830->cursorOn = TRUE;
            }
         }
      }
=======
      /* Clear the BIOS's hotkey press flags */
      gr18 &= ~(HOTKEY_TOGGLE | HOTKEY_SWITCH);
      pI830->writeControl(pI830, GRX, 0x18, gr18);
>>>>>>> 2d1671ab
   }

   return 1000;
}

void
I830InitpScrn(ScrnInfoPtr pScrn)
{
   pScrn->PreInit = I830PreInit;
   pScrn->ScreenInit = I830ScreenInit;
   pScrn->SwitchMode = I830SwitchMode;
   pScrn->AdjustFrame = i830AdjustFrame;
   pScrn->EnterVT = I830EnterVT;
   pScrn->LeaveVT = I830LeaveVT;
   pScrn->FreeScreen = I830FreeScreen;
   pScrn->ValidMode = I830ValidMode;
   pScrn->PMEvent = I830PMEvent;
}<|MERGE_RESOLUTION|>--- conflicted
+++ resolved
@@ -4237,84 +4237,9 @@
       I830ValidateXF86ModeList(pScrn, FALSE);
       xf86SwitchMode(pScrn->pScreen, pScrn->currentMode);
 
-<<<<<<< HEAD
-         pCursorScreen = miPointerCurrentScreen();
-         if (pScrn->pScreen == pCursorScreen)
-            miPointerPosition(&x, &y);
-
-         /* Now, when we're single head, make sure we switch pipes */
-         if (!(xf86IsEntityShared(pScrn->entityList[0]) || pI830->Clone) || cloned) {
-            if (temp & 0xFF00)
-               pI830->pipe = 1;
-            else 
-               pI830->pipe = 0;
-	       xf86DrvMsg(pScrn->scrnIndex, X_INFO,
-			 "Primary pipe is now %s.\n", pI830->pipe ? "B" : "A");
-         } 
-
-         pI830->currentMode = NULL;
-         I830SwitchMode(pScrn->pScreen->myNum, pScrn->currentMode, 0);
-         i830AdjustFrame(pScrn->pScreen->myNum, pScrn->frameX0, pScrn->frameY0, 0);
-
-         if (xf86IsEntityShared(pScrn->entityList[0])) {
-	    ScrnInfoPtr pScrn2;
-            I830Ptr pI8302;
-
-            if (I830IsPrimary(pScrn)) {
-	       pScrn2 = pI830->entityPrivate->pScrn_2;
-               pI8302 = I830PTR(pI830->entityPrivate->pScrn_2);
-            } else {
-	       pScrn2 = pI830->entityPrivate->pScrn_1;
-               pI8302 = I830PTR(pI830->entityPrivate->pScrn_1);
-            }
-
-            if (pScrn2->pScreen == pCursorScreen)
-               miPointerPosition(&x, &y);
-
-            pI8302->currentMode = NULL;
-            I830SwitchMode(pScrn2->pScreen->myNum, pScrn2->currentMode, 0);
-            i830AdjustFrame(pScrn2->pScreen->myNum, pScrn2->frameX0, pScrn2->frameY0, 0);
-
- 	    (*pScrn2->EnableDisableFBAccess) (pScrn2->pScreen->myNum, FALSE);
- 	    (*pScrn2->EnableDisableFBAccess) (pScrn2->pScreen->myNum, TRUE);
-
-            if (pScrn2->pScreen == pCursorScreen) {
-               int sigstate = xf86BlockSIGIO ();
-               miPointerWarpCursor(pScrn2->pScreen,x,y);
-
-               /* xf86Info.currentScreen = pScrn->pScreen; */
-               xf86UnblockSIGIO (sigstate);
-               if (pI8302->CursorInfoRec && !pI8302->SWCursor && pI8302->cursorOn) {
-                  pI8302->CursorInfoRec->HideCursor(pScrn);
-	          xf86SetCursor(pScrn2->pScreen, pI830->pCurs, x, y);
-                  pI8302->CursorInfoRec->ShowCursor(pScrn);
-                  pI8302->cursorOn = TRUE;
-               }
-            }
-	 }
-
- 	 (*pScrn->EnableDisableFBAccess) (pScrn->pScreen->myNum, FALSE);
- 	 (*pScrn->EnableDisableFBAccess) (pScrn->pScreen->myNum, TRUE);
-
-         if (pScrn->pScreen == pCursorScreen) {
-            int sigstate = xf86BlockSIGIO ();
-            miPointerWarpCursor(pScrn->pScreen,x,y);
-
-            /* xf86Info.currentScreen = pScrn->pScreen; */
-            xf86UnblockSIGIO (sigstate);
-            if (pI830->CursorInfoRec && !pI830->SWCursor && pI830->cursorOn) {
-               pI830->CursorInfoRec->HideCursor(pScrn);
-	       xf86SetCursor(pScrn->pScreen, pI830->pCurs, x, y);
-               pI830->CursorInfoRec->ShowCursor(pScrn);
-               pI830->cursorOn = TRUE;
-            }
-         }
-      }
-=======
       /* Clear the BIOS's hotkey press flags */
       gr18 &= ~(HOTKEY_TOGGLE | HOTKEY_SWITCH);
       pI830->writeControl(pI830, GRX, 0x18, gr18);
->>>>>>> 2d1671ab
    }
 
    return 1000;
