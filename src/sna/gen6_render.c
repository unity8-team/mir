/*
 * Copyright © 2006,2008,2011 Intel Corporation
 * Copyright © 2007 Red Hat, Inc.
 *
 * Permission is hereby granted, free of charge, to any person obtaining a
 * copy of this software and associated documentation files (the "Software"),
 * to deal in the Software without restriction, including without limitation
 * the rights to use, copy, modify, merge, publish, distribute, sublicense,
 * and/or sell copies of the Software, and to permit persons to whom the
 * Software is furnished to do so, subject to the following conditions:
 *
 * The above copyright notice and this permission notice (including the next
 * paragraph) shall be included in all copies or substantial portions of the
 * Software.
 *
 * THE SOFTWARE IS PROVIDED "AS IS", WITHOUT WARRANTY OF ANY KIND, EXPRESS OR
 * IMPLIED, INCLUDING BUT NOT LIMITED TO THE WARRANTIES OF MERCHANTABILITY,
 * FITNESS FOR A PARTICULAR PURPOSE AND NONINFRINGEMENT.  IN NO EVENT SHALL
 * THE AUTHORS OR COPYRIGHT HOLDERS BE LIABLE FOR ANY CLAIM, DAMAGES OR OTHER
 * LIABILITY, WHETHER IN AN ACTION OF CONTRACT, TORT OR OTHERWISE, ARISING FROM,
 * OUT OF OR IN CONNECTION WITH THE SOFTWARE OR THE USE OR OTHER DEALINGS IN THE
 * SOFTWARE.
 *
 * Authors:
 *    Wang Zhenyu <zhenyu.z.wang@sna.com>
 *    Eric Anholt <eric@anholt.net>
 *    Carl Worth <cworth@redhat.com>
 *    Keith Packard <keithp@keithp.com>
 *    Chris Wilson <chris@chris-wilson.co.uk>
 *
 */

#ifdef HAVE_CONFIG_H
#include "config.h"
#endif

#include "sna.h"
#include "sna_reg.h"
#include "sna_render.h"
#include "sna_render_inline.h"
#include "sna_video.h"

#include "brw/brw.h"
#include "gen6_render.h"

#define NO_COMPOSITE 0
#define NO_COMPOSITE_SPANS 0
#define NO_COPY 0
#define NO_COPY_BOXES 0
#define NO_FILL 0
#define NO_FILL_BOXES 0
#define NO_FILL_ONE 0
#define NO_FILL_CLEAR 0

#define NO_RING_SWITCH 0
#define PREFER_RENDER 0

#define USE_8_PIXEL_DISPATCH 1
#define USE_16_PIXEL_DISPATCH 1
#define USE_32_PIXEL_DISPATCH 0

#if !USE_8_PIXEL_DISPATCH && !USE_16_PIXEL_DISPATCH && !USE_32_PIXEL_DISPATCH
#error "Must select at least 8, 16 or 32 pixel dispatch"
#endif

#define GEN6_MAX_SIZE 8192

struct gt_info {
	int max_vs_threads;
	int max_gs_threads;
	int max_wm_threads;
	struct {
		int size;
		int max_vs_entries;
		int max_gs_entries;
	} urb;
};

static const struct gt_info gt1_info = {
	.max_vs_threads = 24,
	.max_gs_threads = 21,
	.max_wm_threads = 40,
	.urb = { 32, 256, 256 },
};

static const struct gt_info gt2_info = {
	.max_vs_threads = 60,
	.max_gs_threads = 60,
	.max_wm_threads = 80,
	.urb = { 64, 256, 256 },
};

static const uint32_t ps_kernel_packed[][4] = {
#include "exa_wm_src_affine.g6b"
#include "exa_wm_src_sample_argb.g6b"
#include "exa_wm_yuv_rgb.g6b"
#include "exa_wm_write.g6b"
};

static const uint32_t ps_kernel_planar[][4] = {
#include "exa_wm_src_affine.g6b"
#include "exa_wm_src_sample_planar.g6b"
#include "exa_wm_yuv_rgb.g6b"
#include "exa_wm_write.g6b"
};

#define NOKERNEL(kernel_enum, func, ns) \
    [GEN6_WM_KERNEL_##kernel_enum] = {#kernel_enum, func, 0, ns}
#define KERNEL(kernel_enum, kernel, ns) \
    [GEN6_WM_KERNEL_##kernel_enum] = {#kernel_enum, kernel, sizeof(kernel), ns}

static const struct wm_kernel_info {
	const char *name;
	const void *data;
	unsigned int size;
	unsigned int num_surfaces;
} wm_kernels[] = {
	NOKERNEL(NOMASK, brw_wm_kernel__affine, 2),
	NOKERNEL(NOMASK_P, brw_wm_kernel__projective, 2),
<<<<<<< HEAD

	NOKERNEL(MASK, brw_wm_kernel__affine_mask, 3),
	NOKERNEL(MASK_P, brw_wm_kernel__projective_mask, 3),

	NOKERNEL(MASKCA, brw_wm_kernel__affine_mask_ca, 3),
	NOKERNEL(MASKCA_P, brw_wm_kernel__projective_mask_ca, 3),

	NOKERNEL(MASKSA, brw_wm_kernel__affine_mask_sa, 3),
	NOKERNEL(MASKSA_P, brw_wm_kernel__projective_mask_sa, 3),

	NOKERNEL(OPACITY, brw_wm_kernel__affine_opacity, 2),
	NOKERNEL(OPACITY_P, brw_wm_kernel__projective_opacity, 2),

=======

	NOKERNEL(MASK, brw_wm_kernel__affine_mask, 3),
	NOKERNEL(MASK_P, brw_wm_kernel__projective_mask, 3),

	NOKERNEL(MASKCA, brw_wm_kernel__affine_mask_ca, 3),
	NOKERNEL(MASKCA_P, brw_wm_kernel__projective_mask_ca, 3),

	NOKERNEL(MASKSA, brw_wm_kernel__affine_mask_sa, 3),
	NOKERNEL(MASKSA_P, brw_wm_kernel__projective_mask_sa, 3),

	NOKERNEL(OPACITY, brw_wm_kernel__affine_opacity, 2),
	NOKERNEL(OPACITY_P, brw_wm_kernel__projective_opacity, 2),

>>>>>>> f820c8e6
	KERNEL(VIDEO_PLANAR, ps_kernel_planar, 7),
	KERNEL(VIDEO_PACKED, ps_kernel_packed, 2),
};
#undef KERNEL

static const struct blendinfo {
	bool src_alpha;
	uint32_t src_blend;
	uint32_t dst_blend;
} gen6_blend_op[] = {
	/* Clear */	{0, GEN6_BLENDFACTOR_ZERO, GEN6_BLENDFACTOR_ZERO},
	/* Src */	{0, GEN6_BLENDFACTOR_ONE, GEN6_BLENDFACTOR_ZERO},
	/* Dst */	{0, GEN6_BLENDFACTOR_ZERO, GEN6_BLENDFACTOR_ONE},
	/* Over */	{1, GEN6_BLENDFACTOR_ONE, GEN6_BLENDFACTOR_INV_SRC_ALPHA},
	/* OverReverse */ {0, GEN6_BLENDFACTOR_INV_DST_ALPHA, GEN6_BLENDFACTOR_ONE},
	/* In */	{0, GEN6_BLENDFACTOR_DST_ALPHA, GEN6_BLENDFACTOR_ZERO},
	/* InReverse */	{1, GEN6_BLENDFACTOR_ZERO, GEN6_BLENDFACTOR_SRC_ALPHA},
	/* Out */	{0, GEN6_BLENDFACTOR_INV_DST_ALPHA, GEN6_BLENDFACTOR_ZERO},
	/* OutReverse */ {1, GEN6_BLENDFACTOR_ZERO, GEN6_BLENDFACTOR_INV_SRC_ALPHA},
	/* Atop */	{1, GEN6_BLENDFACTOR_DST_ALPHA, GEN6_BLENDFACTOR_INV_SRC_ALPHA},
	/* AtopReverse */ {1, GEN6_BLENDFACTOR_INV_DST_ALPHA, GEN6_BLENDFACTOR_SRC_ALPHA},
	/* Xor */	{1, GEN6_BLENDFACTOR_INV_DST_ALPHA, GEN6_BLENDFACTOR_INV_SRC_ALPHA},
	/* Add */	{0, GEN6_BLENDFACTOR_ONE, GEN6_BLENDFACTOR_ONE},
};

/**
 * Highest-valued BLENDFACTOR used in gen6_blend_op.
 *
 * This leaves out GEN6_BLENDFACTOR_INV_DST_COLOR,
 * GEN6_BLENDFACTOR_INV_CONST_{COLOR,ALPHA},
 * GEN6_BLENDFACTOR_INV_SRC1_{COLOR,ALPHA}
 */
#define GEN6_BLENDFACTOR_COUNT (GEN6_BLENDFACTOR_INV_DST_ALPHA + 1)

#define GEN6_BLEND_STATE_PADDED_SIZE	ALIGN(sizeof(struct gen6_blend_state), 64)

#define BLEND_OFFSET(s, d) \
	(((s) * GEN6_BLENDFACTOR_COUNT + (d)) * GEN6_BLEND_STATE_PADDED_SIZE)

#define NO_BLEND BLEND_OFFSET(GEN6_BLENDFACTOR_ONE, GEN6_BLENDFACTOR_ZERO)
#define CLEAR BLEND_OFFSET(GEN6_BLENDFACTOR_ZERO, GEN6_BLENDFACTOR_ZERO)

#define SAMPLER_OFFSET(sf, se, mf, me) \
	(((((sf) * EXTEND_COUNT + (se)) * FILTER_COUNT + (mf)) * EXTEND_COUNT + (me) + 2) * 2 * sizeof(struct gen6_sampler_state))

#define VERTEX_2s2s 0

#define COPY_SAMPLER 0
#define COPY_VERTEX VERTEX_2s2s
#define COPY_FLAGS(a) GEN6_SET_FLAGS(COPY_SAMPLER, (a) == GXcopy ? NO_BLEND : CLEAR, GEN6_WM_KERNEL_NOMASK, COPY_VERTEX)

#define FILL_SAMPLER (2 * sizeof(struct gen6_sampler_state))
#define FILL_VERTEX VERTEX_2s2s
#define FILL_FLAGS(op, format) GEN6_SET_FLAGS(FILL_SAMPLER, gen6_get_blend((op), false, (format)), GEN6_WM_KERNEL_NOMASK, FILL_VERTEX)
#define FILL_FLAGS_NOBLEND GEN6_SET_FLAGS(FILL_SAMPLER, NO_BLEND, GEN6_WM_KERNEL_NOMASK, FILL_VERTEX)

#define VIDEO_SAMPLER \
	SAMPLER_OFFSET(SAMPLER_FILTER_BILINEAR, SAMPLER_EXTEND_PAD, \
		       SAMPLER_FILTER_NEAREST, SAMPLER_EXTEND_NONE)

#define GEN6_SAMPLER(f) (((f) >> 16) & 0xfff0)
#define GEN6_BLEND(f) (((f) >> 0) & 0xfff0)
#define GEN6_KERNEL(f) (((f) >> 16) & 0xf)
#define GEN6_VERTEX(f) (((f) >> 0) & 0xf)
#define GEN6_SET_FLAGS(S, B, K, V)  (((S) | (K)) << 16 | ((B) | (V)))

#define OUT_BATCH(v) batch_emit(sna, v)
#define OUT_VERTEX(x,y) vertex_emit_2s(sna, x,y)
#define OUT_VERTEX_F(v) vertex_emit(sna, v)

static inline bool too_large(int width, int height)
{
	return width > GEN6_MAX_SIZE || height > GEN6_MAX_SIZE;
}

static uint32_t gen6_get_blend(int op,
			       bool has_component_alpha,
			       uint32_t dst_format)
{
	uint32_t src, dst;

	src = gen6_blend_op[op].src_blend;
	dst = gen6_blend_op[op].dst_blend;

	/* If there's no dst alpha channel, adjust the blend op so that
	 * we'll treat it always as 1.
	 */
	if (PICT_FORMAT_A(dst_format) == 0) {
		if (src == GEN6_BLENDFACTOR_DST_ALPHA)
			src = GEN6_BLENDFACTOR_ONE;
		else if (src == GEN6_BLENDFACTOR_INV_DST_ALPHA)
			src = GEN6_BLENDFACTOR_ZERO;
	}

	/* If the source alpha is being used, then we should only be in a
	 * case where the source blend factor is 0, and the source blend
	 * value is the mask channels multiplied by the source picture's alpha.
	 */
	if (has_component_alpha && gen6_blend_op[op].src_alpha) {
		if (dst == GEN6_BLENDFACTOR_SRC_ALPHA)
			dst = GEN6_BLENDFACTOR_SRC_COLOR;
		else if (dst == GEN6_BLENDFACTOR_INV_SRC_ALPHA)
			dst = GEN6_BLENDFACTOR_INV_SRC_COLOR;
	}

	DBG(("blend op=%d, dst=%x [A=%d] => src=%d, dst=%d => offset=%x\n",
	     op, dst_format, PICT_FORMAT_A(dst_format),
	     src, dst, (int)BLEND_OFFSET(src, dst)));
	return BLEND_OFFSET(src, dst);
}

static uint32_t gen6_get_card_format(PictFormat format)
{
	switch (format) {
	default:
		return -1;
	case PICT_a8r8g8b8:
		return GEN6_SURFACEFORMAT_B8G8R8A8_UNORM;
	case PICT_x8r8g8b8:
		return GEN6_SURFACEFORMAT_B8G8R8X8_UNORM;
	case PICT_a8b8g8r8:
		return GEN6_SURFACEFORMAT_R8G8B8A8_UNORM;
	case PICT_x8b8g8r8:
		return GEN6_SURFACEFORMAT_R8G8B8X8_UNORM;
	case PICT_a2r10g10b10:
		return GEN6_SURFACEFORMAT_B10G10R10A2_UNORM;
	case PICT_x2r10g10b10:
		return GEN6_SURFACEFORMAT_B10G10R10X2_UNORM;
	case PICT_r8g8b8:
		return GEN6_SURFACEFORMAT_R8G8B8_UNORM;
	case PICT_r5g6b5:
		return GEN6_SURFACEFORMAT_B5G6R5_UNORM;
	case PICT_a1r5g5b5:
		return GEN6_SURFACEFORMAT_B5G5R5A1_UNORM;
	case PICT_a8:
		return GEN6_SURFACEFORMAT_A8_UNORM;
	case PICT_a4r4g4b4:
		return GEN6_SURFACEFORMAT_B4G4R4A4_UNORM;
	}
}

static uint32_t gen6_get_dest_format(PictFormat format)
{
	switch (format) {
	default:
		return -1;
	case PICT_a8r8g8b8:
	case PICT_x8r8g8b8:
		return GEN6_SURFACEFORMAT_B8G8R8A8_UNORM;
	case PICT_a8b8g8r8:
	case PICT_x8b8g8r8:
		return GEN6_SURFACEFORMAT_R8G8B8A8_UNORM;
	case PICT_a2r10g10b10:
	case PICT_x2r10g10b10:
		return GEN6_SURFACEFORMAT_B10G10R10A2_UNORM;
	case PICT_r5g6b5:
		return GEN6_SURFACEFORMAT_B5G6R5_UNORM;
	case PICT_x1r5g5b5:
	case PICT_a1r5g5b5:
		return GEN6_SURFACEFORMAT_B5G5R5A1_UNORM;
	case PICT_a8:
		return GEN6_SURFACEFORMAT_A8_UNORM;
	case PICT_a4r4g4b4:
	case PICT_x4r4g4b4:
		return GEN6_SURFACEFORMAT_B4G4R4A4_UNORM;
	}
}

static bool gen6_check_dst_format(PictFormat format)
{
	if (gen6_get_dest_format(format) != -1)
		return true;

	DBG(("%s: unhandled format: %x\n", __FUNCTION__, (int)format));
	return false;
}

static bool gen6_check_format(uint32_t format)
{
	if (gen6_get_card_format(format) != -1)
		return true;

	DBG(("%s: unhandled format: %x\n", __FUNCTION__, (int)format));
	return false;
}

static uint32_t gen6_filter(uint32_t filter)
{
	switch (filter) {
	default:
		assert(0);
	case PictFilterNearest:
		return SAMPLER_FILTER_NEAREST;
	case PictFilterBilinear:
		return SAMPLER_FILTER_BILINEAR;
	}
}

static uint32_t gen6_check_filter(PicturePtr picture)
{
	switch (picture->filter) {
	case PictFilterNearest:
	case PictFilterBilinear:
		return true;
	default:
		return false;
	}
}

static uint32_t gen6_repeat(uint32_t repeat)
{
	switch (repeat) {
	default:
		assert(0);
	case RepeatNone:
		return SAMPLER_EXTEND_NONE;
	case RepeatNormal:
		return SAMPLER_EXTEND_REPEAT;
	case RepeatPad:
		return SAMPLER_EXTEND_PAD;
	case RepeatReflect:
		return SAMPLER_EXTEND_REFLECT;
	}
}

static bool gen6_check_repeat(PicturePtr picture)
{
	if (!picture->repeat)
		return true;

	switch (picture->repeatType) {
	case RepeatNone:
	case RepeatNormal:
	case RepeatPad:
	case RepeatReflect:
		return true;
	default:
		return false;
	}
}

static int
gen6_choose_composite_kernel(int op, bool has_mask, bool is_ca, bool is_affine)
{
	int base;

	if (has_mask) {
		if (is_ca) {
			if (gen6_blend_op[op].src_alpha)
				base = GEN6_WM_KERNEL_MASKSA;
			else
				base = GEN6_WM_KERNEL_MASKCA;
		} else
			base = GEN6_WM_KERNEL_MASK;
	} else
		base = GEN6_WM_KERNEL_NOMASK;

	return base + !is_affine;
}

static void
gen6_emit_urb(struct sna *sna)
{
	OUT_BATCH(GEN6_3DSTATE_URB | (3 - 2));
	OUT_BATCH(((1 - 1) << GEN6_3DSTATE_URB_VS_SIZE_SHIFT) |
		  (sna->render_state.gen6.info->urb.max_vs_entries << GEN6_3DSTATE_URB_VS_ENTRIES_SHIFT)); /* at least 24 on GEN6 */
	OUT_BATCH((0 << GEN6_3DSTATE_URB_GS_SIZE_SHIFT) |
		  (0 << GEN6_3DSTATE_URB_GS_ENTRIES_SHIFT)); /* no GS thread */
}

static void
gen6_emit_state_base_address(struct sna *sna)
{
	OUT_BATCH(GEN6_STATE_BASE_ADDRESS | (10 - 2));
	OUT_BATCH(0); /* general */
	OUT_BATCH(kgem_add_reloc(&sna->kgem, /* surface */
				 sna->kgem.nbatch,
				 NULL,
				 I915_GEM_DOMAIN_INSTRUCTION << 16,
				 BASE_ADDRESS_MODIFY));
	OUT_BATCH(kgem_add_reloc(&sna->kgem, /* instruction */
				 sna->kgem.nbatch,
				 sna->render_state.gen6.general_bo,
				 I915_GEM_DOMAIN_INSTRUCTION << 16,
				 BASE_ADDRESS_MODIFY));
	OUT_BATCH(0); /* indirect */
	OUT_BATCH(kgem_add_reloc(&sna->kgem,
				 sna->kgem.nbatch,
				 sna->render_state.gen6.general_bo,
				 I915_GEM_DOMAIN_INSTRUCTION << 16,
				 BASE_ADDRESS_MODIFY));

	/* upper bounds, disable */
	OUT_BATCH(0);
	OUT_BATCH(BASE_ADDRESS_MODIFY);
	OUT_BATCH(0);
	OUT_BATCH(BASE_ADDRESS_MODIFY);
}

static void
gen6_emit_viewports(struct sna *sna)
{
	OUT_BATCH(GEN6_3DSTATE_VIEWPORT_STATE_POINTERS |
		  GEN6_3DSTATE_VIEWPORT_STATE_MODIFY_CC |
		  (4 - 2));
	OUT_BATCH(0);
	OUT_BATCH(0);
	OUT_BATCH(sna->render_state.gen6.cc_vp);
}

static void
gen6_emit_vs(struct sna *sna)
{
	/* disable VS constant buffer */
	OUT_BATCH(GEN6_3DSTATE_CONSTANT_VS | (5 - 2));
	OUT_BATCH(0);
	OUT_BATCH(0);
	OUT_BATCH(0);
	OUT_BATCH(0);

	OUT_BATCH(GEN6_3DSTATE_VS | (6 - 2));
	OUT_BATCH(0); /* no VS kernel */
	OUT_BATCH(0);
	OUT_BATCH(0);
	OUT_BATCH(0);
	OUT_BATCH(0); /* pass-through */
}

static void
gen6_emit_gs(struct sna *sna)
{
	/* disable GS constant buffer */
	OUT_BATCH(GEN6_3DSTATE_CONSTANT_GS | (5 - 2));
	OUT_BATCH(0);
	OUT_BATCH(0);
	OUT_BATCH(0);
	OUT_BATCH(0);

	OUT_BATCH(GEN6_3DSTATE_GS | (7 - 2));
	OUT_BATCH(0); /* no GS kernel */
	OUT_BATCH(0);
	OUT_BATCH(0);
	OUT_BATCH(0);
	OUT_BATCH(0);
	OUT_BATCH(0); /* pass-through */
}

static void
gen6_emit_clip(struct sna *sna)
{
	OUT_BATCH(GEN6_3DSTATE_CLIP | (4 - 2));
	OUT_BATCH(0);
	OUT_BATCH(0); /* pass-through */
	OUT_BATCH(0);
}

static void
gen6_emit_wm_constants(struct sna *sna)
{
	/* disable WM constant buffer */
	OUT_BATCH(GEN6_3DSTATE_CONSTANT_PS | (5 - 2));
	OUT_BATCH(0);
	OUT_BATCH(0);
	OUT_BATCH(0);
	OUT_BATCH(0);
}

static void
gen6_emit_null_depth_buffer(struct sna *sna)
{
	OUT_BATCH(GEN6_3DSTATE_DEPTH_BUFFER | (7 - 2));
	OUT_BATCH(GEN6_SURFACE_NULL << GEN6_3DSTATE_DEPTH_BUFFER_TYPE_SHIFT |
		  GEN6_DEPTHFORMAT_D32_FLOAT << GEN6_3DSTATE_DEPTH_BUFFER_FORMAT_SHIFT);
	OUT_BATCH(0);
	OUT_BATCH(0);
	OUT_BATCH(0);
	OUT_BATCH(0);
	OUT_BATCH(0);

	OUT_BATCH(GEN6_3DSTATE_CLEAR_PARAMS | (2 - 2));
	OUT_BATCH(0);
}

static void
gen6_emit_invariant(struct sna *sna)
{
	OUT_BATCH(GEN6_PIPELINE_SELECT | PIPELINE_SELECT_3D);

	OUT_BATCH(GEN6_3DSTATE_MULTISAMPLE | (3 - 2));
	OUT_BATCH(GEN6_3DSTATE_MULTISAMPLE_PIXEL_LOCATION_CENTER |
		  GEN6_3DSTATE_MULTISAMPLE_NUMSAMPLES_1); /* 1 sample/pixel */
	OUT_BATCH(0);

	OUT_BATCH(GEN6_3DSTATE_SAMPLE_MASK | (2 - 2));
	OUT_BATCH(1);

	gen6_emit_urb(sna);

	gen6_emit_state_base_address(sna);

	gen6_emit_viewports(sna);
	gen6_emit_vs(sna);
	gen6_emit_gs(sna);
	gen6_emit_clip(sna);
	gen6_emit_wm_constants(sna);
	gen6_emit_null_depth_buffer(sna);

	sna->render_state.gen6.needs_invariant = false;
}

static bool
gen6_emit_cc(struct sna *sna, int blend)
{
	struct gen6_render_state *render = &sna->render_state.gen6;

	if (render->blend == blend)
		return blend != NO_BLEND;

	DBG(("%s: blend = %x\n", __FUNCTION__, blend));

	OUT_BATCH(GEN6_3DSTATE_CC_STATE_POINTERS | (4 - 2));
	OUT_BATCH((render->cc_blend + blend) | 1);
	if (render->blend == (unsigned)-1) {
		OUT_BATCH(1);
		OUT_BATCH(1);
	} else {
		OUT_BATCH(0);
		OUT_BATCH(0);
	}

	render->blend = blend;
	return blend != NO_BLEND;
}

static void
gen6_emit_sampler(struct sna *sna, uint32_t state)
{
	if (sna->render_state.gen6.samplers == state)
		return;

	sna->render_state.gen6.samplers = state;

	DBG(("%s: sampler = %x\n", __FUNCTION__, state));

	OUT_BATCH(GEN6_3DSTATE_SAMPLER_STATE_POINTERS |
		  GEN6_3DSTATE_SAMPLER_STATE_MODIFY_PS |
		  (4 - 2));
	OUT_BATCH(0); /* VS */
	OUT_BATCH(0); /* GS */
	OUT_BATCH(sna->render_state.gen6.wm_state + state);
}

static void
gen6_emit_sf(struct sna *sna, bool has_mask)
{
	int num_sf_outputs = has_mask ? 2 : 1;

	if (sna->render_state.gen6.num_sf_outputs == num_sf_outputs)
		return;

	DBG(("%s: num_sf_outputs=%d, read_length=%d, read_offset=%d\n",
	     __FUNCTION__, num_sf_outputs, 1, 0));

	sna->render_state.gen6.num_sf_outputs = num_sf_outputs;

	OUT_BATCH(GEN6_3DSTATE_SF | (20 - 2));
	OUT_BATCH(num_sf_outputs << GEN6_3DSTATE_SF_NUM_OUTPUTS_SHIFT |
		  1 << GEN6_3DSTATE_SF_URB_ENTRY_READ_LENGTH_SHIFT |
		  1 << GEN6_3DSTATE_SF_URB_ENTRY_READ_OFFSET_SHIFT);
	OUT_BATCH(0);
	OUT_BATCH(GEN6_3DSTATE_SF_CULL_NONE);
	OUT_BATCH(2 << GEN6_3DSTATE_SF_TRIFAN_PROVOKE_SHIFT); /* DW4 */
	OUT_BATCH(0);
	OUT_BATCH(0);
	OUT_BATCH(0);
	OUT_BATCH(0);
	OUT_BATCH(0); /* DW9 */
	OUT_BATCH(0);
	OUT_BATCH(0);
	OUT_BATCH(0);
	OUT_BATCH(0);
	OUT_BATCH(0); /* DW14 */
	OUT_BATCH(0);
	OUT_BATCH(0);
	OUT_BATCH(0);
	OUT_BATCH(0);
	OUT_BATCH(0); /* DW19 */
}

static void
gen6_emit_wm(struct sna *sna, unsigned int kernel, bool has_mask)
{
	const uint32_t *kernels;

	if (sna->render_state.gen6.kernel == kernel)
		return;

	sna->render_state.gen6.kernel = kernel;
	kernels = sna->render_state.gen6.wm_kernel[kernel];

	DBG(("%s: switching to %s, num_surfaces=%d (8-pixel? %d, 16-pixel? %d,32-pixel? %d)\n",
	     __FUNCTION__,
	     wm_kernels[kernel].name, wm_kernels[kernel].num_surfaces,
	    kernels[0], kernels[1], kernels[2]));

	OUT_BATCH(GEN6_3DSTATE_WM | (9 - 2));
	OUT_BATCH(kernels[0] ?: kernels[1] ?: kernels[2]);
	OUT_BATCH(1 << GEN6_3DSTATE_WM_SAMPLER_COUNT_SHIFT |
		  wm_kernels[kernel].num_surfaces << GEN6_3DSTATE_WM_BINDING_TABLE_ENTRY_COUNT_SHIFT);
	OUT_BATCH(0); /* scratch space */
	OUT_BATCH((kernels[0] ? 4 : kernels[1] ? 6 : 8) << GEN6_3DSTATE_WM_DISPATCH_0_START_GRF_SHIFT |
		  8 << GEN6_3DSTATE_WM_DISPATCH_1_START_GRF_SHIFT |
		  6 << GEN6_3DSTATE_WM_DISPATCH_2_START_GRF_SHIFT);
	OUT_BATCH((sna->render_state.gen6.info->max_wm_threads - 1) << GEN6_3DSTATE_WM_MAX_THREADS_SHIFT |
		  (kernels[0] ? GEN6_3DSTATE_WM_8_DISPATCH_ENABLE : 0) |
		  (kernels[1] ? GEN6_3DSTATE_WM_16_DISPATCH_ENABLE : 0) |
		  (kernels[2] ? GEN6_3DSTATE_WM_32_DISPATCH_ENABLE : 0) |
		  GEN6_3DSTATE_WM_DISPATCH_ENABLE);
	OUT_BATCH((1 + has_mask) << GEN6_3DSTATE_WM_NUM_SF_OUTPUTS_SHIFT |
		  GEN6_3DSTATE_WM_PERSPECTIVE_PIXEL_BARYCENTRIC);
	OUT_BATCH(kernels[2]);
	OUT_BATCH(kernels[1]);
}

static bool
gen6_emit_binding_table(struct sna *sna, uint16_t offset)
{
	if (sna->render_state.gen6.surface_table == offset)
		return false;

	/* Binding table pointers */
	OUT_BATCH(GEN6_3DSTATE_BINDING_TABLE_POINTERS |
		  GEN6_3DSTATE_BINDING_TABLE_MODIFY_PS |
		  (4 - 2));
	OUT_BATCH(0);		/* vs */
	OUT_BATCH(0);		/* gs */
	/* Only the PS uses the binding table */
	OUT_BATCH(offset*4);

	sna->render_state.gen6.surface_table = offset;
	return true;
}

static bool
gen6_emit_drawing_rectangle(struct sna *sna,
			    const struct sna_composite_op *op)
{
	uint32_t limit = (op->dst.height - 1) << 16 | (op->dst.width - 1);
	uint32_t offset = (uint16_t)op->dst.y << 16 | (uint16_t)op->dst.x;

	assert(!too_large(op->dst.x, op->dst.y));
	assert(!too_large(op->dst.width, op->dst.height));

	if (sna->render_state.gen6.drawrect_limit  == limit &&
	    sna->render_state.gen6.drawrect_offset == offset)
		return false;

	/* [DevSNB-C+{W/A}] Before any depth stall flush (including those
	 * produced by non-pipelined state commands), software needs to first
	 * send a PIPE_CONTROL with no bits set except Post-Sync Operation !=
	 * 0.
	 *
	 * [Dev-SNB{W/A}]: Pipe-control with CS-stall bit set must be sent
	 * BEFORE the pipe-control with a post-sync op and no write-cache
	 * flushes.
	 */
	if (!sna->render_state.gen6.first_state_packet) {
		OUT_BATCH(GEN6_PIPE_CONTROL | (4 - 2));
		OUT_BATCH(GEN6_PIPE_CONTROL_CS_STALL |
			  GEN6_PIPE_CONTROL_STALL_AT_SCOREBOARD);
		OUT_BATCH(0);
		OUT_BATCH(0);
	}

	OUT_BATCH(GEN6_PIPE_CONTROL | (4 - 2));
	OUT_BATCH(GEN6_PIPE_CONTROL_WRITE_TIME);
	OUT_BATCH(kgem_add_reloc(&sna->kgem, sna->kgem.nbatch,
				 sna->render_state.gen6.general_bo,
				 I915_GEM_DOMAIN_INSTRUCTION << 16 |
				 I915_GEM_DOMAIN_INSTRUCTION,
				 64));
	OUT_BATCH(0);

	OUT_BATCH(GEN6_3DSTATE_DRAWING_RECTANGLE | (4 - 2));
	OUT_BATCH(0);
	OUT_BATCH(limit);
	OUT_BATCH(offset);

	sna->render_state.gen6.drawrect_offset = offset;
	sna->render_state.gen6.drawrect_limit = limit;
	return true;
}

static void
gen6_emit_vertex_elements(struct sna *sna,
			  const struct sna_composite_op *op)
{
	/*
	 * vertex data in vertex buffer
	 *    position: (x, y)
	 *    texture coordinate 0: (u0, v0) if (is_affine is true) else (u0, v0, w0)
	 *    texture coordinate 1 if (has_mask is true): same as above
	 */
	struct gen6_render_state *render = &sna->render_state.gen6;
	uint32_t src_format, dw, offset;
	int id = GEN6_VERTEX(op->u.gen6.flags);
	bool has_mask;

	DBG(("%s: setup id=%d\n", __FUNCTION__, id));

	if (render->ve_id == id)
		return;
	render->ve_id = id;

	if (id == VERTEX_2s2s) {
		DBG(("%s: setup COPY\n", __FUNCTION__));

		OUT_BATCH(GEN6_3DSTATE_VERTEX_ELEMENTS |
			  ((2 * (1 + 2)) + 1 - 2));

		OUT_BATCH(id << VE0_VERTEX_BUFFER_INDEX_SHIFT | VE0_VALID |
			  GEN6_SURFACEFORMAT_R32G32B32A32_FLOAT << VE0_FORMAT_SHIFT |
			  0 << VE0_OFFSET_SHIFT);
		OUT_BATCH(GEN6_VFCOMPONENT_STORE_0 << VE1_VFCOMPONENT_0_SHIFT |
			  GEN6_VFCOMPONENT_STORE_0 << VE1_VFCOMPONENT_1_SHIFT |
			  GEN6_VFCOMPONENT_STORE_0 << VE1_VFCOMPONENT_2_SHIFT |
			  GEN6_VFCOMPONENT_STORE_0 << VE1_VFCOMPONENT_3_SHIFT);

		/* x,y */
		OUT_BATCH(id << VE0_VERTEX_BUFFER_INDEX_SHIFT | VE0_VALID |
			  GEN6_SURFACEFORMAT_R16G16_SSCALED << VE0_FORMAT_SHIFT |
			  0 << VE0_OFFSET_SHIFT);
		OUT_BATCH(GEN6_VFCOMPONENT_STORE_SRC << VE1_VFCOMPONENT_0_SHIFT |
			  GEN6_VFCOMPONENT_STORE_SRC << VE1_VFCOMPONENT_1_SHIFT |
			  GEN6_VFCOMPONENT_STORE_0 << VE1_VFCOMPONENT_2_SHIFT |
			  GEN6_VFCOMPONENT_STORE_1_FLT << VE1_VFCOMPONENT_3_SHIFT);

		/* u0, v0, w0 */
		OUT_BATCH(id << VE0_VERTEX_BUFFER_INDEX_SHIFT | VE0_VALID |
			  GEN6_SURFACEFORMAT_R16G16_SSCALED << VE0_FORMAT_SHIFT |
			  4 << VE0_OFFSET_SHIFT);
		OUT_BATCH(GEN6_VFCOMPONENT_STORE_SRC << VE1_VFCOMPONENT_0_SHIFT |
			  GEN6_VFCOMPONENT_STORE_SRC << VE1_VFCOMPONENT_1_SHIFT |
			  GEN6_VFCOMPONENT_STORE_0 << VE1_VFCOMPONENT_2_SHIFT |
			  GEN6_VFCOMPONENT_STORE_1_FLT << VE1_VFCOMPONENT_3_SHIFT);
		return;
	}

	/* The VUE layout
	 *    dword 0-3: pad (0.0, 0.0, 0.0. 0.0)
	 *    dword 4-7: position (x, y, 1.0, 1.0),
	 *    dword 8-11: texture coordinate 0 (u0, v0, w0, 1.0)
	 *    dword 12-15: texture coordinate 1 (u1, v1, w1, 1.0)
	 *
	 * dword 4-15 are fetched from vertex buffer
	 */
	has_mask = (id >> 2) != 0;
	OUT_BATCH(GEN6_3DSTATE_VERTEX_ELEMENTS |
		((2 * (3 + has_mask)) + 1 - 2));

	OUT_BATCH(id << VE0_VERTEX_BUFFER_INDEX_SHIFT | VE0_VALID |
		  GEN6_SURFACEFORMAT_R32G32B32A32_FLOAT << VE0_FORMAT_SHIFT |
		  0 << VE0_OFFSET_SHIFT);
	OUT_BATCH(GEN6_VFCOMPONENT_STORE_0 << VE1_VFCOMPONENT_0_SHIFT |
		  GEN6_VFCOMPONENT_STORE_0 << VE1_VFCOMPONENT_1_SHIFT |
		  GEN6_VFCOMPONENT_STORE_0 << VE1_VFCOMPONENT_2_SHIFT |
		  GEN6_VFCOMPONENT_STORE_0 << VE1_VFCOMPONENT_3_SHIFT);

	/* x,y */
	OUT_BATCH(id << VE0_VERTEX_BUFFER_INDEX_SHIFT | VE0_VALID |
		  GEN6_SURFACEFORMAT_R16G16_SSCALED << VE0_FORMAT_SHIFT |
		  0 << VE0_OFFSET_SHIFT);
	OUT_BATCH(GEN6_VFCOMPONENT_STORE_SRC << VE1_VFCOMPONENT_0_SHIFT |
		  GEN6_VFCOMPONENT_STORE_SRC << VE1_VFCOMPONENT_1_SHIFT |
		  GEN6_VFCOMPONENT_STORE_0 << VE1_VFCOMPONENT_2_SHIFT |
		  GEN6_VFCOMPONENT_STORE_1_FLT << VE1_VFCOMPONENT_3_SHIFT);
	offset = 4;

	/* u0, v0, w0 */
	DBG(("%s: first channel %d floats, offset=%d\n", __FUNCTION__, id & 3, offset));
	dw = GEN6_VFCOMPONENT_STORE_1_FLT << VE1_VFCOMPONENT_3_SHIFT;
	switch (id & 3) {
	case 1:
		src_format = GEN6_SURFACEFORMAT_R32_FLOAT;
		dw |= GEN6_VFCOMPONENT_STORE_SRC << VE1_VFCOMPONENT_0_SHIFT;
		dw |= GEN6_VFCOMPONENT_STORE_0 << VE1_VFCOMPONENT_1_SHIFT;
		dw |= GEN6_VFCOMPONENT_STORE_0 << VE1_VFCOMPONENT_2_SHIFT;
		break;
	default:
		assert(0);
	case 2:
		src_format = GEN6_SURFACEFORMAT_R32G32_FLOAT;
		dw |= GEN6_VFCOMPONENT_STORE_SRC << VE1_VFCOMPONENT_0_SHIFT;
		dw |= GEN6_VFCOMPONENT_STORE_SRC << VE1_VFCOMPONENT_1_SHIFT;
		dw |= GEN6_VFCOMPONENT_STORE_0 << VE1_VFCOMPONENT_2_SHIFT;
		break;
	case 3:
		src_format = GEN6_SURFACEFORMAT_R32G32B32_FLOAT;
		dw |= GEN6_VFCOMPONENT_STORE_SRC << VE1_VFCOMPONENT_0_SHIFT;
		dw |= GEN6_VFCOMPONENT_STORE_SRC << VE1_VFCOMPONENT_1_SHIFT;
		dw |= GEN6_VFCOMPONENT_STORE_SRC << VE1_VFCOMPONENT_2_SHIFT;
		break;
	}
	OUT_BATCH(id << VE0_VERTEX_BUFFER_INDEX_SHIFT | VE0_VALID |
		  src_format << VE0_FORMAT_SHIFT |
		  offset << VE0_OFFSET_SHIFT);
	OUT_BATCH(dw);
	offset += (id & 3) * sizeof(float);

	/* u1, v1, w1 */
	if (has_mask) {
		DBG(("%s: second channel %d floats, offset=%d\n", __FUNCTION__, (id >> 2) & 3, offset));
		dw = GEN6_VFCOMPONENT_STORE_1_FLT << VE1_VFCOMPONENT_3_SHIFT;
		switch ((id >> 2) & 3) {
		case 1:
			src_format = GEN6_SURFACEFORMAT_R32_FLOAT;
			dw |= GEN6_VFCOMPONENT_STORE_SRC << VE1_VFCOMPONENT_0_SHIFT;
			dw |= GEN6_VFCOMPONENT_STORE_0 << VE1_VFCOMPONENT_1_SHIFT;
			dw |= GEN6_VFCOMPONENT_STORE_0 << VE1_VFCOMPONENT_2_SHIFT;
			break;
		default:
			assert(0);
		case 2:
			src_format = GEN6_SURFACEFORMAT_R32G32_FLOAT;
			dw |= GEN6_VFCOMPONENT_STORE_SRC << VE1_VFCOMPONENT_0_SHIFT;
			dw |= GEN6_VFCOMPONENT_STORE_SRC << VE1_VFCOMPONENT_1_SHIFT;
			dw |= GEN6_VFCOMPONENT_STORE_0 << VE1_VFCOMPONENT_2_SHIFT;
			break;
		case 3:
			src_format = GEN6_SURFACEFORMAT_R32G32B32_FLOAT;
			dw |= GEN6_VFCOMPONENT_STORE_SRC << VE1_VFCOMPONENT_0_SHIFT;
			dw |= GEN6_VFCOMPONENT_STORE_SRC << VE1_VFCOMPONENT_1_SHIFT;
			dw |= GEN6_VFCOMPONENT_STORE_SRC << VE1_VFCOMPONENT_2_SHIFT;
			break;
		}
		OUT_BATCH(id << VE0_VERTEX_BUFFER_INDEX_SHIFT | VE0_VALID |
			  src_format << VE0_FORMAT_SHIFT |
			  offset << VE0_OFFSET_SHIFT);
		OUT_BATCH(dw);
	}
}

static void
gen6_emit_flush(struct sna *sna)
{
	OUT_BATCH(GEN6_PIPE_CONTROL | (4 - 2));
	OUT_BATCH(GEN6_PIPE_CONTROL_WC_FLUSH |
		  GEN6_PIPE_CONTROL_TC_FLUSH |
		  GEN6_PIPE_CONTROL_CS_STALL);
	OUT_BATCH(0);
	OUT_BATCH(0);
}

static void
gen6_emit_state(struct sna *sna,
		const struct sna_composite_op *op,
		uint16_t wm_binding_table)
{
	bool need_stall = wm_binding_table & 1;

	if (gen6_emit_cc(sna, GEN6_BLEND(op->u.gen6.flags)))
		need_stall = false;
	gen6_emit_sampler(sna, GEN6_SAMPLER(op->u.gen6.flags));
	gen6_emit_sf(sna, GEN6_VERTEX(op->u.gen6.flags) >> 2);
	gen6_emit_wm(sna, GEN6_KERNEL(op->u.gen6.flags), GEN6_VERTEX(op->u.gen6.flags) >> 2);
	gen6_emit_vertex_elements(sna, op);

	need_stall |= gen6_emit_binding_table(sna, wm_binding_table & ~1);
	if (gen6_emit_drawing_rectangle(sna, op))
		need_stall = false;
	if (kgem_bo_is_dirty(op->src.bo) || kgem_bo_is_dirty(op->mask.bo)) {
		gen6_emit_flush(sna);
		kgem_clear_dirty(&sna->kgem);
		if (op->dst.bo->exec)
			kgem_bo_mark_dirty(op->dst.bo);
		need_stall = false;
	}
	if (need_stall) {
		OUT_BATCH(GEN6_PIPE_CONTROL | (4 - 2));
		OUT_BATCH(GEN6_PIPE_CONTROL_CS_STALL |
			  GEN6_PIPE_CONTROL_STALL_AT_SCOREBOARD);
		OUT_BATCH(0);
		OUT_BATCH(0);
	}
	sna->render_state.gen6.first_state_packet = false;
}

static void gen6_magic_ca_pass(struct sna *sna,
			       const struct sna_composite_op *op)
{
	struct gen6_render_state *state = &sna->render_state.gen6;

	if (!op->need_magic_ca_pass)
		return;

	DBG(("%s: CA fixup (%d -> %d)\n", __FUNCTION__,
	     sna->render.vertex_start, sna->render.vertex_index));

	gen6_emit_flush(sna);

	gen6_emit_cc(sna, gen6_get_blend(PictOpAdd, true, op->dst.format));
	gen6_emit_wm(sna,
		     gen6_choose_composite_kernel(PictOpAdd,
						  true, true,
						  op->is_affine),
		     true);

	OUT_BATCH(GEN6_3DPRIMITIVE |
		  GEN6_3DPRIMITIVE_VERTEX_SEQUENTIAL |
		  _3DPRIM_RECTLIST << GEN6_3DPRIMITIVE_TOPOLOGY_SHIFT |
		  0 << 9 |
		  4);
	OUT_BATCH(sna->render.vertex_index - sna->render.vertex_start);
	OUT_BATCH(sna->render.vertex_start);
	OUT_BATCH(1);	/* single instance */
	OUT_BATCH(0);	/* start instance location */
	OUT_BATCH(0);	/* index buffer offset, ignored */

	state->last_primitive = sna->kgem.nbatch;
}

static void gen6_vertex_flush(struct sna *sna)
{
	assert(sna->render_state.gen6.vertex_offset);

	DBG(("%s[%x] = %d\n", __FUNCTION__,
	     4*sna->render_state.gen6.vertex_offset,
	     sna->render.vertex_index - sna->render.vertex_start));
	sna->kgem.batch[sna->render_state.gen6.vertex_offset] =
		sna->render.vertex_index - sna->render.vertex_start;
	sna->render_state.gen6.vertex_offset = 0;
}

static int gen6_vertex_finish(struct sna *sna)
{
	struct kgem_bo *bo;
	unsigned int i;

	DBG(("%s: used=%d / %d\n", __FUNCTION__,
	     sna->render.vertex_used, sna->render.vertex_size));
	assert(sna->render.vertex_used);
	assert(sna->render.nvertex_reloc);

	/* Note: we only need dword alignment (currently) */

	bo = sna->render.vbo;
	if (bo) {
		if (sna->render_state.gen6.vertex_offset)
			gen6_vertex_flush(sna);

		for (i = 0; i < sna->render.nvertex_reloc; i++) {
			DBG(("%s: reloc[%d] = %d\n", __FUNCTION__,
			     i, sna->render.vertex_reloc[i]));

			sna->kgem.batch[sna->render.vertex_reloc[i]] =
				kgem_add_reloc(&sna->kgem,
					       sna->render.vertex_reloc[i], bo,
					       I915_GEM_DOMAIN_VERTEX << 16,
					       0);
			sna->kgem.batch[sna->render.vertex_reloc[i]+1] =
				kgem_add_reloc(&sna->kgem,
					       sna->render.vertex_reloc[i]+1, bo,
					       I915_GEM_DOMAIN_VERTEX << 16,
					       sna->render.vertex_used * 4 - 1);
		}

		sna->render.nvertex_reloc = 0;
		sna->render.vertex_used = 0;
		sna->render.vertex_index = 0;
		sna->render_state.gen6.vb_id = 0;

		kgem_bo_destroy(&sna->kgem, bo);
	}

	sna->render.vertices = NULL;
	sna->render.vbo = kgem_create_linear(&sna->kgem,
					     256*1024, CREATE_GTT_MAP);
	if (sna->render.vbo)
		sna->render.vertices = kgem_bo_map(&sna->kgem, sna->render.vbo);
	if (sna->render.vertices == NULL) {
		if (sna->render.vbo)
			kgem_bo_destroy(&sna->kgem, sna->render.vbo);
		sna->render.vbo = NULL;
		return 0;
	}

	DBG(("%s: create vbo handle=%d\n", __FUNCTION__, sna->render.vbo->handle));

	kgem_bo_sync__cpu(&sna->kgem, sna->render.vbo);
	if (sna->render.vertex_used) {
		DBG(("%s: copying initial buffer x %d to handle=%d\n",
		     __FUNCTION__,
		     sna->render.vertex_used,
		     sna->render.vbo->handle));
		memcpy(sna->render.vertices,
		       sna->render.vertex_data,
		       sizeof(float)*sna->render.vertex_used);
	}
	sna->render.vertex_size = 64 * 1024 - 1;
	return sna->render.vertex_size - sna->render.vertex_used;
}

static void gen6_vertex_close(struct sna *sna)
{
	struct kgem_bo *bo, *free_bo = NULL;
	unsigned int i, delta = 0;

	assert(sna->render_state.gen6.vertex_offset == 0);

	if (!sna->render_state.gen6.vb_id)
		return;

	DBG(("%s: used=%d, vbo active? %d\n",
	     __FUNCTION__, sna->render.vertex_used, sna->render.vbo ? sna->render.vbo->handle : 0));

	bo = sna->render.vbo;
	if (bo) {
		if (sna->render.vertex_size - sna->render.vertex_used < 64) {
			DBG(("%s: discarding vbo (full), handle=%d\n", __FUNCTION__, sna->render.vbo->handle));
			sna->render.vbo = NULL;
			sna->render.vertices = sna->render.vertex_data;
			sna->render.vertex_size = ARRAY_SIZE(sna->render.vertex_data);
			free_bo = bo;
		}
	} else {
		if (sna->kgem.nbatch + sna->render.vertex_used <= sna->kgem.surface) {
			DBG(("%s: copy to batch: %d @ %d\n", __FUNCTION__,
			     sna->render.vertex_used, sna->kgem.nbatch));
			memcpy(sna->kgem.batch + sna->kgem.nbatch,
			       sna->render.vertex_data,
			       sna->render.vertex_used * 4);
			delta = sna->kgem.nbatch * 4;
			bo = NULL;
			sna->kgem.nbatch += sna->render.vertex_used;
		} else {
			bo = kgem_create_linear(&sna->kgem,
						4*sna->render.vertex_used, 0);
			if (bo && !kgem_bo_write(&sna->kgem, bo,
						 sna->render.vertex_data,
						 4*sna->render.vertex_used)) {
				kgem_bo_destroy(&sna->kgem, bo);
				bo = NULL;
			}
			DBG(("%s: new vbo: %d\n", __FUNCTION__,
			     sna->render.vertex_used));
			free_bo = bo;
		}
	}

	assert(sna->render.nvertex_reloc);
	for (i = 0; i < sna->render.nvertex_reloc; i++) {
		DBG(("%s: reloc[%d] = %d\n", __FUNCTION__,
		     i, sna->render.vertex_reloc[i]));

		sna->kgem.batch[sna->render.vertex_reloc[i]] =
			kgem_add_reloc(&sna->kgem,
				       sna->render.vertex_reloc[i], bo,
				       I915_GEM_DOMAIN_VERTEX << 16,
				       delta);
		sna->kgem.batch[sna->render.vertex_reloc[i]+1] =
			kgem_add_reloc(&sna->kgem,
				       sna->render.vertex_reloc[i]+1, bo,
				       I915_GEM_DOMAIN_VERTEX << 16,
				       delta + sna->render.vertex_used * 4 - 1);
	}
	sna->render.nvertex_reloc = 0;

	if (sna->render.vbo == NULL) {
		sna->render.vertex_used = 0;
		sna->render.vertex_index = 0;
		assert(sna->render.vertices == sna->render.vertex_data);
		assert(sna->render.vertex_size == ARRAY_SIZE(sna->render.vertex_data));
	}

	if (free_bo)
		kgem_bo_destroy(&sna->kgem, free_bo);
}

typedef struct gen6_surface_state_padded {
	struct gen6_surface_state state;
	char pad[32 - sizeof(struct gen6_surface_state)];
} gen6_surface_state_padded;

static void null_create(struct sna_static_stream *stream)
{
	/* A bunch of zeros useful for legacy border color and depth-stencil */
	sna_static_stream_map(stream, 64, 64);
}

static void scratch_create(struct sna_static_stream *stream)
{
	/* 64 bytes of scratch space for random writes, such as
	 * the pipe-control w/a.
	 */
	sna_static_stream_map(stream, 64, 64);
}

static void
sampler_state_init(struct gen6_sampler_state *sampler_state,
		   sampler_filter_t filter,
		   sampler_extend_t extend)
{
	sampler_state->ss0.lod_preclamp = 1;	/* GL mode */

	/* We use the legacy mode to get the semantics specified by
	 * the Render extension. */
	sampler_state->ss0.border_color_mode = GEN6_BORDER_COLOR_MODE_LEGACY;

	switch (filter) {
	default:
	case SAMPLER_FILTER_NEAREST:
		sampler_state->ss0.min_filter = GEN6_MAPFILTER_NEAREST;
		sampler_state->ss0.mag_filter = GEN6_MAPFILTER_NEAREST;
		break;
	case SAMPLER_FILTER_BILINEAR:
		sampler_state->ss0.min_filter = GEN6_MAPFILTER_LINEAR;
		sampler_state->ss0.mag_filter = GEN6_MAPFILTER_LINEAR;
		break;
	}

	switch (extend) {
	default:
	case SAMPLER_EXTEND_NONE:
		sampler_state->ss1.r_wrap_mode = GEN6_TEXCOORDMODE_CLAMP_BORDER;
		sampler_state->ss1.s_wrap_mode = GEN6_TEXCOORDMODE_CLAMP_BORDER;
		sampler_state->ss1.t_wrap_mode = GEN6_TEXCOORDMODE_CLAMP_BORDER;
		break;
	case SAMPLER_EXTEND_REPEAT:
		sampler_state->ss1.r_wrap_mode = GEN6_TEXCOORDMODE_WRAP;
		sampler_state->ss1.s_wrap_mode = GEN6_TEXCOORDMODE_WRAP;
		sampler_state->ss1.t_wrap_mode = GEN6_TEXCOORDMODE_WRAP;
		break;
	case SAMPLER_EXTEND_PAD:
		sampler_state->ss1.r_wrap_mode = GEN6_TEXCOORDMODE_CLAMP;
		sampler_state->ss1.s_wrap_mode = GEN6_TEXCOORDMODE_CLAMP;
		sampler_state->ss1.t_wrap_mode = GEN6_TEXCOORDMODE_CLAMP;
		break;
	case SAMPLER_EXTEND_REFLECT:
		sampler_state->ss1.r_wrap_mode = GEN6_TEXCOORDMODE_MIRROR;
		sampler_state->ss1.s_wrap_mode = GEN6_TEXCOORDMODE_MIRROR;
		sampler_state->ss1.t_wrap_mode = GEN6_TEXCOORDMODE_MIRROR;
		break;
	}
}

static void
sampler_copy_init(struct gen6_sampler_state *ss)
{
	sampler_state_init(ss, SAMPLER_FILTER_NEAREST, SAMPLER_EXTEND_NONE);
	ss->ss3.non_normalized_coord = 1;

	sampler_state_init(ss+1, SAMPLER_FILTER_NEAREST, SAMPLER_EXTEND_NONE);
}

static void
sampler_fill_init(struct gen6_sampler_state *ss)
{
	sampler_state_init(ss, SAMPLER_FILTER_NEAREST, SAMPLER_EXTEND_REPEAT);
	ss->ss3.non_normalized_coord = 1;

	sampler_state_init(ss+1, SAMPLER_FILTER_NEAREST, SAMPLER_EXTEND_NONE);
}

static uint32_t gen6_create_cc_viewport(struct sna_static_stream *stream)
{
	struct gen6_cc_viewport vp;

	vp.min_depth = -1.e35;
	vp.max_depth = 1.e35;

	return sna_static_stream_add(stream, &vp, sizeof(vp), 32);
}

static uint32_t
gen6_tiling_bits(uint32_t tiling)
{
	switch (tiling) {
	default: assert(0);
	case I915_TILING_NONE: return 0;
	case I915_TILING_X: return GEN6_SURFACE_TILED;
	case I915_TILING_Y: return GEN6_SURFACE_TILED | GEN6_SURFACE_TILED_Y;
	}
}

/**
 * Sets up the common fields for a surface state buffer for the given
 * picture in the given surface state buffer.
 */
static int
gen6_bind_bo(struct sna *sna,
	     struct kgem_bo *bo,
	     uint32_t width,
	     uint32_t height,
	     uint32_t format,
	     bool is_dst)
{
	uint32_t *ss;
	uint32_t domains;
	uint16_t offset;

	/* After the first bind, we manage the cache domains within the batch */
	offset = kgem_bo_get_binding(bo, format);
	if (offset) {
		DBG(("[%x]  bo(handle=%d), format=%d, reuse %s binding\n",
		     offset, bo->handle, format,
		     is_dst ? "render" : "sampler"));
		if (is_dst)
			kgem_bo_mark_dirty(bo);
		return offset * sizeof(uint32_t);
	}

	offset = sna->kgem.surface -=
		sizeof(struct gen6_surface_state_padded) / sizeof(uint32_t);
	ss = sna->kgem.batch + offset;
	ss[0] = (GEN6_SURFACE_2D << GEN6_SURFACE_TYPE_SHIFT |
		 GEN6_SURFACE_BLEND_ENABLED |
		 format << GEN6_SURFACE_FORMAT_SHIFT);
	if (is_dst)
		domains = I915_GEM_DOMAIN_RENDER << 16 |I915_GEM_DOMAIN_RENDER;
	else
		domains = I915_GEM_DOMAIN_SAMPLER << 16;
	ss[1] = kgem_add_reloc(&sna->kgem, offset + 1, bo, domains, 0);
	ss[2] = ((width - 1)  << GEN6_SURFACE_WIDTH_SHIFT |
		 (height - 1) << GEN6_SURFACE_HEIGHT_SHIFT);
	assert(bo->pitch <= (1 << 18));
	ss[3] = (gen6_tiling_bits(bo->tiling) |
		 (bo->pitch - 1) << GEN6_SURFACE_PITCH_SHIFT);
	ss[4] = 0;
	ss[5] = 0;

	kgem_bo_set_binding(bo, format, offset);

	DBG(("[%x] bind bo(handle=%d, addr=%d), format=%d, width=%d, height=%d, pitch=%d, tiling=%d -> %s\n",
	     offset, bo->handle, ss[1],
	     format, width, height, bo->pitch, bo->tiling,
	     domains & 0xffff ? "render" : "sampler"));

	return offset * sizeof(uint32_t);
}

fastcall static void
gen6_emit_composite_primitive_solid(struct sna *sna,
				    const struct sna_composite_op *op,
				    const struct sna_composite_rectangles *r)
{
	float *v;
	union {
		struct sna_coordinate p;
		float f;
	} dst;

	DBG(("%s: [%d+9] = (%d, %d)x(%d, %d)\n", __FUNCTION__,
	     sna->render.vertex_used, r->dst.x, r->dst.y, r->width, r->height));

	v = sna->render.vertices + sna->render.vertex_used;
	sna->render.vertex_used += 9;
	assert(sna->render.vertex_used <= sna->render.vertex_size);
	assert(!too_large(r->dst.x + r->width, r->dst.y + r->height));

	dst.p.x = r->dst.x + r->width;
	dst.p.y = r->dst.y + r->height;
	v[0] = dst.f;
	dst.p.x = r->dst.x;
	v[3] = dst.f;
	dst.p.y = r->dst.y;
	v[6] = dst.f;

	v[5] = v[2] = v[1] = 1.;
	v[8] = v[7] = v[4] = 0.;
}

fastcall static void
gen6_emit_composite_primitive_identity_source(struct sna *sna,
					      const struct sna_composite_op *op,
					      const struct sna_composite_rectangles *r)
{
	union {
		struct sna_coordinate p;
		float f;
	} dst;
	float *v;

	v = sna->render.vertices + sna->render.vertex_used;
	sna->render.vertex_used += 9;

	dst.p.x = r->dst.x + r->width;
	dst.p.y = r->dst.y + r->height;
	v[0] = dst.f;
	dst.p.x = r->dst.x;
	v[3] = dst.f;
	dst.p.y = r->dst.y;
	v[6] = dst.f;

	v[7] = v[4] = (r->src.x + op->src.offset[0]) * op->src.scale[0];
	v[1] = v[4] + r->width * op->src.scale[0];

	v[8] = (r->src.y + op->src.offset[1]) * op->src.scale[1];
	v[5] = v[2] = v[8] + r->height * op->src.scale[1];
}

fastcall static void
gen6_emit_composite_primitive_simple_source(struct sna *sna,
					    const struct sna_composite_op *op,
					    const struct sna_composite_rectangles *r)
{
	float *v;
	union {
		struct sna_coordinate p;
		float f;
	} dst;

	float xx = op->src.transform->matrix[0][0];
	float x0 = op->src.transform->matrix[0][2];
	float yy = op->src.transform->matrix[1][1];
	float y0 = op->src.transform->matrix[1][2];
	float sx = op->src.scale[0];
	float sy = op->src.scale[1];
	int16_t tx = op->src.offset[0];
	int16_t ty = op->src.offset[1];

	v = sna->render.vertices + sna->render.vertex_used;
	sna->render.vertex_used += 3*3;

	dst.p.x = r->dst.x + r->width;
	dst.p.y = r->dst.y + r->height;
	v[0] = dst.f;
	v[1] = ((r->src.x + r->width + tx) * xx + x0) * sx;
	v[5] = v[2] = ((r->src.y + r->height + ty) * yy + y0) * sy;

	dst.p.x = r->dst.x;
	v[3] = dst.f;
	v[7] = v[4] = ((r->src.x + tx) * xx + x0) * sx;

	dst.p.y = r->dst.y;
	v[6] = dst.f;
	v[8] = ((r->src.y + ty) * yy + y0) * sy;
}

fastcall static void
gen6_emit_composite_primitive_affine_source(struct sna *sna,
					    const struct sna_composite_op *op,
					    const struct sna_composite_rectangles *r)
{
	union {
		struct sna_coordinate p;
		float f;
	} dst;
	float *v;

	v = sna->render.vertices + sna->render.vertex_used;
	sna->render.vertex_used += 9;

	dst.p.x = r->dst.x + r->width;
	dst.p.y = r->dst.y + r->height;
	v[0] = dst.f;
	_sna_get_transformed_coordinates(op->src.offset[0] + r->src.x + r->width,
					 op->src.offset[1] + r->src.y + r->height,
					 op->src.transform,
					 &v[1], &v[2]);
	v[1] *= op->src.scale[0];
	v[2] *= op->src.scale[1];

	dst.p.x = r->dst.x;
	v[3] = dst.f;
	_sna_get_transformed_coordinates(op->src.offset[0] + r->src.x,
					 op->src.offset[1] + r->src.y + r->height,
					 op->src.transform,
					 &v[4], &v[5]);
	v[4] *= op->src.scale[0];
	v[5] *= op->src.scale[1];

	dst.p.y = r->dst.y;
	v[6] = dst.f;
	_sna_get_transformed_coordinates(op->src.offset[0] + r->src.x,
					 op->src.offset[1] + r->src.y,
					 op->src.transform,
					 &v[7], &v[8]);
	v[7] *= op->src.scale[0];
	v[8] *= op->src.scale[1];
}

fastcall static void
gen6_emit_composite_primitive_identity_source_mask(struct sna *sna,
						   const struct sna_composite_op *op,
						   const struct sna_composite_rectangles *r)
{
	union {
		struct sna_coordinate p;
		float f;
	} dst;
	float src_x, src_y;
	float msk_x, msk_y;
	float w, h;
	float *v;

	src_x = r->src.x + op->src.offset[0];
	src_y = r->src.y + op->src.offset[1];
	msk_x = r->mask.x + op->mask.offset[0];
	msk_y = r->mask.y + op->mask.offset[1];
	w = r->width;
	h = r->height;

	v = sna->render.vertices + sna->render.vertex_used;
	sna->render.vertex_used += 15;

	dst.p.x = r->dst.x + r->width;
	dst.p.y = r->dst.y + r->height;
	v[0] = dst.f;
	v[1] = (src_x + w) * op->src.scale[0];
	v[2] = (src_y + h) * op->src.scale[1];
	v[3] = (msk_x + w) * op->mask.scale[0];
	v[4] = (msk_y + h) * op->mask.scale[1];

	dst.p.x = r->dst.x;
	v[5] = dst.f;
	v[6] = src_x * op->src.scale[0];
	v[7] = v[2];
	v[8] = msk_x * op->mask.scale[0];
	v[9] = v[4];

	dst.p.y = r->dst.y;
	v[10] = dst.f;
	v[11] = v[6];
	v[12] = src_y * op->src.scale[1];
	v[13] = v[8];
	v[14] = msk_y * op->mask.scale[1];
}

inline static void
gen6_emit_composite_texcoord(struct sna *sna,
			     const struct sna_composite_channel *channel,
			     int16_t x, int16_t y)
{
	x += channel->offset[0];
	y += channel->offset[1];

	if (channel->is_affine) {
		float s, t;

		sna_get_transformed_coordinates(x, y,
						channel->transform,
						&s, &t);
		OUT_VERTEX_F(s * channel->scale[0]);
		OUT_VERTEX_F(t * channel->scale[1]);
	} else {
		float s, t, w;

		sna_get_transformed_coordinates_3d(x, y,
						   channel->transform,
						   &s, &t, &w);
		OUT_VERTEX_F(s * channel->scale[0]);
		OUT_VERTEX_F(t * channel->scale[1]);
		OUT_VERTEX_F(w);
	}
}

static void
gen6_emit_composite_vertex(struct sna *sna,
			   const struct sna_composite_op *op,
			   int16_t srcX, int16_t srcY,
			   int16_t mskX, int16_t mskY,
			   int16_t dstX, int16_t dstY)
{
	OUT_VERTEX(dstX, dstY);
	gen6_emit_composite_texcoord(sna, &op->src, srcX, srcY);
	gen6_emit_composite_texcoord(sna, &op->mask, mskX, mskY);
}

fastcall static void
gen6_emit_composite_primitive(struct sna *sna,
			      const struct sna_composite_op *op,
			      const struct sna_composite_rectangles *r)
{
	gen6_emit_composite_vertex(sna, op,
				   r->src.x + r->width,  r->src.y + r->height,
				   r->mask.x + r->width, r->mask.y + r->height,
				   r->dst.x + r->width, r->dst.y + r->height);
	gen6_emit_composite_vertex(sna, op,
				   r->src.x,  r->src.y + r->height,
				   r->mask.x, r->mask.y + r->height,
				   r->dst.x,  r->dst.y + r->height);
	gen6_emit_composite_vertex(sna, op,
				   r->src.x,  r->src.y,
				   r->mask.x, r->mask.y,
				   r->dst.x,  r->dst.y);
}

static void gen6_emit_vertex_buffer(struct sna *sna,
				    const struct sna_composite_op *op)
{
	int id = GEN6_VERTEX(op->u.gen6.flags);

	OUT_BATCH(GEN6_3DSTATE_VERTEX_BUFFERS | 3);
	OUT_BATCH(id << VB0_BUFFER_INDEX_SHIFT | VB0_VERTEXDATA |
		  4*op->floats_per_vertex << VB0_BUFFER_PITCH_SHIFT);
	sna->render.vertex_reloc[sna->render.nvertex_reloc++] = sna->kgem.nbatch;
	OUT_BATCH(0);
	OUT_BATCH(0);
	OUT_BATCH(0);

	sna->render_state.gen6.vb_id |= 1 << id;
}

static void gen6_emit_primitive(struct sna *sna)
{
	if (sna->kgem.nbatch == sna->render_state.gen6.last_primitive) {
		DBG(("%s: continuing previous primitive, start=%d, index=%d\n",
		     __FUNCTION__,
		     sna->render.vertex_start,
		     sna->render.vertex_index));
		sna->render_state.gen6.vertex_offset = sna->kgem.nbatch - 5;
		return;
	}

	OUT_BATCH(GEN6_3DPRIMITIVE |
		  GEN6_3DPRIMITIVE_VERTEX_SEQUENTIAL |
		  _3DPRIM_RECTLIST << GEN6_3DPRIMITIVE_TOPOLOGY_SHIFT |
		  0 << 9 |
		  4);
	sna->render_state.gen6.vertex_offset = sna->kgem.nbatch;
	OUT_BATCH(0);	/* vertex count, to be filled in later */
	OUT_BATCH(sna->render.vertex_index);
	OUT_BATCH(1);	/* single instance */
	OUT_BATCH(0);	/* start instance location */
	OUT_BATCH(0);	/* index buffer offset, ignored */
	sna->render.vertex_start = sna->render.vertex_index;
	DBG(("%s: started new primitive: index=%d\n",
	     __FUNCTION__, sna->render.vertex_start));

	sna->render_state.gen6.last_primitive = sna->kgem.nbatch;
}

static bool gen6_rectangle_begin(struct sna *sna,
				 const struct sna_composite_op *op)
{
	int id = 1 << GEN6_VERTEX(op->u.gen6.flags);
	int ndwords;

	ndwords = op->need_magic_ca_pass ? 60 : 6;
	if ((sna->render_state.gen6.vb_id & id) == 0)
		ndwords += 5;
	if (!kgem_check_batch(&sna->kgem, ndwords))
		return false;

	if ((sna->render_state.gen6.vb_id & id) == 0)
		gen6_emit_vertex_buffer(sna, op);

	gen6_emit_primitive(sna);
	return true;
}

static int gen6_get_rectangles__flush(struct sna *sna,
				      const struct sna_composite_op *op)
{
	if (!kgem_check_batch(&sna->kgem, op->need_magic_ca_pass ? 65 : 5))
		return 0;
	if (!kgem_check_exec(&sna->kgem, 1))
		return 0;
	if (!kgem_check_reloc(&sna->kgem, 2))
		return 0;

	if (op->need_magic_ca_pass && sna->render.vbo)
		return 0;

	return gen6_vertex_finish(sna);
}

inline static int gen6_get_rectangles(struct sna *sna,
				      const struct sna_composite_op *op,
				      int want,
				      void (*emit_state)(struct sna *, const struct sna_composite_op *op))
{
	int rem;

start:
	rem = vertex_space(sna);
	if (rem < op->floats_per_rect) {
		DBG(("flushing vbo for %s: %d < %d\n",
		     __FUNCTION__, rem, op->floats_per_rect));
		rem = gen6_get_rectangles__flush(sna, op);
		if (unlikely(rem == 0))
			goto flush;
	}

	if (unlikely(sna->render_state.gen6.vertex_offset == 0 &&
		     !gen6_rectangle_begin(sna, op)))
		goto flush;

	if (want > 1 && want * op->floats_per_rect > rem)
		want = rem / op->floats_per_rect;

	assert(want > 0);
	sna->render.vertex_index += 3*want;
	return want;

flush:
	if (sna->render_state.gen6.vertex_offset) {
		gen6_vertex_flush(sna);
		gen6_magic_ca_pass(sna, op);
	}
	_kgem_submit(&sna->kgem);
	emit_state(sna, op);
	goto start;
}

inline static uint32_t *gen6_composite_get_binding_table(struct sna *sna,
							 uint16_t *offset)
{
	uint32_t *table;

	sna->kgem.surface -=
		sizeof(struct gen6_surface_state_padded) / sizeof(uint32_t);
	/* Clear all surplus entries to zero in case of prefetch */
	table = memset(sna->kgem.batch + sna->kgem.surface,
		       0, sizeof(struct gen6_surface_state_padded));

	DBG(("%s(%x)\n", __FUNCTION__, 4*sna->kgem.surface));

	*offset = sna->kgem.surface;
	return table;
}

static uint32_t
gen6_choose_composite_vertex_buffer(const struct sna_composite_op *op)
{
	int id = 2 + !op->is_affine;
	if (op->mask.bo)
		id |= id << 2;
	assert(id > 0 && id < 16);
	return id;
}

static void
gen6_get_batch(struct sna *sna)
{
	kgem_set_mode(&sna->kgem, KGEM_RENDER);

	if (!kgem_check_batch_with_surfaces(&sna->kgem, 150, 4)) {
		DBG(("%s: flushing batch: %d < %d+%d\n",
		     __FUNCTION__, sna->kgem.surface - sna->kgem.nbatch,
		     150, 4*8));
		kgem_submit(&sna->kgem);
		_kgem_set_mode(&sna->kgem, KGEM_RENDER);
	}

	if (sna->render_state.gen6.needs_invariant)
		gen6_emit_invariant(sna);
}

static void gen6_emit_composite_state(struct sna *sna,
				      const struct sna_composite_op *op)
{
	uint32_t *binding_table;
	uint16_t offset;
	bool dirty;

	gen6_get_batch(sna);
	dirty = kgem_bo_is_dirty(op->dst.bo);

	binding_table = gen6_composite_get_binding_table(sna, &offset);

	binding_table[0] =
		gen6_bind_bo(sna,
			    op->dst.bo, op->dst.width, op->dst.height,
			    gen6_get_dest_format(op->dst.format),
			    true);
	binding_table[1] =
		gen6_bind_bo(sna,
			     op->src.bo, op->src.width, op->src.height,
			     op->src.card_format,
			     false);
	if (op->mask.bo) {
		binding_table[2] =
			gen6_bind_bo(sna,
				     op->mask.bo,
				     op->mask.width,
				     op->mask.height,
				     op->mask.card_format,
				     false);
	}

	if (sna->kgem.surface == offset &&
	    *(uint64_t *)(sna->kgem.batch + sna->render_state.gen6.surface_table) == *(uint64_t*)binding_table &&
	    (op->mask.bo == NULL ||
	     sna->kgem.batch[sna->render_state.gen6.surface_table+2] == binding_table[2])) {
		sna->kgem.surface += sizeof(struct gen6_surface_state_padded) / sizeof(uint32_t);
		offset = sna->render_state.gen6.surface_table;
	}

	gen6_emit_state(sna, op, offset | dirty);
}

static void
gen6_align_vertex(struct sna *sna, const struct sna_composite_op *op)
{
	assert (sna->render_state.gen6.vertex_offset == 0);
	if (op->floats_per_vertex != sna->render_state.gen6.floats_per_vertex) {
		if (sna->render.vertex_size - sna->render.vertex_used < 2*op->floats_per_rect)
			/* XXX propagate failure */
			gen6_vertex_finish(sna);

		DBG(("aligning vertex: was %d, now %d floats per vertex, %d->%d\n",
		     sna->render_state.gen6.floats_per_vertex,
		     op->floats_per_vertex,
		     sna->render.vertex_index,
		     (sna->render.vertex_used + op->floats_per_vertex - 1) / op->floats_per_vertex));
		sna->render.vertex_index = (sna->render.vertex_used + op->floats_per_vertex - 1) / op->floats_per_vertex;
		sna->render.vertex_used = sna->render.vertex_index * op->floats_per_vertex;
		sna->render_state.gen6.floats_per_vertex = op->floats_per_vertex;
	}
}

fastcall static void
gen6_render_composite_blt(struct sna *sna,
			  const struct sna_composite_op *op,
			  const struct sna_composite_rectangles *r)
{
	gen6_get_rectangles(sna, op, 1, gen6_emit_composite_state);
	op->prim_emit(sna, op, r);
}

fastcall static void
gen6_render_composite_box(struct sna *sna,
			  const struct sna_composite_op *op,
			  const BoxRec *box)
{
	struct sna_composite_rectangles r;

	gen6_get_rectangles(sna, op, 1, gen6_emit_composite_state);

	DBG(("  %s: (%d, %d), (%d, %d)\n",
	     __FUNCTION__,
	     box->x1, box->y1, box->x2, box->y2));

	r.dst.x = box->x1;
	r.dst.y = box->y1;
	r.width  = box->x2 - box->x1;
	r.height = box->y2 - box->y1;
	r.src = r.mask = r.dst;

	op->prim_emit(sna, op, &r);
}

static void
gen6_render_composite_boxes(struct sna *sna,
			    const struct sna_composite_op *op,
			    const BoxRec *box, int nbox)
{
	DBG(("composite_boxes(%d)\n", nbox));

	do {
		int nbox_this_time;

		nbox_this_time = gen6_get_rectangles(sna, op, nbox,
						     gen6_emit_composite_state);
		nbox -= nbox_this_time;

		do {
			struct sna_composite_rectangles r;

			DBG(("  %s: (%d, %d), (%d, %d)\n",
			     __FUNCTION__,
			     box->x1, box->y1, box->x2, box->y2));

			r.dst.x = box->x1;
			r.dst.y = box->y1;
			r.width  = box->x2 - box->x1;
			r.height = box->y2 - box->y1;
			r.src = r.mask = r.dst;

			op->prim_emit(sna, op, &r);
			box++;
		} while (--nbox_this_time);
	} while (nbox);
}

#ifndef MAX
#define MAX(a,b) ((a) > (b) ? (a) : (b))
#endif

static uint32_t
gen6_composite_create_blend_state(struct sna_static_stream *stream)
{
	char *base, *ptr;
	int src, dst;

	base = sna_static_stream_map(stream,
				     GEN6_BLENDFACTOR_COUNT * GEN6_BLENDFACTOR_COUNT * GEN6_BLEND_STATE_PADDED_SIZE,
				     64);

	ptr = base;
	for (src = 0; src < GEN6_BLENDFACTOR_COUNT; src++) {
		for (dst= 0; dst < GEN6_BLENDFACTOR_COUNT; dst++) {
			struct gen6_blend_state *blend =
				(struct gen6_blend_state *)ptr;

			blend->blend0.dest_blend_factor = dst;
			blend->blend0.source_blend_factor = src;
			blend->blend0.blend_func = GEN6_BLENDFUNCTION_ADD;
			blend->blend0.blend_enable =
				!(dst == GEN6_BLENDFACTOR_ZERO && src == GEN6_BLENDFACTOR_ONE);

			blend->blend1.post_blend_clamp_enable = 1;
			blend->blend1.pre_blend_clamp_enable = 1;

			ptr += GEN6_BLEND_STATE_PADDED_SIZE;
		}
	}

	return sna_static_stream_offsetof(stream, base);
}

static uint32_t gen6_bind_video_source(struct sna *sna,
				       struct kgem_bo *src_bo,
				       uint32_t src_offset,
				       int src_width,
				       int src_height,
				       int src_pitch,
				       uint32_t src_surf_format)
{
	struct gen6_surface_state *ss;

	sna->kgem.surface -= sizeof(struct gen6_surface_state_padded) / sizeof(uint32_t);

	ss = memset(sna->kgem.batch + sna->kgem.surface, 0, sizeof(*ss));
	ss->ss0.surface_type = GEN6_SURFACE_2D;
	ss->ss0.surface_format = src_surf_format;

	ss->ss1.base_addr =
		kgem_add_reloc(&sna->kgem,
			       sna->kgem.surface + 1,
			       src_bo,
			       I915_GEM_DOMAIN_SAMPLER << 16,
			       src_offset);

	ss->ss2.width  = src_width - 1;
	ss->ss2.height = src_height - 1;
	ss->ss3.pitch  = src_pitch - 1;

	return sna->kgem.surface * sizeof(uint32_t);
}

static void gen6_emit_video_state(struct sna *sna,
				  const struct sna_composite_op *op)
{
	struct sna_video_frame *frame = op->priv;
	uint32_t src_surf_format;
	uint32_t src_surf_base[6];
	int src_width[6];
	int src_height[6];
	int src_pitch[6];
	uint32_t *binding_table;
	uint16_t offset;
	bool dirty;
	int n_src, n;

	gen6_get_batch(sna);
	dirty = kgem_bo_is_dirty(op->dst.bo);

	src_surf_base[0] = 0;
	src_surf_base[1] = 0;
	src_surf_base[2] = frame->VBufOffset;
	src_surf_base[3] = frame->VBufOffset;
	src_surf_base[4] = frame->UBufOffset;
	src_surf_base[5] = frame->UBufOffset;

	if (is_planar_fourcc(frame->id)) {
		src_surf_format = GEN6_SURFACEFORMAT_R8_UNORM;
		src_width[1]  = src_width[0]  = frame->width;
		src_height[1] = src_height[0] = frame->height;
		src_pitch[1]  = src_pitch[0]  = frame->pitch[1];
		src_width[4]  = src_width[5]  = src_width[2]  = src_width[3] =
			frame->width / 2;
		src_height[4] = src_height[5] = src_height[2] = src_height[3] =
			frame->height / 2;
		src_pitch[4]  = src_pitch[5]  = src_pitch[2]  = src_pitch[3] =
			frame->pitch[0];
		n_src = 6;
	} else {
		if (frame->id == FOURCC_UYVY)
			src_surf_format = GEN6_SURFACEFORMAT_YCRCB_SWAPY;
		else
			src_surf_format = GEN6_SURFACEFORMAT_YCRCB_NORMAL;

		src_width[0]  = frame->width;
		src_height[0] = frame->height;
		src_pitch[0]  = frame->pitch[0];
		n_src = 1;
	}

	binding_table = gen6_composite_get_binding_table(sna, &offset);

	binding_table[0] =
		gen6_bind_bo(sna,
			     op->dst.bo, op->dst.width, op->dst.height,
			     gen6_get_dest_format(op->dst.format),
			     true);
	for (n = 0; n < n_src; n++) {
		binding_table[1+n] =
			gen6_bind_video_source(sna,
					       frame->bo,
					       src_surf_base[n],
					       src_width[n],
					       src_height[n],
					       src_pitch[n],
					       src_surf_format);
	}

	gen6_emit_state(sna, op, offset | dirty);
}

static bool
gen6_render_video(struct sna *sna,
		  struct sna_video *video,
		  struct sna_video_frame *frame,
		  RegionPtr dstRegion,
		  short src_w, short src_h,
		  short drw_w, short drw_h,
		  PixmapPtr pixmap)
{
	struct sna_composite_op tmp;
	int nbox, dxo, dyo, pix_xoff, pix_yoff;
	float src_scale_x, src_scale_y;
	struct sna_pixmap *priv;
	BoxPtr box;

	DBG(("%s: src=(%d, %d), dst=(%d, %d), %dx[(%d, %d), (%d, %d)...]\n",
	     __FUNCTION__, src_w, src_h, drw_w, drw_h,
	     REGION_NUM_RECTS(dstRegion),
	     REGION_EXTENTS(NULL, dstRegion)->x1,
	     REGION_EXTENTS(NULL, dstRegion)->y1,
	     REGION_EXTENTS(NULL, dstRegion)->x2,
	     REGION_EXTENTS(NULL, dstRegion)->y2));

	priv = sna_pixmap_force_to_gpu(pixmap, MOVE_READ | MOVE_WRITE);
	if (priv == NULL)
		return false;

	memset(&tmp, 0, sizeof(tmp));

	tmp.dst.pixmap = pixmap;
	tmp.dst.width  = pixmap->drawable.width;
	tmp.dst.height = pixmap->drawable.height;
	tmp.dst.format = sna_render_format_for_depth(pixmap->drawable.depth);
	tmp.dst.bo = priv->gpu_bo;

	tmp.src.bo = frame->bo;
	tmp.mask.bo = NULL;

	tmp.floats_per_vertex = 3;
	tmp.floats_per_rect = 9;

	tmp.u.gen6.flags =
		GEN6_SET_FLAGS(VIDEO_SAMPLER, NO_BLEND,
			       is_planar_fourcc(frame->id) ?
			       GEN6_WM_KERNEL_VIDEO_PLANAR :
			       GEN6_WM_KERNEL_VIDEO_PACKED,
			       2);
	tmp.priv = frame;

	kgem_set_mode(&sna->kgem, KGEM_RENDER);
	if (!kgem_check_bo(&sna->kgem, tmp.dst.bo, frame->bo, NULL)) {
		kgem_submit(&sna->kgem);
		assert(kgem_check_bo(&sna->kgem, tmp.dst.bo, frame->bo, NULL));
		_kgem_set_mode(&sna->kgem, KGEM_RENDER);
	}

	gen6_emit_video_state(sna, &tmp);
	gen6_align_vertex(sna, &tmp);

	/* Set up the offset for translating from the given region (in screen
	 * coordinates) to the backing pixmap.
	 */
#ifdef COMPOSITE
	pix_xoff = -pixmap->screen_x + pixmap->drawable.x;
	pix_yoff = -pixmap->screen_y + pixmap->drawable.y;
#else
	pix_xoff = 0;
	pix_yoff = 0;
#endif

	dxo = dstRegion->extents.x1;
	dyo = dstRegion->extents.y1;

	/* Use normalized texture coordinates */
	src_scale_x = ((float)src_w / frame->width) / (float)drw_w;
	src_scale_y = ((float)src_h / frame->height) / (float)drw_h;

	box = REGION_RECTS(dstRegion);
	nbox = REGION_NUM_RECTS(dstRegion);
	while (nbox--) {
		BoxRec r;

		r.x1 = box->x1 + pix_xoff;
		r.x2 = box->x2 + pix_xoff;
		r.y1 = box->y1 + pix_yoff;
		r.y2 = box->y2 + pix_yoff;

		gen6_get_rectangles(sna, &tmp, 1, gen6_emit_video_state);

		OUT_VERTEX(r.x2, r.y2);
		OUT_VERTEX_F((box->x2 - dxo) * src_scale_x);
		OUT_VERTEX_F((box->y2 - dyo) * src_scale_y);

		OUT_VERTEX(r.x1, r.y2);
		OUT_VERTEX_F((box->x1 - dxo) * src_scale_x);
		OUT_VERTEX_F((box->y2 - dyo) * src_scale_y);

		OUT_VERTEX(r.x1, r.y1);
		OUT_VERTEX_F((box->x1 - dxo) * src_scale_x);
		OUT_VERTEX_F((box->y1 - dyo) * src_scale_y);

		if (!DAMAGE_IS_ALL(priv->gpu_damage)) {
			sna_damage_add_box(&priv->gpu_damage, &r);
			sna_damage_subtract_box(&priv->cpu_damage, &r);
		}
		box++;
	}
	priv->clear = false;

	gen6_vertex_flush(sna);
	return true;
}

static bool
gen6_composite_solid_init(struct sna *sna,
			  struct sna_composite_channel *channel,
			  uint32_t color)
{
	DBG(("%s: color=%x\n", __FUNCTION__, color));

	channel->filter = PictFilterNearest;
	channel->repeat = RepeatNormal;
	channel->is_affine = true;
	channel->is_solid  = true;
	channel->is_opaque = (color >> 24) == 0xff;
	channel->transform = NULL;
	channel->width  = 1;
	channel->height = 1;
	channel->card_format = GEN6_SURFACEFORMAT_B8G8R8A8_UNORM;

	channel->bo = sna_render_get_solid(sna, color);

	channel->scale[0]  = channel->scale[1]  = 1;
	channel->offset[0] = channel->offset[1] = 0;
	return channel->bo != NULL;
}

static bool
gen6_composite_linear_init(struct sna *sna,
			   PicturePtr picture,
			   struct sna_composite_channel *channel,
			   int x, int y,
			   int w, int h,
			   int dst_x, int dst_y)
{
	PictLinearGradient *linear =
		(PictLinearGradient *)picture->pSourcePict;
	pixman_fixed_t tx, ty;
	float x0, y0, sf;
	float dx, dy;

	DBG(("%s: p1=(%f, %f), p2=(%f, %f), src=(%d, %d), dst=(%d, %d), size=(%d, %d)\n",
	     __FUNCTION__,
	     pixman_fixed_to_double(linear->p1.x), pixman_fixed_to_double(linear->p1.y),
	     pixman_fixed_to_double(linear->p2.x), pixman_fixed_to_double(linear->p2.y),
	     x, y, dst_x, dst_y, w, h));

	if (linear->p2.x == linear->p1.x && linear->p2.y == linear->p1.y)
		return 0;

	if (!sna_transform_is_affine(picture->transform)) {
		DBG(("%s: fallback due to projective transform\n",
		     __FUNCTION__));
		return sna_render_picture_fixup(sna, picture, channel,
						x, y, w, h, dst_x, dst_y);
	}

	channel->bo = sna_render_get_gradient(sna, (PictGradient *)linear);
	if (!channel->bo)
		return 0;

	channel->filter = PictFilterNearest;
	channel->repeat = picture->repeat ? picture->repeatType : RepeatNone;
	channel->width  = channel->bo->pitch / 4;
	channel->height = 1;
	channel->pict_format = PICT_a8r8g8b8;

	channel->scale[0]  = channel->scale[1]  = 1;
	channel->offset[0] = channel->offset[1] = 0;

	if (sna_transform_is_translation(picture->transform, &tx, &ty)) {
		dx = pixman_fixed_to_double(linear->p2.x - linear->p1.x);
		dy = pixman_fixed_to_double(linear->p2.y - linear->p1.y);

		x0 = pixman_fixed_to_double(linear->p1.x);
		y0 = pixman_fixed_to_double(linear->p1.y);

		if (tx | ty) {
			x0 -= pixman_fixed_to_double(tx);
			y0 -= pixman_fixed_to_double(ty);
		}
	} else {
		struct pixman_f_vector p1, p2;
		struct pixman_f_transform m, inv;

		pixman_f_transform_from_pixman_transform(&m, picture->transform);
		DBG(("%s: transform = [%f %f %f, %f %f %f, %f %f %f]\n",
		     __FUNCTION__,
		     m.m[0][0], m.m[0][1], m.m[0][2],
		     m.m[1][0], m.m[1][1], m.m[1][2],
		     m.m[2][0], m.m[2][1], m.m[2][2]));
		if (!pixman_f_transform_invert(&inv, &m))
			return 0;

		p1.v[0] = pixman_fixed_to_double(linear->p1.x);
		p1.v[1] = pixman_fixed_to_double(linear->p1.y);
		p1.v[2] = 1.;
		pixman_f_transform_point(&inv, &p1);

		p2.v[0] = pixman_fixed_to_double(linear->p2.x);
		p2.v[1] = pixman_fixed_to_double(linear->p2.y);
		p2.v[2] = 1.;
		pixman_f_transform_point(&inv, &p2);

		DBG(("%s: untransformed: p1=(%f, %f, %f), p2=(%f, %f, %f)\n",
		     __FUNCTION__,
		     p1.v[0], p1.v[1], p1.v[2],
		     p2.v[0], p2.v[1], p2.v[2]));

		dx = p2.v[0] - p1.v[0];
		dy = p2.v[1] - p1.v[1];

		x0 = p1.v[0];
		y0 = p1.v[1];
	}

	sf = dx*dx + dy*dy;
	dx /= sf;
	dy /= sf;

	channel->embedded_transform.matrix[0][0] = pixman_double_to_fixed(dx);
	channel->embedded_transform.matrix[0][1] = pixman_double_to_fixed(dy);
	channel->embedded_transform.matrix[0][2] = -pixman_double_to_fixed(dx*(x0+dst_x-x) + dy*(y0+dst_y-y));

	channel->embedded_transform.matrix[1][0] = 0;
	channel->embedded_transform.matrix[1][1] = 0;
	channel->embedded_transform.matrix[1][2] = pixman_double_to_fixed(.5);

	channel->embedded_transform.matrix[2][0] = 0;
	channel->embedded_transform.matrix[2][1] = 0;
	channel->embedded_transform.matrix[2][2] = pixman_fixed_1;

	channel->transform = &channel->embedded_transform;
	channel->is_affine = 1;

	DBG(("%s: dx=%f, dy=%f, offset=%f\n",
	     __FUNCTION__, dx, dy, -dx*(x0-x+dst_x) + -dy*(y0-y+dst_y)));

	return channel->bo != NULL;
}

static int
gen6_composite_picture(struct sna *sna,
		       PicturePtr picture,
		       struct sna_composite_channel *channel,
		       int x, int y,
		       int w, int h,
		       int dst_x, int dst_y,
		       bool precise)
{
	PixmapPtr pixmap;
	uint32_t color;
	int16_t dx, dy;

	DBG(("%s: (%d, %d)x(%d, %d), dst=(%d, %d)\n",
	     __FUNCTION__, x, y, w, h, dst_x, dst_y));

	channel->is_solid = false;
	channel->card_format = -1;

	if (sna_picture_is_solid(picture, &color))
		return gen6_composite_solid_init(sna, channel, color);

	if (picture->pDrawable == NULL) {
		int ret;

		if (picture->pSourcePict->type == SourcePictTypeLinear)
			return gen6_composite_linear_init(sna, picture, channel,
							  x, y,
							  w, h,
							  dst_x, dst_y);

		DBG(("%s -- fixup, gradient\n", __FUNCTION__));
		ret = -1;
		if (!precise)
			ret = sna_render_picture_approximate_gradient(sna, picture, channel,
								      x, y, w, h, dst_x, dst_y);
		if (ret == -1)
			ret = sna_render_picture_fixup(sna, picture, channel,
						       x, y, w, h, dst_x, dst_y);
		return ret;
	}

	if (picture->alphaMap) {
		DBG(("%s -- fixup, alphamap\n", __FUNCTION__));
		return sna_render_picture_fixup(sna, picture, channel,
						x, y, w, h, dst_x, dst_y);
	}

	if (!gen6_check_repeat(picture))
		return sna_render_picture_fixup(sna, picture, channel,
						x, y, w, h, dst_x, dst_y);

	if (!gen6_check_filter(picture))
		return sna_render_picture_fixup(sna, picture, channel,
						x, y, w, h, dst_x, dst_y);

	channel->repeat = picture->repeat ? picture->repeatType : RepeatNone;
	channel->filter = picture->filter;

	pixmap = get_drawable_pixmap(picture->pDrawable);
	get_drawable_deltas(picture->pDrawable, pixmap, &dx, &dy);

	x += dx + picture->pDrawable->x;
	y += dy + picture->pDrawable->y;

	channel->is_affine = sna_transform_is_affine(picture->transform);
	if (sna_transform_is_integer_translation(picture->transform, &dx, &dy)) {
		DBG(("%s: integer translation (%d, %d), removing\n",
		     __FUNCTION__, dx, dy));
		x += dx;
		y += dy;
		channel->transform = NULL;
		channel->filter = PictFilterNearest;
	} else
		channel->transform = picture->transform;

	channel->pict_format = picture->format;
	channel->card_format = gen6_get_card_format(picture->format);
	if (channel->card_format == (unsigned)-1)
		return sna_render_picture_convert(sna, picture, channel, pixmap,
						  x, y, w, h, dst_x, dst_y);

	if (too_large(pixmap->drawable.width, pixmap->drawable.height)) {
		DBG(("%s: extracting from pixmap %dx%d\n", __FUNCTION__,
		     pixmap->drawable.width, pixmap->drawable.height));
		return sna_render_picture_extract(sna, picture, channel,
						  x, y, w, h, dst_x, dst_y);
	}

	return sna_render_pixmap_bo(sna, channel, pixmap,
				    x, y, w, h, dst_x, dst_y);
}

inline static void gen6_composite_channel_convert(struct sna_composite_channel *channel)
{
	channel->repeat = gen6_repeat(channel->repeat);
	channel->filter = gen6_filter(channel->filter);
	if (channel->card_format == (unsigned)-1)
		channel->card_format = gen6_get_card_format(channel->pict_format);
	assert(channel->card_format != (unsigned)-1);
}

static void gen6_render_composite_done(struct sna *sna,
				       const struct sna_composite_op *op)
{
	DBG(("%s\n", __FUNCTION__));

	if (sna->render_state.gen6.vertex_offset) {
		gen6_vertex_flush(sna);
		gen6_magic_ca_pass(sna, op);
	}

	if (op->mask.bo)
		kgem_bo_destroy(&sna->kgem, op->mask.bo);
	if (op->src.bo)
		kgem_bo_destroy(&sna->kgem, op->src.bo);

	sna_render_composite_redirect_done(sna, op);
}

static bool
gen6_composite_set_target(struct sna *sna,
			  struct sna_composite_op *op,
			  PicturePtr dst)
{
	struct sna_pixmap *priv;

	op->dst.pixmap = get_drawable_pixmap(dst->pDrawable);
	op->dst.width  = op->dst.pixmap->drawable.width;
	op->dst.height = op->dst.pixmap->drawable.height;
	op->dst.format = dst->format;

	op->dst.bo = NULL;
	priv = sna_pixmap(op->dst.pixmap);
	if (priv && priv->gpu_bo == NULL &&
	    I915_TILING_NONE == kgem_choose_tiling(&sna->kgem,
						   I915_TILING_X,
						   op->dst.width,
						   op->dst.height,
						   op->dst.pixmap->drawable.bitsPerPixel)) {
		op->dst.bo = priv->cpu_bo;
		op->damage = &priv->cpu_damage;
	}
	if (op->dst.bo == NULL) {
		priv = sna_pixmap_force_to_gpu(op->dst.pixmap, MOVE_READ | MOVE_WRITE);
		if (priv == NULL)
			return false;

		op->dst.bo = priv->gpu_bo;
		op->damage = &priv->gpu_damage;
	}
	if (sna_damage_is_all(op->damage, op->dst.width, op->dst.height))
		op->damage = NULL;

	get_drawable_deltas(dst->pDrawable, op->dst.pixmap,
			    &op->dst.x, &op->dst.y);

	DBG(("%s: pixmap=%p, format=%08x, size=%dx%d, pitch=%d, delta=(%d,%d)\n",
	     __FUNCTION__,
	     op->dst.pixmap, (int)op->dst.format,
	     op->dst.width, op->dst.height,
	     op->dst.bo->pitch,
	     op->dst.x, op->dst.y));
	return true;
}

static bool prefer_blt_ring(struct sna *sna)
{
	if (PREFER_RENDER)
		return PREFER_RENDER < 0;

	return sna->kgem.ring != KGEM_RENDER;
}

static bool can_switch_to_blt(struct sna *sna)
{
	if (sna->kgem.ring == KGEM_BLT)
		return true;

	if (NO_RING_SWITCH)
		return false;

	if (!sna->kgem.has_semaphores)
		return false;

	return sna->kgem.mode == KGEM_NONE || kgem_is_idle(&sna->kgem);
}

static inline bool untiled_tlb_miss(struct kgem_bo *bo)
{
	return bo->tiling == I915_TILING_NONE && bo->pitch >= 4096;
}

static bool prefer_blt_bo(struct sna *sna, struct kgem_bo *bo)
{
	return untiled_tlb_miss(bo) && kgem_bo_can_blt(&sna->kgem, bo);
}

static bool
try_blt(struct sna *sna,
	PicturePtr dst, PicturePtr src,
	int width, int height)
{
	if (prefer_blt_ring(sna)) {
		DBG(("%s: already performing BLT\n", __FUNCTION__));
		return true;
	}

	if (too_large(width, height)) {
		DBG(("%s: operation too large for 3D pipe (%d, %d)\n",
		     __FUNCTION__, width, height));
		return true;
	}

	if (can_switch_to_blt(sna) && sna_picture_is_solid(src, NULL))
		return true;

	return false;
}

static bool
check_gradient(PicturePtr picture)
{
	if (picture->pDrawable)
		return false;

	switch (picture->pSourcePict->type) {
	case SourcePictTypeSolidFill:
	case SourcePictTypeLinear:
		return false;
	default:
		return true;
	}
}

static bool
has_alphamap(PicturePtr p)
{
	return p->alphaMap != NULL;
}

static bool
untransformed(PicturePtr p)
{
	return !p->transform || pixman_transform_is_int_translate(p->transform);
}

static bool
need_upload(PicturePtr p)
{
	return p->pDrawable && unattached(p->pDrawable) && untransformed(p);
}

static bool
source_is_busy(PixmapPtr pixmap)
{
	struct sna_pixmap *priv = sna_pixmap(pixmap);
	if (priv == NULL || priv->clear)
		return false;

	if (priv->gpu_bo && kgem_bo_is_busy(priv->gpu_bo))
		return true;

	if (priv->cpu_bo && kgem_bo_is_busy(priv->cpu_bo))
		return true;

	return priv->gpu_damage && !priv->cpu_damage;
}

static bool
source_fallback(PicturePtr p, PixmapPtr pixmap)
{
	if (sna_picture_is_solid(p, NULL))
		return false;

	if (p->pSourcePict)
		return check_gradient(p);

	if (!gen6_check_repeat(p) || !gen6_check_format(p->format))
		return true;

	if (pixmap && source_is_busy(pixmap))
		return false;

	return has_alphamap(p) || !gen6_check_filter(p) || need_upload(p);
}

static bool
gen6_composite_fallback(struct sna *sna,
			PicturePtr src,
			PicturePtr mask,
			PicturePtr dst)
{
	struct sna_pixmap *priv;
	PixmapPtr src_pixmap;
	PixmapPtr mask_pixmap;
	PixmapPtr dst_pixmap;
	bool src_fallback, mask_fallback;

	if (!gen6_check_dst_format(dst->format)) {
		DBG(("%s: unknown destination format: %d\n",
		     __FUNCTION__, dst->format));
		return true;
	}

	dst_pixmap = get_drawable_pixmap(dst->pDrawable);

	src_pixmap = src->pDrawable ? get_drawable_pixmap(src->pDrawable) : NULL;
	src_fallback = source_fallback(src, src_pixmap);

	if (mask) {
		mask_pixmap = mask->pDrawable ? get_drawable_pixmap(mask->pDrawable) : NULL;
		mask_fallback = source_fallback(mask, mask_pixmap);
	} else {
		mask_pixmap = NULL;
		mask_fallback = false;
	}

	/* If we are using the destination as a source and need to
	 * readback in order to upload the source, do it all
	 * on the cpu.
	 */
	if (src_pixmap == dst_pixmap && src_fallback) {
		DBG(("%s: src is dst and will fallback\n",__FUNCTION__));
		return true;
	}
	if (mask_pixmap == dst_pixmap && mask_fallback) {
		DBG(("%s: mask is dst and will fallback\n",__FUNCTION__));
		return true;
	}

	/* If anything is on the GPU, push everything out to the GPU */
	priv = sna_pixmap(dst_pixmap);
	if (priv &&
	    ((priv->gpu_damage && !priv->clear) ||
	     (priv->cpu_bo && kgem_bo_is_busy(priv->cpu_bo)))) {
		DBG(("%s: dst is already on the GPU, try to use GPU\n",
		     __FUNCTION__));
		return false;
	}

	if (src_pixmap && !src_fallback) {
		DBG(("%s: src is already on the GPU, try to use GPU\n",
		     __FUNCTION__));
		return false;
	}
	if (mask_pixmap && !mask_fallback) {
		DBG(("%s: mask is already on the GPU, try to use GPU\n",
		     __FUNCTION__));
		return false;
	}

	/* However if the dst is not on the GPU and we need to
	 * render one of the sources using the CPU, we may
	 * as well do the entire operation in place onthe CPU.
	 */
	if (src_fallback) {
		DBG(("%s: dst is on the CPU and src will fallback\n",
		     __FUNCTION__));
		return true;
	}

	if (mask && mask_fallback) {
		DBG(("%s: dst is on the CPU and mask will fallback\n",
		     __FUNCTION__));
		return true;
	}

	if (too_large(dst_pixmap->drawable.width,
		      dst_pixmap->drawable.height) &&
	    (priv == NULL || DAMAGE_IS_ALL(priv->cpu_damage))) {
		DBG(("%s: dst is on the CPU and too large\n", __FUNCTION__));
		return true;
	}

	DBG(("%s: dst is not on the GPU and the operation should not fallback\n",
	     __FUNCTION__));
	return false;
}

static int
reuse_source(struct sna *sna,
	     PicturePtr src, struct sna_composite_channel *sc, int src_x, int src_y,
	     PicturePtr mask, struct sna_composite_channel *mc, int msk_x, int msk_y)
{
	uint32_t color;

	if (src_x != msk_x || src_y != msk_y)
		return false;

	if (src == mask) {
		DBG(("%s: mask is source\n", __FUNCTION__));
		*mc = *sc;
		mc->bo = kgem_bo_reference(mc->bo);
		return true;
	}

	if (sna_picture_is_solid(mask, &color))
		return gen6_composite_solid_init(sna, mc, color);

	if (sc->is_solid)
		return false;

	if (src->pDrawable == NULL || mask->pDrawable != src->pDrawable)
		return false;

	DBG(("%s: mask reuses source drawable\n", __FUNCTION__));

	if (!sna_transform_equal(src->transform, mask->transform))
		return false;

	if (!sna_picture_alphamap_equal(src, mask))
		return false;

	if (!gen6_check_repeat(mask))
		return false;

	if (!gen6_check_filter(mask))
		return false;

	if (!gen6_check_format(mask->format))
		return false;

	DBG(("%s: reusing source channel for mask with a twist\n",
	     __FUNCTION__));

	*mc = *sc;
	mc->repeat = gen6_repeat(mask->repeat ? mask->repeatType : RepeatNone);
	mc->filter = gen6_filter(mask->filter);
	mc->pict_format = mask->format;
	mc->card_format = gen6_get_card_format(mask->format);
	mc->bo = kgem_bo_reference(mc->bo);
	return true;
}

static bool
prefer_blt_composite(struct sna *sna, struct sna_composite_op *tmp)
{
	if (sna->kgem.ring == KGEM_BLT)
		return true;

	if (!prefer_blt_ring(sna))
		return false;

	return (prefer_blt_bo(sna, tmp->dst.bo) ||
		prefer_blt_bo(sna, tmp->src.bo));
}

static bool
gen6_render_composite(struct sna *sna,
		      uint8_t op,
		      PicturePtr src,
		      PicturePtr mask,
		      PicturePtr dst,
		      int16_t src_x, int16_t src_y,
		      int16_t msk_x, int16_t msk_y,
		      int16_t dst_x, int16_t dst_y,
		      int16_t width, int16_t height,
		      struct sna_composite_op *tmp)
{
	if (op >= ARRAY_SIZE(gen6_blend_op))
		return false;

	DBG(("%s: %dx%d, current mode=%d\n", __FUNCTION__,
	     width, height, sna->kgem.ring));

	if (mask == NULL &&
	    try_blt(sna, dst, src, width, height) &&
	    sna_blt_composite(sna, op,
			      src, dst,
			      src_x, src_y,
			      dst_x, dst_y,
			      width, height,
			      tmp, false))
		return true;

	if (gen6_composite_fallback(sna, src, mask, dst))
		return false;

	if (need_tiling(sna, width, height))
		return sna_tiling_composite(op, src, mask, dst,
					    src_x, src_y,
					    msk_x, msk_y,
					    dst_x, dst_y,
					    width, height,
					    tmp);

	if (op == PictOpClear)
		op = PictOpSrc;
	tmp->op = op;
	if (!gen6_composite_set_target(sna, tmp, dst))
		return false;

	if (mask == NULL && sna->kgem.mode == KGEM_BLT &&
	    sna_blt_composite(sna, op,
			      src, dst,
			      src_x, src_y,
			      dst_x, dst_y,
			      width, height,
			      tmp, false))
		return true;

	sna_render_reduce_damage(tmp, dst_x, dst_y, width, height);

	if (too_large(tmp->dst.width, tmp->dst.height)) {
		if (!sna_render_composite_redirect(sna, tmp,
						   dst_x, dst_y, width, height))
			return false;
	}

	switch (gen6_composite_picture(sna, src, &tmp->src,
				       src_x, src_y,
				       width, height,
				       dst_x, dst_y,
				       dst->polyMode == PolyModePrecise)) {
	case -1:
		goto cleanup_dst;
	case 0:
		gen6_composite_solid_init(sna, &tmp->src, 0);
		/* fall through to fixup */
	case 1:
		/* Did we just switch rings to prepare the source? */
		if (mask == NULL &&
		    prefer_blt_composite(sna, tmp) &&
		    sna_blt_composite__convert(sna,
					       src_x, src_y,
					       width, height,
					       dst_x, dst_y,
					       tmp))
			return true;

		gen6_composite_channel_convert(&tmp->src);
		break;
	}

	tmp->is_affine = tmp->src.is_affine;
	tmp->has_component_alpha = false;
	tmp->need_magic_ca_pass = false;

	tmp->mask.bo = NULL;
	tmp->mask.filter = SAMPLER_FILTER_NEAREST;
	tmp->mask.repeat = SAMPLER_EXTEND_NONE;

	tmp->prim_emit = gen6_emit_composite_primitive;
	if (mask) {
		if (mask->componentAlpha && PICT_FORMAT_RGB(mask->format)) {
			tmp->has_component_alpha = true;

			/* Check if it's component alpha that relies on a source alpha and on
			 * the source value.  We can only get one of those into the single
			 * source value that we get to blend with.
			 */
			if (gen6_blend_op[op].src_alpha &&
			    (gen6_blend_op[op].src_blend != GEN6_BLENDFACTOR_ZERO)) {
				if (op != PictOpOver)
					goto cleanup_src;

				tmp->need_magic_ca_pass = true;
				tmp->op = PictOpOutReverse;
			}
		}

		if (!reuse_source(sna,
				  src, &tmp->src, src_x, src_y,
				  mask, &tmp->mask, msk_x, msk_y)) {
			switch (gen6_composite_picture(sna, mask, &tmp->mask,
						       msk_x, msk_y,
						       width, height,
						       dst_x, dst_y,
						       dst->polyMode == PolyModePrecise)) {
			case -1:
				goto cleanup_src;
			case 0:
				gen6_composite_solid_init(sna, &tmp->mask, 0);
				/* fall through to fixup */
			case 1:
				gen6_composite_channel_convert(&tmp->mask);
				break;
			}
		}

		tmp->is_affine &= tmp->mask.is_affine;

		if (tmp->src.transform == NULL && tmp->mask.transform == NULL)
			tmp->prim_emit = gen6_emit_composite_primitive_identity_source_mask;

		tmp->floats_per_vertex = 5 + 2 * !tmp->is_affine;
	} else {
		if (tmp->src.is_solid) {
			DBG(("%s: choosing gen6_emit_composite_primitive_solid\n",
			     __FUNCTION__));
			tmp->prim_emit = gen6_emit_composite_primitive_solid;
			if (tmp->src.is_opaque && op == PictOpOver)
				tmp->op = PictOpSrc;
		} else if (tmp->src.transform == NULL) {
			DBG(("%s: choosing gen6_emit_composite_primitive_identity_source\n",
			     __FUNCTION__));
			tmp->prim_emit = gen6_emit_composite_primitive_identity_source;
		} else if (tmp->src.is_affine) {
			if (tmp->src.transform->matrix[0][1] == 0 &&
			    tmp->src.transform->matrix[1][0] == 0) {
				tmp->src.scale[0] /= tmp->src.transform->matrix[2][2];
				tmp->src.scale[1] /= tmp->src.transform->matrix[2][2];
				DBG(("%s: choosing gen6_emit_composite_primitive_simple_source\n",
				     __FUNCTION__));
				tmp->prim_emit = gen6_emit_composite_primitive_simple_source;
			} else {
				DBG(("%s: choosing gen6_emit_composite_primitive_affine_source\n",
				     __FUNCTION__));
				tmp->prim_emit = gen6_emit_composite_primitive_affine_source;
			}
		}

		tmp->floats_per_vertex = 3 + !tmp->is_affine;
	}
	tmp->floats_per_rect = 3 * tmp->floats_per_vertex;

	tmp->u.gen6.flags =
		GEN6_SET_FLAGS(SAMPLER_OFFSET(tmp->src.filter,
					      tmp->src.repeat,
					      tmp->mask.filter,
					      tmp->mask.repeat),
			       gen6_get_blend(tmp->op,
					      tmp->has_component_alpha,
					      tmp->dst.format),
			       gen6_choose_composite_kernel(tmp->op,
							    tmp->mask.bo != NULL,
							    tmp->has_component_alpha,
							    tmp->is_affine),
			       gen6_choose_composite_vertex_buffer(tmp));

	tmp->blt   = gen6_render_composite_blt;
	tmp->box   = gen6_render_composite_box;
	tmp->boxes = gen6_render_composite_boxes;
	tmp->done  = gen6_render_composite_done;

	kgem_set_mode(&sna->kgem, KGEM_RENDER);
	if (!kgem_check_bo(&sna->kgem,
			   tmp->dst.bo, tmp->src.bo, tmp->mask.bo,
			   NULL)) {
		kgem_submit(&sna->kgem);
		if (!kgem_check_bo(&sna->kgem,
				   tmp->dst.bo, tmp->src.bo, tmp->mask.bo,
				   NULL))
			goto cleanup_mask;
		_kgem_set_mode(&sna->kgem, KGEM_RENDER);
	}

	gen6_emit_composite_state(sna, tmp);
	gen6_align_vertex(sna, tmp);
	return true;

cleanup_mask:
	if (tmp->mask.bo)
		kgem_bo_destroy(&sna->kgem, tmp->mask.bo);
cleanup_src:
	if (tmp->src.bo)
		kgem_bo_destroy(&sna->kgem, tmp->src.bo);
cleanup_dst:
	if (tmp->redirect.real_bo)
		kgem_bo_destroy(&sna->kgem, tmp->dst.bo);
	return false;
}

#if !NO_COMPOSITE_SPANS
inline static void
gen6_emit_composite_texcoord_affine(struct sna *sna,
				    const struct sna_composite_channel *channel,
				    int16_t x, int16_t y)
{
	float t[2];

	sna_get_transformed_coordinates(x + channel->offset[0],
					y + channel->offset[1],
					channel->transform,
					&t[0], &t[1]);
	OUT_VERTEX_F(t[0] * channel->scale[0]);
	OUT_VERTEX_F(t[1] * channel->scale[1]);
}

inline static void
gen6_emit_composite_spans_vertex(struct sna *sna,
				 const struct sna_composite_spans_op *op,
				 int16_t x, int16_t y)
{
	OUT_VERTEX(x, y);
	gen6_emit_composite_texcoord(sna, &op->base.src, x, y);
}

fastcall static void
gen6_emit_composite_spans_primitive(struct sna *sna,
				    const struct sna_composite_spans_op *op,
				    const BoxRec *box,
				    float opacity)
{
	gen6_emit_composite_spans_vertex(sna, op, box->x2, box->y2);
	OUT_VERTEX_F(opacity);

	gen6_emit_composite_spans_vertex(sna, op, box->x1, box->y2);
	OUT_VERTEX_F(opacity);

	gen6_emit_composite_spans_vertex(sna, op, box->x1, box->y1);
	OUT_VERTEX_F(opacity);
}

fastcall static void
gen6_emit_composite_spans_solid(struct sna *sna,
				const struct sna_composite_spans_op *op,
				const BoxRec *box,
				float opacity)
{
	OUT_VERTEX(box->x2, box->y2);
	OUT_VERTEX_F(1); OUT_VERTEX_F(1);
	OUT_VERTEX_F(opacity);

	OUT_VERTEX(box->x1, box->y2);
	OUT_VERTEX_F(0); OUT_VERTEX_F(1);
	OUT_VERTEX_F(opacity);

	OUT_VERTEX(box->x1, box->y1);
	OUT_VERTEX_F(0); OUT_VERTEX_F(0);
	OUT_VERTEX_F(opacity);
}

fastcall static void
gen6_emit_composite_spans_identity(struct sna *sna,
				   const struct sna_composite_spans_op *op,
				   const BoxRec *box,
				   float opacity)
{
	float *v;
	union {
		struct sna_coordinate p;
		float f;
	} dst;

	float sx = op->base.src.scale[0];
	float sy = op->base.src.scale[1];
	int16_t tx = op->base.src.offset[0];
	int16_t ty = op->base.src.offset[1];

	v = sna->render.vertices + sna->render.vertex_used;
	sna->render.vertex_used += 3*4;
	assert(sna->render.vertex_used <= sna->render.vertex_size);

	dst.p.x = box->x2;
	dst.p.y = box->y2;
	v[0] = dst.f;
	v[1] = (box->x2 + tx) * sx;
	v[6] = v[2] = (box->y2 + ty) * sy;

	dst.p.x = box->x1;
	v[4] = dst.f;
	v[9] = v[5] = (box->x1 + tx) * sx;

	dst.p.y = box->y1;
	v[8] = dst.f;
	v[10] = (box->y1 + ty) * sy;

	v[11] = v[7] = v[3] = opacity;
}

fastcall static void
gen6_emit_composite_spans_simple(struct sna *sna,
				 const struct sna_composite_spans_op *op,
				 const BoxRec *box,
				 float opacity)
{
	float *v;
	union {
		struct sna_coordinate p;
		float f;
	} dst;

	float xx = op->base.src.transform->matrix[0][0];
	float x0 = op->base.src.transform->matrix[0][2];
	float yy = op->base.src.transform->matrix[1][1];
	float y0 = op->base.src.transform->matrix[1][2];
	float sx = op->base.src.scale[0];
	float sy = op->base.src.scale[1];
	int16_t tx = op->base.src.offset[0];
	int16_t ty = op->base.src.offset[1];

	v = sna->render.vertices + sna->render.vertex_used;
	sna->render.vertex_used += 3*4;
	assert(sna->render.vertex_used <= sna->render.vertex_size);

	dst.p.x = box->x2;
	dst.p.y = box->y2;
	v[0] = dst.f;
	v[1] = ((box->x2 + tx) * xx + x0) * sx;
	v[6] = v[2] = ((box->y2 + ty) * yy + y0) * sy;

	dst.p.x = box->x1;
	v[4] = dst.f;
	v[9] = v[5] = ((box->x1 + tx) * xx + x0) * sx;

	dst.p.y = box->y1;
	v[8] = dst.f;
	v[10] = ((box->y1 + ty) * yy + y0) * sy;

	v[11] = v[7] = v[3] = opacity;
}

fastcall static void
gen6_emit_composite_spans_affine(struct sna *sna,
				 const struct sna_composite_spans_op *op,
				 const BoxRec *box,
				 float opacity)
{
	OUT_VERTEX(box->x2, box->y2);
	gen6_emit_composite_texcoord_affine(sna, &op->base.src,
					    box->x2, box->y2);
	OUT_VERTEX_F(opacity);

	OUT_VERTEX(box->x1, box->y2);
	gen6_emit_composite_texcoord_affine(sna, &op->base.src,
					    box->x1, box->y2);
	OUT_VERTEX_F(opacity);

	OUT_VERTEX(box->x1, box->y1);
	gen6_emit_composite_texcoord_affine(sna, &op->base.src,
					    box->x1, box->y1);
	OUT_VERTEX_F(opacity);
}

fastcall static void
gen6_render_composite_spans_box(struct sna *sna,
				const struct sna_composite_spans_op *op,
				const BoxRec *box, float opacity)
{
	DBG(("%s: src=+(%d, %d), opacity=%f, dst=+(%d, %d), box=(%d, %d) x (%d, %d)\n",
	     __FUNCTION__,
	     op->base.src.offset[0], op->base.src.offset[1],
	     opacity,
	     op->base.dst.x, op->base.dst.y,
	     box->x1, box->y1,
	     box->x2 - box->x1,
	     box->y2 - box->y1));

	gen6_get_rectangles(sna, &op->base, 1, gen6_emit_composite_state);
	op->prim_emit(sna, op, box, opacity);
}

static void
gen6_render_composite_spans_boxes(struct sna *sna,
				  const struct sna_composite_spans_op *op,
				  const BoxRec *box, int nbox,
				  float opacity)
{
	DBG(("%s: nbox=%d, src=+(%d, %d), opacity=%f, dst=+(%d, %d)\n",
	     __FUNCTION__, nbox,
	     op->base.src.offset[0], op->base.src.offset[1],
	     opacity,
	     op->base.dst.x, op->base.dst.y));

	do {
		int nbox_this_time;

		nbox_this_time = gen6_get_rectangles(sna, &op->base, nbox,
						     gen6_emit_composite_state);
		nbox -= nbox_this_time;

		do {
			DBG(("  %s: (%d, %d) x (%d, %d)\n", __FUNCTION__,
			     box->x1, box->y1,
			     box->x2 - box->x1,
			     box->y2 - box->y1));

			op->prim_emit(sna, op, box++, opacity);
		} while (--nbox_this_time);
	} while (nbox);
}

fastcall static void
gen6_render_composite_spans_done(struct sna *sna,
				 const struct sna_composite_spans_op *op)
{
	DBG(("%s()\n", __FUNCTION__));

	if (sna->render_state.gen6.vertex_offset)
		gen6_vertex_flush(sna);

	if (op->base.src.bo)
		kgem_bo_destroy(&sna->kgem, op->base.src.bo);

	sna_render_composite_redirect_done(sna, &op->base);
}

static bool
gen6_check_composite_spans(struct sna *sna,
			   uint8_t op, PicturePtr src, PicturePtr dst,
			   int16_t width, int16_t height, unsigned flags)
{
	if ((flags & COMPOSITE_SPANS_RECTILINEAR) == 0)
		return false;

	if (op >= ARRAY_SIZE(gen6_blend_op))
		return false;

	if (gen6_composite_fallback(sna, src, NULL, dst))
		return false;

	if (need_tiling(sna, width, height)) {
		if (!is_gpu(dst->pDrawable)) {
			DBG(("%s: fallback, tiled operation not on GPU\n",
			     __FUNCTION__));
			return false;
		}
	}

	return true;
}

static bool
gen6_render_composite_spans(struct sna *sna,
			    uint8_t op,
			    PicturePtr src,
			    PicturePtr dst,
			    int16_t src_x,  int16_t src_y,
			    int16_t dst_x,  int16_t dst_y,
			    int16_t width,  int16_t height,
			    unsigned flags,
			    struct sna_composite_spans_op *tmp)
{
	DBG(("%s: %dx%d with flags=%x, current mode=%d\n", __FUNCTION__,
	     width, height, flags, sna->kgem.ring));

	assert(gen6_check_composite_spans(sna, op, src, dst, width, height, flags));

	if (need_tiling(sna, width, height)) {
		DBG(("%s: tiling, operation (%dx%d) too wide for pipeline\n",
		     __FUNCTION__, width, height));
		return sna_tiling_composite_spans(op, src, dst,
						  src_x, src_y, dst_x, dst_y,
						  width, height, flags, tmp);
	}

	tmp->base.op = op;
	if (!gen6_composite_set_target(sna, &tmp->base, dst))
		return false;
	sna_render_reduce_damage(&tmp->base, dst_x, dst_y, width, height);

	if (too_large(tmp->base.dst.width, tmp->base.dst.height)) {
		if (!sna_render_composite_redirect(sna, &tmp->base,
						   dst_x, dst_y, width, height))
			return false;
	}

	switch (gen6_composite_picture(sna, src, &tmp->base.src,
				       src_x, src_y,
				       width, height,
				       dst_x, dst_y,
				       dst->polyMode == PolyModePrecise)) {
	case -1:
		goto cleanup_dst;
	case 0:
		gen6_composite_solid_init(sna, &tmp->base.src, 0);
		/* fall through to fixup */
	case 1:
		gen6_composite_channel_convert(&tmp->base.src);
		break;
	}
	tmp->base.mask.bo = NULL;

	tmp->base.is_affine = tmp->base.src.is_affine;
	tmp->base.need_magic_ca_pass = false;

	tmp->prim_emit = gen6_emit_composite_spans_primitive;
	if (tmp->base.src.is_solid) {
		tmp->prim_emit = gen6_emit_composite_spans_solid;
	} else if (tmp->base.src.transform == NULL) {
		tmp->prim_emit = gen6_emit_composite_spans_identity;
	} else if (tmp->base.is_affine) {
		if (tmp->base.src.transform->matrix[0][1] == 0 &&
		    tmp->base.src.transform->matrix[1][0] == 0) {
			tmp->base.src.scale[0] /= tmp->base.src.transform->matrix[2][2];
			tmp->base.src.scale[1] /= tmp->base.src.transform->matrix[2][2];
			tmp->prim_emit = gen6_emit_composite_spans_simple;
		} else
			tmp->prim_emit = gen6_emit_composite_spans_affine;
	}
	tmp->base.floats_per_vertex = 4 + !tmp->base.is_affine;
	tmp->base.floats_per_rect = 3 * tmp->base.floats_per_vertex;

	tmp->base.u.gen6.flags =
		GEN6_SET_FLAGS(SAMPLER_OFFSET(tmp->base.src.filter,
					      tmp->base.src.repeat,
					      SAMPLER_FILTER_NEAREST,
					      SAMPLER_EXTEND_PAD),
			       gen6_get_blend(tmp->base.op, false, tmp->base.dst.format),
			       GEN6_WM_KERNEL_OPACITY | !tmp->base.is_affine,
			       1 << 2 | (2+!tmp->base.is_affine));

	tmp->box   = gen6_render_composite_spans_box;
	tmp->boxes = gen6_render_composite_spans_boxes;
	tmp->done  = gen6_render_composite_spans_done;

	kgem_set_mode(&sna->kgem, KGEM_RENDER);
	if (!kgem_check_bo(&sna->kgem,
			   tmp->base.dst.bo, tmp->base.src.bo,
			   NULL)) {
		kgem_submit(&sna->kgem);
		if (!kgem_check_bo(&sna->kgem,
				   tmp->base.dst.bo, tmp->base.src.bo,
				   NULL))
			goto cleanup_src;
		_kgem_set_mode(&sna->kgem, KGEM_RENDER);
	}

	gen6_emit_composite_state(sna, &tmp->base);
	gen6_align_vertex(sna, &tmp->base);
	return true;

cleanup_src:
	if (tmp->base.src.bo)
		kgem_bo_destroy(&sna->kgem, tmp->base.src.bo);
cleanup_dst:
	if (tmp->base.redirect.real_bo)
		kgem_bo_destroy(&sna->kgem, tmp->base.dst.bo);
	return false;
}
#endif

static void
gen6_emit_copy_state(struct sna *sna,
		     const struct sna_composite_op *op)
{
	uint32_t *binding_table;
	uint16_t offset;
	bool dirty;

	gen6_get_batch(sna);
	dirty = kgem_bo_is_dirty(op->dst.bo);

	binding_table = gen6_composite_get_binding_table(sna, &offset);

	binding_table[0] =
		gen6_bind_bo(sna,
			     op->dst.bo, op->dst.width, op->dst.height,
			     gen6_get_dest_format(op->dst.format),
			     true);
	binding_table[1] =
		gen6_bind_bo(sna,
			     op->src.bo, op->src.width, op->src.height,
			     op->src.card_format,
			     false);

	if (sna->kgem.surface == offset &&
	    *(uint64_t *)(sna->kgem.batch + sna->render_state.gen6.surface_table) == *(uint64_t*)binding_table) {
		sna->kgem.surface += sizeof(struct gen6_surface_state_padded) / sizeof(uint32_t);
		offset = sna->render_state.gen6.surface_table;
	}

	gen6_emit_state(sna, op, offset | dirty);
}

static inline bool prefer_blt_copy(struct sna *sna,
				   struct kgem_bo *src_bo,
				   struct kgem_bo *dst_bo,
				   unsigned flags)
{
	if (PREFER_RENDER)
		return PREFER_RENDER > 0;

	return (sna->kgem.ring == KGEM_BLT ||
		(flags & COPY_LAST && sna->kgem.mode == KGEM_NONE) ||
		prefer_blt_bo(sna, src_bo) ||
		prefer_blt_bo(sna, dst_bo));
}

static inline bool
overlaps(struct sna *sna,
	 struct kgem_bo *src_bo, int16_t src_dx, int16_t src_dy,
	 struct kgem_bo *dst_bo, int16_t dst_dx, int16_t dst_dy,
	 const BoxRec *box, int n, BoxRec *extents)
{
	if (src_bo != dst_bo)
		return false;

	*extents = box[0];
	while (--n) {
		box++;

		if (box->x1 < extents->x1)
			extents->x1 = box->x1;
		if (box->x2 > extents->x2)
			extents->x2 = box->x2;

		if (box->y1 < extents->y1)
			extents->y1 = box->y1;
		if (box->y2 > extents->y2)
			extents->y2 = box->y2;
	}

	return (extents->x2 + src_dx > extents->x1 + dst_dx &&
		extents->x1 + src_dx < extents->x2 + dst_dx &&
		extents->y2 + src_dy > extents->y1 + dst_dy &&
		extents->y1 + src_dy < extents->y2 + dst_dy);
}

static bool
gen6_render_copy_boxes(struct sna *sna, uint8_t alu,
		       PixmapPtr src, struct kgem_bo *src_bo, int16_t src_dx, int16_t src_dy,
		       PixmapPtr dst, struct kgem_bo *dst_bo, int16_t dst_dx, int16_t dst_dy,
		       const BoxRec *box, int n, unsigned flags)
{
	struct sna_composite_op tmp;
	BoxRec extents;

	DBG(("%s (%d, %d)->(%d, %d) x %d, alu=%x, self-copy=%d, overlaps? %d\n",
	     __FUNCTION__, src_dx, src_dy, dst_dx, dst_dy, n, alu,
	     src_bo == dst_bo,
	     overlaps(sna,
		      src_bo, src_dx, src_dy,
		      dst_bo, dst_dx, dst_dy,
		      box, n, &extents)));

	if (prefer_blt_copy(sna, src_bo, dst_bo, flags) &&
	    sna_blt_compare_depth(&src->drawable, &dst->drawable) &&
	    sna_blt_copy_boxes(sna, alu,
			       src_bo, src_dx, src_dy,
			       dst_bo, dst_dx, dst_dy,
			       dst->drawable.bitsPerPixel,
			       box, n))
		return true;

	if (!(alu == GXcopy || alu == GXclear)) {
fallback_blt:
		if (!sna_blt_compare_depth(&src->drawable, &dst->drawable))
			return false;

		return sna_blt_copy_boxes_fallback(sna, alu,
						   src, src_bo, src_dx, src_dy,
						   dst, dst_bo, dst_dx, dst_dy,
						   box, n);
	}

	if (overlaps(sna,
		     src_bo, src_dx, src_dy,
		     dst_bo, dst_dx, dst_dy,
		     box, n, &extents)) {
		if (too_large(extents.x2-extents.x1, extents.y2-extents.y1))
			goto fallback_blt;

		if ((flags & COPY_LAST || can_switch_to_blt(sna)) &&
		    sna_blt_compare_depth(&src->drawable, &dst->drawable) &&
		    sna_blt_copy_boxes(sna, alu,
				       src_bo, src_dx, src_dy,
				       dst_bo, dst_dx, dst_dy,
				       dst->drawable.bitsPerPixel,
				       box, n))
			return true;

		return sna_render_copy_boxes__overlap(sna, alu,
						      src, src_bo, src_dx, src_dy,
						      dst, dst_bo, dst_dx, dst_dy,
						      box, n, &extents);
	}

	if (dst->drawable.depth == src->drawable.depth) {
		tmp.dst.format = sna_render_format_for_depth(dst->drawable.depth);
		tmp.src.pict_format = tmp.dst.format;
	} else {
		tmp.dst.format = sna_format_for_depth(dst->drawable.depth);
		tmp.src.pict_format = sna_format_for_depth(src->drawable.depth);
	}
	if (!gen6_check_format(tmp.src.pict_format))
		goto fallback_blt;

	tmp.dst.pixmap = dst;
	tmp.dst.width  = dst->drawable.width;
	tmp.dst.height = dst->drawable.height;
	tmp.dst.bo = dst_bo;
	tmp.dst.x = tmp.dst.y = 0;
	tmp.damage = NULL;

	sna_render_composite_redirect_init(&tmp);
	if (too_large(tmp.dst.width, tmp.dst.height)) {
		int i;

		extents = box[0];
		for (i = 1; i < n; i++) {
			if (box[i].x1 < extents.x1)
				extents.x1 = box[i].x1;
			if (box[i].y1 < extents.y1)
				extents.y1 = box[i].y1;

			if (box[i].x2 > extents.x2)
				extents.x2 = box[i].x2;
			if (box[i].y2 > extents.y2)
				extents.y2 = box[i].y2;
		}

		if (!sna_render_composite_redirect(sna, &tmp,
						   extents.x1 + dst_dx,
						   extents.y1 + dst_dy,
						   extents.x2 - extents.x1,
						   extents.y2 - extents.y1))
			goto fallback_tiled;

		dst_dx += tmp.dst.x;
		dst_dy += tmp.dst.y;

		tmp.dst.x = tmp.dst.y = 0;
	}

	tmp.src.card_format = gen6_get_card_format(tmp.src.pict_format);
	if (too_large(src->drawable.width, src->drawable.height)) {
		int i;

		extents = box[0];
		for (i = 1; i < n; i++) {
			if (extents.x1 < box[i].x1)
				extents.x1 = box[i].x1;
			if (extents.y1 < box[i].y1)
				extents.y1 = box[i].y1;

			if (extents.x2 > box[i].x2)
				extents.x2 = box[i].x2;
			if (extents.y2 > box[i].y2)
				extents.y2 = box[i].y2;
		}

		if (!sna_render_pixmap_partial(sna, src, src_bo, &tmp.src,
					       extents.x1 + src_dx,
					       extents.y1 + src_dy,
					       extents.x2 - extents.x1,
					       extents.y2 - extents.y1)) {
			DBG(("%s: unable to extract partial pixmap\n", __FUNCTION__));
			goto fallback_tiled_dst;
		}

		src_dx += tmp.src.offset[0];
		src_dy += tmp.src.offset[1];
	} else {
		tmp.src.bo = src_bo;
		tmp.src.width  = src->drawable.width;
		tmp.src.height = src->drawable.height;
	}

	tmp.mask.bo = NULL;

	tmp.floats_per_vertex = 2;
	tmp.floats_per_rect = 6;
	tmp.need_magic_ca_pass = 0;

	tmp.u.gen6.flags = COPY_FLAGS(alu);
	assert(GEN6_KERNEL(tmp.u.gen6.flags) == GEN6_WM_KERNEL_NOMASK);
	assert(GEN6_SAMPLER(tmp.u.gen6.flags) == COPY_SAMPLER);
	assert(GEN6_VERTEX(tmp.u.gen6.flags) == COPY_VERTEX);

	kgem_set_mode(&sna->kgem, KGEM_RENDER);
	if (!kgem_check_bo(&sna->kgem, tmp.dst.bo, tmp.src.bo, NULL)) {
		kgem_submit(&sna->kgem);
		if (!kgem_check_bo(&sna->kgem, tmp.dst.bo, tmp.src.bo, NULL)) {
			DBG(("%s: too large for a single operation\n",
			     __FUNCTION__));
			goto fallback_tiled_src;
		}
		_kgem_set_mode(&sna->kgem, KGEM_RENDER);
	}

	gen6_emit_copy_state(sna, &tmp);
	gen6_align_vertex(sna, &tmp);

	do {
		int16_t *v;
		int n_this_time;

		n_this_time = gen6_get_rectangles(sna, &tmp, n,
						  gen6_emit_copy_state);
		n -= n_this_time;

		v = (int16_t *)(sna->render.vertices + sna->render.vertex_used);
		sna->render.vertex_used += 6 * n_this_time;
		assert(sna->render.vertex_used <= sna->render.vertex_size);
		do {

			DBG(("	(%d, %d) -> (%d, %d) + (%d, %d)\n",
			     box->x1 + src_dx, box->y1 + src_dy,
			     box->x1 + dst_dx, box->y1 + dst_dy,
			     box->x2 - box->x1, box->y2 - box->y1));
			v[0] = box->x2 + dst_dx;
			v[2] = box->x2 + src_dx;
			v[1]  = v[5] = box->y2 + dst_dy;
			v[3]  = v[7] = box->y2 + src_dy;
			v[8]  = v[4] = box->x1 + dst_dx;
			v[10] = v[6] = box->x1 + src_dx;
			v[9]  = box->y1 + dst_dy;
			v[11] = box->y1 + src_dy;
			v += 12; box++;
		} while (--n_this_time);
	} while (n);

	gen6_vertex_flush(sna);
	sna_render_composite_redirect_done(sna, &tmp);
	if (tmp.src.bo != src_bo)
		kgem_bo_destroy(&sna->kgem, tmp.src.bo);
	return true;

fallback_tiled_src:
	if (tmp.src.bo != src_bo)
		kgem_bo_destroy(&sna->kgem, tmp.src.bo);
fallback_tiled_dst:
	if (tmp.redirect.real_bo)
		kgem_bo_destroy(&sna->kgem, tmp.dst.bo);
fallback_tiled:
	return sna_tiling_copy_boxes(sna, alu,
				     src, src_bo, src_dx, src_dy,
				     dst, dst_bo, dst_dx, dst_dy,
				     box, n);
}

static void
gen6_render_copy_blt(struct sna *sna,
		     const struct sna_copy_op *op,
		     int16_t sx, int16_t sy,
		     int16_t w,  int16_t h,
		     int16_t dx, int16_t dy)
{
	int16_t *v;

	gen6_get_rectangles(sna, &op->base, 1, gen6_emit_copy_state);

	v = (int16_t *)&sna->render.vertices[sna->render.vertex_used];
	sna->render.vertex_used += 6;
	assert(sna->render.vertex_used <= sna->render.vertex_size);

	v[0]  = dx+w; v[1]  = dy+h;
	v[2]  = sx+w; v[3]  = sy+h;
	v[4]  = dx;   v[5]  = dy+h;
	v[6]  = sx;   v[7]  = sy+h;
	v[8]  = dx;   v[9]  = dy;
	v[10] = sx;   v[11] = sy;
}

static void
gen6_render_copy_done(struct sna *sna, const struct sna_copy_op *op)
{
	DBG(("%s()\n", __FUNCTION__));

	if (sna->render_state.gen6.vertex_offset)
		gen6_vertex_flush(sna);
}

static bool
gen6_render_copy(struct sna *sna, uint8_t alu,
		 PixmapPtr src, struct kgem_bo *src_bo,
		 PixmapPtr dst, struct kgem_bo *dst_bo,
		 struct sna_copy_op *op)
{
	DBG(("%s (alu=%d, src=(%dx%d), dst=(%dx%d))\n",
	     __FUNCTION__, alu,
	     src->drawable.width, src->drawable.height,
	     dst->drawable.width, dst->drawable.height));

	if (prefer_blt_copy(sna, src_bo, dst_bo, 0) &&
	    sna_blt_compare_depth(&src->drawable, &dst->drawable) &&
	    sna_blt_copy(sna, alu,
			 src_bo, dst_bo,
			 dst->drawable.bitsPerPixel,
			 op))
		return true;

	if (!(alu == GXcopy || alu == GXclear) || src_bo == dst_bo ||
	    too_large(src->drawable.width, src->drawable.height) ||
	    too_large(dst->drawable.width, dst->drawable.height)) {
fallback:
		if (!sna_blt_compare_depth(&src->drawable, &dst->drawable))
			return false;

		return sna_blt_copy(sna, alu, src_bo, dst_bo,
				    dst->drawable.bitsPerPixel,
				    op);
	}

	if (dst->drawable.depth == src->drawable.depth) {
		op->base.dst.format = sna_render_format_for_depth(dst->drawable.depth);
		op->base.src.pict_format = op->base.dst.format;
	} else {
		op->base.dst.format = sna_format_for_depth(dst->drawable.depth);
		op->base.src.pict_format = sna_format_for_depth(src->drawable.depth);
	}
	if (!gen6_check_format(op->base.src.pict_format))
		goto fallback;

	op->base.dst.pixmap = dst;
	op->base.dst.width  = dst->drawable.width;
	op->base.dst.height = dst->drawable.height;
	op->base.dst.bo = dst_bo;

	op->base.src.bo = src_bo;
	op->base.src.card_format =
		gen6_get_card_format(op->base.src.pict_format);
	op->base.src.width  = src->drawable.width;
	op->base.src.height = src->drawable.height;

	op->base.mask.bo = NULL;

	op->base.floats_per_vertex = 2;
	op->base.floats_per_rect = 6;

	op->base.u.gen6.flags = COPY_FLAGS(alu);
	assert(GEN6_KERNEL(op->base.u.gen6.flags) == GEN6_WM_KERNEL_NOMASK);
	assert(GEN6_SAMPLER(op->base.u.gen6.flags) == COPY_SAMPLER);
	assert(GEN6_VERTEX(op->base.u.gen6.flags) == COPY_VERTEX);

	kgem_set_mode(&sna->kgem, KGEM_RENDER);
	if (!kgem_check_bo(&sna->kgem, dst_bo, src_bo, NULL)) {
		kgem_submit(&sna->kgem);
		if (!kgem_check_bo(&sna->kgem, dst_bo, src_bo, NULL))
			goto fallback;
		_kgem_set_mode(&sna->kgem, KGEM_RENDER);
	}

	gen6_emit_copy_state(sna, &op->base);
	gen6_align_vertex(sna, &op->base);

	op->blt  = gen6_render_copy_blt;
	op->done = gen6_render_copy_done;
	return true;
}

static void
gen6_emit_fill_state(struct sna *sna, const struct sna_composite_op *op)
{
	uint32_t *binding_table;
	uint16_t offset;
	bool dirty;

	gen6_get_batch(sna);
	dirty = kgem_bo_is_dirty(op->dst.bo);

	binding_table = gen6_composite_get_binding_table(sna, &offset);

	binding_table[0] =
		gen6_bind_bo(sna,
			     op->dst.bo, op->dst.width, op->dst.height,
			     gen6_get_dest_format(op->dst.format),
			     true);
	binding_table[1] =
		gen6_bind_bo(sna,
			     op->src.bo, 1, 1,
			     GEN6_SURFACEFORMAT_B8G8R8A8_UNORM,
			     false);

	if (sna->kgem.surface == offset &&
	    *(uint64_t *)(sna->kgem.batch + sna->render_state.gen6.surface_table) == *(uint64_t*)binding_table) {
		sna->kgem.surface +=
			sizeof(struct gen6_surface_state_padded)/sizeof(uint32_t);
		offset = sna->render_state.gen6.surface_table;
	}

	gen6_emit_state(sna, op, offset | dirty);
}

static inline bool prefer_blt_fill(struct sna *sna,
				   struct kgem_bo *bo)
{
	if (PREFER_RENDER)
		return PREFER_RENDER < 0;

	return (can_switch_to_blt(sna) ||
		prefer_blt_ring(sna) ||
		untiled_tlb_miss(bo));
}

static bool
gen6_render_fill_boxes(struct sna *sna,
		       CARD8 op,
		       PictFormat format,
		       const xRenderColor *color,
		       PixmapPtr dst, struct kgem_bo *dst_bo,
		       const BoxRec *box, int n)
{
	struct sna_composite_op tmp;
	uint32_t pixel;

	DBG(("%s (op=%d, color=(%04x, %04x, %04x, %04x) [%08x])\n",
	     __FUNCTION__, op,
	     color->red, color->green, color->blue, color->alpha, (int)format));

	if (op >= ARRAY_SIZE(gen6_blend_op)) {
		DBG(("%s: fallback due to unhandled blend op: %d\n",
		     __FUNCTION__, op));
		return false;
	}

	if (op <= PictOpSrc &&
	    (prefer_blt_fill(sna, dst_bo) ||
	     too_large(dst->drawable.width, dst->drawable.height) ||
	     !gen6_check_dst_format(format))) {
		uint8_t alu = GXinvalid;

		pixel = 0;
		if (op == PictOpClear)
			alu = GXclear;
		else if (sna_get_pixel_from_rgba(&pixel,
						 color->red,
						 color->green,
						 color->blue,
						 color->alpha,
						 format))
			alu = GXcopy;

		if (alu != GXinvalid &&
		    sna_blt_fill_boxes(sna, alu,
				       dst_bo, dst->drawable.bitsPerPixel,
				       pixel, box, n))
			return true;

		if (!gen6_check_dst_format(format))
			return false;

		if (too_large(dst->drawable.width, dst->drawable.height))
			return sna_tiling_fill_boxes(sna, op, format, color,
						     dst, dst_bo, box, n);
	}

	if (op == PictOpClear) {
		pixel = 0;
		op = PictOpSrc;
	} else if (!sna_get_pixel_from_rgba(&pixel,
					    color->red,
					    color->green,
					    color->blue,
					    color->alpha,
					    PICT_a8r8g8b8))
		return false;

	DBG(("%s(%08x x %d [(%d, %d), (%d, %d) ...])\n",
	     __FUNCTION__, pixel, n,
	     box[0].x1, box[0].y1, box[0].x2, box[0].y2));

	tmp.dst.pixmap = dst;
	tmp.dst.width  = dst->drawable.width;
	tmp.dst.height = dst->drawable.height;
	tmp.dst.format = format;
	tmp.dst.bo = dst_bo;
	tmp.dst.x = tmp.dst.y = 0;

	tmp.src.bo = sna_render_get_solid(sna, pixel);
	tmp.mask.bo = NULL;

	tmp.floats_per_vertex = 2;
	tmp.floats_per_rect = 6;
	tmp.need_magic_ca_pass = false;

	tmp.u.gen6.flags = FILL_FLAGS(op, format);
	assert(GEN6_KERNEL(tmp.u.gen6.flags) == GEN6_WM_KERNEL_NOMASK);
	assert(GEN6_SAMPLER(tmp.u.gen6.flags) == FILL_SAMPLER);
	assert(GEN6_VERTEX(tmp.u.gen6.flags) == FILL_VERTEX);

	if (!kgem_check_bo(&sna->kgem, dst_bo, NULL)) {
		kgem_submit(&sna->kgem);
		assert(kgem_check_bo(&sna->kgem, dst_bo, NULL));
	}

	gen6_emit_fill_state(sna, &tmp);
	gen6_align_vertex(sna, &tmp);

	do {
		int n_this_time;
		int16_t *v;

		n_this_time = gen6_get_rectangles(sna, &tmp, n,
						  gen6_emit_fill_state);
		n -= n_this_time;

		v = (int16_t *)(sna->render.vertices + sna->render.vertex_used);
		sna->render.vertex_used += 6 * n_this_time;
		assert(sna->render.vertex_used <= sna->render.vertex_size);
		do {
			DBG(("	(%d, %d), (%d, %d)\n",
			     box->x1, box->y1, box->x2, box->y2));

			v[0] = box->x2;
			v[5] = v[1] = box->y2;
			v[8] = v[4] = box->x1;
			v[9] = box->y1;
			v[2] = v[3]  = v[7]  = 1;
			v[6] = v[10] = v[11] = 0;
			v += 12; box++;
		} while (--n_this_time);
	} while (n);

	gen6_vertex_flush(sna);
	kgem_bo_destroy(&sna->kgem, tmp.src.bo);
	return true;
}

static void
gen6_render_op_fill_blt(struct sna *sna,
			const struct sna_fill_op *op,
			int16_t x, int16_t y, int16_t w, int16_t h)
{
	int16_t *v;

	DBG(("%s: (%d, %d)x(%d, %d)\n", __FUNCTION__, x, y, w, h));

	gen6_get_rectangles(sna, &op->base, 1, gen6_emit_fill_state);

	v = (int16_t *)&sna->render.vertices[sna->render.vertex_used];
	sna->render.vertex_used += 6;
	assert(sna->render.vertex_used <= sna->render.vertex_size);

	v[0] = x+w;
	v[4] = v[8] = x;
	v[1] = v[5] = y+h;
	v[9] = y;

	v[2] = v[3]  = v[7]  = 1;
	v[6] = v[10] = v[11] = 0;
}

fastcall static void
gen6_render_op_fill_box(struct sna *sna,
			const struct sna_fill_op *op,
			const BoxRec *box)
{
	int16_t *v;

	DBG(("%s: (%d, %d),(%d, %d)\n", __FUNCTION__,
	     box->x1, box->y1, box->x2, box->y2));

	gen6_get_rectangles(sna, &op->base, 1, gen6_emit_fill_state);

	v = (int16_t *)&sna->render.vertices[sna->render.vertex_used];
	sna->render.vertex_used += 6;
	assert(sna->render.vertex_used <= sna->render.vertex_size);

	v[0] = box->x2;
	v[8] = v[4] = box->x1;
	v[5] = v[1] = box->y2;
	v[9] = box->y1;

	v[7] = v[2]  = v[3]  = 1;
	v[6] = v[10] = v[11] = 0;
}

fastcall static void
gen6_render_op_fill_boxes(struct sna *sna,
			  const struct sna_fill_op *op,
			  const BoxRec *box,
			  int nbox)
{
	DBG(("%s: (%d, %d),(%d, %d)... x %d\n", __FUNCTION__,
	     box->x1, box->y1, box->x2, box->y2, nbox));

	do {
		int nbox_this_time;
		int16_t *v;

		nbox_this_time = gen6_get_rectangles(sna, &op->base, nbox,
						     gen6_emit_fill_state);
		nbox -= nbox_this_time;

		v = (int16_t *)&sna->render.vertices[sna->render.vertex_used];
		sna->render.vertex_used += 6 * nbox_this_time;
		assert(sna->render.vertex_used <= sna->render.vertex_size);

		do {
			v[0] = box->x2;
			v[8] = v[4] = box->x1;
			v[5] = v[1] = box->y2;
			v[9] = box->y1;
			v[7] = v[2]  = v[3]  = 1;
			v[6] = v[10] = v[11] = 0;
			box++; v += 12;
		} while (--nbox_this_time);
	} while (nbox);
}

static void
gen6_render_op_fill_done(struct sna *sna, const struct sna_fill_op *op)
{
	DBG(("%s()\n", __FUNCTION__));

	if (sna->render_state.gen6.vertex_offset)
		gen6_vertex_flush(sna);
	kgem_bo_destroy(&sna->kgem, op->base.src.bo);
}

static bool
gen6_render_fill(struct sna *sna, uint8_t alu,
		 PixmapPtr dst, struct kgem_bo *dst_bo,
		 uint32_t color,
		 struct sna_fill_op *op)
{
	DBG(("%s: (alu=%d, color=%x)\n", __FUNCTION__, alu, color));

	if (prefer_blt_fill(sna, dst_bo) &&
	    sna_blt_fill(sna, alu,
			 dst_bo, dst->drawable.bitsPerPixel,
			 color,
			 op))
		return true;

	if (!(alu == GXcopy || alu == GXclear) ||
	    too_large(dst->drawable.width, dst->drawable.height))
		return sna_blt_fill(sna, alu,
				    dst_bo, dst->drawable.bitsPerPixel,
				    color,
				    op);

	if (alu == GXclear)
		color = 0;

	op->base.dst.pixmap = dst;
	op->base.dst.width  = dst->drawable.width;
	op->base.dst.height = dst->drawable.height;
	op->base.dst.format = sna_format_for_depth(dst->drawable.depth);
	op->base.dst.bo = dst_bo;
	op->base.dst.x = op->base.dst.y = 0;

	op->base.src.bo =
		sna_render_get_solid(sna,
				     sna_rgba_for_color(color,
							dst->drawable.depth));
	op->base.mask.bo = NULL;

	op->base.need_magic_ca_pass = false;
	op->base.floats_per_vertex = 2;
	op->base.floats_per_rect = 6;

	op->base.u.gen6.flags = FILL_FLAGS_NOBLEND;
	assert(GEN6_KERNEL(op->base.u.gen6.flags) == GEN6_WM_KERNEL_NOMASK);
	assert(GEN6_SAMPLER(op->base.u.gen6.flags) == FILL_SAMPLER);
	assert(GEN6_VERTEX(op->base.u.gen6.flags) == FILL_VERTEX);

	if (!kgem_check_bo(&sna->kgem, dst_bo, NULL)) {
		kgem_submit(&sna->kgem);
		assert(kgem_check_bo(&sna->kgem, dst_bo, NULL));
	}

	gen6_emit_fill_state(sna, &op->base);
	gen6_align_vertex(sna, &op->base);

	op->blt  = gen6_render_op_fill_blt;
	op->box  = gen6_render_op_fill_box;
	op->boxes = gen6_render_op_fill_boxes;
	op->done = gen6_render_op_fill_done;
	return true;
}

static bool
gen6_render_fill_one_try_blt(struct sna *sna, PixmapPtr dst, struct kgem_bo *bo,
			     uint32_t color,
			     int16_t x1, int16_t y1, int16_t x2, int16_t y2,
			     uint8_t alu)
{
	BoxRec box;

	box.x1 = x1;
	box.y1 = y1;
	box.x2 = x2;
	box.y2 = y2;

	return sna_blt_fill_boxes(sna, alu,
				  bo, dst->drawable.bitsPerPixel,
				  color, &box, 1);
}

static bool
gen6_render_fill_one(struct sna *sna, PixmapPtr dst, struct kgem_bo *bo,
		     uint32_t color,
		     int16_t x1, int16_t y1,
		     int16_t x2, int16_t y2,
		     uint8_t alu)
{
	struct sna_composite_op tmp;
	int16_t *v;

	/* Prefer to use the BLT if already engaged */
	if (prefer_blt_fill(sna, bo) &&
	    gen6_render_fill_one_try_blt(sna, dst, bo, color,
					 x1, y1, x2, y2, alu))
		return true;

	/* Must use the BLT if we can't RENDER... */
	if (!(alu == GXcopy || alu == GXclear) ||
	    too_large(dst->drawable.width, dst->drawable.height))
		return gen6_render_fill_one_try_blt(sna, dst, bo, color,
						    x1, y1, x2, y2, alu);

	if (alu == GXclear)
		color = 0;

	tmp.dst.pixmap = dst;
	tmp.dst.width  = dst->drawable.width;
	tmp.dst.height = dst->drawable.height;
	tmp.dst.format = sna_format_for_depth(dst->drawable.depth);
	tmp.dst.bo = bo;
	tmp.dst.x = tmp.dst.y = 0;

	tmp.src.bo =
		sna_render_get_solid(sna,
				     sna_rgba_for_color(color,
							dst->drawable.depth));
	tmp.mask.bo = NULL;

	tmp.floats_per_vertex = 2;
	tmp.floats_per_rect = 6;
	tmp.need_magic_ca_pass = false;

	tmp.u.gen6.flags = FILL_FLAGS_NOBLEND;
	assert(GEN6_KERNEL(tmp.u.gen6.flags) == GEN6_WM_KERNEL_NOMASK);
	assert(GEN6_SAMPLER(tmp.u.gen6.flags) == FILL_SAMPLER);
	assert(GEN6_VERTEX(tmp.u.gen6.flags) == FILL_VERTEX);

	if (!kgem_check_bo(&sna->kgem, bo, NULL)) {
		_kgem_submit(&sna->kgem);
		assert(kgem_check_bo(&sna->kgem, bo, NULL));
	}

	gen6_emit_fill_state(sna, &tmp);
	gen6_align_vertex(sna, &tmp);

	gen6_get_rectangles(sna, &tmp, 1, gen6_emit_fill_state);

	DBG(("	(%d, %d), (%d, %d)\n", x1, y1, x2, y2));

	v = (int16_t *)&sna->render.vertices[sna->render.vertex_used];
	sna->render.vertex_used += 6;
	assert(sna->render.vertex_used <= sna->render.vertex_size);

	v[0] = x2;
	v[8] = v[4] = x1;
	v[5] = v[1] = y2;
	v[9] = y1;
	v[7] = v[2]  = v[3]  = 1;
	v[6] = v[10] = v[11] = 0;

	gen6_vertex_flush(sna);
	kgem_bo_destroy(&sna->kgem, tmp.src.bo);

	return true;
}

static bool
gen6_render_clear_try_blt(struct sna *sna, PixmapPtr dst, struct kgem_bo *bo)
{
	BoxRec box;

	box.x1 = 0;
	box.y1 = 0;
	box.x2 = dst->drawable.width;
	box.y2 = dst->drawable.height;

	return sna_blt_fill_boxes(sna, GXclear,
				  bo, dst->drawable.bitsPerPixel,
				  0, &box, 1);
}

static bool
gen6_render_clear(struct sna *sna, PixmapPtr dst, struct kgem_bo *bo)
{
	struct sna_composite_op tmp;
	int16_t *v;

	DBG(("%s: %dx%d\n",
	     __FUNCTION__,
	     dst->drawable.width,
	     dst->drawable.height));

	/* Prefer to use the BLT if, and only if, already engaged */
	if (sna->kgem.ring == KGEM_BLT &&
	    gen6_render_clear_try_blt(sna, dst, bo))
		return true;

	/* Must use the BLT if we can't RENDER... */
	if (too_large(dst->drawable.width, dst->drawable.height))
		return gen6_render_clear_try_blt(sna, dst, bo);

	tmp.dst.pixmap = dst;
	tmp.dst.width  = dst->drawable.width;
	tmp.dst.height = dst->drawable.height;
	tmp.dst.format = sna_format_for_depth(dst->drawable.depth);
	tmp.dst.bo = bo;
	tmp.dst.x = tmp.dst.y = 0;

	tmp.src.bo = sna_render_get_solid(sna, 0);
	tmp.mask.bo = NULL;

	tmp.floats_per_vertex = 2;
	tmp.floats_per_rect = 6;
	tmp.need_magic_ca_pass = false;

	tmp.u.gen6.flags = FILL_FLAGS_NOBLEND;
	assert(GEN6_KERNEL(tmp.u.gen6.flags) == GEN6_WM_KERNEL_NOMASK);
	assert(GEN6_SAMPLER(tmp.u.gen6.flags) == FILL_SAMPLER);
	assert(GEN6_VERTEX(tmp.u.gen6.flags) == FILL_VERTEX);

	if (!kgem_check_bo(&sna->kgem, bo, NULL)) {
		_kgem_submit(&sna->kgem);
		assert(kgem_check_bo(&sna->kgem, bo, NULL));
	}

	gen6_emit_fill_state(sna, &tmp);
	gen6_align_vertex(sna, &tmp);

	gen6_get_rectangles(sna, &tmp, 1, gen6_emit_fill_state);

	v = (int16_t *)&sna->render.vertices[sna->render.vertex_used];
	sna->render.vertex_used += 6;
	assert(sna->render.vertex_used <= sna->render.vertex_size);

	v[0] = dst->drawable.width;
	v[5] = v[1] = dst->drawable.height;
	v[8] = v[4] = 0;
	v[9] = 0;

	v[7] = v[2]  = v[3]  = 1;
	v[6] = v[10] = v[11] = 0;

	gen6_vertex_flush(sna);
	kgem_bo_destroy(&sna->kgem, tmp.src.bo);

	return true;
}

static void gen6_render_flush(struct sna *sna)
{
	gen6_vertex_close(sna);
}

static void
gen6_render_context_switch(struct kgem *kgem,
			   int new_mode)
{
	if (!new_mode)
		return;

	 DBG(("%s: from %d to %d\n", __FUNCTION__, kgem->mode, new_mode));

	if (kgem->mode)
		kgem_submit(kgem);

	kgem->ring = new_mode;
}

static void
gen6_render_retire(struct kgem *kgem)
{
	struct sna *sna;

	if (kgem->ring && (kgem->has_semaphores || !kgem->need_retire))
		kgem->ring = kgem->mode;

	sna = container_of(kgem, struct sna, kgem);
	if (kgem->nbatch == 0 && sna->render.vbo && !kgem_bo_is_busy(sna->render.vbo)) {
		DBG(("%s: resetting idle vbo handle=%d\n", __FUNCTION__, sna->render.vbo->handle));
		sna->render.vertex_used = 0;
		sna->render.vertex_index = 0;
	}
}

static void
gen6_render_expire(struct kgem *kgem)
{
	struct sna *sna;

	sna = container_of(kgem, struct sna, kgem);
	if (sna->render.vbo && !sna->render.vertex_used) {
		DBG(("%s: discarding vbo handle=%d\n", __FUNCTION__, sna->render.vbo->handle));
		kgem_bo_destroy(kgem, sna->render.vbo);
		sna->render.vbo = NULL;
		sna->render.vertices = sna->render.vertex_data;
		sna->render.vertex_size = ARRAY_SIZE(sna->render.vertex_data);
		sna->render.vertex_used = 0;
		sna->render.vertex_index = 0;
	}
}

static void gen6_render_reset(struct sna *sna)
{
	sna->render_state.gen6.needs_invariant = true;
	sna->render_state.gen6.first_state_packet = true;
	sna->render_state.gen6.vb_id = 0;
	sna->render_state.gen6.ve_id = 3 << 2;
	sna->render_state.gen6.last_primitive = -1;

	sna->render_state.gen6.num_sf_outputs = 0;
	sna->render_state.gen6.samplers = -1;
	sna->render_state.gen6.blend = -1;
	sna->render_state.gen6.kernel = -1;
	sna->render_state.gen6.drawrect_offset = -1;
	sna->render_state.gen6.drawrect_limit = -1;
	sna->render_state.gen6.surface_table = -1;
}

static void gen6_render_fini(struct sna *sna)
{
	kgem_bo_destroy(&sna->kgem, sna->render_state.gen6.general_bo);
}

static bool gen6_render_setup(struct sna *sna)
{
	struct gen6_render_state *state = &sna->render_state.gen6;
	struct sna_static_stream general;
	struct gen6_sampler_state *ss;
	int i, j, k, l, m;

	state->info = &gt1_info;
	if (DEVICE_ID(sna->PciInfo) & 0x20)
		state->info = &gt2_info; /* XXX requires GT_MODE WiZ disabled */

	sna_static_stream_init(&general);

	/* Zero pad the start. If you see an offset of 0x0 in the batchbuffer
	 * dumps, you know it points to zero.
	 */
	null_create(&general);
	scratch_create(&general);

	for (m = 0; m < GEN6_KERNEL_COUNT; m++) {
		if (wm_kernels[m].size) {
			state->wm_kernel[m][1] =
				sna_static_stream_add(&general,
						      wm_kernels[m].data,
						      wm_kernels[m].size,
						      64);
		} else {
			if (USE_8_PIXEL_DISPATCH) {
				state->wm_kernel[m][0] =
					sna_static_stream_compile_wm(sna, &general,
								     wm_kernels[m].data, 8);
			}

			if (USE_16_PIXEL_DISPATCH) {
				state->wm_kernel[m][1] =
					sna_static_stream_compile_wm(sna, &general,
								     wm_kernels[m].data, 16);
			}

			if (USE_32_PIXEL_DISPATCH) {
				state->wm_kernel[m][2] =
					sna_static_stream_compile_wm(sna, &general,
								     wm_kernels[m].data, 32);
			}
		}
		if ((state->wm_kernel[m][0]|state->wm_kernel[m][1]|state->wm_kernel[m][2]) == 0) {
			state->wm_kernel[m][1] =
				sna_static_stream_compile_wm(sna, &general,
							     wm_kernels[m].data, 16);
		}
	}

	ss = sna_static_stream_map(&general,
				   2 * sizeof(*ss) *
				   (2 +
				    FILTER_COUNT * EXTEND_COUNT *
				    FILTER_COUNT * EXTEND_COUNT),
				   32);
	state->wm_state = sna_static_stream_offsetof(&general, ss);
	sampler_copy_init(ss); ss += 2;
	sampler_fill_init(ss); ss += 2;
	for (i = 0; i < FILTER_COUNT; i++) {
		for (j = 0; j < EXTEND_COUNT; j++) {
			for (k = 0; k < FILTER_COUNT; k++) {
				for (l = 0; l < EXTEND_COUNT; l++) {
					sampler_state_init(ss++, i, j);
					sampler_state_init(ss++, k, l);
				}
			}
		}
	}

	state->cc_vp = gen6_create_cc_viewport(&general);
	state->cc_blend = gen6_composite_create_blend_state(&general);

	state->general_bo = sna_static_stream_fini(sna, &general);
	return state->general_bo != NULL;
}

bool gen6_render_init(struct sna *sna)
{
	if (!gen6_render_setup(sna))
		return false;

	sna->kgem.context_switch = gen6_render_context_switch;
	sna->kgem.retire = gen6_render_retire;
	sna->kgem.expire = gen6_render_expire;

#if !NO_COMPOSITE
	sna->render.composite = gen6_render_composite;
#endif
#if !NO_COMPOSITE_SPANS
	sna->render.check_composite_spans = gen6_check_composite_spans;
	sna->render.composite_spans = gen6_render_composite_spans;
#endif
	sna->render.video = gen6_render_video;

#if !NO_COPY_BOXES
	sna->render.copy_boxes = gen6_render_copy_boxes;
#endif
#if !NO_COPY
	sna->render.copy = gen6_render_copy;
#endif

#if !NO_FILL_BOXES
	sna->render.fill_boxes = gen6_render_fill_boxes;
#endif
#if !NO_FILL
	sna->render.fill = gen6_render_fill;
#endif
#if !NO_FILL_ONE
	sna->render.fill_one = gen6_render_fill_one;
#endif
#if !NO_FILL_CLEAR
	sna->render.clear = gen6_render_clear;
#endif

	sna->render.flush = gen6_render_flush;
	sna->render.reset = gen6_render_reset;
	sna->render.fini = gen6_render_fini;

	sna->render.max_3d_size = GEN6_MAX_SIZE;
	sna->render.max_3d_pitch = 1 << 18;
	return true;
}<|MERGE_RESOLUTION|>--- conflicted
+++ resolved
@@ -117,7 +117,6 @@
 } wm_kernels[] = {
 	NOKERNEL(NOMASK, brw_wm_kernel__affine, 2),
 	NOKERNEL(NOMASK_P, brw_wm_kernel__projective, 2),
-<<<<<<< HEAD
 
 	NOKERNEL(MASK, brw_wm_kernel__affine_mask, 3),
 	NOKERNEL(MASK_P, brw_wm_kernel__projective_mask, 3),
@@ -131,21 +130,6 @@
 	NOKERNEL(OPACITY, brw_wm_kernel__affine_opacity, 2),
 	NOKERNEL(OPACITY_P, brw_wm_kernel__projective_opacity, 2),
 
-=======
-
-	NOKERNEL(MASK, brw_wm_kernel__affine_mask, 3),
-	NOKERNEL(MASK_P, brw_wm_kernel__projective_mask, 3),
-
-	NOKERNEL(MASKCA, brw_wm_kernel__affine_mask_ca, 3),
-	NOKERNEL(MASKCA_P, brw_wm_kernel__projective_mask_ca, 3),
-
-	NOKERNEL(MASKSA, brw_wm_kernel__affine_mask_sa, 3),
-	NOKERNEL(MASKSA_P, brw_wm_kernel__projective_mask_sa, 3),
-
-	NOKERNEL(OPACITY, brw_wm_kernel__affine_opacity, 2),
-	NOKERNEL(OPACITY_P, brw_wm_kernel__projective_opacity, 2),
-
->>>>>>> f820c8e6
 	KERNEL(VIDEO_PLANAR, ps_kernel_planar, 7),
 	KERNEL(VIDEO_PACKED, ps_kernel_packed, 2),
 };
@@ -2331,46 +2315,51 @@
 static bool
 gen6_composite_set_target(struct sna *sna,
 			  struct sna_composite_op *op,
-			  PicturePtr dst)
-{
-	struct sna_pixmap *priv;
+			  PicturePtr dst,
+			  int x, int y, int w, int h)
+{
+	BoxRec box;
 
 	op->dst.pixmap = get_drawable_pixmap(dst->pDrawable);
-	op->dst.width  = op->dst.pixmap->drawable.width;
+	op->dst.format = dst->format;
+	op->dst.width = op->dst.pixmap->drawable.width;
 	op->dst.height = op->dst.pixmap->drawable.height;
-	op->dst.format = dst->format;
-
-	op->dst.bo = NULL;
-	priv = sna_pixmap(op->dst.pixmap);
-	if (priv && priv->gpu_bo == NULL &&
-	    I915_TILING_NONE == kgem_choose_tiling(&sna->kgem,
-						   I915_TILING_X,
-						   op->dst.width,
-						   op->dst.height,
-						   op->dst.pixmap->drawable.bitsPerPixel)) {
-		op->dst.bo = priv->cpu_bo;
-		op->damage = &priv->cpu_damage;
-	}
-	if (op->dst.bo == NULL) {
-		priv = sna_pixmap_force_to_gpu(op->dst.pixmap, MOVE_READ | MOVE_WRITE);
-		if (priv == NULL)
-			return false;
-
-		op->dst.bo = priv->gpu_bo;
-		op->damage = &priv->gpu_damage;
-	}
-	if (sna_damage_is_all(op->damage, op->dst.width, op->dst.height))
-		op->damage = NULL;
+
+	if (w && h) {
+		box.x1 = x;
+		box.y1 = y;
+		box.x2 = x + w;
+		box.y2 = y + h;
+	} else {
+		box.x1 = dst->pDrawable->x;
+		box.y1 = dst->pDrawable->y;
+		box.x2 = box.x1 + dst->pDrawable->width;
+		box.y2 = box.y1 + dst->pDrawable->height;
+	}
+
+	op->dst.bo = sna_drawable_use_bo (dst->pDrawable,
+					  PREFER_GPU | FORCE_GPU | RENDER_GPU,
+					  &box, &op->damage);
+	if (op->dst.bo == NULL)
+		return false;
 
 	get_drawable_deltas(dst->pDrawable, op->dst.pixmap,
 			    &op->dst.x, &op->dst.y);
 
-	DBG(("%s: pixmap=%p, format=%08x, size=%dx%d, pitch=%d, delta=(%d,%d)\n",
+	DBG(("%s: pixmap=%p, format=%08x, size=%dx%d, pitch=%d, delta=(%d,%d),damage=%p\n",
 	     __FUNCTION__,
 	     op->dst.pixmap, (int)op->dst.format,
 	     op->dst.width, op->dst.height,
 	     op->dst.bo->pitch,
-	     op->dst.x, op->dst.y));
+	     op->dst.x, op->dst.y,
+	     op->damage ? *op->damage : (void *)-1));
+
+	assert(op->dst.bo->proxy == NULL);
+
+	if (too_large(op->dst.width, op->dst.height) &&
+	    !sna_render_composite_redirect(sna, op, x, y, w, h))
+		return false;
+
 	return true;
 }
 
@@ -2403,7 +2392,7 @@
 
 static bool prefer_blt_bo(struct sna *sna, struct kgem_bo *bo)
 {
-	return untiled_tlb_miss(bo) && kgem_bo_can_blt(&sna->kgem, bo);
+	return untiled_tlb_miss(bo) && bo->pitch < MAXSHORT;
 }
 
 static bool
@@ -2698,25 +2687,9 @@
 	if (op == PictOpClear)
 		op = PictOpSrc;
 	tmp->op = op;
-	if (!gen6_composite_set_target(sna, tmp, dst))
+	if (!gen6_composite_set_target(sna, tmp, dst,
+				       dst_x, dst_y, width, height))
 		return false;
-
-	if (mask == NULL && sna->kgem.mode == KGEM_BLT &&
-	    sna_blt_composite(sna, op,
-			      src, dst,
-			      src_x, src_y,
-			      dst_x, dst_y,
-			      width, height,
-			      tmp, false))
-		return true;
-
-	sna_render_reduce_damage(tmp, dst_x, dst_y, width, height);
-
-	if (too_large(tmp->dst.width, tmp->dst.height)) {
-		if (!sna_render_composite_redirect(sna, tmp,
-						   dst_x, dst_y, width, height))
-			return false;
-	}
 
 	switch (gen6_composite_picture(sna, src, &tmp->src,
 				       src_x, src_y,
@@ -2726,7 +2699,8 @@
 	case -1:
 		goto cleanup_dst;
 	case 0:
-		gen6_composite_solid_init(sna, &tmp->src, 0);
+		if (!gen6_composite_solid_init(sna, &tmp->src, 0))
+			goto cleanup_dst;
 		/* fall through to fixup */
 	case 1:
 		/* Did we just switch rings to prepare the source? */
@@ -2781,7 +2755,8 @@
 			case -1:
 				goto cleanup_src;
 			case 0:
-				gen6_composite_solid_init(sna, &tmp->mask, 0);
+				if (!gen6_composite_solid_init(sna, &tmp->mask, 0))
+					goto cleanup_src;
 				/* fall through to fixup */
 			case 1:
 				gen6_composite_channel_convert(&tmp->mask);
@@ -3147,15 +3122,9 @@
 	}
 
 	tmp->base.op = op;
-	if (!gen6_composite_set_target(sna, &tmp->base, dst))
+	if (!gen6_composite_set_target(sna, &tmp->base, dst,
+				       dst_x, dst_y, width, height))
 		return false;
-	sna_render_reduce_damage(&tmp->base, dst_x, dst_y, width, height);
-
-	if (too_large(tmp->base.dst.width, tmp->base.dst.height)) {
-		if (!sna_render_composite_redirect(sna, &tmp->base,
-						   dst_x, dst_y, width, height))
-			return false;
-	}
 
 	switch (gen6_composite_picture(sna, src, &tmp->base.src,
 				       src_x, src_y,
@@ -3165,7 +3134,8 @@
 	case -1:
 		goto cleanup_dst;
 	case 0:
-		gen6_composite_solid_init(sna, &tmp->base.src, 0);
+		if (!gen6_composite_solid_init(sna, &tmp->base.src, 0))
+			goto cleanup_dst;
 		/* fall through to fixup */
 	case 1:
 		gen6_composite_channel_convert(&tmp->base.src);
