/***************************************************************************

 Copyright 2000-2011 Intel Corporation.  All Rights Reserved.

 Permission is hereby granted, free of charge, to any person obtaining a
 copy of this software and associated documentation files (the
 "Software"), to deal in the Software without restriction, including
 without limitation the rights to use, copy, modify, merge, publish,
 distribute, sub license, and/or sell copies of the Software, and to
 permit persons to whom the Software is furnished to do so, subject to
 the following conditions:

 The above copyright notice and this permission notice (including the
 next paragraph) shall be included in all copies or substantial portions
 of the Software.

 THE SOFTWARE IS PROVIDED "AS IS", WITHOUT WARRANTY OF ANY KIND, EXPRESS
 OR IMPLIED, INCLUDING BUT NOT LIMITED TO THE WARRANTIES OF
 MERCHANTABILITY, FITNESS FOR A PARTICULAR PURPOSE AND NON-INFRINGEMENT.
 IN NO EVENT SHALL INTEL, AND/OR ITS SUPPLIERS BE LIABLE FOR ANY CLAIM,
 DAMAGES OR OTHER LIABILITY, WHETHER IN AN ACTION OF CONTRACT, TORT OR
 OTHERWISE, ARISING FROM, OUT OF OR IN CONNECTION WITH THE SOFTWARE OR
 THE USE OR OTHER DEALINGS IN THE SOFTWARE.

 **************************************************************************/

#ifdef HAVE_CONFIG_H
#include "config.h"
#endif

#include "sna.h"
#include "sna_video.h"

#include <xf86xv.h>
#include <X11/extensions/Xv.h>

#ifdef SNA_XVMC
#define _SNA_XVMC_SERVER_
#include "sna_video_hwmc.h"
#endif

#define MAKE_ATOM(a) MakeAtom(a, sizeof(a) - 1, true)

static Atom xvBrightness, xvContrast, xvSyncToVblank;

#define NUM_FORMATS 3
static const XF86VideoFormatRec Formats[NUM_FORMATS] = {
	{15, TrueColor}, {16, TrueColor}, {24, TrueColor}
};

//#define NUM_TEXTURED_ATTRIBUTES 3
#define NUM_TEXTURED_ATTRIBUTES 1
static const XF86AttributeRec TexturedAttributes[] = {
	{XvSettable | XvGettable, -1, 1, "XV_SYNC_TO_VBLANK"},
	{XvSettable | XvGettable, -128, 127, "XV_BRIGHTNESS"},
	{XvSettable | XvGettable, 0, 255, "XV_CONTRAST"},
};

#ifdef SNA_XVMC
#define NUM_IMAGES 5
#define XVMC_IMAGE 1
#else
#define NUM_IMAGES 4
#define XVMC_IMAGE 0
#endif

static const XF86ImageRec Images[NUM_IMAGES] = {
	XVIMAGE_YUY2,
	XVIMAGE_YV12,
	XVIMAGE_I420,
	XVIMAGE_UYVY,
#ifdef SNA_XVMC
	{
		/*
		 * Below, a dummy picture type that is used in XvPutImage
		 * only to do an overlay update.
		 * Introduced for the XvMC client lib.
		 * Defined to have a zero data size.
		 */
		FOURCC_XVMC,
		XvYUV,
		LSBFirst,
		{'X', 'V', 'M', 'C',
			0x00, 0x00, 0x00, 0x10, 0x80, 0x00, 0x00, 0xAA, 0x00,
			0x38, 0x9B, 0x71},
		12,
		XvPlanar,
		3,
		0, 0, 0, 0,
		8, 8, 8,
		1, 2, 2,
		1, 2, 2,
		{'Y', 'V', 'U',
			0, 0, 0, 0, 0, 0, 0, 0, 0, 0, 0, 0, 0, 0, 0, 0, 0, 0, 0,
			0, 0, 0, 0, 0, 0, 0, 0, 0, 0},
		XvTopToBottom},
#endif
};

static int xvmc_passthrough(int id)
{
#ifdef SNA_XVMC
	return id == FOURCC_XVMC;
#else
	return 0;
	(void)id;
#endif
}

static void sna_video_textured_stop(ScrnInfoPtr scrn,
				    pointer data,
				    Bool shutdown)
{
	struct sna *sna = to_sna(scrn);
	struct sna_video *video = data;

	DBG(("%s()\n", __FUNCTION__));

	REGION_EMPTY(scrn->pScreen, &video->clip);

	if (!shutdown)
		return;

	sna_video_free_buffers(sna, video);
}

static int
sna_video_textured_set_attribute(ScrnInfoPtr scrn,
				 Atom attribute,
				 INT32 value,
				 pointer data)
{
	struct sna_video *video = data;

	if (attribute == xvBrightness) {
		if (value < -128 || value > 127)
			return BadValue;

		video->brightness = value;
	} else if (attribute == xvContrast) {
		if (value < 0 || value > 255)
			return BadValue;

		video->contrast = value;
	} else if (attribute == xvSyncToVblank) {
		if (value < -1 || value > 1)
			return BadValue;

		video->SyncToVblank = value;
	} else
		return BadMatch;

	return Success;
}

static int
sna_video_textured_get_attribute(ScrnInfoPtr scrn,
				 Atom attribute,
				 INT32 *value,
				 pointer data)
{
	struct sna_video *video = data;

	if (attribute == xvBrightness)
		*value = video->brightness;
	else if (attribute == xvContrast)
		*value = video->contrast;
	else if (attribute == xvSyncToVblank)
		*value = video->SyncToVblank;
	else
		return BadMatch;

	return Success;
}

static void
sna_video_textured_best_size(ScrnInfoPtr scrn,
			     Bool motion,
			     short vid_w, short vid_h,
			     short drw_w, short drw_h,
			     unsigned int *p_w,
			     unsigned int *p_h,
			     pointer data)
{
	if (vid_w > (drw_w << 1))
		drw_w = vid_w >> 1;
	if (vid_h > (drw_h << 1))
		drw_h = vid_h >> 1;

	*p_w = drw_w;
	*p_h = drw_h;
}

/*
 * The source rectangle of the video is defined by (src_x, src_y, src_w, src_h).
 * The dest rectangle of the video is defined by (drw_x, drw_y, drw_w, drw_h).
 * id is a fourcc code for the format of the video.
 * buf is the pointer to the source data in system memory.
 * width and height are the w/h of the source data.
 * If "sync" is true, then we must be finished with *buf at the point of return
 * (which we always are).
 * clip is the clipping region in screen space.
 * data is a pointer to our port private.
 * drawable is some Drawable, which might not be the screen in the case of
 * compositing.  It's a new argument to the function in the 1.1 server.
 */
static int
sna_video_textured_put_image(ScrnInfoPtr scrn,
			     short src_x, short src_y,
			     short drw_x, short drw_y,
			     short src_w, short src_h,
			     short drw_w, short drw_h,
			     int id, unsigned char *buf,
			     short width, short height,
			     Bool sync, RegionPtr clip, pointer data,
			     DrawablePtr drawable)
{
	struct sna *sna = to_sna(scrn);
	struct sna_video *video = data;
	struct sna_video_frame frame;
	PixmapPtr pixmap = get_drawable_pixmap(drawable);
	BoxRec dstBox;
	xf86CrtcPtr crtc;
	bool flush = false;
	bool ret;

	DBG(("%s: src=(%d, %d),(%d, %d), dst=(%d, %d),(%d, %d), id=%d, sizep=%dx%d, sync?=%d\n",
	     __FUNCTION__,
	     src_x, src_y, src_w, src_h,
	     drw_x, drw_y, drw_w, drw_h,
	     id, width, height, sync));

	if (buf == 0) {
		DBG(("%s: garbage video buffer\n", __FUNCTION__));
		return BadAlloc;
	}

	if (!sna_pixmap_move_to_gpu(pixmap, MOVE_READ | MOVE_WRITE)) {
		DBG(("%s: attempting to render to a non-GPU pixmap\n",
		     __FUNCTION__));
		return BadAlloc;
	}

	sna_video_frame_init(sna, video, id, width, height, &frame);

	if (!sna_video_clip_helper(scrn, video, &frame,
				   &crtc, &dstBox,
				   src_x, src_y, drw_x, drw_y,
				   src_w, src_h, drw_w, drw_h,
				   clip))
		return Success;

	if (xvmc_passthrough(id)) {
		DBG(("%s: using passthough, name=%d\n",
		     __FUNCTION__, *(uint32_t *)buf));

		if (sna->kgem.gen < 31) {
			/* XXX: i915 is not support and needs some
			 * serious care.  grep for KMS in i915_hwmc.c */
			return BadAlloc;
		}

		frame.bo = kgem_create_for_name(&sna->kgem, *(uint32_t*)buf);
		if (frame.bo == NULL) {
			DBG(("%s: failed to open bo\n", __FUNCTION__));
			return BadAlloc;
		}

		assert(kgem_bo_size(frame.bo) >= frame.size);
	} else {
<<<<<<< HEAD
		frame.bo = kgem_create_linear(&sna->kgem, frame.size,
					      CREATE_GTT_MAP);
		if (frame.bo == NULL) {
			DBG(("%s: failed to allocate bo\n", __FUNCTION__));
			return BadAlloc;
		}

=======
>>>>>>> 10546af0
		if (!sna_video_copy_data(sna, video, &frame, buf)) {
			DBG(("%s: failed to copy frame\n", __FUNCTION__));
			kgem_bo_destroy(&sna->kgem, frame.bo);
			return BadAlloc;
		}
	}

	if (crtc && video->SyncToVblank != 0 &&
<<<<<<< HEAD
	    pixmap == sna->front && !sna->shadow)
=======
	    sna_pixmap_is_scanout(sna, pixmap))
>>>>>>> 10546af0
		flush = sna_wait_for_scanline(sna, pixmap, crtc,
					      &clip->extents);

	ret = Success;
	if (!sna->render.video(sna, video, &frame, clip,
			      src_w, src_h,
			      drw_w, drw_h,
			      pixmap)) {
		DBG(("%s: failed to render video\n", __FUNCTION__));
		ret = BadAlloc;
	} else
		DamageDamageRegion(drawable, clip);

	kgem_bo_destroy(&sna->kgem, frame.bo);

	/* Push the frame to the GPU as soon as possible so
	 * we can hit the next vsync.
	 */
	if (flush) {
		if (!sna_crtc_is_bound(sna, crtc))
			sna->kgem.batch[sna->kgem.wait] = 0;
		kgem_submit(&sna->kgem);
	}

	return ret;
}

static int
sna_video_textured_query(ScrnInfoPtr scrn,
			 int id,
			 unsigned short *w, unsigned short *h,
			 int *pitches, int *offsets)
{
	int size, tmp;

	if (*w > 8192)
		*w = 8192;
	if (*h > 8192)
		*h = 8192;

	*w = (*w + 1) & ~1;
	if (offsets)
		offsets[0] = 0;

	switch (id) {
		/* IA44 is for XvMC only */
	case FOURCC_IA44:
	case FOURCC_AI44:
		if (pitches)
			pitches[0] = *w;
		size = *w * *h;
		break;
	case FOURCC_YV12:
	case FOURCC_I420:
		*h = (*h + 1) & ~1;
		size = (*w + 3) & ~3;
		if (pitches)
			pitches[0] = size;
		size *= *h;
		if (offsets)
			offsets[1] = size;
		tmp = ((*w >> 1) + 3) & ~3;
		if (pitches)
			pitches[1] = pitches[2] = tmp;
		tmp *= (*h >> 1);
		size += tmp;
		if (offsets)
			offsets[2] = size;
		size += tmp;
		break;
	case FOURCC_UYVY:
	case FOURCC_YUY2:
	default:
		size = *w << 1;
		if (pitches)
			pitches[0] = size;
		size *= *h;
		break;
#ifdef SNA_XVMC
	case FOURCC_XVMC:
		*h = (*h + 1) & ~1;
		size = sizeof(struct sna_xvmc_command);
		if (pitches)
			pitches[0] = size;
		break;
#endif
	}

	return size;
}

XF86VideoAdaptorPtr sna_video_textured_setup(struct sna *sna,
					     ScreenPtr screen)
{
	XF86VideoAdaptorPtr adaptor;
	XF86AttributePtr attrs;
	struct sna_video *video;
	DevUnion *devUnions;
	int nports = 16, i;

	if (!sna->render.video) {
		xf86DrvMsg(sna->scrn->scrnIndex, X_WARNING,
			   "Textured video not supported on this hardware\n");
		return NULL;
	}

	if (wedged(sna)) {
		xf86DrvMsg(sna->scrn->scrnIndex, X_WARNING,
			   "cannot enable XVideo whilst the GPU is wedged\n");
		return NULL;
	}

	adaptor = calloc(1, sizeof(XF86VideoAdaptorRec));
	video = calloc(nports, sizeof(struct sna_video));
	devUnions = calloc(nports, sizeof(DevUnion));
#if NUM_TEXTURED_ATTRIBUTES
	attrs = calloc(NUM_TEXTURED_ATTRIBUTES, sizeof(XF86AttributeRec));
	if (adaptor == NULL ||
	    video == NULL ||
	    devUnions == NULL ||
	    attrs == NULL) {
		free(adaptor);
		free(video);
		free(devUnions);
		free(attrs);
		return NULL;
	}
#else
	if (adaptor == NULL || video == NULL || devUnions == NULL) {
		free(adaptor);
		free(video);
		free(devUnions);
		return NULL;
	}
	attrs = NULL;
#endif

	adaptor->type = XvWindowMask | XvInputMask | XvImageMask;
	adaptor->flags = 0;
	adaptor->name = "Intel(R) Textured Video";
	adaptor->nEncodings = 1;
	adaptor->pEncodings = xnfalloc(sizeof(XF86VideoEncodingRec));
	adaptor->pEncodings[0].id = 0;
	adaptor->pEncodings[0].name = "XV_IMAGE";
	adaptor->pEncodings[0].width = sna->render.max_3d_size;
	adaptor->pEncodings[0].height = sna->render.max_3d_size;
	adaptor->pEncodings[0].rate.numerator = 1;
	adaptor->pEncodings[0].rate.denominator = 1;
	adaptor->nFormats = NUM_FORMATS;
	adaptor->pFormats = (XF86VideoFormatPtr)Formats;
	adaptor->nPorts = nports;
	adaptor->pPortPrivates = devUnions;
	adaptor->nAttributes = NUM_TEXTURED_ATTRIBUTES;
	adaptor->pAttributes = attrs;
	memcpy(attrs, TexturedAttributes,
	       NUM_TEXTURED_ATTRIBUTES * sizeof(XF86AttributeRec));
	adaptor->nImages = NUM_IMAGES;
	adaptor->pImages = (XF86ImagePtr)Images;
	adaptor->PutVideo = NULL;
	adaptor->PutStill = NULL;
	adaptor->GetVideo = NULL;
	adaptor->GetStill = NULL;
	adaptor->StopVideo = sna_video_textured_stop;
	adaptor->SetPortAttribute = sna_video_textured_set_attribute;
	adaptor->GetPortAttribute = sna_video_textured_get_attribute;
	adaptor->QueryBestSize = sna_video_textured_best_size;
	adaptor->PutImage = sna_video_textured_put_image;
	adaptor->QueryImageAttributes = sna_video_textured_query;

	for (i = 0; i < nports; i++) {
		struct sna_video *v = &video[i];

		v->textured = true;
		v->rotation = RR_Rotate_0;
		v->SyncToVblank = 1;

		/* gotta uninit this someplace, XXX: shouldn't be necessary for textured */
		RegionNull(&v->clip);

		adaptor->pPortPrivates[i].ptr = v;
	}

	xvBrightness = MAKE_ATOM("XV_BRIGHTNESS");
	xvContrast = MAKE_ATOM("XV_CONTRAST");
	xvSyncToVblank = MAKE_ATOM("XV_SYNC_TO_VBLANK");

	return adaptor;
}<|MERGE_RESOLUTION|>--- conflicted
+++ resolved
@@ -268,16 +268,6 @@
 
 		assert(kgem_bo_size(frame.bo) >= frame.size);
 	} else {
-<<<<<<< HEAD
-		frame.bo = kgem_create_linear(&sna->kgem, frame.size,
-					      CREATE_GTT_MAP);
-		if (frame.bo == NULL) {
-			DBG(("%s: failed to allocate bo\n", __FUNCTION__));
-			return BadAlloc;
-		}
-
-=======
->>>>>>> 10546af0
 		if (!sna_video_copy_data(sna, video, &frame, buf)) {
 			DBG(("%s: failed to copy frame\n", __FUNCTION__));
 			kgem_bo_destroy(&sna->kgem, frame.bo);
@@ -286,11 +276,7 @@
 	}
 
 	if (crtc && video->SyncToVblank != 0 &&
-<<<<<<< HEAD
-	    pixmap == sna->front && !sna->shadow)
-=======
 	    sna_pixmap_is_scanout(sna, pixmap))
->>>>>>> 10546af0
 		flush = sna_wait_for_scanline(sna, pixmap, crtc,
 					      &clip->extents);
 
@@ -309,11 +295,8 @@
 	/* Push the frame to the GPU as soon as possible so
 	 * we can hit the next vsync.
 	 */
-	if (flush) {
-		if (!sna_crtc_is_bound(sna, crtc))
-			sna->kgem.batch[sna->kgem.wait] = 0;
+	if (flush)
 		kgem_submit(&sna->kgem);
-	}
 
 	return ret;
 }
