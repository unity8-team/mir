--- conflicted
+++ resolved
@@ -186,17 +186,6 @@
             m_mirSessionToItemHash.remove(m_mirSessionToItemHash.key(item));
         }
 
-<<<<<<< HEAD
-=======
-        int i = m_surfaceItems.indexOf(item);
-        if (i != -1) {
-            beginRemoveRows(QModelIndex(), i, i);
-            m_surfaceItems.removeAt(i);
-            endRemoveRows();
-            Q_EMIT countChanged();
-        }
-
->>>>>>> cee0957f
         return;
     }
 
