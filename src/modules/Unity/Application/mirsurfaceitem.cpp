/*
 * Copyright (C) 2013-2014 Canonical, Ltd.
 *
 * This program is free software: you can redistribute it and/or modify it under
 * the terms of the GNU Lesser General Public License version 3, as published by
 * the Free Software Foundation.
 *
 * This program is distributed in the hope that it will be useful, but WITHOUT
 * ANY WARRANTY; without even the implied warranties of MERCHANTABILITY,
 * SATISFACTORY QUALITY, or FITNESS FOR A PARTICULAR PURPOSE.  See the GNU
 * Lesser General Public License for more details.
 *
 * You should have received a copy of the GNU Lesser General Public License
 * along with this program.  If not, see <http://www.gnu.org/licenses/>.
 *
 * Authors:
 *     Daniel d'Andrada <daniel.dandrada@canonical.com>
 *     Gerry Boland <gerry.boland@canonical.com>
 */

// local
#include "application.h"
#include "debughelpers.h"
#include "mirbuffersgtexture.h"
#include "session.h"
#include "mirsurfaceitem.h"
#include "logging.h"

// Qt
#include <QDebug>
#include <QQmlEngine>
#include <QQuickWindow>
#include <QSGSimpleTextureNode>
#include <QSGTextureProvider>
#include <QTimer>

// Mir
#include <mir/geometry/rectangle.h>
#include <mir_toolkit/event.h>

namespace mg = mir::graphics;

namespace qtmir {

namespace {

bool fillInMirEvent(MirEvent &mirEvent, QKeyEvent *qtEvent)
{
    mirEvent.type = mir_event_type_key;

    // don't care
    mirEvent.key.device_id = 0;
    mirEvent.key.source_id = 0;

    switch (qtEvent->type()) {
        case QEvent::KeyPress:
            mirEvent.key.action = mir_key_action_down;
            break;
        case QEvent::KeyRelease:
            mirEvent.key.action = mir_key_action_up;
            break;
        default:
            return false;
    }

    // don't care
    mirEvent.key.flags = (MirKeyFlag)0;

    mirEvent.key.modifiers = qtEvent->nativeModifiers();
    mirEvent.key.key_code = qtEvent->nativeVirtualKey();
    mirEvent.key.scan_code = qtEvent->nativeScanCode();

    // TODO: Investigate how to pass it from mir to qt in the first place.
    //       Then implement the reverse here.
    mirEvent.key.repeat_count = 0;

    // Don't care
    mirEvent.key.down_time = 0;

    mirEvent.key.event_time = qtEvent->timestamp() * 1000000;

    // Don't care
    mirEvent.key.is_system_key = 0;

    return true;
}

bool fillInMirEvent(MirEvent &mirEvent, QTouchEvent *qtEvent)
{
    mirEvent.type = mir_event_type_motion;

    // Hardcoding it for now
    // TODO: Gather this info from a QTouchDevice-derived class created by QtEventFeeder
    mirEvent.motion.device_id = 0;
    mirEvent.motion.source_id = 0x00001002; // AINPUT_SOURCE_TOUCHSCREEN; https://bugs.launchpad.net/bugs/1311687

    // NB: it's assumed that touch points are pressed and released
    // one at a time.

    if (qtEvent->touchPointStates().testFlag(Qt::TouchPointPressed)) {
        if (qtEvent->touchPoints().count() > 1) {
            mirEvent.motion.action = mir_motion_action_pointer_down;
        } else {
            mirEvent.motion.action = mir_motion_action_down;
        }
    } else if (qtEvent->touchPointStates().testFlag(Qt::TouchPointReleased)) {
        if (qtEvent->touchPoints().count() > 1) {
            mirEvent.motion.action = mir_motion_action_pointer_up;
        } else {
            mirEvent.motion.action = mir_motion_action_up;
        }
    } else {
            mirEvent.motion.action = mir_motion_action_move;
    }

    // not used
    mirEvent.motion.flags = (MirMotionFlag) 0;

    // TODO: map QInputEvent::modifiers()
    mirEvent.motion.modifiers = 0;

    // not used
    mirEvent.motion.edge_flags = 0;

    // TODO
    mirEvent.motion.button_state = (MirMotionButton) 0;

    // Does it matter?
    mirEvent.motion.x_offset = 0.;
    mirEvent.motion.y_offset = 0.;
    mirEvent.motion.x_precision = 0.1;
    mirEvent.motion.y_precision = 0.1;

    // TODO. Not useful to Qt at least...
    mirEvent.motion.down_time = 0;

    // Note: QtEventFeeder scales the event time down, scale it back up - precision is
    // lost but the time difference should still be accurate to milliseconds
    mirEvent.motion.event_time = static_cast<nsecs_t>(qtEvent->timestamp()) * 1000000;

    mirEvent.motion.pointer_count = qtEvent->touchPoints().count();

    auto touchPoints = qtEvent->touchPoints();
    for (int i = 0; i < touchPoints.count(); ++i) {
        auto touchPoint = touchPoints.at(i);
        auto &pointer = mirEvent.motion.pointer_coordinates[i];

        // FIXME: https://bugs.launchpad.net/mir/+bug/1311699
        // When multiple touch points are transmitted with a MirEvent
        // and one of them (only one is allowed) indicates a pressed
        // state change the index is encoded in the second byte of the
        // action value.
        const int mir_motion_event_pointer_index_shift = 8;
        if (mirEvent.motion.action == mir_motion_action_pointer_up &&
            touchPoint.state() == Qt::TouchPointReleased)
        {
            mirEvent.motion.action |= i << mir_motion_event_pointer_index_shift;
        }
        if (mirEvent.motion.action == mir_motion_action_pointer_down &&
            touchPoint.state() == Qt::TouchPointPressed)
        {
            mirEvent.motion.action |= i << mir_motion_event_pointer_index_shift;
        }


        pointer.id = touchPoint.id();
        pointer.x = touchPoint.pos().x();
        pointer.y = touchPoint.pos().y();

        // FIXME: https://bugs.launchpad.net/mir/+bug/1311809

        if (touchPoint.rawScreenPositions().isEmpty()) {
            pointer.raw_x = 0.;
            pointer.raw_y = 0.;
        } else {
            pointer.raw_x = touchPoint.rawScreenPositions().at(0).x();
            pointer.raw_y =  touchPoint.rawScreenPositions().at(0).y();
        }

        pointer.touch_major = 0.;
        pointer.touch_minor = 0.;
        pointer.size = 0.;
        pointer.pressure = touchPoint.pressure();
        pointer.orientation = 0.;
        pointer.vscroll = 0.;
        pointer.hscroll = 0.;
        pointer.tool_type = mir_motion_tool_type_unknown;
    }

    return true;
}

} // namespace {

class QMirSurfaceTextureProvider : public QSGTextureProvider
{
    Q_OBJECT
public:
    QMirSurfaceTextureProvider() : t(0) { }
    ~QMirSurfaceTextureProvider() { delete t; }

    QSGTexture *texture() const {
        if (t)
            t->setFiltering(smooth ? QSGTexture::Linear : QSGTexture::Nearest);
        return t;
    }

    bool smooth;
    MirBufferSGTexture *t;

public Q_SLOTS:
    void invalidate()
    {
        delete t;
        t = 0;
    }
};

MirSurfaceObserver::MirSurfaceObserver()
    : m_listener(nullptr) {
}

void MirSurfaceObserver::setListener(QObject *listener) {
    m_listener = listener;
}

void MirSurfaceObserver::frame_posted(int frames_available) {
    Q_UNUSED(frames_available);
    QMetaObject::invokeMethod(m_listener, "surfaceDamaged");
}

UbuntuKeyboardInfo *MirSurfaceItem::m_ubuntuKeyboardInfo = nullptr;

MirSurfaceItem::MirSurfaceItem(std::shared_ptr<mir::scene::Surface> surface,
                               QPointer<Session> session,
                               QQuickItem *parent)
    : QQuickItem(parent)
    , m_surface(surface)
    , m_session(session)
    , m_firstFrameDrawn(false)
<<<<<<< HEAD
    , m_orientation(Qt::PortraitOrientation)
    , m_parentSurface(nullptr)
=======
    , m_live(true)
>>>>>>> 6506f504
    , m_textureProvider(nullptr)
{
    qCDebug(QTMIR_SURFACES) << "MirSurfaceItem::MirSurfaceItem";

    m_surfaceObserver = std::make_shared<MirSurfaceObserver>();
    m_surfaceObserver->setListener(this);
    m_surface->add_observer(m_surfaceObserver);

    setSmooth(true);
    setFlag(QQuickItem::ItemHasContents, true); //so scene graph will render this item
    setAcceptedMouseButtons(Qt::LeftButton | Qt::MiddleButton | Qt::RightButton |
        Qt::ExtraButton1 | Qt::ExtraButton2 | Qt::ExtraButton3 | Qt::ExtraButton4 |
        Qt::ExtraButton5 | Qt::ExtraButton6 | Qt::ExtraButton7 | Qt::ExtraButton8 |
        Qt::ExtraButton9 | Qt::ExtraButton10 | Qt::ExtraButton11 |
        Qt::ExtraButton12 | Qt::ExtraButton13);
    setAcceptHoverEvents(true);

    // fetch surface geometry
    setImplicitSize(static_cast<qreal>(m_surface->size().width.as_float()),
                    static_cast<qreal>(m_surface->size().height.as_float()));

    if (!m_ubuntuKeyboardInfo) {
        m_ubuntuKeyboardInfo = new UbuntuKeyboardInfo;
    }

    // Ensure C++ (MirSurfaceManager) retains ownership of this object
    // TODO: Investigate if having the Javascript engine have ownership of this object
    // might create a less error-prone API design (concern: QML forgets to call "release()"
    // for a surface, and thus Mir will not release the surface buffers etc.)
    QQmlEngine::setObjectOwnership(this, QQmlEngine::CppOwnership);

    connect(&m_frameDropperTimer, &QTimer::timeout,
            this, &MirSurfaceItem::dropPendingBuffers);
    // Rationale behind the frame dropper and its interval value:
    //
    // We want to give ample room for Qt scene graph to have a chance to fetch and render
    // the next pending buffer before we take the drastic action of dropping it (so don't set
    // it anywhere close to our target render interval).
    //
    // We also want to guarantee a minimal frames-per-second (fps) frequency for client applications
    // as they get stuck on swap_buffers() if there's no free buffer to swap to yet (ie, they
    // are all pending consumption by the compositor, us). But on the other hand, we don't want
    // that minimal fps to be too high as that would mean this timer would be triggered way too often
    // for nothing causing unnecessary overhead as actually dropping frames from an app should
    // in practice rarely happen.
    m_frameDropperTimer.setInterval(200);
    m_frameDropperTimer.setSingleShot(false);

    m_updateMirSurfaceSizeTimer.setSingleShot(true);
    m_updateMirSurfaceSizeTimer.setInterval(1);
    connect(&m_updateMirSurfaceSizeTimer, &QTimer::timeout, this, &MirSurfaceItem::updateMirSurfaceSize);
    connect(this, &QQuickItem::widthChanged, this, &MirSurfaceItem::scheduleMirSurfaceSizeUpdate);
    connect(this, &QQuickItem::heightChanged, this, &MirSurfaceItem::scheduleMirSurfaceSizeUpdate);

    // FIXME - setting surface unfocused immediately breaks camera & video apps, but is
    // technically the correct thing to do (surface should be unfocused until shell focuses it)
    //m_surface->configure(mir_surface_attrib_focus, mir_surface_unfocused);
    connect(this, &QQuickItem::activeFocusChanged, this, &MirSurfaceItem::updateMirSurfaceFocus);

    if (m_session) {
        connect(m_session.data(), &Session::stateChanged, this, &MirSurfaceItem::onSessionStateChanged);
    }
}

MirSurfaceItem::~MirSurfaceItem()
{
    if (m_session) {
        m_session->setSurface(nullptr);
    }

    qCDebug(QTMIR_SURFACES) << "MirSurfaceItem::~MirSurfaceItem - this=" << this;
    QMutexLocker locker(&m_mutex);
    m_surface->remove_observer(m_surfaceObserver);
    if (m_textureProvider)
        m_textureProvider->deleteLater();
}

// For QML to destroy this surface
void MirSurfaceItem::release()
{
    qCDebug(QTMIR_SURFACES) << "MirSurfaceItem::release - this=" << this;

    if (m_session) {
        m_session->setSurface(nullptr);
    }
    deleteLater();
}

Session* MirSurfaceItem::session() const
{
    return m_session.data();
}

MirSurfaceItem::Type MirSurfaceItem::type() const
{
    return static_cast<MirSurfaceItem::Type>(m_surface->type());
}

MirSurfaceItem::State MirSurfaceItem::state() const
{
    return static_cast<MirSurfaceItem::State>(m_surface->state());
}

Qt::ScreenOrientation MirSurfaceItem::orientation() const
{
    return m_orientation;
}

void MirSurfaceItem::setOrientation(const Qt::ScreenOrientation orientation)
{
    qCDebug(QTMIR_SURFACES) << "MirSurfaceItem::setOrientation - orientation=" << orientation;

    if (m_orientation == orientation)
        return;

    MirOrientation mirOrientation;
    switch(orientation) {
    case Qt::PrimaryOrientation: // this doesn't really suit our API, so just map it to Portrait
    case Qt::PortraitOrientation:
        mirOrientation = mir_orientation_normal;
        break;
    case Qt::LandscapeOrientation:
        mirOrientation = mir_orientation_left;
        break;
    case Qt::InvertedLandscapeOrientation:
        mirOrientation = mir_orientation_right;
        break;
    case Qt::InvertedPortraitOrientation:
        mirOrientation = mir_orientation_inverted;
        break;
    default:
        qWarning("Unrecognized Qt::ScreenOrientation!");
        return;
    }

    m_surface->set_orientation(mirOrientation);

    m_orientation = orientation;
    Q_EMIT orientationChanged();
}

QString MirSurfaceItem::name() const
{
    //FIXME - how to listen to change in this property?
    return QString::fromStdString(m_surface->name());
}

bool MirSurfaceItem::live() const
{
    return m_live;
}

// Called from the rendering (scene graph) thread
QSGTextureProvider *MirSurfaceItem::textureProvider() const
{
    const_cast<MirSurfaceItem *>(this)->ensureProvider();
    return m_textureProvider;
}

void MirSurfaceItem::ensureProvider()
{
    if (!m_textureProvider) {
        m_textureProvider = new QMirSurfaceTextureProvider();
        connect(window(), SIGNAL(sceneGraphInvalidated()),
                m_textureProvider, SLOT(invalidate()), Qt::DirectConnection);
    }
}

void MirSurfaceItem::surfaceDamaged()
{
    if (!m_firstFrameDrawn) {
        m_firstFrameDrawn = true;
        Q_EMIT firstFrameDrawn(this);
    }

    scheduleTextureUpdate();
}

bool MirSurfaceItem::updateTexture()    // called by rendering thread (scene graph)
{
    QMutexLocker locker(&m_mutex);
    ensureProvider();
    bool textureUpdated = false;

    std::unique_ptr<mg::Renderable> renderable =
        m_surface->compositor_snapshot((void*)123/*user_id*/);

    if (renderable->buffers_ready_for_compositor() > 0) {
        if (!m_textureProvider->t) {
            m_textureProvider->t = new MirBufferSGTexture(renderable->buffer());
        } else {
            // Avoid holding two buffers for the compositor at the same time. Thus free the current
            // before acquiring the next
            m_textureProvider->t->freeBuffer();
            m_textureProvider->t->setBuffer(renderable->buffer());
        }
        textureUpdated = true;
    }

    if (renderable->buffers_ready_for_compositor() > 0) {
        QTimer::singleShot(0, this, SLOT(update()));
        // restart the frame dropper so that we have enough time to render the next frame.
        m_frameDropperTimer.start();
    }

    m_textureProvider->smooth = smooth();

    return textureUpdated;
}

QSGNode *MirSurfaceItem::updatePaintNode(QSGNode *oldNode, UpdatePaintNodeData *)    // called by render thread
{
    if (!m_surface) {
        delete oldNode;
        return 0;
    }

    bool textureUpdated = updateTexture();
    if (!m_textureProvider->t) {
        delete oldNode;
        return 0;
    }

    QSGSimpleTextureNode *node = static_cast<QSGSimpleTextureNode*>(oldNode);
    if (!node) {
        node = new QSGSimpleTextureNode;
        node->setTexture(m_textureProvider->t);
    } else {
        if (textureUpdated) {
            node->markDirty(QSGNode::DirtyMaterial);
        }
    }

    node->setRect(0, 0, width(), height());

    return node;
}

void MirSurfaceItem::mousePressEvent(QMouseEvent *event)
{
    // TODO: Implement for desktop support
    event->ignore();
}

void MirSurfaceItem::mouseMoveEvent(QMouseEvent *event)
{
    Q_UNUSED(event);
}

void MirSurfaceItem::mouseReleaseEvent(QMouseEvent *event)
{
    Q_UNUSED(event);
}

void MirSurfaceItem::wheelEvent(QWheelEvent *event)
{
    Q_UNUSED(event);
}

void MirSurfaceItem::keyPressEvent(QKeyEvent *qtEvent)
{
    MirEvent mirEvent;
    if (fillInMirEvent(mirEvent, qtEvent)) {
        m_surface->consume(mirEvent);
    }
}

void MirSurfaceItem::keyReleaseEvent(QKeyEvent *qtEvent)
{
    MirEvent mirEvent;
    if (fillInMirEvent(mirEvent, qtEvent)) {
        m_surface->consume(mirEvent);
    }
}

void MirSurfaceItem::touchEvent(QTouchEvent *event)
{
    MirEvent mirEvent;
    if (type() == InputMethod && event->type() == QEvent::TouchBegin) {
        // FIXME: Hack to get the VKB use case working while we don't have the proper solution in place.
        if (hasTouchInsideUbuntuKeyboard(event)) {
            if (fillInMirEvent(mirEvent, event)) {
                m_surface->consume(mirEvent);
            }
        } else {
            event->ignore();
        }

    } else {
        // NB: If we are getting QEvent::TouchUpdate or QEvent::TouchEnd it's because we've
        // previously accepted the corresponding QEvent::TouchBegin
        if (fillInMirEvent(mirEvent, event)) {
            m_surface->consume(mirEvent);
        }
    }
}

bool MirSurfaceItem::hasTouchInsideUbuntuKeyboard(QTouchEvent *event)
{
    const QList<QTouchEvent::TouchPoint> &touchPoints = event->touchPoints();
    for (int i = 0; i < touchPoints.count(); ++i) {
        QPoint pos = touchPoints.at(i).pos().toPoint();
        if (pos.x() >= m_ubuntuKeyboardInfo->x()
                && pos.x() <= (m_ubuntuKeyboardInfo->x() + m_ubuntuKeyboardInfo->width())
                && pos.y() >= m_ubuntuKeyboardInfo->y()
                && pos.y() <= (m_ubuntuKeyboardInfo->y() + m_ubuntuKeyboardInfo->height())) {
            return true;
        }
    }
    return false;
}

void MirSurfaceItem::setType(const Type &type)
{
    if (this->type() != type) {
        m_surface->configure(mir_surface_attrib_type, static_cast<int>(type));
    }
}

void MirSurfaceItem::setState(const State &state)
{
    if (this->state() != state) {
        m_surface->configure(mir_surface_attrib_state, static_cast<int>(state));
    }
}

void MirSurfaceItem::setLive(const bool live)
{
    if (m_live != live) {
        m_live = live;
        Q_EMIT liveChanged(m_live);
    }
}

// Called by MirSurfaceItemManager upon a msh::Surface attribute change
void MirSurfaceItem::setAttribute(const MirSurfaceAttrib attribute, const int /*value*/)
{
    switch (attribute) {
    case mir_surface_attrib_type:
        Q_EMIT typeChanged();
        break;
    case mir_surface_attrib_state:
        Q_EMIT stateChanged();
        break;
    default:
        break;
    }
}

void MirSurfaceItem::scheduleMirSurfaceSizeUpdate()
{
    if (clientIsRunning() && !m_updateMirSurfaceSizeTimer.isActive()) {
        m_updateMirSurfaceSizeTimer.start();
    }
}

void MirSurfaceItem::updateMirSurfaceSize()
{
    int mirWidth = m_surface->size().width.as_int();
    int mirHeight = m_surface->size().height.as_int();

    int qmlWidth = (int)width();
    int qmlHeight = (int)height();

    bool mirSizeIsDifferent = qmlWidth != mirWidth || qmlHeight != mirHeight;

    const char *didResize = clientIsRunning() && mirSizeIsDifferent ? "surface resized" : "surface NOT resized";
    qCDebug(QTMIR_SURFACES) << "MirSurfaceItem::updateMirSurfaceSize"
            << "surface =" << this
            << ", old (" << mirWidth << "," << mirHeight << ")"
            << ", new (" << qmlWidth << "," << qmlHeight << ")"
            << didResize;

    if (clientIsRunning() && mirSizeIsDifferent) {
        mir::geometry::Size newMirSize(qmlWidth, qmlHeight);
        m_surface->resize(newMirSize);
        setImplicitSize(qmlWidth, qmlHeight);
    }
}

void MirSurfaceItem::updateMirSurfaceFocus(bool focused)
{
    qCDebug(QTMIR_SURFACES) << "MirSurfaceItem::updateMirSurfaceFocus" << focused;
    if (focused) {
        m_surface->configure(mir_surface_attrib_focus, mir_surface_focused);
    } else {
        m_surface->configure(mir_surface_attrib_focus, mir_surface_unfocused);
    }
}

void MirSurfaceItem::dropPendingBuffers()
{
    QMutexLocker locker(&m_mutex);

    std::unique_ptr<mg::Renderable> renderable =
        m_surface->compositor_snapshot((void*)123/*user_id*/);

    while (renderable->buffers_ready_for_compositor() > 0) {
        // The line below looks like an innocent, effect-less, getter. But as this
        // method returns a unique_pointer, not holding its reference causes the
        // buffer to be destroyed/released straight away.
        m_surface->compositor_snapshot((void*)123/*user_id*/)->buffer();
        qCDebug(QTMIR_SURFACES) << "MirSurfaceItem::dropPendingBuffers()"
            << "surface =" << this
            << "buffer dropped."
            << renderable->buffers_ready_for_compositor()
            << "left.";
    }
}

void MirSurfaceItem::stopFrameDropper()
{
    qCDebug(QTMIR_SURFACES) << "MirSurfaceItem::stopFrameDropper surface = " << this;
    QMutexLocker locker(&m_mutex);
    m_frameDropperTimer.stop();
}

void MirSurfaceItem::startFrameDropper()
{
    qCDebug(QTMIR_SURFACES) << "MirSurfaceItem::startFrameDropper surface = " << this;
    QMutexLocker locker(&m_mutex);
    if (!m_frameDropperTimer.isActive()) {
        m_frameDropperTimer.start();
    }
}

void MirSurfaceItem::scheduleTextureUpdate()
{
    QMutexLocker locker(&m_mutex);

    // Notify QML engine that this needs redrawing, schedules call to updatePaintItem
    update();
    // restart the frame dropper so that we have enough time to render the next frame.
    m_frameDropperTimer.start();
}

void MirSurfaceItem::setSession(Session *session)
{
    m_session = session;
}

void MirSurfaceItem::onSessionStateChanged(Session::State state)
{
    switch (state) {
        case Session::State::Running:
            syncSurfaceSizeWithItemSize();
            break;
        default:
            break;
    }
}

void MirSurfaceItem::syncSurfaceSizeWithItemSize()
{
    int mirWidth = m_surface->size().width.as_int();
    int mirHeight = m_surface->size().width.as_int();

    if ((int)width() != mirWidth || (int)height() != mirHeight) {
        qCDebug(QTMIR_SURFACES) << "MirSurfaceItem::syncSurfaceSizeWithItemSize()";
        mir::geometry::Size newMirSize((int)width(), (int)height());
        m_surface->resize(newMirSize);
        setImplicitSize(width(), height());
    }
}

bool MirSurfaceItem::clientIsRunning() const
{
    return (m_session &&
            (m_session->state() == Session::State::Running
             || m_session->state() == Session::State::Starting))
        || !m_session;
}

} // namespace qtmir

#include "mirsurfaceitem.moc"<|MERGE_RESOLUTION|>--- conflicted
+++ resolved
@@ -238,12 +238,8 @@
     , m_surface(surface)
     , m_session(session)
     , m_firstFrameDrawn(false)
-<<<<<<< HEAD
+    , m_live(true)
     , m_orientation(Qt::PortraitOrientation)
-    , m_parentSurface(nullptr)
-=======
-    , m_live(true)
->>>>>>> 6506f504
     , m_textureProvider(nullptr)
 {
     qCDebug(QTMIR_SURFACES) << "MirSurfaceItem::MirSurfaceItem";
