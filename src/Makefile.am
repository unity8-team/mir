#  Copyright 2005 Adam Jackson.
#
#  Permission is hereby granted, free of charge, to any person obtaining a
#  copy of this software and associated documentation files (the "Software"),
#  to deal in the Software without restriction, including without limitation
#  on the rights to use, copy, modify, merge, publish, distribute, sub
#  license, and/or sell copies of the Software, and to permit persons to whom
#  the Software is furnished to do so, subject to the following conditions:
#
#  The above copyright notice and this permission notice (including the next
#  paragraph) shall be included in all copies or substantial portions of the
#  Software.
#
#  THE SOFTWARE IS PROVIDED "AS IS", WITHOUT WARRANTY OF ANY KIND, EXPRESS OR
#  IMPLIED, INCLUDING BUT NOT LIMITED TO THE WARRANTIES OF MERCHANTABILITY,
#  FITNESS FOR A PARTICULAR PURPOSE AND NON-INFRINGEMENT.  IN NO EVENT SHALL
#  ADAM JACKSON BE LIABLE FOR ANY CLAIM, DAMAGES OR OTHER LIABILITY, WHETHER
#  IN AN ACTION OF CONTRACT, TORT OR OTHERWISE, ARISING FROM, OUT OF OR IN
#  CONNECTION WITH THE SOFTWARE OR THE USE OR OTHER DEALINGS IN THE SOFTWARE.

SUBDIRS = xvmc
# this is obnoxious:
# -module lets us name the module exactly how we want
# -avoid-version prevents gratuitous .0.0.0 version numbers on the end
# _ladir passes a dummy rpath to libtool so the thing will actually link
# TODO: -nostdlib/-Bstatic/-lgcc platform magic, not installing the .a, etc.
AM_CFLAGS = @XORG_CFLAGS@ @DRI_CFLAGS@ -DI830_XV -DI830_USE_XAA -DI830_USE_EXA

i810_drv_la_LTLIBRARIES = i810_drv.la
i810_drv_la_LDFLAGS = -module -avoid-version
i810_drv_ladir = @moduledir@/drivers

i810_drv_la_SOURCES = \
         common.h \
         i810_accel.c \
         i810_common.h \
         i810_cursor.c \
         i810_dga.c \
         i810_driver.c \
         i810.h \
         i810_io.c \
         i810_memory.c \
         i810_reg.h \
         i810_video.c \
         i810_wmark.c \
         i830_accel.c \
         i830_common.h \
         i830_cursor.c \
         i830_dga.c \
         i830_driver.c \
         i830.h \
         i830_io.c \
         i830_memory.c \
         i830_modes.c \
         i830_video.c \
         i830_rotate.c \
	 i830_randr.c \
<<<<<<< HEAD
	 i830_exa.c \
	 i830_xaa.c
=======
	 i830_3d.c \
	 i830_reg.h \
	 i915_3d.c \
	 i915_reg.h
>>>>>>> 6dc01ec0

if DRI
i810_drv_la_SOURCES += \
         i810_dri.c \
         i810_dri.h \
         i830_dri.c \
         i810_hwmc.c \
         i830_dri.h 
endif<|MERGE_RESOLUTION|>--- conflicted
+++ resolved
@@ -55,15 +55,12 @@
          i830_video.c \
          i830_rotate.c \
 	 i830_randr.c \
-<<<<<<< HEAD
-	 i830_exa.c \
-	 i830_xaa.c
-=======
 	 i830_3d.c \
 	 i830_reg.h \
 	 i915_3d.c \
-	 i915_reg.h
->>>>>>> 6dc01ec0
+	 i915_reg.h \
+	 i830_exa.c \
+	 i830_xaa.c
 
 if DRI
 i810_drv_la_SOURCES += \
