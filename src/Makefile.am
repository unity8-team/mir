--- conflicted
+++ resolved
@@ -58,16 +58,12 @@
 	 i830_3d.c \
 	 i830_reg.h \
 	 i915_3d.c \
-<<<<<<< HEAD
+	 i915_3d.h \
 	 i915_reg.h \
 	 i830_exa.c \
 	 i830_xaa.c \
 	 i830_exa_render.c \
 	 i915_exa_render.c
-=======
-	 i915_3d.h \
-	 i915_reg.h
->>>>>>> 42bb0b62
 
 if DRI
 i810_drv_la_SOURCES += \
