# Copyright © 2013 Canonical Ltd.
#
# This program is free software: you can redistribute it and/or modify
# it under the terms of the GNU Lesser General Public License version 3 as
# published by the Free Software Foundation.
#
# This program is distributed in the hope that it will be useful,
# but WITHOUT ANY WARRANTY; without even the implied warranty of
# MERCHANTABILITY or FITNESS FOR A PARTICULAR PURPOSE.  See the
# GNU Lesser General Public License for more details.
#
# You should have received a copy of the GNU Lesser General Public License
# along with this program.  If not, see <http://www.gnu.org/licenses/>.
#
# Authored by: Alexandros Frantzis <alexandros.frantzis@canonical.com>

add_library(mirsharedlogging STATIC
  dumb_console_logger.cpp
<<<<<<< HEAD
=======
  input_timestamp.cpp
>>>>>>> 18d7b132
)<|MERGE_RESOLUTION|>--- conflicted
+++ resolved
@@ -16,8 +16,5 @@
 
 add_library(mirsharedlogging STATIC
   dumb_console_logger.cpp
-<<<<<<< HEAD
-=======
   input_timestamp.cpp
->>>>>>> 18d7b132
 )