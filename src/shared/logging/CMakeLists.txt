--- conflicted
+++ resolved
@@ -14,13 +14,12 @@
 #
 # Authored by: Alexandros Frantzis <alexandros.frantzis@canonical.com>
 
+set(MIR_SHARED_LOGGING_SOURCES
+  dumb_console_logger.cpp
+  input_timestamp.cpp
+)  
+
 add_library(mirsharedlogging STATIC
-  dumb_console_logger.cpp
-<<<<<<< HEAD
-)
-
-add_library(
-  mirsharedlogging STATIC
   ${MIR_SHARED_LOGGING_SOURCES}
 )
 
@@ -32,7 +31,4 @@
 set_target_properties(
   mirsharedlogging-private
   PROPERTIES COMPILE_FLAGS "-fvisibility=hidden"
-=======
-  input_timestamp.cpp
->>>>>>> c99a2a40
 )