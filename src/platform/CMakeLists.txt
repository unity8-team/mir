include_directories(${PROJECT_SOURCE_DIR}/include/platform)

<<<<<<< HEAD
# This needs to change whenever libmirplatform.so's ABI changes in an
# incompatible way
set(MIRPLATFORM_ABI 1)

# This needs to change whenever the much smaller ABI between the platform
# modules and the server changes in an incompatible way.
set(MIR_PLATFORM_PLUGIN_ABI 1)

set(MIR_SERVER_PLATFORM_PLUGIN_PATH
  ${CMAKE_INSTALL_PREFIX}/${CMAKE_INSTALL_LIBDIR}/mir/server-platform-${MIR_PLATFORM_PLUGIN_ABI}
)
set(MIR_SERVER_PLATFORM_PLUGIN_PATH
  ${MIR_SERVER_PLATFORM_PLUGIN_PATH}
  PARENT_SCOPE
)

add_definitions(-DMIR_SERVER_PLATFORM_PLUGIN_PATH="${MIR_SERVER_PLATFORM_PLUGIN_PATH}")

=======
set(MIRPLATFORM_ABI 1)

>>>>>>> 2155b709
add_library(
  mirplatform SHARED

  $<TARGET_OBJECTS:mirplatformgraphicscommon>
  $<TARGET_OBJECTS:miroptions>
  $<TARGET_OBJECTS:mirfatal>
)

target_link_libraries(mirplatform

  mircommon
  ${EGL_LDFLAGS} ${EGL_LIBRARIES}
  ${GLESv2_LDFLAGS} ${GLESv2_LIBRARIES}
)

<<<<<<< HEAD
set_target_properties(
  mirplatform

=======
set_target_properties(mirplatform
>>>>>>> 2155b709
  PROPERTIES
  SOVERSION ${MIRPLATFORM_ABI}
)

<<<<<<< HEAD
=======

>>>>>>> 2155b709
install(TARGETS mirplatform LIBRARY DESTINATION ${CMAKE_INSTALL_LIBDIR})

add_subdirectory(graphics/)
add_subdirectory(options)
add_subdirectory(fatal)

set(INCLUDEDIR "${CMAKE_INSTALL_PREFIX}/include/mirplatform")
set(COMMON_INCLUDEDIR "${CMAKE_INSTALL_PREFIX}/include/mircommon")
set(LIBDIR "${CMAKE_INSTALL_FULL_LIBDIR}")

configure_file(
  ${CMAKE_CURRENT_SOURCE_DIR}/mirplatform.pc.in
  ${CMAKE_CURRENT_BINARY_DIR}/mirplatform.pc
)

install(
  FILES ${CMAKE_CURRENT_BINARY_DIR}/mirplatform.pc
  DESTINATION ${CMAKE_INSTALL_LIBDIR}/pkgconfig
)<|MERGE_RESOLUTION|>--- conflicted
+++ resolved
@@ -1,8 +1,5 @@
 include_directories(${PROJECT_SOURCE_DIR}/include/platform)
 
-<<<<<<< HEAD
-# This needs to change whenever libmirplatform.so's ABI changes in an
-# incompatible way
 set(MIRPLATFORM_ABI 1)
 
 # This needs to change whenever the much smaller ABI between the platform
@@ -19,10 +16,6 @@
 
 add_definitions(-DMIR_SERVER_PLATFORM_PLUGIN_PATH="${MIR_SERVER_PLATFORM_PLUGIN_PATH}")
 
-=======
-set(MIRPLATFORM_ABI 1)
-
->>>>>>> 2155b709
 add_library(
   mirplatform SHARED
 
@@ -38,21 +31,13 @@
   ${GLESv2_LDFLAGS} ${GLESv2_LIBRARIES}
 )
 
-<<<<<<< HEAD
 set_target_properties(
   mirplatform
 
-=======
-set_target_properties(mirplatform
->>>>>>> 2155b709
   PROPERTIES
   SOVERSION ${MIRPLATFORM_ABI}
 )
 
-<<<<<<< HEAD
-=======
-
->>>>>>> 2155b709
 install(TARGETS mirplatform LIBRARY DESTINATION ${CMAKE_INSTALL_LIBDIR})
 
 add_subdirectory(graphics/)
