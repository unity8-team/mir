/*
 * Copyright © 2012 Canonical Ltd.
 *
 * This program is free software: you can redistribute it and/or modify it
 * under the terms of the GNU Lesser General Public License version 3,
 * as published by the Free Software Foundation.
 *
 * This program is distributed in the hope that it will be useful,
 * but WITHOUT ANY WARRANTY; without even the implied warranty of
 * MERCHANTABILITY or FITNESS FOR A PARTICULAR PURPOSE.  See the
 * GNU Lesser General Public License for more details.
 *
 * You should have received a copy of the GNU Lesser General Public License
 * along with this program.  If not, see <http://www.gnu.org/licenses/>.
 *
 * Authored by: Alexandros Frantzis <alexandros.frantzis@canonical.com>
 */

#ifndef MIR_GRAPHICS_MESA_DISPLAY_H_
#define MIR_GRAPHICS_MESA_DISPLAY_H_

#include "mir/graphics/display.h"
#include "real_kms_output_container.h"
#include "real_kms_display_configuration.h"
#include "display_helpers.h"

#include <mutex>

#include <vector>

namespace mir
{
namespace geometry
{
struct Rectangle;
}
namespace graphics
{

class DisplayReport;
class DisplayBuffer;
class DisplayConfigurationPolicy;
class EventHandlerRegister;
class GLConfig;

namespace mesa
{

class Platform;
class DisplayBuffer;
class KMSOutput;
class Cursor;

class Display : public graphics::Display
{
public:
    Display(std::shared_ptr<Platform> const& platform,
            std::shared_ptr<DisplayConfigurationPolicy> const& initial_conf_policy,
            std::shared_ptr<GLConfig> const& gl_config,
            std::shared_ptr<DisplayReport> const& listener);
    ~Display();

    geometry::Rectangle view_area() const;
    void for_each_display_buffer(
        std::function<void(graphics::DisplayBuffer&)> const& f) override;

    std::unique_ptr<DisplayConfiguration> configuration() const override;
    void configure(DisplayConfiguration const& conf) override;

    void register_configuration_change_handler(
        EventHandlerRegister& handlers,
        DisplayConfigurationChangeHandler const& conf_change_handler) override;

    void register_pause_resume_handlers(
        EventHandlerRegister& handlers,
        DisplayPauseHandler const& pause_handler,
        DisplayResumeHandler const& resume_handler) override;

    void pause() override;
    void resume() override;

<<<<<<< HEAD
    std::shared_ptr<graphics::Cursor> create_hardware_cursor(std::shared_ptr<CursorImage> const& initial_image);
    std::unique_ptr<GLContext> create_gl_context();
    
    std::shared_ptr<frontend::VsyncProvider> vsync_provider();
=======
    std::shared_ptr<graphics::Cursor> create_hardware_cursor(std::shared_ptr<CursorImage> const& initial_image) override;
    std::unique_ptr<GLContext> create_gl_context() override;
>>>>>>> 97b9b619

private:
    void clear_connected_unused_outputs();

    mutable std::mutex configuration_mutex;
    std::shared_ptr<Platform> const platform;
    std::shared_ptr<DisplayReport> const listener;
    mir::udev::Monitor monitor;
    helpers::EGLHelper shared_egl;
    std::vector<std::unique_ptr<DisplayBuffer>> display_buffers;
    RealKMSOutputContainer output_container;
    mutable RealKMSDisplayConfiguration current_display_configuration;
    
    std::weak_ptr<Cursor> cursor;
    std::shared_ptr<GLConfig> const gl_config;
};

}
}
}

#endif /* MIR_GRAPHICS_MESA_DISPLAY_H_ */<|MERGE_RESOLUTION|>--- conflicted
+++ resolved
@@ -79,15 +79,10 @@
     void pause() override;
     void resume() override;
 
-<<<<<<< HEAD
-    std::shared_ptr<graphics::Cursor> create_hardware_cursor(std::shared_ptr<CursorImage> const& initial_image);
-    std::unique_ptr<GLContext> create_gl_context();
-    
-    std::shared_ptr<frontend::VsyncProvider> vsync_provider();
-=======
     std::shared_ptr<graphics::Cursor> create_hardware_cursor(std::shared_ptr<CursorImage> const& initial_image) override;
     std::unique_ptr<GLContext> create_gl_context() override;
->>>>>>> 97b9b619
+    std::shared_ptr<frontend::VsyncProvider> vsync_provider() override;
+
 
 private:
     void clear_connected_unused_outputs();
