/*
 * Copyright © 2013 Canonical Ltd.
 *
 * This program is free software: you can redistribute it and/or modify it
 * under the terms of the GNU Lesser General Public License version 3,
 * as published by the Free Software Foundation.
 *
 * This program is distributed in the hope that it will be useful,
 * but WITHOUT ANY WARRANTY; without even the implied warranty of
 * MERCHANTABILITY or FITNESS FOR A PARTICULAR PURPOSE.  See the
 * GNU Lesser General Public License for more details.
 *
 * You should have received a copy of the GNU Lesser General Public License
 * along with this program.  If not, see <http://www.gnu.org/licenses/>.
 *
 * Authored by:
 * Eleni Maria Stea <elenimaria.stea@canonical.com>
 * Alan Griffiths <alan@octopull.co.uk>
 */

#ifndef MIR_GRAPHICS_MESA_NATIVE_PLATFORM_H_
#define MIR_GRAPHICS_MESA_NATIVE_PLATFORM_H_

#include "mir/graphics/native_platform.h"
#include "display_helpers.h"

namespace mir
{
namespace graphics
{
namespace mesa
{
class InternalNativeDisplay; 

class NativePlatform : public graphics::NativePlatform
{
public:
    NativePlatform(std::shared_ptr<NestedContext> const& nested_context_arg);
    virtual ~NativePlatform();

    std::shared_ptr<GraphicBufferAllocator> create_buffer_allocator() override;
<<<<<<< HEAD
    std::shared_ptr<PlatformIPCPackage> connection_ipc_package() override;
    void fill_buffer_package(
        BufferIpcMessage* packer, Buffer const* buffer, BufferIpcMsgType msg_type) const override;
=======
    std::shared_ptr<InternalClient> create_internal_client() override;
>>>>>>> fa8e50d0
    std::shared_ptr<graphics::BufferWriter> make_buffer_writer() override;
    std::shared_ptr<PlatformIpcOperations> make_ipc_operations() const override;
    
    static std::shared_ptr<InternalNativeDisplay> internal_native_display();
    static bool internal_native_display_in_use();

private:
    int drm_fd;
    std::shared_ptr<NestedContext> nested_context;
    helpers::GBMHelper gbm;
    std::shared_ptr<PlatformIpcOperations> ipc_ops;

    static std::shared_ptr<InternalNativeDisplay> ensure_internal_native_display(std::shared_ptr<PlatformIPCPackage> const& package);
    static void finish_internal_native_display();
};
}
}
}

#endif // MIR_GRAPHICS_MESA_NATIVE_PLATFORM_H_<|MERGE_RESOLUTION|>--- conflicted
+++ resolved
@@ -39,13 +39,6 @@
     virtual ~NativePlatform();
 
     std::shared_ptr<GraphicBufferAllocator> create_buffer_allocator() override;
-<<<<<<< HEAD
-    std::shared_ptr<PlatformIPCPackage> connection_ipc_package() override;
-    void fill_buffer_package(
-        BufferIpcMessage* packer, Buffer const* buffer, BufferIpcMsgType msg_type) const override;
-=======
-    std::shared_ptr<InternalClient> create_internal_client() override;
->>>>>>> fa8e50d0
     std::shared_ptr<graphics::BufferWriter> make_buffer_writer() override;
     std::shared_ptr<PlatformIpcOperations> make_ipc_operations() const override;
     
