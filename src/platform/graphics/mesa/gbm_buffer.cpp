--- conflicted
+++ resolved
@@ -145,13 +145,12 @@
     return bo_flags & GBM_BO_USE_SCANOUT;
 }
 
-<<<<<<< HEAD
 void mgm::GBMBuffer::read(std::function<void(unsigned char const*)> const& /* do_with_data */)
 {
     BOOST_THROW_EXCEPTION(std::runtime_error("Direct access only supported to software allocated buffers on mesa platform"));
-=======
+}
+
 void mgm::GBMBuffer::write(unsigned char const* /* pixels */, size_t /* size */)
 {
     BOOST_THROW_EXCEPTION(std::runtime_error("Direct write to GBM hardware allocated buffer not supported"));
->>>>>>> ace9a06b
 }