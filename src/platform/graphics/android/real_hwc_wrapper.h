/*
 * Copyright © 2014 Canonical Ltd.
 *
 * This program is free software: you can redistribute it and/or modify it
 * under the terms of the GNU Lesser General Public License version 3,
 * as published by the Free Software Foundation.
 *
 * This program is distributed in the hope that it will be useful,
 * but WITHOUT ANY WARRANTY; without even the implied warranty of
 * MERCHANTABILITY or FITNESS FOR A PARTICULAR PURPOSE.  See the
 * GNU Lesser General Public License for more details.
 *
 * You should have received a copy of the GNU Lesser General Public License
 * along with this program.  If not, see <http://www.gnu.org/licenses/>.
 *
 * Authored by: Kevin DuBois <kevin.dubois@canonical.com>
 */

#ifndef MIR_GRAPHICS_ANDROID_REAL_HWC_WRAPPER_H_
#define MIR_GRAPHICS_ANDROID_REAL_HWC_WRAPPER_H_

#include "hwc_wrapper.h"
#include <memory>
#include <hardware/hwcomposer.h>

namespace mir
{
namespace graphics
{
namespace android
{
class HwcReport;
class RealHwcWrapper : public HwcWrapper
{
public:
    RealHwcWrapper(
        std::shared_ptr<hwc_composer_device_1> const& hwc_device,
        std::shared_ptr<HwcReport> const& report);

    void prepare(std::array<hwc_display_contents_1_t*, HWC_NUM_DISPLAY_TYPES> const&) const override;
    void set(std::array<hwc_display_contents_1_t*, HWC_NUM_DISPLAY_TYPES> const&) const override;
    void register_hooks(std::shared_ptr<HWCCallbacks> const& callbacks) override;
<<<<<<< HEAD
    void vsync_signal_on(DisplayName) const override;
    void vsync_signal_off(DisplayName) const override;
    void display_on(DisplayName) const override;
    void display_off(DisplayName) const override;
=======
    void vsync_signal_on() const override;
    void vsync_signal_off() const override;
    void display_on() const override;
    void display_off() const override;
    HwcAttribs display_attribs(DisplayName) const override;
>>>>>>> a53ecb76
private:
    //note: the callbacks have to extend past the lifetime of the hwc_composer_device_1 for some
    //      devices (LP: 1364637)
    std::shared_ptr<HWCCallbacks> registered_callbacks;
    std::shared_ptr<hwc_composer_device_1> const hwc_device;
    std::shared_ptr<HwcReport> const report;
};

}
}
}
#endif /* MIR_GRAPHICS_ANDROID_REAL_HWC_WRAPPER_H_ */<|MERGE_RESOLUTION|>--- conflicted
+++ resolved
@@ -40,18 +40,11 @@
     void prepare(std::array<hwc_display_contents_1_t*, HWC_NUM_DISPLAY_TYPES> const&) const override;
     void set(std::array<hwc_display_contents_1_t*, HWC_NUM_DISPLAY_TYPES> const&) const override;
     void register_hooks(std::shared_ptr<HWCCallbacks> const& callbacks) override;
-<<<<<<< HEAD
     void vsync_signal_on(DisplayName) const override;
     void vsync_signal_off(DisplayName) const override;
     void display_on(DisplayName) const override;
     void display_off(DisplayName) const override;
-=======
-    void vsync_signal_on() const override;
-    void vsync_signal_off() const override;
-    void display_on() const override;
-    void display_off() const override;
     HwcAttribs display_attribs(DisplayName) const override;
->>>>>>> a53ecb76
 private:
     //note: the callbacks have to extend past the lifetime of the hwc_composer_device_1 for some
     //      devices (LP: 1364637)
