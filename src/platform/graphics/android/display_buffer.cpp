/*
 * Copyright © 2013 Canonical Ltd.
 *
 * This program is free software: you can redistribute it and/or modify it
 * under the terms of the GNU Lesser General Public License version 3,
 * as published by the Free Software Foundation.
 *
 * This program is distributed in the hope that it will be useful,
 * but WITHOUT ANY WARRANTY; without even the implied warranty of
 * MERCHANTABILITY or FITNESS FOR A PARTICULAR PURPOSE.  See the
 * GNU Lesser General Public License for more details.
 *
 * You should have received a copy of the GNU Lesser General Public License
 * along with this program.  If not, see <http://www.gnu.org/licenses/>.
 *
 * Authored by: Kevin DuBois <kevin.dubois@canonical.com>
 */

#include "framebuffer_bundle.h"
#include "display_buffer.h"
#include "display_device.h"

#include <functional>
#include <boost/throw_exception.hpp>
#include <stdexcept>
#include <algorithm>
#include <sstream>

namespace mg=mir::graphics;
namespace mga=mir::graphics::android;
namespace geom=mir::geometry;

mga::DisplayBuffer::DisplayBuffer(
    std::shared_ptr<FramebufferBundle> const& fb_bundle,
    std::shared_ptr<DisplayDevice> const& display_device,
    std::shared_ptr<ANativeWindow> const& native_window,
    mga::GLContext const& shared_gl_context,
    mg::GLProgramFactory const& program_factory)
    : fb_bundle{fb_bundle},
      display_device{display_device},
      native_window{native_window},
      gl_context{shared_gl_context, std::bind(mga::create_window_surface, std::placeholders::_1, std::placeholders::_2, native_window.get())},
      overlay_program{program_factory, gl_context, geom::Rectangle{{0,0},fb_bundle->fb_size()}},
      current_configuration{
          mg::DisplayConfigurationOutputId{1},
          mg::DisplayConfigurationCardId{0},
          mg::DisplayConfigurationOutputType::lvds,
          {
              fb_bundle->fb_format()
          },
          {mg::DisplayConfigurationMode{fb_bundle->fb_size(), fb_bundle->fb_refresh_rate()}},
          0,
          geom::Size{0,0}, //could use DPI information to fill this
          true,
          true,
          geom::Point{0,0},
          0,
          fb_bundle->fb_format(),
          mir_power_mode_on,
          mir_orientation_normal}
{
}

geom::Rectangle mga::DisplayBuffer::view_area() const
{
    auto const& size = fb_bundle->fb_size();
    int width = size.width.as_int();
    int height = size.height.as_int();

    if (current_configuration.orientation == mir_orientation_left
        || current_configuration.orientation == mir_orientation_right)
    {
        std::swap(width, height);
    }

    return {{0,0}, {width,height}};
}

void mga::DisplayBuffer::make_current()
{
    gl_context.make_current();
}

void mga::DisplayBuffer::release_current()
{
    gl_context.release_current();
}

<<<<<<< HEAD
bool mga::DisplayBuffer::post_renderables_if_optimizable(RenderableList const& renderlist)
=======
void mga::DisplayBuffer::render_and_post_update(
    RenderableList const& renderlist,
    std::function<void(Renderable const&)> const&)
>>>>>>> 0a71725b
{
    //TODO: remove this once 1) the android gl program can handle the fallback, and
    //      2) the renderlist is scanned for transforms the HWC api does not support
    return false;

    if (renderlist.empty())
<<<<<<< HEAD
        return false;

    display_device->render_gl_and_overlays(gl_context, renderlist, 
        [](mg::Renderable const&){}); //TODO: remove this lambda
=======
        return;

    display_device->post_or_reject_overlays(gl_context, renderlist, overlay_program);
>>>>>>> 0a71725b
    post();
    return true;
}

void mga::DisplayBuffer::post_update()
{
    display_device->render_gl(gl_context);
    post();
}

void mga::DisplayBuffer::post()
{
    auto last_rendered = fb_bundle->last_rendered_buffer();
    display_device->post(*last_rendered);
}

MirOrientation mga::DisplayBuffer::orientation() const
{
    /*
     * android::DisplayBuffer is aways created with physical width/height
     * (not rotated). So we just need to pass through the desired rotation
     * and let the renderer do it.
     * If and when we choose to implement HWC rotation, this may change.
     */
    return current_configuration.orientation;
}

mg::DisplayConfigurationOutput mga::DisplayBuffer::configuration() const
{
    return mg::DisplayConfigurationOutput(current_configuration);
}

void mga::DisplayBuffer::configure(DisplayConfigurationOutput const& new_configuration)
{
    //power mode
    MirPowerMode intended_power_mode = new_configuration.power_mode;
    if ((intended_power_mode == mir_power_mode_standby) ||
        (intended_power_mode == mir_power_mode_suspend))
    {
        intended_power_mode = mir_power_mode_off;
    }

    if (intended_power_mode != current_configuration.power_mode)
    {
        display_device->mode(intended_power_mode);
        current_configuration.power_mode = intended_power_mode;
    }

    //If the hardware can rotate for us, we report normal orientation. If it can't
    //we preserve this orientation change so the compositor can rotate everything in GL 
    if (display_device->apply_orientation(new_configuration.orientation))
    {
        current_configuration.orientation = mir_orientation_normal;
    }
    else
    {
        current_configuration.orientation = new_configuration.orientation;
    }

    //do not allow fb format reallocation
    if (new_configuration.current_format != current_configuration.current_format)
    {
        std::stringstream err_msg; 
        err_msg << std::string("could not change display buffer format to request: ")
                << new_configuration.current_format;
        BOOST_THROW_EXCEPTION(std::runtime_error(err_msg.str()));
    }
}<|MERGE_RESOLUTION|>--- conflicted
+++ resolved
@@ -86,29 +86,16 @@
     gl_context.release_current();
 }
 
-<<<<<<< HEAD
 bool mga::DisplayBuffer::post_renderables_if_optimizable(RenderableList const& renderlist)
-=======
-void mga::DisplayBuffer::render_and_post_update(
-    RenderableList const& renderlist,
-    std::function<void(Renderable const&)> const&)
->>>>>>> 0a71725b
 {
     //TODO: remove this once 1) the android gl program can handle the fallback, and
     //      2) the renderlist is scanned for transforms the HWC api does not support
-    return false;
+//    return false;
 
     if (renderlist.empty())
-<<<<<<< HEAD
         return false;
 
-    display_device->render_gl_and_overlays(gl_context, renderlist, 
-        [](mg::Renderable const&){}); //TODO: remove this lambda
-=======
-        return;
-
     display_device->post_or_reject_overlays(gl_context, renderlist, overlay_program);
->>>>>>> 0a71725b
     post();
     return true;
 }
