/*
 * Copyright © 2012 Canonical Ltd.
 *
 * This program is free software: you can redistribute it and/or modify it
 * under the terms of the GNU Lesser General Public License version 3,
 * as published by the Free Software Foundation.
 *
 * This program is distributed in the hope that it will be useful,
 * but WITHOUT ANY WARRANTY; without even the implied warranty of
 * MERCHANTABILITY or FITNESS FOR A PARTICULAR PURPOSE.  See the
 * GNU Lesser General Public License for more details.
 *
 * You should have received a copy of the GNU Lesser General Public License
 * along with this program.  If not, see <http://www.gnu.org/licenses/>.
 *
 * Authored by:
 *   Kevin DuBois <kevin.dubois@canonical.com>
 */

#include "mir/graphics/egl_extensions.h"
#include "mir/graphics/android/native_buffer.h"
#include "mir/graphics/android/sync_fence.h"
#include "android_format_conversion-inl.h"
#include "buffer.h"

#include <system/window.h>
#include <GLES2/gl2.h>
#include <GLES2/gl2ext.h>
#include <boost/throw_exception.hpp>
#include <stdexcept>

namespace mg=mir::graphics;
namespace mga=mir::graphics::android;
namespace geom=mir::geometry;

mga::Buffer::Buffer(gralloc_module_t const* hw_module,
    std::shared_ptr<NativeBuffer> const& buffer_handle,
    std::shared_ptr<mg::EGLExtensions> const& extensions)
    : hw_module(hw_module),
      native_buffer(buffer_handle),
      egl_extensions(extensions)
{
    auto err = hw_get_module(GRALLOC_HARDWARE_MODULE_ID, (hw_module_t const **)(&hw_module));
    if (err < 0)
        BOOST_THROW_EXCEPTION(std::runtime_error("Could not open hardware module"));
}

mga::Buffer::~Buffer()
{
    for(auto& it : egl_image_map)
    {
        EGLDisplay disp = it.first.first;
        egl_extensions->eglDestroyImageKHR(disp, it.second);
    }
}

geom::Size mga::Buffer::size() const
{
    ANativeWindowBuffer *anwb = native_buffer->anwb();
    return {anwb->width, anwb->height};
}

geom::Stride mga::Buffer::stride() const
{
    ANativeWindowBuffer *anwb = native_buffer->anwb();
    return geom::Stride{anwb->stride *
                        MIR_BYTES_PER_PIXEL(pixel_format())};
}

MirPixelFormat mga::Buffer::pixel_format() const
{
    ANativeWindowBuffer *anwb = native_buffer->anwb();
    return mga::to_mir_format(anwb->format);
}

bool mga::Buffer::can_bypass() const
{
    return false;
}

void mga::Buffer::gl_bind_to_texture()
{
    std::unique_lock<std::mutex> lk(content_lock);
    native_buffer->ensure_available_for(mga::BufferAccess::read);

    DispContextPair current
    {
        eglGetCurrentDisplay(),
        eglGetCurrentContext()
    };

    if (current.first == EGL_NO_DISPLAY)
    {
        BOOST_THROW_EXCEPTION(std::runtime_error("cannot bind buffer to texture without EGL context\n"));
    }

    static const EGLint image_attrs[] =
    {
        EGL_IMAGE_PRESERVED_KHR, EGL_TRUE,
        EGL_NONE
    };

    EGLImageKHR image;
    auto it = egl_image_map.find(current);
    if (it == egl_image_map.end())
    {
        image = egl_extensions->eglCreateImageKHR(
                    current.first, EGL_NO_CONTEXT, EGL_NATIVE_BUFFER_ANDROID,
                    native_buffer->anwb(), image_attrs);

        if (image == EGL_NO_IMAGE_KHR)
        {
            BOOST_THROW_EXCEPTION(std::runtime_error("error binding buffer to texture\n"));
        }
        egl_image_map[current] = image;
    }
    else /* already had it in map */
    {
        image = it->second;
    }

    egl_extensions->glEGLImageTargetTexture2DOES(GL_TEXTURE_2D, image);

    //TODO: we should make use of the android egl fence extension here to update the fence.
    //      if the extension is not available, we should pass out a token that the user
    //      will have to keep until the completion of the gl draw
}

std::shared_ptr<mg::NativeBuffer> mga::Buffer::native_buffer_handle() const
{
    std::unique_lock<std::mutex> lk(content_lock);

    auto native_resource = std::shared_ptr<mg::NativeBuffer>(
        native_buffer.get(),
        [this](NativeBuffer*)
        {
            content_lock.unlock();
        });

    //lock remains in effect until the native handle is released
    lk.release();
    return native_resource;
}

<<<<<<< HEAD
void mga::Buffer::read(std::function<void(unsigned char const*)> const& do_with_data)
{
    auto const& handle = native_buffer_handle();
    auto buffer_size = size();
    
    unsigned char* vaddr;
    int usage = GRALLOC_USAGE_SW_READ_OFTEN;
    int width = buffer_size.width.as_uint32_t();
    int height = buffer_size.height.as_uint32_t();
=======
void mga::Buffer::write(unsigned char const* data, size_t data_size)
{
    auto const& handle = native_buffer_handle();

    std::unique_lock<std::mutex> lk(content_lock);

    native_buffer->ensure_available_for(mga::BufferAccess::write);
    
    auto bpp = MIR_BYTES_PER_PIXEL(pixel_format());
    size_t buffer_size_bytes = size().height.as_int() * size().width.as_int() * bpp;
    if (buffer_size_bytes != data_size)
        BOOST_THROW_EXCEPTION(std::logic_error("Size of pixels is not equal to size of buffer"));

    char* vaddr;
    int usage = GRALLOC_USAGE_SW_WRITE_OFTEN;
    int width = size().width.as_uint32_t();
    int height = size().height.as_uint32_t();
>>>>>>> ace9a06b
    int top = 0;
    int left = 0;
    if ( hw_module->lock(hw_module, handle->handle(),
        usage, top, left, width, height, reinterpret_cast<void**>(&vaddr)) )
        BOOST_THROW_EXCEPTION(std::runtime_error("error securing buffer for client cpu use"));

<<<<<<< HEAD
    do_with_data(vaddr);
=======
    // Copy line by line in case of stride != width*bpp
    for (int i = 0; i < height; i++)
    {
        int line_offset_in_buffer = stride().as_uint32_t()*i;
        int line_offset_in_source = bpp*width*i;
        memcpy(vaddr + line_offset_in_buffer, data + line_offset_in_source, width * bpp);
    }
>>>>>>> ace9a06b
    
    hw_module->unlock(hw_module, handle->handle());
}<|MERGE_RESOLUTION|>--- conflicted
+++ resolved
@@ -142,44 +142,52 @@
     return native_resource;
 }
 
-<<<<<<< HEAD
 void mga::Buffer::read(std::function<void(unsigned char const*)> const& do_with_data)
 {
     auto const& handle = native_buffer_handle();
+
+    std::unique_lock<std::mutex> lk(content_lock);
     auto buffer_size = size();
-    
+
     unsigned char* vaddr;
     int usage = GRALLOC_USAGE_SW_READ_OFTEN;
     int width = buffer_size.width.as_uint32_t();
     int height = buffer_size.height.as_uint32_t();
-=======
-void mga::Buffer::write(unsigned char const* data, size_t data_size)
-{
-    auto const& handle = native_buffer_handle();
-
-    std::unique_lock<std::mutex> lk(content_lock);
-
-    native_buffer->ensure_available_for(mga::BufferAccess::write);
-    
-    auto bpp = MIR_BYTES_PER_PIXEL(pixel_format());
-    size_t buffer_size_bytes = size().height.as_int() * size().width.as_int() * bpp;
-    if (buffer_size_bytes != data_size)
-        BOOST_THROW_EXCEPTION(std::logic_error("Size of pixels is not equal to size of buffer"));
-
-    char* vaddr;
-    int usage = GRALLOC_USAGE_SW_WRITE_OFTEN;
-    int width = size().width.as_uint32_t();
-    int height = size().height.as_uint32_t();
->>>>>>> ace9a06b
+
     int top = 0;
     int left = 0;
     if ( hw_module->lock(hw_module, handle->handle(),
         usage, top, left, width, height, reinterpret_cast<void**>(&vaddr)) )
         BOOST_THROW_EXCEPTION(std::runtime_error("error securing buffer for client cpu use"));
 
-<<<<<<< HEAD
     do_with_data(vaddr);
-=======
+
+    hw_module->unlock(hw_module, handle->handle());
+}
+
+void mga::Buffer::write(unsigned char const* data, size_t data_size)
+{
+    auto const& handle = native_buffer_handle();
+
+    std::unique_lock<std::mutex> lk(content_lock);
+
+    native_buffer->ensure_available_for(mga::BufferAccess::write);
+
+    auto bpp = MIR_BYTES_PER_PIXEL(pixel_format());
+    size_t buffer_size_bytes = size().height.as_int() * size().width.as_int() * bpp;
+    if (buffer_size_bytes != data_size)
+        BOOST_THROW_EXCEPTION(std::logic_error("Size of pixels is not equal to size of buffer"));
+
+    char* vaddr;
+    int usage = GRALLOC_USAGE_SW_WRITE_OFTEN;
+    int width = size().width.as_uint32_t();
+    int height = size().height.as_uint32_t();
+    int top = 0;
+    int left = 0;
+    if ( hw_module->lock(hw_module, handle->handle(),
+        usage, top, left, width, height, reinterpret_cast<void**>(&vaddr)) )
+        BOOST_THROW_EXCEPTION(std::runtime_error("error securing buffer for client cpu use"));
+
     // Copy line by line in case of stride != width*bpp
     for (int i = 0; i < height; i++)
     {
@@ -187,7 +195,6 @@
         int line_offset_in_source = bpp*width*i;
         memcpy(vaddr + line_offset_in_buffer, data + line_offset_in_source, width * bpp);
     }
->>>>>>> ace9a06b
     
     hw_module->unlock(hw_module, handle->handle());
 }