/*
 * Copyright © 2013 Canonical Ltd.
 *
 * This program is free software: you can redistribute it and/or modify it
 * under the terms of the GNU Lesser General Public License version 3,
 * as published by the Free Software Foundation.
 *
 * This program is distributed in the hope that it will be useful,
 * but WITHOUT ANY WARRANTY; without even the implied warranty of
 * MERCHANTABILITY or FITNESS FOR A PARTICULAR PURPOSE.  See the
 * GNU Lesser General Public License for more details.
 *
 * You should have received a copy of the GNU Lesser General Public License
 * along with this program.  If not, see <http://www.gnu.org/licenses/>.
 */

#include "android_display_configuration.h"

namespace mg = mir::graphics;
namespace mga = mg::android;
namespace geom = mir::geometry;

mga::AndroidDisplayConfiguration::AndroidDisplayConfiguration(geom::Size const& display_size)
        : configuration{mg::DisplayConfigurationOutputId{1},
                        mg::DisplayConfigurationCardId{0},
                        mg::DisplayConfigurationOutputType::lvds,
                        {
                            mir_pixel_format_abgr_8888,
                            mir_pixel_format_bgr_888,
                            mir_pixel_format_xbgr_8888
                        },
                        {mg::DisplayConfigurationMode{display_size,0.0f}},
                        0,
                        geom::Size{0,0},
                        true,
                        true,
                        geom::Point{0,0},
<<<<<<< HEAD
                        0, 0, mir_power_mode_on, mir_orientation_normal},
=======
                        0,
                        mir_pixel_format_abgr_8888,
                        mir_power_mode_on},
>>>>>>> 47401d9d
          card{mg::DisplayConfigurationCardId{0}, 1}
{
}

mga::AndroidDisplayConfiguration::AndroidDisplayConfiguration(AndroidDisplayConfiguration const& other)
    : DisplayConfiguration(), configuration(other.configuration),
      card(other.card)
{
}

mga::AndroidDisplayConfiguration& mga::AndroidDisplayConfiguration::operator=(AndroidDisplayConfiguration const& other)
{
    if (&other != this)
    {
        configuration = other.configuration;
        card = other.card;
    }
    return *this;
}

void mga::AndroidDisplayConfiguration::for_each_card(std::function<void(mg::DisplayConfigurationCard const&)> f) const
{
    f(card);
}

void mga::AndroidDisplayConfiguration::for_each_output(std::function<void(mg::DisplayConfigurationOutput const&)> f) const
{
    f(configuration);
}

<<<<<<< HEAD
void mga::AndroidDisplayConfiguration::configure_output(
    mg::DisplayConfigurationOutputId, bool, geom::Point, size_t,
    MirPowerMode power_mode, MirOrientation)
=======
void mga::AndroidDisplayConfiguration::configure_output(mg::DisplayConfigurationOutputId, bool, geom::Point, size_t, MirPixelFormat, MirPowerMode power_mode)
>>>>>>> 47401d9d
{
    configuration.power_mode = power_mode;
}<|MERGE_RESOLUTION|>--- conflicted
+++ resolved
@@ -35,13 +35,10 @@
                         true,
                         true,
                         geom::Point{0,0},
-<<<<<<< HEAD
-                        0, 0, mir_power_mode_on, mir_orientation_normal},
-=======
                         0,
                         mir_pixel_format_abgr_8888,
-                        mir_power_mode_on},
->>>>>>> 47401d9d
+                        mir_power_mode_on,
+                        mir_orientation_normal},
           card{mg::DisplayConfigurationCardId{0}, 1}
 {
 }
@@ -72,13 +69,9 @@
     f(configuration);
 }
 
-<<<<<<< HEAD
 void mga::AndroidDisplayConfiguration::configure_output(
     mg::DisplayConfigurationOutputId, bool, geom::Point, size_t,
-    MirPowerMode power_mode, MirOrientation)
-=======
-void mga::AndroidDisplayConfiguration::configure_output(mg::DisplayConfigurationOutputId, bool, geom::Point, size_t, MirPixelFormat, MirPowerMode power_mode)
->>>>>>> 47401d9d
+    MirPowerMode power_mode, MirPixelFormat, MirOrientation)
 {
     configuration.power_mode = power_mode;
 }