--- conflicted
+++ resolved
@@ -39,14 +39,9 @@
     void prepare_gl();
     void prepare_gl_and_overlays(
         std::list<std::shared_ptr<Renderable>> const& list,
-<<<<<<< HEAD
-        std::function<void(Renderable const&)> const& render_fn); 
-=======
         std::function<void(Renderable const&)> const& render_fn);
->>>>>>> 87a12bd6
     void gpu_render(EGLDisplay dpy, EGLSurface sur);
     void post(Buffer const& buffer);
-
 private:
     std::shared_ptr<framebuffer_device_t> const fb_device;
 };
