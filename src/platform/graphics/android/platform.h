--- conflicted
+++ resolved
@@ -48,14 +48,9 @@
         std::shared_ptr<graphics::DisplayConfigurationPolicy> const&,
         std::shared_ptr<graphics::GLProgramFactory> const&,
         std::shared_ptr<graphics::GLConfig> const& /*gl_config*/);
-<<<<<<< HEAD
-    std::shared_ptr<PlatformIPCPackage> get_ipc_package();
-=======
     std::shared_ptr<PlatformIpcOperations> make_ipc_operations() const override;
 
     std::shared_ptr<PlatformIPCPackage> connection_ipc_package();
-    std::shared_ptr<InternalClient> create_internal_client();
->>>>>>> c9baedbe
     std::shared_ptr<graphics::BufferWriter> make_buffer_writer() override;
     void fill_buffer_package(
         BufferIpcMessage* packer, graphics::Buffer const* buffer, BufferIpcMsgType msg_type) const;
