--- conflicted
+++ resolved
@@ -62,11 +62,8 @@
     //the fences associated with the buffer. You must close these fences
     std::shared_ptr<NativeBuffer> native_buffer_handle() const override;
 
-<<<<<<< HEAD
     void read(std::function<void(unsigned char const*)> const& do_with_data) override;
-=======
     void write(unsigned char const* pixels, size_t size) override;
->>>>>>> ace9a06b
 
 private:
     gralloc_module_t const* hw_module;
