--- conflicted
+++ resolved
@@ -12,12 +12,8 @@
   pixel_format_utils.cpp
   overlapping_output_grouping.cpp
   gl_program.cpp
-<<<<<<< HEAD
   tessellation_helpers.cpp
-  texture.cpp
-=======
   gl_texture.cpp
->>>>>>> 04bc57ee
 )
 
 add_library(
