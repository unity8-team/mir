--- conflicted
+++ resolved
@@ -6,11 +6,7 @@
     evdev_input_device_factory.cpp
     libinput_device.cpp
     libinput_device_provider.cpp
-<<<<<<< HEAD
     libinput_wrapper.cpp
-    platform.cpp
-=======
->>>>>>> 249c42ad
     )
 
 add_library(mirplatforminputevdev SHARED
