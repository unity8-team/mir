--- conflicted
+++ resolved
@@ -66,11 +66,8 @@
 int const glog_minloglevel_default     = 0;
 char const* const glog_log_dir_default = "";
 bool const enable_input_default        = true;
-<<<<<<< HEAD
 
 std::shared_ptr<mir::SharedLibrary> graphics_lib;
-=======
-char const* const default_platform_graphics_lib = "libmirplatformgraphics.so";
 
 // Hack around the way Qt loads mir:
 // platform_api and therefore Mir are loaded via dlopen(..., RTLD_LOCAL).
@@ -87,7 +84,6 @@
     safe_dladdr(&ensure_loaded_with_rtld_global, &info);
     dlopen(info.dli_fname,  RTLD_NOW | RTLD_NOLOAD | RTLD_GLOBAL);
 }
->>>>>>> 04d0b2ca
 }
 
 mo::DefaultConfiguration::DefaultConfiguration(int argc, char const* argv[]) :
@@ -213,6 +209,8 @@
     mo::ProgramOption options;
     options.parse_arguments(program_options, argc, argv);
 
+    ensure_loaded_with_rtld_global();
+
     // TODO: We should just load all the platform plugins we can and present their options.
     auto env_libname = ::getenv("MIR_SERVER_PLATFORM_GRAPHICS_LIB");
     auto env_libpath = ::getenv("MIR_SERVER_PLATFORM_GRAPHICS_PATH");
@@ -245,15 +243,6 @@
         // Regardless, if we need a platform and can't find one then we'll bail later
         // in startup with a useful error.
     }
-<<<<<<< HEAD
-=======
-
-    ensure_loaded_with_rtld_global();
-
-    auto graphics_lib = load_library(graphics_libname);
-    auto add_platform_options = graphics_lib->load_function<mir::graphics::AddPlatformOptions>(std::string("add_platform_options"));
-    add_platform_options(*this->program_options);
->>>>>>> 04d0b2ca
 }
 
 boost::program_options::options_description_easy_init mo::DefaultConfiguration::add_options()
