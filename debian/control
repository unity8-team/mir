--- conflicted
+++ resolved
@@ -13,13 +13,10 @@
                pkg-config,
                libmirclient-dev,
                libmirserver-dev,
-<<<<<<< HEAD
                liburl-dispatcher1-dev,
-=======
                libdbus-1-dev,
                dbus-cpp-dev,
                libubuntu-location-service-dev,
->>>>>>> 540ac7a6
 Standards-Version: 3.9.4
 Homepage: https://launchpad.net/platform-api
 Vcs-Bzr: lp:platform-api
