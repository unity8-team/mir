--- conflicted
+++ resolved
@@ -1,23 +1,14 @@
 Source: xserver-xorg-video-intel
 Section: x11
 Priority: optional
-<<<<<<< HEAD
 Maintainer: Ubuntu Developers <ubuntu-devel-discuss@lists.ubuntu.com>
 XSBC-Original-Maintainer: Debian X Strike Force <debian-x@lists.debian.org>
-Uploaders: David Nusinow <dnusinow@debian.org>, Drew Parsons <dparsons@debian.org>, Brice Goglin <bgoglin@debian.org>, Cyril Brulebois <kibi@debian.org>
-=======
-Maintainer: Debian X Strike Force <debian-x@lists.debian.org>
 Uploaders: Drew Parsons <dparsons@debian.org>, Cyril Brulebois <kibi@debian.org>
->>>>>>> 3459b2e0
 Build-Depends:
  debhelper (>= 8),
  dh-autoreconf,
  pkg-config,
-<<<<<<< HEAD
  xserver-xorg-dev (>= 2:1.9.99.902-2ubuntu1~),
-=======
- xserver-xorg-dev (>= 2:1.9.4),
->>>>>>> 3459b2e0
  x11proto-core-dev,
  x11proto-fonts-dev,
  x11proto-xinerama-dev,
@@ -40,13 +31,9 @@
  libxcb-aux0-dev,
  libxcb-dri2-0-dev,
 # end xvmc
-<<<<<<< HEAD
 # libudev-dev [linux-any],
  libudev-dev,
  dpkg-dev (>= 1.14.17),
-=======
- libudev-dev [linux-any],
->>>>>>> 3459b2e0
  quilt,
  xutils-dev (>= 1:7.5+4),
 Standards-Version: 3.9.1
@@ -55,20 +42,17 @@
 
 Package: xserver-xorg-video-intel
 Architecture: amd64 i386
-<<<<<<< HEAD
-Depends: ${shlibs:Depends}, ${misc:Depends}, ${xviddriver:Depends}
-Recommends: intel-gpu-tools, apport, intel-gpu-tools, python
-Provides: ${xviddriver:Provides}
-Replaces: xserver-xorg (<< 6.8.2-35), xserver-xorg-video-i810 (<< 2:1.9.91-1), xserver-xorg-video-i810-modesetting, xserver-xorg-video-intel-modesetting, xserver-xorg-driver-i810
-Conflicts: xserver-xorg-video-i810 (<< 2:1.9.91-1), xserver-xorg-video-i810-modesetting, xserver-xorg-video-intel-modesetting, xserver-xorg-driver-i810, 915resolution
-=======
 Depends:
  ${shlibs:Depends},
  ${misc:Depends},
  ${xviddriver:Depends},
+Recommends:
+ intel-gpu-tools,
+ apport,
+ intel-gpu-tools,
+ python,
 Provides:
  ${xviddriver:Provides}
->>>>>>> 3459b2e0
 Description: X.Org X server -- Intel i8xx, i9xx display driver
  This package provides the driver for the Intel i8xx and i9xx family
  of chipsets, including i810, i815, i830, i845, i855, i865, i915, i945
@@ -84,16 +68,11 @@
 
 Package: xserver-xorg-video-intel-dbg
 Architecture: amd64 i386
-<<<<<<< HEAD
-Depends: xserver-xorg-video-intel (= ${binary:Version}), ${misc:Depends}, ${shlibs:Depends}
-Recommends: intel-gpu-tools
-=======
 Depends:
  xserver-xorg-video-intel (= ${binary:Version}),
  ${shlibs:Depends},
 Recommends:
  intel-gpu-tools,
->>>>>>> 3459b2e0
 Section: debug
 Priority: extra
 Description: X.Org X server -- Intel i8xx, i9xx display driver (debug symbols)
