--- conflicted
+++ resolved
@@ -56,12 +56,9 @@
          libgles2-mesa-dev,
          libplatform-api-headers (= ${binary:Version}),
          libubuntu-application-api1 | libplatform-api1,
-<<<<<<< HEAD
          libubuntu-application-api-mirserver1,
          libubuntu-application-api-mirclient1,
          ${misc:Depends},
-=======
->>>>>>> 8b87c799
 Suggests: libplatform-api1-doc,
 Description: Platform API for system level capabilities (development)
  This package provides the development library and headers (via
@@ -75,7 +72,7 @@
 Conflicts: libplatform-api1-mirserver,
 Provides: libplatform-api1-mirserver,
 Replaces: libplatform-api1-mirserver,
-Depends: libmirserver0 (>= 0.0.7),
+Depends: libmirserver1 (>= 0.0.7),
          ${misc:Depends},
          ${shlibs:Depends},
 Description: Implementation of the Platform API for a Mir server
