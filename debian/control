Source: mir
Section: x11
Priority: optional
Maintainer: Ubuntu Developers <ubuntu-devel-discuss@lists.ubuntu.com>
XSBC-Original-Maintainer: Thomas Voß <thomas.voss@canonical.com>
Build-Depends: cmake,
               cmake-data,
               pkg-config,
               debhelper (>= 9),
               doxygen,
               xsltproc,
               graphviz,
# We rely on C++11 features, and to prevent from ABI breaks
# in libstdc++ causing us issues, we explicitly select a G++
# version.
               g++-4.9,
               libboost-dev,
               libboost-date-time-dev,
               libboost-program-options-dev,
               libboost-system-dev,
               libboost-iostreams-dev,
               libboost-filesystem-dev,
               protobuf-compiler,
               libdrm-dev,
               libegl1-mesa-dev,
               libgles2-mesa-dev,
               libgbm-dev,
               libglm-dev,
               libprotobuf-dev,
               pkg-config,
               android-headers (>=4.4.2) [i386 amd64 armhf],
               libhardware-dev [i386 amd64 armhf],
               libandroid-properties-dev [i386 amd64 armhf],
               libgoogle-glog-dev,
               liblttng-ust-dev,
               libxkbcommon-dev,
               libumockdev-dev (>= 0.6),
               umockdev,
               libudev-dev,
               google-mock (>= 1.6.0+svn437),
               valgrind [!arm64],
Standards-Version: 3.9.4
Homepage: https://launchpad.net/mir
# If you aren't a member of ~mir-team but need to upload packaging changes,
# just go ahead. ~mir-team will notice and sync up the code again.
Vcs-Bzr: https://code.launchpad.net/~mir-team/mir/trunk

Package: libmirserver27
Section: libs
Architecture: i386 amd64 armhf arm64
Multi-Arch: same
Pre-Depends: ${misc:Pre-Depends}
Depends: ${misc:Depends},
         ${shlibs:Depends},
<<<<<<< HEAD
         mir-platform-graphics-mesa | mir-platform-graphics-android,
=======
         libmirplatform4driver-mesa | libmirplatform4driver-android,
>>>>>>> 27920936
Description: Display server for Ubuntu - server library
 Mir is a display server running on linux systems, with a focus on efficiency,
 robust operation and a well-defined driver model.
 .
 Contains the shared library needed by server applications for Mir.

Package: libmirplatform4
Section: libs
Architecture: i386 amd64 armhf arm64
Multi-Arch: same
Pre-Depends: ${misc:Pre-Depends}
Depends: ${misc:Depends},
         ${shlibs:Depends},
Description: Display server for Ubuntu - platform library
 Mir is a display server running on linux systems, with a focus on efficiency,
 robust operation and a well-defined driver model.
 .
 Contains the shared libraries required for the Mir server to interact with
 the underlying hardware platform.

<<<<<<< HEAD
Package: mir-platform-graphics-mesa
=======
Package: libmirplatform4driver-mesa
>>>>>>> 27920936
Section: libs
Architecture: i386 amd64 armhf arm64
Multi-Arch: same
Pre-Depends: ${misc:Pre-Depends}
Depends: ${misc:Depends},
         ${shlibs:Depends},
Description: Display server for Ubuntu - platform library for Mesa
 Mir is a display server running on linux systems, with a focus on efficiency,
 robust operation and a well-defined driver model.
 .
 Contains the shared libraries required for the Mir server to interact with
 the hardware platform using the Mesa drivers.

<<<<<<< HEAD
Package: mir-platform-graphics-android
=======
Package: libmirplatform4driver-android
>>>>>>> 27920936
Section: libs
Architecture: i386 amd64 armhf
Multi-Arch: same
Pre-Depends: ${misc:Pre-Depends}
Depends: ${misc:Depends},
         ${shlibs:Depends},
Description: Display server for Ubuntu - platform library for Android
 Mir is a display server running on linux systems, with a focus on efficiency,
 robust operation and a well-defined driver model.
 .
 Contains the shared libraries required for the Mir server to interact with
 the hardware platform using the Android drivers.

Package: libmircommon-dev
Section: libdevel
Architecture: i386 amd64 armhf arm64
Multi-Arch: same
Pre-Depends: ${misc:Pre-Depends}
Depends: libmircommon2 (= ${binary:Version}), 
         libprotobuf-dev (>= 2.4.1),
         ${misc:Depends},
Breaks: mircommon-dev (<< 0.6)
Replaces: mircommon-dev (<< 0.6)
Description: Display server for Ubuntu - development headers
 Mir is a display server running on linux systems, with a focus on efficiency,
 robust operation and a well-defined driver model.
 .
 Contains header files required for server and/or client development.

Package: libmirplatform-dev
Section: libdevel
Architecture: i386 amd64 armhf arm64
Multi-Arch: same
Pre-Depends: ${misc:Pre-Depends}
Depends: libmirplatform4 (= ${binary:Version}), 
         libmircommon-dev,
         libboost-program-options-dev,
         ${misc:Depends},
Breaks: libmirplatform (<< 0.6)
Replaces: libmirplatform (<< 0.6)
Description: Display server for Ubuntu - development headers
 Mir is a display server running on linux systems, with a focus on efficiency,
 robust operation and a well-defined driver model.
 .
 Contains header files required for hardware/driver support development.

Package: libmirserver-dev
Section: libdevel
Architecture: i386 amd64 armhf arm64
Multi-Arch: same
Pre-Depends: ${misc:Pre-Depends}
Depends: libmirserver27 (= ${binary:Version}),
         libmirplatform-dev (= ${binary:Version}),
         libmircommon-dev (= ${binary:Version}),
         libglm-dev,
         ${misc:Depends},
Description: Display server for Ubuntu - development headers
 Mir is a display server running on linux systems, with a focus on efficiency,
 robust operation and a well-defined driver model.
 .
 Contains header files required to build Mir servers.

Package: libmirclient8
Section: libs
Architecture: i386 amd64 armhf arm64
Multi-Arch: same
Pre-Depends: ${misc:Pre-Depends}
Depends: ${misc:Depends},
         ${shlibs:Depends},
         mir-client-platform-mesa | mir-client-platform-android,
Description: Display server for Ubuntu - client library
 Mir is a display server running on linux systems, with a focus on efficiency,
 robust operation and a well-defined driver model.
 .
 Contains the shared library needed by client applications for Mir.

Package: libmirclient-dev
Section: libdevel
Architecture: i386 amd64 armhf arm64
Multi-Arch: same
Pre-Depends: ${misc:Pre-Depends}
Depends: libmirclient8 (= ${binary:Version}),
         libmircommon-dev (= ${binary:Version}),
         libprotobuf-dev (>= 2.4.1),
         ${misc:Depends},
Description: Display server for Ubuntu - development headers
 Mir is a display server running on linux systems, with a focus on efficiency,
 robust operation and a well-defined driver model.
 .
 Contains header files required to develop against Mir.

Package: mir-client-platform-mesa
Section: libs
Architecture: i386 amd64 armhf arm64
Multi-Arch: same
Pre-Depends: ${misc:Pre-Depends}
Depends: ${misc:Depends},
         ${shlibs:Depends}
Description: Display server for Ubuntu - client platform library for Mesa
 Mir is a display server running on linux systems, with a focus on efficiency,
 robust operation and a well-defined driver model.
 .
 Contains the shared libraries required for the Mir clients to interact with
 the underlying hardware platform using the Mesa drivers.

Package: mir-client-platform-android
Section: libs
Architecture: i386 amd64 armhf
Multi-Arch: same
Pre-Depends: ${misc:Pre-Depends}
Depends: ${misc:Depends},
         ${shlibs:Depends}
Description: Display server for Ubuntu - client platform library for Android
 Mir is a display server running on linux systems, with a focus on efficiency,
 robust operation and a well-defined driver model.
 .
 Contains the shared libraries required for the Mir clients to interact with
 the underlying hardware platform using the Android drivers.

Package: mir-demos
Architecture: i386 amd64 armhf arm64
Depends: ${misc:Depends},
         ${shlibs:Depends},
Description: Display server for Ubuntu - demonstration programs
 Mir is a display server running on linux systems, with a focus on efficiency,
 robust operation and a well-defined driver model.
 .
 Contains demo applications (with source) that use the Mir display server

Package: mir-utils
Architecture: i386 amd64 armhf arm64
Depends: ${misc:Depends},
         ${shlibs:Depends},
Description: Display server for Ubuntu - utility programs
 Mir is a display server running on linux systems, with a focus on efficiency,
 robust operation and a well-defined driver model.
 .
 Contains utility programs for probing and controling a Mir server.

Package: mir-doc
Section: doc
Architecture: all
Depends: ${misc:Depends},
Description: API documentation for mir
 This package installs the mir API documentation.

Package: mir-test-tools
Architecture: i386 amd64 armhf arm64
Multi-Arch: same
Pre-Depends: ${misc:Pre-Depends}
Depends: ${misc:Depends},
         ${shlibs:Depends},
Recommends: mir-demos,
Description: Display Server for Ubuntu - stress tests and other test tools
 Mir is a display server running on linux systems, with a focus on efficiency,
 robust operation and a well-defined driver model.
 .
 Contains a tool for stress testing the Mir display server

Package: libmircommon2
Section: libs
Architecture: i386 amd64 armhf arm64
Multi-Arch: same
Pre-Depends: ${misc:Pre-Depends}
Depends: ${misc:Depends},
         ${shlibs:Depends},
Description: Display server for Ubuntu - shared library
 Mir is a display server running on linux systems, with a focus on efficiency,
 robust operation and a well-defined driver model.
 .
 Contains the shared libraries required for the Mir server and client.<|MERGE_RESOLUTION|>--- conflicted
+++ resolved
@@ -52,11 +52,7 @@
 Pre-Depends: ${misc:Pre-Depends}
 Depends: ${misc:Depends},
          ${shlibs:Depends},
-<<<<<<< HEAD
          mir-platform-graphics-mesa | mir-platform-graphics-android,
-=======
-         libmirplatform4driver-mesa | libmirplatform4driver-android,
->>>>>>> 27920936
 Description: Display server for Ubuntu - server library
  Mir is a display server running on linux systems, with a focus on efficiency,
  robust operation and a well-defined driver model.
@@ -77,11 +73,7 @@
  Contains the shared libraries required for the Mir server to interact with
  the underlying hardware platform.
 
-<<<<<<< HEAD
 Package: mir-platform-graphics-mesa
-=======
-Package: libmirplatform4driver-mesa
->>>>>>> 27920936
 Section: libs
 Architecture: i386 amd64 armhf arm64
 Multi-Arch: same
@@ -95,11 +87,7 @@
  Contains the shared libraries required for the Mir server to interact with
  the hardware platform using the Mesa drivers.
 
-<<<<<<< HEAD
 Package: mir-platform-graphics-android
-=======
-Package: libmirplatform4driver-android
->>>>>>> 27920936
 Section: libs
 Architecture: i386 amd64 armhf
 Multi-Arch: same
