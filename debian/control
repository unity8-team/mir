--- conflicted
+++ resolved
@@ -73,37 +73,6 @@
  Contains the shared libraries required for the Mir server to interact with
  the underlying hardware platform.
 
-<<<<<<< HEAD
-Package: mir-platform-graphics-mesa
-Section: libs
-Architecture: i386 amd64 armhf arm64
-Multi-Arch: same
-Pre-Depends: ${misc:Pre-Depends}
-Depends: ${misc:Depends},
-         ${shlibs:Depends},
-Description: Display server for Ubuntu - platform library for Mesa
- Mir is a display server running on linux systems, with a focus on efficiency,
- robust operation and a well-defined driver model.
- .
- Contains the shared libraries required for the Mir server to interact with
- the hardware platform using the Mesa drivers.
-
-Package: mir-platform-graphics-android
-Section: libs
-Architecture: i386 amd64 armhf
-Multi-Arch: same
-Pre-Depends: ${misc:Pre-Depends}
-Depends: ${misc:Depends},
-         ${shlibs:Depends},
-Description: Display server for Ubuntu - platform library for Android
- Mir is a display server running on linux systems, with a focus on efficiency,
- robust operation and a well-defined driver model.
- .
- Contains the shared libraries required for the Mir server to interact with
- the hardware platform using the Android drivers.
-
-=======
->>>>>>> a51df6c0
 Package: libmircommon-dev
 Section: libdevel
 Architecture: i386 amd64 armhf arm64
@@ -182,9 +151,6 @@
  .
  Contains header files required to develop against Mir.
 
-<<<<<<< HEAD
-Package: mir-client-platform-mesa
-=======
 Package: mir-demos
 Architecture: i386 amd64 armhf arm64
 Depends: ${misc:Depends},
@@ -239,8 +205,35 @@
  Contains the shared libraries required for the Mir server and client.
 
 # Longer-term these drivers should move out-of-tree
-Package: libmirclient8driver-mesa
->>>>>>> a51df6c0
+Package: mir-platform-graphics-mesa
+Section: libs
+Architecture: i386 amd64 armhf arm64
+Multi-Arch: same
+Pre-Depends: ${misc:Pre-Depends}
+Depends: ${misc:Depends},
+         ${shlibs:Depends},
+Description: Display server for Ubuntu - platform library for Mesa
+ Mir is a display server running on linux systems, with a focus on efficiency,
+ robust operation and a well-defined driver model.
+ .
+ Contains the shared libraries required for the Mir server to interact with
+ the hardware platform using the Mesa drivers.
+
+Package: mir-platform-graphics-android
+Section: libs
+Architecture: i386 amd64 armhf
+Multi-Arch: same
+Pre-Depends: ${misc:Pre-Depends}
+Depends: ${misc:Depends},
+         ${shlibs:Depends},
+Description: Display server for Ubuntu - platform library for Android
+ Mir is a display server running on linux systems, with a focus on efficiency,
+ robust operation and a well-defined driver model.
+ .
+ Contains the shared libraries required for the Mir server to interact with
+ the hardware platform using the Android drivers.
+
+Package: mir-client-platform-mesa
 Section: libs
 Architecture: i386 amd64 armhf arm64
 Multi-Arch: same
@@ -268,42 +261,14 @@
  Contains the shared libraries required for the Mir clients to interact with
  the underlying hardware platform using the Android drivers.
 
-Package: libmirplatform4driver-mesa
-Section: libs
-Architecture: i386 amd64 armhf arm64
-Multi-Arch: same
-Pre-Depends: ${misc:Pre-Depends}
-Depends: ${misc:Depends},
-         ${shlibs:Depends},
-Description: Display server for Ubuntu - platform library for Mesa
- Mir is a display server running on linux systems, with a focus on efficiency,
- robust operation and a well-defined driver model.
- .
- Contains the shared libraries required for the Mir server to interact with
- the hardware platform using the Mesa drivers.
-
-Package: libmirplatform4driver-android
-Section: libs
-Architecture: i386 amd64 armhf
-Multi-Arch: same
-Pre-Depends: ${misc:Pre-Depends}
-Depends: ${misc:Depends},
-         ${shlibs:Depends},
-Description: Display server for Ubuntu - platform library for Android
- Mir is a display server running on linux systems, with a focus on efficiency,
- robust operation and a well-defined driver model.
- .
- Contains the shared libraries required for the Mir server to interact with
- the hardware platform using the Android drivers.
-
 Package: mir-graphics-drivers-desktop
 Section: libs
 Architecture: any
 Multi-Arch: same
 Pre-Depends: ${misc:Pre-Depends}
 Depends: ${misc:Depends},
-	 libmirplatform3driver-mesa,
-	 libmirclient8driver-mesa
+	 mir-platform-graphics-mesa,
+	 mir-client-platform-mesa,
 Description: Display server for Ubuntu - desktop driver metapackage
  Mir is a display server running on linux systems, with a focus on efficiency,
  robust operation and a well-defined driver model.
@@ -317,8 +282,8 @@
 Multi-Arch: same
 Pre-Depends: ${misc:Pre-Depends}
 Depends: ${misc:Depends},
-	 libmirplatform4driver-android,
-	 libmirclient8driver-android
+	 mir-platform-graphics-android,
+	 mir-client-platform-android,
 Description: Display server for Ubuntu - android driver metapackage
  Mir is a display server running on linux systems, with a focus on efficiency,
  robust operation and a well-defined driver model.
