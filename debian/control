--- conflicted
+++ resolved
@@ -4,12 +4,9 @@
 Maintainer: Ubuntu Developers <ubuntu-devel-discuss@lists.ubuntu.com>
 Build-Depends: cmake,
                debhelper (>= 9),
-<<<<<<< HEAD
 	       doxygen,
 	       graphviz,
-=======
                g++-4.7,
->>>>>>> c737f552
                libgl1-mesa-dev[!armhf],
                libgles2-mesa-dev[armhf],
                libhybris-dev,
@@ -25,10 +22,6 @@
 Architecture: any
 Pre-Depends: ${misc:Pre-Depends},
 Multi-Arch: same
-<<<<<<< HEAD
-Architecture: any
-=======
->>>>>>> c737f552
 Depends: ${misc:Depends},
 Description: Platform API for system level capabilities (API headers)
  This package provides the library headers for the Platform API.
@@ -42,10 +35,6 @@
 Architecture: any
 Pre-Depends: ${misc:Pre-Depends},
 Multi-Arch: same
-<<<<<<< HEAD
-Architecture: any
-=======
->>>>>>> c737f552
 Depends: libgles2-mesa-dev,
          libplatform-api-headers (= ${binary:Version}),
          libplatform-api1-hybris | libplatform-api1,
@@ -62,10 +51,6 @@
 Replaces: libplatform-api1,
 Pre-Depends: ${misc:Pre-Depends},
 Multi-Arch: same
-<<<<<<< HEAD
-Architecture: any
-=======
->>>>>>> c737f552
 Depends: libhybris,
          ${misc:Depends},
          ${shlibs:Depends},
