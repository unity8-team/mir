Source: platform-api
Priority: optional
Section: devel
Maintainer: Ubuntu Developers <ubuntu-devel-discuss@lists.ubuntu.com>
Build-Depends: cmake,
               debhelper (>= 9),
<<<<<<< HEAD
               doxygen,
               graphviz,
               libgles2-mesa-dev,
=======
               g++-4.7,
               libgl1-mesa-dev[!armhf],
               libgles2-mesa-dev[armhf],
>>>>>>> de2c557d
               libhybris-dev,
Standards-Version: 3.9.4
Homepage: https://launchpad.net/platform-api
Vcs-Bzr: lp:platform-api
# If you aren't a member of ~phablet-team but need to upload packaging changes,
# just go ahead.  ~phablet-team will notice and sync up the code again.
Vcs-Browser: https://code.launchpad.net/platform-api

Package: libplatform-api-headers
Section: libdevel
Architecture: any
Pre-Depends: ${misc:Pre-Depends},
Multi-Arch: same
Depends: ${misc:Depends},
Description: Platform API for system level capabilities (API headers)
 This package provides the library headers for the Platform API.
 .
 Unless a new backend for the Platform API is developed, packages
 should build depend on the libplatform-api-dev package instead, which
 will pull this package as well.

Package: libplatform-api1-dev
Section: libdevel
Architecture: any
Pre-Depends: ${misc:Pre-Depends},
Multi-Arch: same
Depends: libgles2-mesa-dev,
         libplatform-api-headers (= ${binary:Version}),
         libplatform-api1-hybris | libplatform-api1,
         ${misc:Depends},
Description: Platform API for system level capabilities (development)
 This package provides the development library and headers (via
 dependency) for the Platform API.

Package: libplatform-api1-hybris
Section: libs
Architecture: any
Provides: libplatform-api1,
Conflicts: libplatform-api1,
Replaces: libplatform-api1,
Pre-Depends: ${misc:Pre-Depends},
Multi-Arch: same
Depends: libhybris,
         ${misc:Depends},
         ${shlibs:Depends},
Description: Hybris implementation of the Platform API (runtime)
 This package provides the hybris implementation of the Platform API.
 .
 The produced library should be used via libhybris, to communicate with the
 Android userspace, which is where the Ubuntu Application Manager lives.

Package: libplatform-api1-hybris-tests
Architecture: any
Depends: libplatform-api1-hybris (= ${binary:Version}),
         ${misc:Depends},
         ${shlibs:Depends},
Description: Hybris implementation of the Platform API (tests)
 This package provides the test cases for the hybris implementation
 of the Platform API.

Package: ubuntu-platform-api-headers
Section: oldlibs
Architecture: all
Depends: libplatform-api-headers (= ${binary:Version}),
         ${misc:Depends},
Description: dummy transitional package for libplatform-api-headers
 This is dummy transitional package, please use libplatform-api-headers instead.
 .
 This package can be safely removed.

Package: libubuntu-platform-api1-dev
Section: oldlibs
Architecture: all
Depends: libplatform-api1-dev (= ${binary:Version}),
         ${misc:Depends},
Description: dummy transitional package for libplatform-api1-dev
 This is dummy transitional package, please use libplatform-api1-dev instead.
 .
 This package can be safely removed.

Package: ubuntu-platform-implementation-android
Section: oldlibs
Architecture: all 
Provides: libubuntu-platform-api1,
Conflicts: libubuntu-platform-api1,
Replaces: libubuntu-platform-api1,
Depends: libplatform-api1-hybris (= ${binary:Version}),
         ${misc:Depends},
         ${shlibs:Depends},
Description: dummy transitional package for libplatform-api1-hybris
 This is dummy transitional package, please use libplatform-api1-hybris instead.
 .
 This package can be safely removed.

Package: ubuntu-platform-implementation-android-tests
Architecture: all
Section: oldlibs
Depends: libplatform-api1-hybris-tests (= ${binary:Version}),
         ${misc:Depends},
         ${shlibs:Depends},
Description: dummy transitional package for libplatform-api1-hybris-tests
 This is dummy transitional package, please use libplatform-api1-hybris-tests instead.
 .
 This package can be safely removed.<|MERGE_RESOLUTION|>--- conflicted
+++ resolved
@@ -4,15 +4,10 @@
 Maintainer: Ubuntu Developers <ubuntu-devel-discuss@lists.ubuntu.com>
 Build-Depends: cmake,
                debhelper (>= 9),
-<<<<<<< HEAD
                doxygen,
                graphviz,
                libgles2-mesa-dev,
-=======
                g++-4.7,
-               libgl1-mesa-dev[!armhf],
-               libgles2-mesa-dev[armhf],
->>>>>>> de2c557d
                libhybris-dev,
 Standards-Version: 3.9.4
 Homepage: https://launchpad.net/platform-api
