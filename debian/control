Source: platform-api
Priority: optional
Section: devel
Maintainer: Ubuntu Developers <ubuntu-devel-discuss@lists.ubuntu.com>
Build-Depends: cmake,
               debhelper (>= 9),
               g++-4.7,
               libgl1-mesa-dev[!armhf],
               libgles2-mesa-dev[armhf],
               libhybris-dev[armhf],
               pkg-config,
               libmirclient-dev,
               libmirserver-dev
Standards-Version: 3.9.4
Homepage: https://launchpad.net/platform-api
Vcs-Bzr: lp:platform-api
# If you aren't a member of ~phablet-team but need to upload packaging changes,
# just go ahead.  ~phablet-team will notice and sync up the code again.
Vcs-Browser: https://code.launchpad.net/platform-api

Package: libplatform-api-headers
Section: libdevel
Architecture: any
Pre-Depends: ${misc:Pre-Depends},
Multi-Arch: same
Depends: ${misc:Depends},
Description: Platform API for system level capabilities (API headers)
 This package provides the library headers for the Platform API.
 .
 Unless a new backend for the Platform API is developed, packages
 should build depend on the libplatform-api-dev package instead, which
 will pull this package as well.

Package: libplatform-api1-dev
Section: libdevel
Architecture: any
Pre-Depends: ${misc:Pre-Depends},
Multi-Arch: same
<<<<<<< HEAD
Architecture: armhf
=======
>>>>>>> de2c557d
Depends: libgles2-mesa-dev,
         libplatform-api-headers (= ${binary:Version}),
         libplatform-api1-hybris | libplatform-api1,
         ${misc:Depends},
Description: Platform API for system level capabilities (development)
 This package provides the development library and headers (via
 dependency) for the Platform API.

Package: libplatform-api1-mirserver
Section: libs
Pre-Depends: ${misc:Pre-Depends},
Multi-Arch: same
Architecture: any
Depends: libmirserver0,
         ${misc:Depends},
         ${shlibs:Depends},
Description: Implementation of the Platform API for a Mir server 
 This package provides the implementation of the Platform API to
 provide a server instance of Mir.

Package: libplatform-api1-mirclient
Section: libs
Pre-Depends: ${misc:Pre-Depends},
Multi-Arch: same
Architecture: any
Depends: libmirclient0,
         ${misc:Depends},
         ${shlibs:Depends},
Description: Implementation of the Platform API for a Mir client
 This package provides the implementation of the Platform API to
 allow a client to connect to a Mir server.

Package: libplatform-api1-hybris
Section: libs
Architecture: any
Provides: libplatform-api1,
Conflicts: libplatform-api1,
Replaces: libplatform-api1,
Pre-Depends: ${misc:Pre-Depends},
Multi-Arch: same
<<<<<<< HEAD
Architecture: armhf
=======
>>>>>>> de2c557d
Depends: libhybris,
         ${misc:Depends},
         ${shlibs:Depends},
Description: Hybris implementation of the Platform API (runtime)
 This package provides the hybris implementation of the Platform API.
 .
 The produced library should be used via libhybris, to communicate with the
 Android userspace, which is where the Ubuntu Application Manager lives.

Package: libplatform-api1-hybris-tests
<<<<<<< HEAD
Architecture: armhf
=======
Architecture: any
>>>>>>> de2c557d
Depends: libplatform-api1-hybris (= ${binary:Version}),
         ${misc:Depends},
         ${shlibs:Depends},
Description: Hybris implementation of the Platform API (tests)
 This package provides the test cases for the hybris implementation
 of the Platform API.

Package: ubuntu-platform-api-headers
Section: oldlibs
Architecture: all
Depends: libplatform-api-headers (= ${binary:Version}),
         ${misc:Depends},
Description: dummy transitional package for libplatform-api-headers
 This is dummy transitional package, please use libplatform-api-headers instead.
 .
 This package can be safely removed.

Package: libubuntu-platform-api1-dev
Section: oldlibs
Architecture: all
Depends: libplatform-api1-dev (= ${binary:Version}),
         ${misc:Depends},
Description: dummy transitional package for libplatform-api1-dev
 This is dummy transitional package, please use libplatform-api1-dev instead.
 .
 This package can be safely removed.

Package: ubuntu-platform-implementation-android
Section: oldlibs
Architecture: all 
Provides: libubuntu-platform-api1,
Conflicts: libubuntu-platform-api1,
Replaces: libubuntu-platform-api1,
Depends: libplatform-api1-hybris (= ${binary:Version}),
         ${misc:Depends},
         ${shlibs:Depends},
Description: dummy transitional package for libplatform-api1-hybris
 This is dummy transitional package, please use libplatform-api1-hybris instead.
 .
 This package can be safely removed.

Package: ubuntu-platform-implementation-android-tests
Architecture: all
Section: oldlibs
Depends: libplatform-api1-hybris-tests (= ${binary:Version}),
         ${misc:Depends},
         ${shlibs:Depends},
Description: dummy transitional package for libplatform-api1-hybris-tests
 This is dummy transitional package, please use libplatform-api1-hybris-tests instead.
 .
 This package can be safely removed.<|MERGE_RESOLUTION|>--- conflicted
+++ resolved
@@ -36,10 +36,6 @@
 Architecture: any
 Pre-Depends: ${misc:Pre-Depends},
 Multi-Arch: same
-<<<<<<< HEAD
-Architecture: armhf
-=======
->>>>>>> de2c557d
 Depends: libgles2-mesa-dev,
          libplatform-api-headers (= ${binary:Version}),
          libplatform-api1-hybris | libplatform-api1,
@@ -80,10 +76,6 @@
 Replaces: libplatform-api1,
 Pre-Depends: ${misc:Pre-Depends},
 Multi-Arch: same
-<<<<<<< HEAD
-Architecture: armhf
-=======
->>>>>>> de2c557d
 Depends: libhybris,
          ${misc:Depends},
          ${shlibs:Depends},
@@ -94,11 +86,6 @@
  Android userspace, which is where the Ubuntu Application Manager lives.
 
 Package: libplatform-api1-hybris-tests
-<<<<<<< HEAD
-Architecture: armhf
-=======
-Architecture: any
->>>>>>> de2c557d
 Depends: libplatform-api1-hybris (= ${binary:Version}),
          ${misc:Depends},
          ${shlibs:Depends},
