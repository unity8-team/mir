--- conflicted
+++ resolved
@@ -80,10 +80,6 @@
 Pre-Depends: ${misc:Pre-Depends}
 Depends: ${misc:Depends},
          ${shlibs:Depends},
-<<<<<<< HEAD
-=======
-         libmirplatform2 (= ${binary:Version}),
->>>>>>> 7e97293d
 Description: Display server for Ubuntu - platform library for Mesa
  Mir is a display server running on linux systems, with a focus on efficiency,
  robust operation and a well-defined driver model.
@@ -98,10 +94,6 @@
 Pre-Depends: ${misc:Pre-Depends}
 Depends: ${misc:Depends},
          ${shlibs:Depends},
-<<<<<<< HEAD
-=======
-         libmirplatform2 (= ${binary:Version}),
->>>>>>> 7e97293d
 Description: Display server for Ubuntu - platform library for Android
  Mir is a display server running on linux systems, with a focus on efficiency,
  robust operation and a well-defined driver model.
