#!/usr/bin/make -f

# Install in debian/tmp to retain control through dh_install:
override_dh_auto_install:
	dh_auto_install --destdir=debian/tmp

# Kill *.la files, and forget no-one:
override_dh_install:
	find debian/tmp -name '*.la' -delete
	dh_install --fail-missing

<<<<<<< HEAD
CFLAGS = -Wall -g
ifneq (,$(filter noopt,$(DEB_BUILD_OPTIONS)))
	CFLAGS += -O0
else
	CFLAGS += -O2
endif
ifneq (,$(filter parallel=%,$(DEB_BUILD_OPTIONS)))
	NUMJOBS = $(patsubst parallel=%,%,$(filter parallel=%,$(DEB_BUILD_OPTIONS)))
	MAKEFLAGS += -j$(NUMJOBS)
endif

DEB_HOST_ARCH      ?= $(shell dpkg-architecture -qDEB_HOST_ARCH)
DEB_HOST_GNU_TYPE  ?= $(shell dpkg-architecture -qDEB_HOST_GNU_TYPE)
DEB_BUILD_GNU_TYPE ?= $(shell dpkg-architecture -qDEB_BUILD_GNU_TYPE)
ifeq ($(DEB_BUILD_GNU_TYPE), $(DEB_HOST_GNU_TYPE))
	confflags += --build=$(DEB_HOST_GNU_TYPE)
else
	confflags += --build=$(DEB_BUILD_GNU_TYPE) --host=$(DEB_HOST_GNU_TYPE)
endif

# kbd_drv.a isn't phenomenally useful; kbd_drv.so more so
confflags += --disable-static

configure: $(STAMP_DIR)/patch
	dh_testdir
	autoreconf -vfi

build/config.status: configure
	dh_testdir
	test -d build || mkdir build
	cd build && \
	../configure --prefix=/usr --mandir=\$${prefix}/share/man \
	             --infodir=\$${prefix}/share/info $(confflags) \
	             CFLAGS="$(CFLAGS)" 

.PHONY: build
build: build-stamp
build-stamp: build/config.status
	dh_testdir
	cd build && $(MAKE)
	>$@

clean: xsfclean
	dh_testdir
	dh_testroot
	rm -f build-stamp

	rm -f config.cache config.log config.status
	rm -f */config.cache */config.log */config.status
	rm -f conftest* */conftest*
	rm -rf autom4te.cache */autom4te.cache
	rm -rf build
	rm -f $$(find -name Makefile.in)
	rm -f compile config.guess config.sub configure depcomp install-sh
	rm -f ltmain.sh missing INSTALL aclocal.m4 config.h.in mkinstalldirs
	rm -f m4/lt* m4/libtool.m4

	dh_clean

install: build
	dh_testdir
	dh_testroot
	dh_clean -k
	dh_installdirs usr/share/apport

	cd build && $(MAKE) DESTDIR=$(CURDIR)/debian/tmp install
	install -d $(CURDIR)/debian/tmp/usr/share/apport
	install -m 755 debian/apport-gpu-error-intel.py $(CURDIR)/debian/tmp/usr/share/apport

# Build architecture-dependent files here.
binary-arch: DH_OPTIONS=-s
binary-arch: build install serverabi
	dh_testdir
	dh_testroot

	dh_installdocs README NEWS
	dh_installchangelogs
	dh_install --sourcedir=debian/tmp --list-missing --exclude=.la --exclude=usr/share/man/man4
	dh_installman
	dh_installudev
	dh_link
=======
# Debug package:
override_dh_strip:
>>>>>>> 3459b2e0
	dh_strip --dbg-package=xserver-xorg-video-intel-dbg

# That's a plugin, use appropriate warning level:
override_dh_shlibdeps:
	dh_shlibdeps -- --warnings=6

%:
	dh $@ --with quilt,autoreconf,xsf --builddirectory=build/<|MERGE_RESOLUTION|>--- conflicted
+++ resolved
@@ -3,98 +3,16 @@
 # Install in debian/tmp to retain control through dh_install:
 override_dh_auto_install:
 	dh_auto_install --destdir=debian/tmp
+	install -d $(CURDIR)/debian/tmp/usr/share/apport
+	install -m 755 debian/apport-gpu-error-intel.py $(CURDIR)/debian/tmp/usr/share/apport
 
 # Kill *.la files, and forget no-one:
 override_dh_install:
 	find debian/tmp -name '*.la' -delete
 	dh_install --fail-missing
 
-<<<<<<< HEAD
-CFLAGS = -Wall -g
-ifneq (,$(filter noopt,$(DEB_BUILD_OPTIONS)))
-	CFLAGS += -O0
-else
-	CFLAGS += -O2
-endif
-ifneq (,$(filter parallel=%,$(DEB_BUILD_OPTIONS)))
-	NUMJOBS = $(patsubst parallel=%,%,$(filter parallel=%,$(DEB_BUILD_OPTIONS)))
-	MAKEFLAGS += -j$(NUMJOBS)
-endif
-
-DEB_HOST_ARCH      ?= $(shell dpkg-architecture -qDEB_HOST_ARCH)
-DEB_HOST_GNU_TYPE  ?= $(shell dpkg-architecture -qDEB_HOST_GNU_TYPE)
-DEB_BUILD_GNU_TYPE ?= $(shell dpkg-architecture -qDEB_BUILD_GNU_TYPE)
-ifeq ($(DEB_BUILD_GNU_TYPE), $(DEB_HOST_GNU_TYPE))
-	confflags += --build=$(DEB_HOST_GNU_TYPE)
-else
-	confflags += --build=$(DEB_BUILD_GNU_TYPE) --host=$(DEB_HOST_GNU_TYPE)
-endif
-
-# kbd_drv.a isn't phenomenally useful; kbd_drv.so more so
-confflags += --disable-static
-
-configure: $(STAMP_DIR)/patch
-	dh_testdir
-	autoreconf -vfi
-
-build/config.status: configure
-	dh_testdir
-	test -d build || mkdir build
-	cd build && \
-	../configure --prefix=/usr --mandir=\$${prefix}/share/man \
-	             --infodir=\$${prefix}/share/info $(confflags) \
-	             CFLAGS="$(CFLAGS)" 
-
-.PHONY: build
-build: build-stamp
-build-stamp: build/config.status
-	dh_testdir
-	cd build && $(MAKE)
-	>$@
-
-clean: xsfclean
-	dh_testdir
-	dh_testroot
-	rm -f build-stamp
-
-	rm -f config.cache config.log config.status
-	rm -f */config.cache */config.log */config.status
-	rm -f conftest* */conftest*
-	rm -rf autom4te.cache */autom4te.cache
-	rm -rf build
-	rm -f $$(find -name Makefile.in)
-	rm -f compile config.guess config.sub configure depcomp install-sh
-	rm -f ltmain.sh missing INSTALL aclocal.m4 config.h.in mkinstalldirs
-	rm -f m4/lt* m4/libtool.m4
-
-	dh_clean
-
-install: build
-	dh_testdir
-	dh_testroot
-	dh_clean -k
-	dh_installdirs usr/share/apport
-
-	cd build && $(MAKE) DESTDIR=$(CURDIR)/debian/tmp install
-	install -d $(CURDIR)/debian/tmp/usr/share/apport
-	install -m 755 debian/apport-gpu-error-intel.py $(CURDIR)/debian/tmp/usr/share/apport
-
-# Build architecture-dependent files here.
-binary-arch: DH_OPTIONS=-s
-binary-arch: build install serverabi
-	dh_testdir
-	dh_testroot
-
-	dh_installdocs README NEWS
-	dh_installchangelogs
-	dh_install --sourcedir=debian/tmp --list-missing --exclude=.la --exclude=usr/share/man/man4
-	dh_installman
-	dh_installudev
-	dh_link
-=======
 # Debug package:
 override_dh_strip:
->>>>>>> 3459b2e0
 	dh_strip --dbg-package=xserver-xorg-video-intel-dbg
 
 # That's a plugin, use appropriate warning level:
