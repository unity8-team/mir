#!/usr/bin/make -f

DEB_HOST_ARCH ?= $(shell dpkg-architecture -qDEB_HOST_ARCH)
DEB_HOST_MULTIARCH ?= $(shell dpkg-architecture -qDEB_HOST_MULTIARCH)
EXACT_PACKAGE_VERSION = $(shell dpkg-parsechangelog | grep Version | cut -d' ' -f 2)

export DPKG_GENSYMBOLS_CHECK_LEVEL = 4

include /usr/share/dpkg/default.mk

# Explicitly selecting a G{CC,++}-version here to avoid accidental
# ABI breaks introduced by toolchain updates.
export CC=$(DEB_HOST_GNU_TYPE)-gcc-4.9
export CXX=$(DEB_HOST_GNU_TYPE)-g++-4.9

%:
	dh $@ --parallel --fail-missing

#overrding dh_auto_test to get rid of --parallel during testing
override_dh_auto_test:
	GTEST_OUTPUT=xml:./ dh_auto_test --max-parallel=1 -- ARGS="-V"

COMMON_CONFIGURE_OPTIONS = \
  -DBUILD_DOXYGEN=YES \
  -DCMAKE_INSTALL_LIBEXECDIR="lib/$(DEB_HOST_MULTIARCH)/mir"

override_dh_auto_configure:
ifeq ($(DEB_HOST_ARCH),armhf)
	dh_auto_configure -- \
	  $(COMMON_CONFIGURE_OPTIONS) \
	  -DMIR_RUN_ACCEPTANCE_TESTS=OFF \
	  -DMIR_RUN_INTEGRATION_TESTS=OFF \
	  -DMIR_PLATFORM=android\;mesa
else
ifeq ($(DEB_HOST_ARCH),arm64)
	dh_auto_configure -- \
	  $(COMMON_CONFIGURE_OPTIONS) \
	  -DMIR_PLATFORM=mesa
else
	dh_auto_configure -- \
	  $(COMMON_CONFIGURE_OPTIONS) \
	  -DMIR_PLATFORM=mesa\;android
endif
endif

# TODO: we'll use a symbol file once mir is abi stable
override_dh_makeshlibs:
<<<<<<< HEAD
	dh_makeshlibs -V
=======
	dh_makeshlibs -V

override_dh_install:
# Nothing outside Mir should link to libmirprotobuf directly.
# Delete the symlink so that --fail-missing doesn't think we've missed it
# accidentally.
	rm debian/tmp/usr/lib/*/libmirprotobuf.so
	dh_install --fail-missing \
	  -Xusr/lib/$(DEB_HOST_MULTIARCH)/libmir$(PLATFORM_DRIVER).so \
	  -Xusr/lib/$(DEB_HOST_MULTIARCH)/libmir$(CLIENT_DRIVER).so
	sh debian/install_ld_so_conf.sh $(DEB_HOST_ARCH) $(DEB_HOST_MULTIARCH)

override_dh_installdeb:
	sh debian/create_postinst_prerm_scripts.sh \
	  $(DEB_HOST_ARCH) $(DEB_HOST_MULTIARCH)
	dh_installdeb
>>>>>>> 442ed957
<|MERGE_RESOLUTION|>--- conflicted
+++ resolved
@@ -45,23 +45,11 @@
 
 # TODO: we'll use a symbol file once mir is abi stable
 override_dh_makeshlibs:
-<<<<<<< HEAD
-	dh_makeshlibs -V
-=======
 	dh_makeshlibs -V
 
 override_dh_install:
 # Nothing outside Mir should link to libmirprotobuf directly.
 # Delete the symlink so that --fail-missing doesn't think we've missed it
 # accidentally.
-	rm debian/tmp/usr/lib/*/libmirprotobuf.so
-	dh_install --fail-missing \
-	  -Xusr/lib/$(DEB_HOST_MULTIARCH)/libmir$(PLATFORM_DRIVER).so \
-	  -Xusr/lib/$(DEB_HOST_MULTIARCH)/libmir$(CLIENT_DRIVER).so
-	sh debian/install_ld_so_conf.sh $(DEB_HOST_ARCH) $(DEB_HOST_MULTIARCH)
-
-override_dh_installdeb:
-	sh debian/create_postinst_prerm_scripts.sh \
-	  $(DEB_HOST_ARCH) $(DEB_HOST_MULTIARCH)
-	dh_installdeb
->>>>>>> 442ed957
+	-rm debian/tmp/usr/lib/*/libmirprotobuf.so
+	dh_install --fail-missing