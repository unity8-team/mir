--- conflicted
+++ resolved
@@ -1,10 +1,3 @@
-<<<<<<< HEAD
-platform-api (0.18.1+13.10.20130703-0ubuntu2) UNRELEASED; urgency=low
-
-  * Split out hal to ease integration of location service.
-
- -- Thomas Voß <tvoss@x220>  Thu, 04 Jul 2013 19:09:22 +0200
-=======
 platform-api (0.18.1+13.10.20130705-0ubuntu1) saucy; urgency=low
 
   [ Thomas Voß ]
@@ -19,7 +12,12 @@
   * Automatic snapshot from revision 84
 
  -- Ubuntu daily release <ps-jenkins@lists.canonical.com>  Fri, 05 Jul 2013 02:01:10 +0000
->>>>>>> 94797ed8
+
+platform-api (0.18.1+13.10.20130703-0ubuntu2) UNRELEASED; urgency=low
+
+  * Split out hal to ease integration of location service.
+
+ -- Thomas Voß <tvoss@x220>  Thu, 04 Jul 2013 19:09:22 +0200
 
 platform-api (0.18.1+13.10.20130703-0ubuntu1) saucy; urgency=low
 
