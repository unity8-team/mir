--- conflicted
+++ resolved
@@ -1,10 +1,9 @@
-<<<<<<< HEAD
-platform-api (2.2.1+14.10.20140812-0ubuntu2) UNRELEASED; urgency=medium
+platform-api (2.2.1) UNRELEASED; urgency=medium
 
   * Add window orientation property (readonly, notifyable)
 
  -- Gerry Boland <gerry.boland@canonical.com>  Wed, 20 Aug 2014 18:10:51 +0100
-=======
+
 platform-api (2.2.0+14.10.20140825-0ubuntu1) utopic; urgency=low
 
   [ thomas-voss ]
@@ -20,7 +19,6 @@
     twice. (LP: #1350874)
 
  -- Ubuntu daily release <ps-jenkins@lists.canonical.com>  Thu, 21 Aug 2014 09:32:54 +0000
->>>>>>> e1d63e5f
 
 platform-api (2.2.0+14.10.20140812-0ubuntu1) utopic; urgency=low
 
