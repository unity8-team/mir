<<<<<<< HEAD
qtmir-gles (0.4.0+14.10.20140804-0ubuntu1) UNRELEASED; urgency=medium

  * Sync with upstream 

 -- Thomas Voß <thomas.voss@canonical.com>  Mon, 04 Aug 2014 12:00:15 +0200
=======
qtmir-gles (0.4.0+14.10.20140805-0ubuntu1) utopic; urgency=medium

  [ Michał Sawicz ]
  * Sync with upstream.

 -- Ubuntu daily release <ps-jenkins@lists.canonical.com>  Tue, 05 Aug 2014 12:41:08 +0000
>>>>>>> 6075a2d7

qtmir-gles (0.4.0+14.10.20140729-0ubuntu1) utopic; urgency=medium

  [ Kevin Gunn ]
  * Sync with upstream

  [ Gerry Boland ]
  * Import qtmir0.4.0 and modify to build mirserver QPA plugin with GLES
    support

 -- Ubuntu daily release <ps-jenkins@lists.canonical.com>  Tue, 29 Jul 2014 16:21:00 +0000

qtmir-gles (0.4.0+14.10.20140710-0ubuntu1) utopic; urgency=medium

  * Impoty qtmir0.4.0 and modify to build mirserver QPA plugin with GLES support

 -- Gerry Boland <gerry.boland@canonical.com>  Thu, 10 Jul 2014 15:09:08 +0100<|MERGE_RESOLUTION|>--- conflicted
+++ resolved
@@ -1,17 +1,15 @@
-<<<<<<< HEAD
-qtmir-gles (0.4.0+14.10.20140804-0ubuntu1) UNRELEASED; urgency=medium
+qtmir-gles (0.4.0+14.10.20140805-0ubuntu2) UNRELEASED; urgency=medium
 
-  * Sync with upstream 
+  * Sync with upstream. 
 
- -- Thomas Voß <thomas.voss@canonical.com>  Mon, 04 Aug 2014 12:00:15 +0200
-=======
+ -- Thomas Voß <thomas.voss@canonical.com>  Tue, 05 Aug 2014 21:19:57 +0200
+
 qtmir-gles (0.4.0+14.10.20140805-0ubuntu1) utopic; urgency=medium
 
   [ Michał Sawicz ]
   * Sync with upstream.
 
  -- Ubuntu daily release <ps-jenkins@lists.canonical.com>  Tue, 05 Aug 2014 12:41:08 +0000
->>>>>>> 6075a2d7
 
 qtmir-gles (0.4.0+14.10.20140729-0ubuntu1) utopic; urgency=medium
 
