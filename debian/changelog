<<<<<<< HEAD
mir (0.5.1-0ubuntu1) UNRELEASED; urgency=medium

  * New stable point release 0.5.1 (https://launchpad.net/mir/+milestone/0.5.1)
    - ABIs unchanged. Clients and servers of Mir 0.5 do not need rebuilding.
  * Bugs fixed:
    - TODO. Coming soon.

 -- Daniel van Vugt <daniel.van.vugt@canonical.com>  Wed, 23 Jul 2014 11:03:34 +0800
=======
mir (0.5.0-0ubuntu3) UNRELEASED; urgency=medium

  [ Kevin Gunn ]
  * Fixed: Crash due to racing input registration & surface removal
    (LP: #1346952)

 -- Kevin Gunn <kevin.gunn@canonical.com>  Thu, 24 Jul 2014 13:10:37 -0500

mir (0.5.0+14.10.20140724-0ubuntu1) utopic; urgency=medium

  [ Kevin Gunn ]
  * Fixed: Crashing on assert of empty client notification queue (LP: #1335481)

 -- Ubuntu daily release <ps-jenkins@lists.canonical.com>  Thu, 24 Jul 2014 08:22:05 +0000
>>>>>>> f769cfc0

mir (0.5.0+14.10.20140722-0ubuntu1) utopic; urgency=medium

  [ Kevin Gunn ]
  * Fixed: [regression] Mir fails to start on Nexus 5 / Nexus 10 (LP: #1345533)

 -- Ubuntu daily release <ps-jenkins@lists.canonical.com>  Tue, 22 Jul 2014 02:17:22 +0000

mir (0.5.0+14.10.20140717-0ubuntu1) utopic; urgency=medium

  [ Daniel van Vugt ]
  * New upstream release 0.5.0 (https://launchpad.net/mir/+milestone/0.5.0)
    - mirclient ABI unchanged at 8. Clients do not need rebuilding.
    - mirserver ABI bumped to 23. Servers need rebuilding, but probably don't
      need modification:
      . DefaultServerConfiguration/Cursor API: Cursor interfaces changed, most
        notably CursorImages moved from ::mir::graphics to ::mir::input.
      . DefaultServerConfiguration: New "prompt" API.
      . DefaultServerConfiguration: "clock" member is now static.
      . SessionAuthorizer: New functions.
      . ServerConfiguration: New function added: the_prompt_connector().
    - Enhancements:
      . Add AddressSanitizer cmake build type.
      . frontend, client API, tests: add support for prompt session
        permissions and for client detecting errors.
      . server: Ensure our emergency cleanup handling infrastructure is
        signal-safe.
      . Implement and enable an xcursor based image loader for cursors.
      . Fix warnings raised by the new g++-4.9.
      . shared, scene: Introduce a generic listener collection.
      . MirMotionEvent: Define a struct typedef to allow for
        pointer_coordinates to be used individually.
    - Bugs fixed:
      . Nexus 10 leaks during overlay operations (LP: #1331769)
      . MultiThreadedCompositor deadlocks (LP: #1335311)
      . Intermittent test failure in ClientSurfaceEvents can client query 
        orientation (LP: #1335741)
      . Intermittent test failure in ClientSurfaceEvents/OrientationEvents
        (LP: #1335752)
      . Intermittent memory error in ClientSurfaceEvents on
        orientation query (LP: #1335819)
      . mir_unit_tests.EventDistributorTest.* SEGFAULT (LP: #1338902)
      . [regression] Device locks randomly on welcome screen (LP: #1339700)
      . Intermittent deadlock when switching to session with custom display
        config & closing other session (LP: #1340669)
      . Mir cursor has no hotspot setting, assumes (0, 0) (LP: #1189775)
      . clang built mir_unit_tests.ProtobufSocketCommunicatorFD crashes
        intermittently (LP: #1300653)
      . g++-4.9 binary incompatibilities with libraries built with g++-4.8
        (LP: #1329089)
      . [test regression] SurfaceLoop fails sporadically on deleting surfaces
        for a disconnecting client (LP: #1335747)
      . Intermittent test failure ServerShutdown when clients are blocked
        (LP: #1335873)
      . [regression] mir_demo_client_multiwin is displayed with obviously
        wrong colours (LP: #1339471)
      . Partially onscreen surfaces not occluded when covered by another
        surface (LP: #1340078)
      . SurfaceConfigurator::attribute_set always say "unfocused" for focus
        property changes (LP: #1336548)

 -- Ubuntu daily release <ps-jenkins@lists.canonical.com>  Thu, 17 Jul 2014 07:58:53 +0000

mir (0.4.1+14.10.20140714-0ubuntu1) utopic; urgency=medium

  [ Daniel van Vugt ]
  * Bug fix release 0.4.1 (https://launchpad.net/mir/+milestone/0.4.1) fixes:
    - [regression] Device locks randomly on welcome screen (LP: #1339700)

 -- Ubuntu daily release <ps-jenkins@lists.canonical.com>  Mon, 14 Jul 2014 13:13:37 +0000

mir (0.4.0+14.10.20140701.1-0ubuntu1) utopic; urgency=medium

  * New upstream release 0.4.0 (https://launchpad.net/mir/+milestone/0.4.0)
    - mirclient ABI bumped to 8. Clients need rebuilding.
      . Add surface attribute for visibility.
      . Add surface orientation API.
    - mirserver ABI bumped to 22. Shells need rebuilding.
      . Change compositor::Scene to expose compositor::SceneElements instead
        of graphics::Renderables.
      . Change various input and Surface classes to support the client cursor
        API.
      . Support unregistering fd handlers in the EventHandlerRegister and
        related interfaces (MainLoop).
      . server: Change mc::Scene to deal in mc::SceneElements instead of
        mg::Renderables.
      . Add visibility tracking to mc::SceneElement interface and
        implementations.
      . Move InputChannelFactory into DefaultServerConfiguration.
    - Unregister FD Handler from EventHandlerRegister.
    - Sending user input events through Surfaces.
    - Allow setting the orientation of a server surface.
    - Enable client cursor API.
    - Enable support for USB touchscreens.
    - Various test improvements.
    - Bugs fixed:
      . can't display toolbar after dismissing it (LP: #1332632)
      . [regression] demo client connection crashes the server (LP: #1334010)
      . demo server locks up in certain scenarios with --disable-overlays
        false when starting/stopping second clients (LP: #1329868)
      . MultiThreadedCompositor deadlocks (LP: #1335311)
      . Intermittent memory error in
        ClientSurfaceEvents.client_can_query_current_orientation (LP: #1335819)
      . Intermittent hang & fail in mir_acceptance_tests.TestClientCursorAPI.*
        (LP: #1332011)
      . MirClientSurfaceTests tests leak fds and eventually hang when ran
        repeatedly (LP: #1333673)
      . [testfail] Intermittent "Invalid read" in MirSurfaceSwapBuffersTest.
        swap_buffers_does_not_block_when_surface_is_not_composited
        (LP: #1334287)
      . android: support alpha blending during hwc overlay (LP: #1329879)

 -- Ubuntu daily release <ps-jenkins@lists.canonical.com>  Tue, 01 Jul 2014 15:54:36 +0000

mir (0.3.0+14.10.20140618.1-0ubuntu1) utopic; urgency=medium

  [ Cemil Azizoglu ]
  * New upstream release 0.3.0 (https://launchpad.net/mir/+milestone/0.3.0)
    - mirclient ABI unchanged, still at 7. Clients do not need rebuilding.
    - mirserver ABI bumped to 21. Shells need rebuilding.
      . Divide swap_client_buffers into separate functions.
      . Allow buffer swapping even when compositor is turned off or blocked.
        (LP: #1308843, 1308844)
      . Wire the cursor client API through the session mediator to the surface
        observer.
      . Generate destination alpha for alpha enabled display buffers.
      . Named threads.
      . Support for prompt sessions :
        https://wiki.ubuntu.com/Security/TrustStoreAndSessions.

    - mirscreencast screenshots now produce images with correct color instead
      of transparency.
    - Rename bind_to_texture->gl_bind_to_texture.
    - Refinements in test infrastructure.
    - Phablet: allow disabling the overlays via a command line switch.
    - Unify the DisplayBuffer interface's optimization functions
      behind post_renderables_if_optimizable.
    - Clean up the DisplayDevice interface so that it doesn't require the
      functions are called in any particular order.
    - Phablet:  graphics: android: preserve buffer ownership for onscreen
      overlay layers until the subsequent display posting.
    - Allow the platform to register emergency cleanup handlers in order to
      restore the graphics system to a sane state when the server fails
      abruptly.

    - Bugs fixed:
       . Mirscreencast outputs translucency instead of shadows, producing
         incorrect images. (LP: #1301210)
       . JSON formatting. (LP: #1324902)
       . Fix input_area_contains to work properly in global coordinates even
         when input_rectangles is updated. (LP: #1261647)
       . Allow a moment for clients to acquire a buffer. (LP: #1317370)
       . Generate correct alpha by changing blending equation to assume
         pre-multiplied alpha sources. (LP: #1318852)
       . Rework the recomposition messaging so that the DisplayBufferCompositor
         is no longer involved. (LP: #1319907)
  [ Ubuntu daily release ]
  * New rebuild forced

 -- Ubuntu daily release <ps-jenkins@lists.canonical.com>  Wed, 18 Jun 2014 17:51:53 +0000

mir (0.2.0+14.10.20140605-0ubuntu1) utopic; urgency=medium

  [ Daniel van Vugt ]
  * New upstream release 0.2.0 (https://launchpad.net/mir/+milestone/0.2.0)
    - mirclient ABI unchanged, still at 7. Clients do not need rebuilding.
    - mirserver ABI bumped to 20. Shells need rebuilding.
      . Cursor::set_image() parameters changed.
      . Display::the_cursor() renamed to Display::create_hardware_cursor()
      . Platform::create_display() requires a new parameter; gl_program_factory
      . Renderable::buffer() no longer accepts any parameter at all. Multi-
        monitor frame sync is guaranteed in other ways now.
      . Scene::generate_renderable_list() renamed to renderable_list_for(id)
        where id is an opaque compositor ID of your choosing.
      . Scene::set_change_callback() replaced by the more generic:
        add_observer() and remove_observer() functions.
      . Added default implementation for SceneObserver.  
      . SessionCreator renamed to ConnectionCreator.
      . ConnectedSessions renamed to Connections.
      . ProtobufSessionCreator renamed to ProtobufConnectionCreator.
      . SessionAuthorizer: pid_t parameters replaced by SessionCredentials.
      . Massive architectural changes to Input-everything.
      . Surface no longer implements Renderable, but emits one via
        compositor_snapshot().
      . Pass the full renderable list to Renderer::render().
      . Graceful handling of exceptions thrown from server threads.
      . Clarify size position interfaces in the Surface classes.
      . Plumbing for trusted sessions.
      . Allow posting and managing custom main-loop actions.
      . Timer extension.
      . Identify client process when client connects to Mir not when socket
        connects.
      . Use the ServerActionQueue for display config.
      . Recomposition signal moved to the MultiThreadedCompositor.
      . Make timer service replaceable.
      . Clarify assumptions about how many buffers a client can fill without
        blocking.
      . Introduce EmergencyCleanup interface.
    - Demo shell enhancements:
      . You can now change graphics modes on the fly using Ctrl+Alt+(-/=).
        To reset to the preferred mode use Ctrl+Alt+0.
      . The above mode changing as well as existing screen rotation keys
        (Ctrl+Alt+arrows) are now per-display; only applied to the monitor
        the mouse pointer is on.
      . New shell controls documented.
    - A new testing category, performance test, was introduced. It currently
      runs glmark2-es2 and compares the result to a minimum threshold. 
    - MIR_VERSION_MINOR is tied to MIRSERVER_ABI in the sense that a change
      in the former now requires dependent projects that a rebuild is 
      necessary.
    - SwitchingBundle was replaced by BufferQueue.
    - Expand credentials to include uid/gid for session authorizer.
    - Bypass control is now Mesa-specific and tied to the command line options.
      So the environment variable MIR_BYPASS has changed to MIR_SERVER_BYPASS.
    - Ongoing architectural changes in the compositor/renderer logic to
      prepare for overlay support, and to reduce locking overhead.
    - Made InputDispatcher replaceable.
    - Progress made on new cursor interfaces with the end goal of client and
      toolkit control of the mouse cursor appearance. More work required.
    - Updated cross-compile docs and scripts to support the latest utopic
      devel images.
    - Replaced uses of android::sp with std::shared_ptr.
    - Client cursor API infrastructure.
    - Enabled eglSwapInternal(0).
    - Make texture caching algorithm reuseable.
    - Add a DPI surface attribute.
    - Exclude arm64 from build.
    - Bugs fixed:
      . Mir doesn't install cleanly if docs are not built. (LP: #1304271)
      . Unity-system-compositor crashed [what(): Failed to set DRM crtc].
        (LP: #1294510)
      . [regression] unity8 fails to load libmirplatformgraphics
        (undefined symbol: _ZN3mir8graphics9GLProgramD1Ev). (LP: #1317200)
      . [regression] unity8 rendering artifacts. (LP: #1317260)
      . [regression] [BufferQueue] 
        BufferQueueTest.compositor_never_owns_client_buffers occasionally
        crashes with: what(): unexpected release: buffer was not given to
        compositor. (LP: #1317801)
      . Hardcoded size for serialization buffers is neither reliable nor
        secure. (LP: #1320187)
      . [regression] [BufferQueue] mir does not composite last client given
        buffer. (LP: #1321861)
      . [regression] stale frame on seen on greeter when screen is unblanked
        and toolkit/apps are laggy/throttled. (LP: #1321886)
      . [regression] [BufferQueue] current_buffer_users vector memory usage
        grows unbounded. (LP: #1317808)
      . Intermittent test failures in 
        CustomInputDispatcherFixture.custom_input_dispatcher_receives_input.
        (LP: #1318587)
      . [regression] [BufferQueue] Race condition in 
        BufferQueue::compositor_acquire could underflow shared_ptr refcount and
        delete prematurely, crash. (LP: #1318632)
      . Overflow in 
        mir::client::rpc::MirSocketRpcChannel::receive_file_descriptors as
        reported by address sanitizer. (LP: #1320821)
      . [regression] [input] Scroll events are now always zero: 
        event.motion.pointer_coordinates[0].vscroll. (LP: #1321077)
      . CI failures in CustomInputDispatcherFixture
        .custom_input_dispatcher_gets_started_and_stopped. (LP: #1321215)
      . [regression] Mir cursor vanishes after switching VTs. (LP: #1323225)
      . Server library links against libmirserverlttng. (LP: #1323317)
      . [DRM/GBM] Killing (or crashing) Mir often leaves the screen blank and
        difficult to recover. (LP: #1189770)
      . Frame rates of GL clients are limited to 60Hz on Android, even with
        swapinterval=0. (LP: #1206400)
      . mir_surface_is_valid(NULL) crashes instead of returning false.
        (LP: #1248474)
      . [regression] tests/unit-tests/shell/test_mediating_display_changer.cpp
        is not compiled and executed. (LP: #1312832)
      . Android platform does not reset the compositionType to HWC_FRAMEBUFFER
        before prepare() on every frame. (LP: #1314399)
      . The client process is identified when the socket connects, not when the
        client connects to Mir. (LP: #1314574)
      . [regression] Clients can't acquire multiple buffers any more.
        (LP: #1315302)
      . [regression] Enabling SwitchingBundleTest 
        DISABLED_synchronous_clients_only_get_two_real_buffers now crashes with
        no usable stack trace. It used to only fail. (LP: #1315312)
      . [regression] [BufferQueue] double-buffered client freezes as no buffer
        is returned on compositor_release. (LP: #1319765)
      . Uninitialized mem in OutputBuilder.hwc_version_11_success.
        (LP: #1312867)
      . [enhancement] In the tests make it possible to get a
        DefaultConfiguration initialized from the command line (LP: #1316987)
      . ci train blocked due to missing arm64 libandroid-properties-dev.
        (LP: #1323504)
  [ Ubuntu daily release ]
  * New rebuild forced

 -- Ubuntu daily release <ps-jenkins@lists.canonical.com>  Thu, 05 Jun 2014 14:02:57 +0000

mir (0.1.9+14.10.20140430.1-0ubuntu1) utopic; urgency=medium

  [ Daniel van Vugt ]
  * New upstream release 0.1.9 (https://launchpad.net/mir/+milestone/0.1.9)
    - mirclient ABI unchanged, still at 7. Clients do not need rebuilding.
    - mirserver ABI bumped to 19. Shells need rebuilding.
    - More libmirserver class changes and reorganization, including;
      . Moving things from shell:: to scene::
      . Rewriting/refactoring surface factories.
    - Added an id() to Renderable.
    - Scene/Renderer interfaces:
      . Scene is no longer responsible for its own iteration (no for_each
        any more). Instead you should iterate over the list returned by
        Scene::generate_renderable_list().
    - Bugs fixed:
      . Stale socket issue. (LP: #1285215)
      . Qt render gets blocked on EGLSwapBuffers. (LP: #1292306)
      . Lock order violated found in helgrind (potential deadlock). 
        (LP: #1296544)
      . [regression] SwitchingBundle in framedropping mode can hang. 
        (LP: #1306464)
      . [DPMS] Display backlight turns back on almost immediately after
        being turned off. (LP: #1231857)
      . Wrong frame is seen on wake up/resume/unlock. (LP: #1233564)
      . Nested platform is not testable (LP: #1299101)
      . [regression] mir_demo_server_shell crashes on display resume. 
        (LP: #1308941)
      . Multi-threaded composition is actually mostly serialized by
        SurfaceStack::guard. (LP: #1234018)
      . Mirscreencast slows down compositing and makes it very jerky. 
        (LP: #1280938)
      . Mirscreencast can cause clients to render faster than the screen
        refresh rate. (LP: #1294361)
      . Screen turns on when a new session/surface appears. (LP: #1297876)
      . mir-doc package is >56MB in size, expands to >100MB of files. 
        (LP: #1304998)
      . [regression] Clang: 'mir::test::doubles::MockSurface::visible'
        hides overloaded virtual function [-Woverloaded-virtual]. 
        (LP: #1301135)
      . [regression] GLRenderer* unit tests have recently become noisy. 
        (LP: #1308905)
      . FocusController::set_focus_to() no longer seems to raise a session
        to the top. (LP: #1302689)

  [ Ubuntu daily release ]
  * New rebuild forced

 -- Ubuntu daily release <ps-jenkins@lists.canonical.com>  Wed, 30 Apr 2014 13:26:58 +0000

mir (0.1.8+14.04.20140411-0ubuntu1) trusty; urgency=medium

  [ Daniel van Vugt ]
  * New upstream release 0.1.8 (https://launchpad.net/mir/+milestone/0.1.8)
    - mirclient ABI unchanged, still at 7. Clients do not need rebuilding.
    - mirserver ABI bumped to 18. Shells need rebuilding.
    - Server API changes affecting shells:
      . GLRenderer::tessellate() changed syntax.
      . graphics::Platform::create_display() has a new parameter allowing you
        to customize the compositor's (E)GL configutation.
      . Renderable::buffer(unsigned long frameno) is now:
        Renderable::buffer(void const* user_id). See below.
      . Renderable::should_be_rendered_in() is replaced by a more natural:
        Renderable::visble()
      . input::Surface::name() returns by value instead of reference now,
        to ensure future thread safety.
    - Switched EventHub device enumeration and hotplug to Udev. NOTE! This
      means mir_test_* can't run natively on touch devices any more without
      some setup first:
        sudo mount -o remount,rw /
        sudo apt-get update
        sudo apt-get install -y umockdev
        umockdev-run -- bin/mir_unit_tests
    - Added logging for HWC events.
    - Continued consolidation of Surface classes toward a simpler architecture.
    - Introduced "RenderableList" as the way to sample the Scene contents,
      and started using that in the default compositor.
    - Introduced physical length units and conversion (geometry::Length) in
      preparation for arbitrary DPI rendering.
    - Added some decorations to demo-shell; shadows and basic title bars, all
      anti-aliased and high-DPI scalable.
    - Multi-monitor frame sync has been redesigned to eliminate the need for
      frame number tracking.
    - Bugs (and enhancements) resolved:
      . [enhancement] Please move input detection to libudev (LP: #1237784)
      . [enhancement] Add a clamping resize mode to GLRenderer (LP: #1259887)
      . [regression] Intermittent loss of multimonitor frame sync
        (LP: #1290306)
      . [enhancement] Make GL config options configurable (LP: #1290780)
      . memcheck-test doesn't test anything when DISABLED_GTEST_DISCOVERY is
        enabled (LP: #1291876)
      . "Error opening DRM device" is always followed by "Unknown error -(some
        negative number)" (LP: #1292384)
      . Rendering/composition gets stopped early (LP: #1293896)
      . Ubuntu Touch Settings and terminal apps are not rendering correctly on
        rotate. (LP: #1294048)
      . [regression] Apps are much slower to open (LP: #1294051)
      . Settings app opens to a blank screen unless given enough time to render
        or the app is touched (LP: #1294053)
      . TestClientInput/DemoPrivateProtobuf memory leak is causing regular CI
        test failures (LP: #1295231)
      . OSK touch events "fall through" and hit surface behind them
        (LP: #1297878)
      . [enhancement] add a test for composite of last client post
        (LP: #1298596)
      . [regression] Surfaces vanish as soon as their edges touch the edge of
        screen (LP: #1301115)
  * Cherry-picked from future release 0.1.9:
    - Bug fix: mirplatformgraphics does not have boost program options in its
      symbol table (LP: #1301040)
    - Bug fix: unity8 crashed with SIGSEGV in glDeleteTextures() from
      mir::scene::GLPixelBuffer::~GLPixelBuffer() from
      mir::scene::ThreadedSnapshotStrategy::~ThreadedSnapshotStrategy()
      (LP: #1256360)

  [ Ubuntu daily release ]
  * New rebuild forced

 -- Ubuntu daily release <ps-jenkins@lists.canonical.com>  Fri, 11 Apr 2014 21:03:54 +0000

mir (0.1.7+14.04.20140318-0ubuntu1) trusty; urgency=low

  [ Alberto Aguirre ]
  * Fix not compositing the client's last posted buffer (LP: #1294048,
    LP: #1294051, LP: #1294053, LP: #1290306) In single-display cases
    the number of ready buffers decreases after a buffer is acquired by
    the rendering operator. Determine if there will be uncomposited
    buffers before acquiring a buffer so it works for single and multi
    display use cases. (LP: #1294048, #1290306, #1294051, #1294053)

 -- Ubuntu daily release <ps-jenkins@lists.canonical.com>  Tue, 18 Mar 2014 18:38:01 +0000

mir (0.1.7+14.04.20140317.1-0ubuntu1) trusty; urgency=medium

  [ Daniel van Vugt ]
  * New upstream release 0.1.7 (https://launchpad.net/mir/+milestone/0.1.7)
    - mirserver ABI bumped to 17
    - mirclient ABI unchanged, still at 7. Clients do not need rebuilding.
    - Server API changes (AKA why doesn't my code build any more?):
      . Class "CompositingCriteria" has been removed. It's replaced by the more
        flexible "Renderable" interface. This also resulted in parameter
        changes for the Renderer and scene filtering classes.
      . The function "DisplayConfiguration::configure_output()" has been
        removed. Instead, please use the new mutable version of
        "DisplayConfiguration::for_each_output()" with which you can modify
        the output structure passed in on each iteration.
      . Exposed formerly private class "GLRenderer" and demonstrated how
        to override its behaviour in demo-shell. This area is under
        construction and may experience further major changes.
    - Added initial support for hardware (HWC) overlays to accelerate
      rendering and reduce power consumption. Not complete yet.
    - Screen rotation: Added mouse cursor rotation support, so you can now
      still control things on a rotated screen. Still missing rotation of
      the cursor bitmap itself.
    - Lots of fixes to support nested Mir servers (see below).
    - Major simplification to how surface size/position/transformation
      interact, making transformations much easier to manage and work with.
    - Bugs fixed:
      . ./cross-compile-chroot.sh: line 83: popd: build-android-arm: invalid
        argument popd: usage: popd [-n] [+N | -N] (LP: #1287600)
      . Key events sent to the wrong client (and delayed) (LP: #1213804)
      . Nested servers never receive input events (in their filters)
        (LP: #1260612)
      . Software clients crash immediately on nested servers - what(): Failed
        to mmap buffer (LP: #1261286)
      . MirMotionEvent lacks local coordinates. Reports only screen
        coordinates. (LP: #1268819)
      . Nested Mir crashes with - what():
        MesaNativePlatform::create_internal_client is not implemented yet!
        (LP: #1279092)
      . clients fail to find some libraries if mir installed via "make install"
        (LP: #1285566)
      . Nested server hangs with multimonitor and internal clients.
        (LP: #1287282)
      . [regression] Multi-monitor frame sync no longer works (not
        synchronized), and frames skip/jump/stutter (LP: #1288570)
      . Mir FTBFS: /usr/bin/ld: cannot find -lmirtestdraw (when cmake ..
        -DMIR_ENABLE_TESTS=OFF) (LP: #1283951)
      . nested Mir library calls next_buffer() during startup (LP: #1284739)
      . Building Mir produces lots of warnings from GLM headers about
        deprecated degrees values vs radians (LP: #1286010)
      . [enhancement] screencast of a single window (LP: #1288478)
      . Nexus4 + mir_demo_client_eglplasma starts to stutter after a while
        (LP: #1189753)
      . --host-socket documented default argument isn't used as default
        (LP: #1262091)

  [ Ubuntu daily release ]
  * New rebuild forced

 -- Ubuntu daily release <ps-jenkins@lists.canonical.com>  Mon, 17 Mar 2014 15:12:00 +0000

mir (0.1.6+14.04.20140310-0ubuntu1) trusty; urgency=medium

  [ Kevin Gunn ]
  * Cherry-picked from future release 0.1.7:
    - Enhancement: options: Make it easier to customize DefaultConfiguration
    - Bug fix: Don't pass a parameter to bash's popd command. It doesn't expect
      one and will return an error from cross-compile-chroot.sh. (LP: #1287600)
  * New upstream release 0.1.6 (https://launchpad.net/mir/+milestone/0.1.6)
    - mirserver ABI bumped to 16.
    - Server API changes:
      . Report classes have moved to new namespaces/components. Please
        consult the server headers.
      . General clean-ups and virtual function changes affecting the ABI
        (a rebuild is required for all shells).
    - mirclient ABI unchanged, still at 7. Clients do not need rebuilding.
    - Add new feature: Screen recording ("screencasting") as demonstrated by
      the new mir-util "mirscreencast".
    - debian: Provide platform packages managed with dpkg alternatives.
    - Add new valgrind suppressions (mostly for armhf right now)
    - tools: Add new libmirclientplatform.so to install_on_android.sh.
    - Add "mir_demo_standalone_render_overlays", which is a free-standing
      example of overlay support.
    - Proper DisplayConfiguration for the AndroidDisplay to be better 
      prepared for multi-monitor Android.
    - Commenced/continued simplifying the surface class hierarchy: BasicSurface
      has now absorbed SurfaceData.
    - Dynamically load the client platform library.
    - Bugs fixed:
      . Exceptions thrown from within compositing threads were untraceable,
        resulting in a bunch of undebuggable crash reports (LP: #1237332)
      . Ensure we close drm device file descriptors on exec. (LP: #1284081)
      . nested render_surfaces fails on N4 [std::exception::what: Failed to
        compile vertex shader:] (LP: #1284597)
      . examples: correct "fullscreen-surfaces" option. (LP: #1284554)
      . Fix mutex data race reported by helgrind in integration test:
        SwapperSwappingStress (LP: #1282886)
      . scene: Return null snapshots for sessions without surfaces 
        (LP: #1281728)
      . tests: Address some raciness in
        MesaDisplayTest.drm_device_change_event_triggers_handler. 
        (LP: #1283085)
      . tests: Suppress spurious memory errors occuring when running the
        unit tests on armhf with valgrind. (LP: #1279438)
      . Mir shows an old frame on client startup (for Mesa GL clients)
        (LP: #1281938)
      . tests: Add expectation to validate second SessionAuthorizer method
        is called wit correct parameter. (LP: #1218436)
      . Set field "current_format" when sending a display config to the
        server. (LP: #1277343)
      . Fix crash in android devices by working around a subtle threading
        bug, use a dummy thead_local array to push the gl/egl context TLS 
        into a region where the future wait code does not overwrite it. 
        (LP: #1280086)
      . compositor: calling SwitchingBundle::force_requests_to_complete()
        can be a no-op when there are no requests. (LP: #1281145)
      . tests: Don't emit an "add" uevent manually when adding a device
        (LP: #1281146)
      . config: reduce size of default RPC thread pool. (LP: #1233001)
      . Clients freeze on startup if 10 or more are already running
        (LP: #1267323)
      . Fix Nexus 10 leaking FDs in the hwc prepare/set loop. (LP: #1278658)
      . Parallelize page flipping with rendering of the next frame, fixing
        stuttering observed in multi-monitor clone mode (LP: #1213801)
      . Ubuntu trusty update "glm 0.9.5.1-1" broke Mir builds. Work around the
        change. (LP: #1285955)
      . Screencast feature by compositing to offscreen buffer (LP: #1207312)

  [ Ubuntu daily release ]
  * New rebuild forced

 -- Ubuntu daily release <ps-jenkins@lists.canonical.com>  Mon, 10 Mar 2014 19:28:46 +0000

mir (0.1.5+14.04.20140212-0ubuntu1) trusty; urgency=medium

  [ Kevin Gunn ]
  * Cherry-picked from future release 0.1.6:
    - frontend, shell: provide the client process ID in the shell::Session
      interface (LP: #1276704)
  * New upstream release 0.1.5 (https://launchpad.net/mir/+milestone/0.1.5)
    - mirclient ABI bumped to 7
    - mirserver ABI bumped to 15
    - Refactoring to support client-controled RPC.
    - Add an translucent server example (use sparingly, this will kill
      performance!)
    - Add workaround for Qualcomm Snapdragon 8960 driver bug.
    - android-input: Improve debug output
    - Screen rotation support half done (rotation of the screen works but input
      rotation not implemented yet).
    - Add groundwork for overlay support to take better advantage of mobile
      hardware features and optimize composition in future.
    - Add support for HWC 1.2 (Android 4.4)
    - Add groundwork for screencasting (screen recording).
    - Optimized surface resizing, significantly reducing event flooding for
      some input configurations like touch.
    - Bugs fixed:
      . Surfaces no longer visible at all on Nexus 10 (LP: #1271853)
      . mir nested server failure: what(): error binding buffer to texture
        (LP: #1272041)
      . Unity does not process events from evdev device created before unity is
        restarted (autopilot tests) (LP: #1238417)
      . mir_unit_tests can't run on touch images any more (missing
        libumockdev.so.0) (LP: #1271434)
      . chmod 777 /tmp/mir_socket is no longer sufficient for non-root clients
        to connect to a root server (LP: #1272143)
      . Nexus7(2013) flo framerate maxes out at 30fps (LP: #1274189)
      . libmirserver user is unable to #include
         <mir/frontend/template_protobuf_message_processor.h> (LP: #1276162)
      . libmirclient user cannot "#include <mir/client/private.h>"
        (LP: #1276565)
      . AndroidInternalClient.internal_client_creation_and_use hangs on Nexus
        10 (LP: #1270685)
      . Tests that use the InProcessServer bind the default socket file
        (LP: #1271604)
      . BasicConnector threads exit immediately (LP: #1271655)
      . Integration tests TestClientIPCRender.test_accelerated_render fails on
        Galaxy Nexus and Nexus4 (LP: #1272597)
      . Android backend unit-tests FTBS on amd64 (LP: #1276621)
      . Erroneous use of last_consumed in SwitchingBundle::compositor_acquire
        (LP: #1270964)

 -- Ubuntu daily release <ps-jenkins@lists.canonical.com>  Wed, 12 Feb 2014 18:29:29 +0000

mir (0.1.4+14.04.20140204-0ubuntu1) trusty; urgency=medium

  [ Daniel van Vugt ]
  * New upstream release 0.1.4 (https://launchpad.net/mir/+milestone/0.1.4)
    - Fixed snapshotting and flicker problems for Unity8 on various Nexus
      devices.
    - Enhanced reporting of performance information:
      . Report input latency in InputReport/InputReceiverReport.
      . Added a CompositorReport for logging compositor performance and state.
    - Added a new package "mir-utils" containing new tools:
      . mirping: Displays round-trip times between client and server
      . mirout: Displays the monitor layout/configuration details
    - Added GL texture caching to improve performance when multiple surfaces
      are visible.
    - Added opacity controls to mir_demo_server_shell
    - Mir server ABI bumped to 13. Client ABI bumped to 5.
    - Removed lots of Android headers, replaced by build-dep: android-headers
    - Added support for translucent nested servers.
    - tests: Fix unitialized values and incorrect fd closing loops
    - Fix unitialized values and incorrect fd closing loops.
    - client: Add basic MirScreencast C API.
    - config: start moving default values for config options from all the
      call sites to the setup
    - tests: Provide a helper for running clients with a stub ClientPlatform.
    - android: split out HWC layers into their own file and add a
      mga::CompositionLayer type that depends on the interface mg::Renderable.
    - client: Add basic MirOutputCapture class.
    - client: Don't create mesa ClientBuffer objects from invalid
      MirBufferPackages.
    - Optimize surface resizing to avoid doing anything if the dimensions
      are unchanged.
    - SwitchingBundle - add operator<< for debugging.
    - support hwcomposer 1.2 for android 4.4 on nexus 4 (which needs hwc1.2
      support). This patch adds hwc1.2 device construction, as well as progs
      the 'skip' layer in HWC to the buffer properties of the framebuffer.
    - demo-shell: Add simple keyboard controls to rotate outputs; Ctrl +
      Alt + <arrow-key>. Fixes: https://bugs.launchpad.net/bugs/1203215.
    - frontend: exposing internals of the RPC mechanism to enable custom
      function calls to be added.
    - Make udev wrapper into a top-level citizen
    - compositor: ignore double requests to start or stop the
      MultiThreadedCompositor.
    - Add DisplayBuffer::orientation(), to tell the Renderer if we need it
      to do screen rotation in GL (for platforms which don't implement 
      rotation natively) Fixes: https://bugs.launchpad.net/bugs/1203215.
    - graphics: add an post_update function that takes a list of renderables
      to the display buffer. This will let the display buffer take advantage
      of full-surface overlays on android.
    - android-input: Improve debug output
    - the stock qcom 8960 hwcomposer chokes on getDisplayAttributes if the
      submitted arrays are not at least size 6. patched the qcom android 4.2
      hwcomposer driver on the ubuntu touch images to work properly, but
      causes us problems with in-the wild drivers, and the new 4.4 drivers.
      Make sure we always submit a larger-than-needed array to this function.
    - frontend: refactoring to make it easier to expose the underlying RPC
      transport on the server side.
    - Don't assume pressure value is zero if not yet known
    - build: Expose options to allow building but not running tests by default.
    - Translucent Server which prefers a transparent pixel format
    - frontend: refactor ProtobufMessageProcessor to separate out generic
      response sending logic from specific message handling.
    - client: expose the part of the client RPC infrastructure needed for
      downstream to prototype their own message sending.
    - Bugs fixed:
      . unity8 display flickers and stops responding on Nexus 7 (grouper)
        (LP: #1238695)
      . Mir gets textures/buffers confused when running both scroll and flicker
        demos (LP: #1263592)
      . Some snapshots on Nexus10 upside-down (LP: #1263741)
      . mir_unit_tests is crashing with SIGSEGV in libhybris gl functions
        (LP: #1264968)
      . Some snapshots on Nexus10 have swapped red/blue channels (LP: #1265787)
      . Bypass causes some non-bypassed surfaces (on top) to be invisible
        (LP: #1266385)
      . helgrind: Possible data race - MirConnection::mutex not used
        consistently (LP: #1243575)
      . helgrind: Lock order violated (potential deadlock) in
        ConnectionSurfaceMap (LP: #1243576)
      . helgrind: Possible data race - inconsistent locking in PendingCallCache
        (LP: #1243578)
      . helgrind: Lock order violated in
        mir::client::ConnectionSurfaceMap::erase(int) (LP: #1243584)
      . [enhancement] Allow a Mir nested server to have a transparent
        background (LP: #1256702)
      . Compiling without tests fails (-DMIR_ENABLE_TESTS=NO) (LP: #1263724)
      . examples, doc: Make it clear and consistent how to use
        a non-root client with a root compositor endpoint. 
        (LP: #1272143)
      . Avoid linking to umockdev on platforms (android) which don't yet
        use it. This allows mir_unit_tests to run on touch images again
        (LP: #1271434)
      . Workaround for N4 nested server issue. This change removes
        mir_pixel_format_bgr_888 - HAL_PIXEL_FORMAT_RGB_888 from the
        list of supported pixel formats on android. (LP: #1272041)
      . Don't ask glUniformMatrix4fv to transpose your matrix. That option
        was officially deprecated between OpenGL and OpenGL|ES. And some
        drivers like the Nexus 10 don't implement it, resulting in incorrect
        transformations and even nothing on screen! (LP: #1271853)
      . Fixes: bug 1272143 (LP: #1272143)
      . fix integration test failure on the galaxy nexus that was due to
        creating two surfaces and registering the same buffer twice. Fixes:
        (LP: #1272597)
      . Implement screen rotation in GLRenderer, for platforms
        which can't do it natively in DisplayBuffer.
        (LP: #1203215)
      . Add an "orientation" field to output structures in preparation for
        screen rotation. It's not yet functionally wired to anything.
        (LP: #1203215)
      . Only use SwitchingBundle::last_consumed after it has been
        set. Otherwise SwitchingBundle::compositor_acquire could follow a bogus
        code path. (LP:#1270964)
      . tests: Override configuration to avoid creating an (unused)
        filesystem endpoint for connections when using InProcessServer. 
        (LP: #1271604)
      . frontend: ensure that BasicConnector threads don't exit
        immediately. (LP: #1271655)

  [ Ubuntu daily release ]
  * New rebuild forced

 -- Ubuntu daily release <ps-jenkins@lists.canonical.com>  Tue, 04 Feb 2014 14:49:07 +0000

mir (0.1.3+14.04.20140108-0ubuntu3) trusty; urgency=medium

  * No-change rebuild against libprotobuf8 (this time from a clean tree)

 -- Steve Langasek <steve.langasek@ubuntu.com>  Mon, 03 Feb 2014 13:46:05 -0800

mir (0.1.3+14.04.20140108-0ubuntu2) trusty; urgency=medium

  * No-change rebuild against libprotobuf8

 -- Steve Langasek <steve.langasek@ubuntu.com>  Sat, 01 Feb 2014 00:08:28 +0000

mir (0.1.3+14.04.20140108-0ubuntu1) trusty; urgency=low

  [ Daniel van Vugt ]
  * Preparing for release 0.1.3

  [ Ubuntu daily release ]
  * Automatic snapshot from revision 1170

 -- Ubuntu daily release <ps-jenkins@lists.canonical.com>  Wed, 08 Jan 2014 02:04:38 +0000

mir (0.1.2+14.04.20131128.1-0ubuntu2) trusty; urgency=low

  * No-change rebuild for ust.

 -- Mathieu Trudel-Lapierre <mathieu-tl@ubuntu.com>  Fri, 06 Dec 2013 15:03:27 -0500

mir (0.1.2+14.04.20131128.1-0ubuntu1) trusty; urgency=low

  [ Kevin Gunn ]
  * New upstream release 0.1.2
    - graphics: android: improve interface for mga::DisplayDevice so its
      just concerned with rendering and posting.
    - surfaces: rename "surfaces" component to "scene".
    - surfaces, shell: Migrate Session data model from shell to surfaces.
    - graphics: change fill_ipc_package() to use real pointers.
    - mir_client_library.h: Fix typo "do and locking" should be "do any
      locking".
    - API enumerations cleanup: Remove slightly misleading *_enum_max_
      values, and replace them with more accurate plural forms.
    - test_android_communication_package: Do not expect opened fd to be >0,
      we may have closed stdin making this a valid value (LP: #1247718).
    - Update docs about running Mir on the desktop to mention new package
      ubuntu-desktop-mir.
    - offscreen: Add a display that renders its output to offscreen buffers
    - graphics: android: fix regression for hwc1.0 devices introduced in r1228
      (LP: #1252433).
    - OffscreenPlatform provides the services that the offscreen display
      needs from the Platform.
    - graphics: android: consolidate the GLContexts classes in use.
    - Fix uninitialized variable causing random drm_auth_magic test
      failures. (LP: #1252144).
    - Add a fullyish functional Udev wrapper. This currently sits in
      graphics/gbm, but will be moved to the top-level when input device
      detection migrates.
    - Add resizing support to example code; demo-shell and clients.
    - eglapp: Clarify messages about pixel formats (LP: #1168304).
    - Adds support to the MirMotionEvent under pointer_coordinates called
      tool_type. This will allow clients to tell what type of tool is
      being used, from mouse/finger/etc. (LP: #1252498)
    - client,frontend: Report the real available surface pixel formats to
      clients. (LP: #1240833)
    - graphics: android: 1) change hwc1.1 to make use of sync fences during
      the compositor's gl renderloop. Note that we no longer wait for the
      render to complete, we pass this responsibility to the driver and the
      kernel. 2) support nexus 10. (LP: #1252173) (LP: #1203268)
    - shell: don't publish SurfacesContainer - it can be private to shell.
    - gbm: Don't mess up the VT mode on setup failure Only restore the
      previous VT mode during shutdown if it was VT_AUTO.
    - Fix a crash due to a failed eglMakeCurrent() call when in nested mode.
    - shell: unity-mir uses shell::FocusSetter - make the header public again
    - Add resize support to client surfaces (mir::client::MirSurface).
    - graphics: android: support 'old aka 2012' nexus 7 hwc (nvidia tegra3
      SoC) better. (LP: #1231917)
    - Add resize support to *ClientBuffer classes. Now always get dimensions
      from the latest buffer package.
    - android: support driver hooks for the Mali T604 (present in nexus 10)
    - Add width and height to the protocol Buffer messages, in preparation
      for resizable surfaces.
    - surfaces, shell, logging, tests: don't publish headers
      that can be private to surfaces. surfaces/basic_surface.h,
      surfaces/surface_controller.h and shell/surface_builder.h
    - examples: Restore GL framebuffer binding when destroying the render
      target
    - examples, surfaces, shell: remove render_surfaces dependency on
      BasicSurface
    - geometry: remove implementation of streaming operators from headers
      (LP: #1247820)
    - Eliminate the registration order focus sequence, folding it's
      functionality in to the session container.
    - Ensure the session mediator releases acquired buffer resources before
      attempting to acquire a new buffer on behalf of the client. This fixes
      performance regression (LP: #1249210).
    - Some cleanups to test_client_input.cpp.
    - Factor out a bunch of "ClientConfigCommon".
    - Small cleanup to session container test to increase encapsulation.
    - shell, surfaces: Another step in "fixing" the surfaces hierarchies -
      only publish interfaces and putting the data model into surfaces.
    - graphics: android: HWC1.1 use EGL to get further information about
      the framebuffer pixel format.
    - Fix FTBS using use_debflags=ON (building for android-armhf).
      (LP: #1248014)
    - Add a client input receiver report.
    - doc: doxygen 1.8.4 complains about an obsolete config so ran "doxygen
      u Doxyfile.in".
    - Implement resize() for the server-side Surface classes.
    - android: clean up mga::DisplayBuffer and mga::DisplayBufferFactory
    - Add resize() support to BufferStream, in preparation for resizable
      surfaces.
    - Merge metadata changes from the newly reconstructed lp:mir
    - tests: Deduplicate mg::GraphicBufferAllocator stubs.
    - examples: Remove spurious use of mir/shell/surface.h.
    - frontend: remove ClientTrackingSurface from the Surface class
      hierarchy
    - Bumping ABI on server to libmirserver11.
    - Don't mention "Renderable". That interface hasn't existed for quite
      some time now.
    - android-input: Assign more unique touch ids

  [ Ubuntu daily release ]
  * Automatic snapshot from revision 1167

 -- Ubuntu daily release <ps-jenkins@lists.canonical.com>  Thu, 28 Nov 2013 10:05:20 +0000

mir (0.1.1+14.04.20131120-0ubuntu1) trusty; urgency=low

  [ Daniel van Vugt ]
  * New upstream release 0.1.1
    - Add unit tests for V/H scroll events.
    - surfaces: avoid publishing some internal headers, tidy up default
      configuration, integrate surfaces report.
    - client: Add mir_connection_drm_set_gbm_device()
    - graphics: avoid publishing some internal headers.
    - Fixed: unity-system-compositor FTBFS on trusty against new Mir
      (libmirserver9) (LP: #1244192)
    - compositor: avoid publishing some internal headers.
    - shell: Add set_lifecycle_state() to the Session interface.
    - frontend: avoid publishing some internal headers
    - logging: avoid publishing some internal headers.
    - Allow specifying the nested server name by passing --name= or setting
      MIR_SERVER_NAME=.
    - graphics,gbm: Inform the EGL platform about the used gbm device when
      using the native GBM platform
    - examples: Restore GL state after initializing buffers, fixing crashes 
      observed in render_surfaces (LP: #1234563)
    - Continue refactoring the mir android display classes.
    - shell: Hoist focus control functions needed by unity-mir into
      FocusController interface
    - client: Remove the timeout for detecting server crashes
    - Avoid a race condition that could lead to spurious failures of server
      shutdown tests (LP: #1245336)
    - test_client_input.cpp: Bump reception time-out in client test fixture.
      (LP: #1227683)
    - Ensure StubBufferAllocator returns buffers with the properties requested,
      and not the same old hardcoded constants.
    - Update docs and scripting for trusty.
    - compositor: Make DefaultDisplayBufferCompositorFactory private to the
      compositor component.
    - Ignore warnings clang treats as errors, about unused functions being
      generated from macros in <lttng/tracepoint.h> (LP: #1246590)
    - Add resize() support to BufferBundle. This is the first step and lowest
      level of surface resize support.
    - Clean up constants relating to SwitchingBundle.
    - Fix the armhf chroot setup script to point to the right library, so
      cross compiling can work again (LP: #1246975)
    - shell: avoid publishing some internal headers.
    - input: avoid publishing some internal headers.
  * Bump timeouts used in socket testing. It seems 100ms isn't always
    enough, which leads to spurious test failures (LP: #1252144) (LP:
    #1252144)
  * Fix uninitialized variable causing random drm_auth_magic test
    failures. (LP: #1252144). (LP: #1252144)

  [ Ubuntu daily release ]
  * Automatic snapshot from revision 1165

 -- Ubuntu daily release <ps-jenkins@lists.canonical.com>  Wed, 20 Nov 2013 07:36:15 +0000

mir (0.1.0+14.04.20131030-0ubuntu1) trusty; urgency=low

  [ Ubuntu daily release ]
  * New rebuild forced

  [ Alan Griffiths ]
  * client: Remove the timeout for detecting server crashes There are
    valid cases when the server blocks for an indeterminate amount of
    time during a client request, like when a next_buffer request blocks
    because a surface is not visible or the server is paused. In such
    cases, the timeout mechanism we used to detect server crashes caused
    the clients to fail. Furthermore, the clients seem able to detect
    server crashes without the timeout, rendering it needless anyway.
    (LP: #1245958)

  [ Ubuntu daily release ]
  * Automatic snapshot from revision 1161

 -- Ubuntu daily release <ps-jenkins@lists.canonical.com>  Wed, 30 Oct 2013 18:37:21 +0000

mir (0.1.0+14.04.20131028-0ubuntu1) trusty; urgency=low

  [ Daniel van Vugt ]
  * Bump version 0.1.0
  * Add method for testing if Rectangle::contains(Rectangle), which is
    the basis of any occlusion detection. (LP: #1227739)
  * Add support for traversing the Scene from front surface to back.
    This is required for occlusion detection at least (coming soon). .
    (LP: #1227739)
  * Optimization: Turn off blending for surfaces that are not blendable.
    On some systems this can have a noticeable performance benefit.
  * Avoid rendering surfaces that are fully hidden by other surfaces.
    This is particularly important for mobile device performance. (LP:
    #1227739) . (LP: #1227739)
  * Remove orphaned tags, which appear to have come from the Compiz
    project (!?) Add tags for the most recent releases up to 0.0.16. No
    files changed, only tags.
  * Fix significant performance issues LP: #1241369 / LP: #1241371, and
    probably more(!) Added regression test to catch such regressions and
    revert the offending commit r1049. (LP: #1241369, #1241371)

  [ Brandon Schaefer ]
  * When Scroll events come in we don't keep around the android vscroll
    hscroll data. Store it now. (LP: #1233089)

  [ Albert Astals ]
  * Fix mismatched free() / delete / delete [] reported by valgrind

  [ Alexandros Frantzis ]
  * server: Extend server status (formerly pause/resume) listener to
    report "started" events This change is needed by users of
    libmirserver, so they can properly synchronize external interactions
    with the server. (LP: #1239876)
  * graphics,examples: Don't enable more outputs than supported when
    changing the display configuration. (LP: #1217877)
  * client: Allow clients to call API functions after a connection break
    has been detected When a client tries to call an API function after
    a connection break has been detected in a previous API call, the
    client blocks in the new call. This happens because in
    MirSocketRpcChannel::notify_disconnected() the pending RPC calls are
    not forced to complete, since the channel has already been marked as
    'disconnected' by the failure in the previous call. Note that if the
    break is first detected while calling an API function, then that
    call doesn't block, since this is the first time we call
    MirSocketRpcChannel::notify_disconnected() and the pending RPC calls
    are forced to complete. This commit solves this problem by always
    forcing requests to complete when a communication failure occurs,
    even if a disconnection has already been handled. This is preferred
    over the alternative of manually calling the completion callback in
    a try-catch block when calling an RPC method because of: 1.
    Correctness: In case the communication problem first occurs in that
    call, the callback will be called twice, once by
    notify_disconnected() and once manually. 2. Consistency: The
    callback is called from one place regardless of whether the
    communication problem is first detected during that call or not.
    (LP: #1201436)
  * graphics: Improve signature of native platform initialization method
    Use an interface to provide the functionality needed by native
    platforms.

  [ Eleni Maria Stea ]
  * Test GBMBufferAllocatorTest.bypass_disables_via_environment
    overrides the MIR_BYPASS env variable, causing other tests that use
    the MIR_BYPASS to fail when we run the unit-tests with --
    gtest_repeat=N, N>1. Set back the MIR_BYPASS env. var. (LP:
    #1238000)

  [ Kevin DuBois ]
  * fix: lp 1239577 TestClientIPCRender (an android-only gfx driver
    test) was hanging due to changes in signal handling. refactor the
    test, changing the cross-process sync mechanism so it doesn't use
    sigcont. (LP: #1239577)
  * graphics: android: eliminate one of the two DisplayBuffers. both
    hwc/gpu displays use the same displaybuffer now. .

  [ Daniel d'Andrada ]
  * Add InputReader performance test.

  [ Alan Griffiths ]
  * logging: correct component tag in connector report.
  * client: fix hang(s) in client API when server dies. (LP: #1227743)
  * Fix failing acceptance-test:
    ServerShutdown/OnSignal.removes_endpoint_on_signal (LP: #1237710)
    Avoid fatal_signal_cleanup getting caught in a loop restoring itself
    and then re-entering itself. This could happen in some permutations
    of acceptance-tests where run_mir is entered with
    fatal_signal_cleanup already set up from previous tests' server
    instances. (LP: #1237710)
  * CMake: remove creation of link to non-existent file.
  * shared: some utility functions to provide some consistent ways to
    use RAII and application of these functions to some code that has
    had RAII related discussions recently.
  * config: separate out the configuration options from the
    configuration builder.
  * config: ensure USC can access
    DefaultConfigurationOptions::parse_options (LP: #1244192) (LP:
    #1244192)

  [ Ubuntu daily release ]
  * Automatic snapshot from revision 1161

 -- Ubuntu daily release <ps-jenkins@lists.canonical.com>  Mon, 28 Oct 2013 02:04:31 +0000

mir (0.0.15+13.10.20131014-0ubuntu2) trusty; urgency=low

  * No change rebuild for Boost 1.54 transition.

 -- Dmitrijs Ledkovs <xnox@ubuntu.com>  Mon, 21 Oct 2013 15:06:19 +0100

mir (0.0.15+13.10.20131014-0ubuntu1) saucy; urgency=low

  [ Kevin Gunn ]
  * bump version 0.0.15

  [ Ubuntu daily release ]
  * Automatic snapshot from revision 1133

 -- Ubuntu daily release <ps-jenkins@lists.canonical.com>  Mon, 14 Oct 2013 23:55:33 +0000

mir (0.0.14+13.10.20131011-0ubuntu1) saucy; urgency=low

  [ thomas-voss ]
  * Clean up duplicate instances of the valid connections set. Remove
    the static instances from the header file. (LP: #1238312) Requested
    to be merged directly to lp:mir by didrocks, tvoss. (LP: #1238312)

  [ Ubuntu daily release ]
  * Automatic snapshot from revision 1097

 -- Ubuntu daily release <ps-jenkins@lists.canonical.com>  Fri, 11 Oct 2013 06:59:30 +0000

mir (0.0.14+13.10.20131010-0ubuntu1) saucy; urgency=low

  [ Colin Watson ]
  * Don't build-depend on valgrind on arm64 for now, as it is not yet
    ported there.

  [ Ubuntu daily release ]
  * Automatic snapshot from revision 1095

 -- Ubuntu daily release <ps-jenkins@lists.canonical.com>  Thu, 10 Oct 2013 01:17:01 +0000

mir (0.0.14+13.10.20131009.4-0ubuntu1) saucy; urgency=low

  [Kevin Gunn]
  * bump version to 0.0.14

  [ Robert Carr ]
  * Hold ms::Surface alive from msh::Surface, and remove the explicit
    throw calls. This way holding a shared_ptr to msh::Surface becomes
    safe (as long as you drop it eventually!). (LP: #1234609). (LP:
    #1234609)

  [ Alan Griffiths ]
  * client: use lock_guard as it is simpler than unique_lock. (fix for
    mallit) frontend: Remove the endpoint first when shutting down.
    Fixes bug lp#1235159. (LP: #1235159)

  [ Ubuntu daily release ]
  * Automatic snapshot from revision 1093

 -- Ubuntu daily release <ps-jenkins@lists.canonical.com>  Wed, 09 Oct 2013 21:57:59 +0000

mir (0.0.13+13.10.20131003-0ubuntu1) saucy; urgency=low

  [ Kevin Gunn ]
  * bump version to 0.0.13

  [ Daniel d'Andrada ]
  * Fix for LP#1233944 Fixes the Mir-side of bug
    https://bugs.launchpad.net/mir/+bug/1233944 Event files are first
    created with root:root permissions and only later udev rules are
    applied to it, changing its permissions to root:android-input and
    therefore making it readable by unity8-mir in short: Retry opening a
    file when its permissions change as it might be readable now. (LP:
    #1233944)

  [ Robert Carr ]
  * Fix for LP#1233944 Fixes the Mir-side of bug
    https://bugs.launchpad.net/mir/+bug/1233944 Event files are first
    created with root:root permissions and only later udev rules are
    applied to it, changing its permissions to root:android-input and
    therefore making it readable by unity8-mir in short: Retry opening a
    file when its permissions change as it might be readable now. (LP:
    #1233944)

  [ Ubuntu daily release ]
  * Automatic snapshot from revision 1089

 -- Ubuntu daily release <ps-jenkins@lists.canonical.com>  Thu, 03 Oct 2013 06:34:41 +0000

mir (0.0.12+13.10.20131001.1-0ubuntu1) saucy; urgency=low

  [ Michael Terry ]
  * merge latest dev branch.

  [ Kevin DuBois ]
  * merge latest dev branch.

  [ Daniel d'Andrada ]
  * merge latest dev branch.

  [ Ubuntu daily release ]
  * Automatic snapshot from revision 1086

 -- Ubuntu daily release <ps-jenkins@lists.canonical.com>  Tue, 01 Oct 2013 10:04:25 +0000

mir (0.0.12+13.10.20130926.1-0ubuntu1) saucy; urgency=low

  [ Robert Ancell ]
  * Bump version to 0.0.12

  [ Alexandros Frantzis ]
  * tests: Fix compiler warning about maybe-uninitialized struct member

  [ Ubuntu daily release ]
  * Automatic snapshot from revision 1084

 -- Ubuntu daily release <ps-jenkins@lists.canonical.com>  Thu, 26 Sep 2013 08:39:29 +0000

mir (0.0.11+13.10.20130924.1-0ubuntu1) saucy; urgency=low

  [ kg ]
  * bump version for ABI break (LP: #1229212)

  [ Robert Ancell ]
  * Allow an application to override the options being populated.
  * Pass the program options to parse_options().
  * Add missing include for std::cerr.
  * Report when paused and resumed via configuration. (LP: #1192843)
  * Add missing directory separator when searching for a config file to
    parse.

  [ Kevin Gunn ]
  * change test timeouts and fix fence.

  [ Alexandros Frantzis ]
  * examples: Only check key information for key events This fixes a
    memory error reported by valgrind for examples that use eglapp.
  * shell: Apply the base configuration on a hardware change only if no
    per-session configuration is active.
  * graphics: consolidated fixed for nested code and examples on android
    stack.

  [ Eleni Maria Stea ]
  * graphics: Pull in Eleni's changes to get the DRM fd to init GBM from
    the host Mir instance.

  [ Didier Roche ]
  * remove (unused in the ppa as we have libmirserver3) hack to force
    depending and building against the exact same version.

  [ Robert Carr ]
  * Add DPMS configuration API. (LP: #1193222)
  * Deduplicate mtd::NullDisplayConfig and
    mtd::NullDisplayConfiguration.
  * Fix multiple internal client surfaces on android. (LP: #1228144)
  * change test timeouts and fix fence.
  * Add DPMS API and GBM/android impls.

  [ Kevin DuBois ]
  * platform, graphics: support nested (mir-on-mir) rendering on the
    Android platform.

  [ Michael Terry ]
  * Change how Mir chooses socket locations to make it simpler for a
    nested-Mir world, by using MIR_SOCKET as the host socket if no other
    host socket is provided and passing MIR_SOCKET on to any children.
    Also, change --nested-mode to --host-socket for clarity and add --
    standalone to force standalone mode.

  [ Daniel d'Andrada ]
  * android-input housekeeping - Updated README - Removed some dead
    code.

  [ Daniel van Vugt ]
  * Add DPMS configuration API. (LP: #1193222)
  * Add a "flags" field to MirBufferPackage so that clients can find out
    if the buffer they've been given is scanout-capable. This is
    normally something a client should never need to know. However there
    are two specialized cases where it's required to fix bugs in the
    intel and radeon X drivers:   LP: #1218735, LP: #1218815 The intel
    fix (already landed) contains a hack which will be updated after
    this branch lands. (LP: #1218815, #1218735)
  * GBM: Ensure that we don't create scanout buffers if bypass is
    explicitly disabled from the environment. (LP: #1227133) . (LP:
    #1227133)

  [ Alan Griffiths ]
  * graphics: Pull in Eleni's changes to get the DRM fd to init GBM from
    the host Mir instance.
  * input: Separate the code for dispatching input from that reading it.
  * graphics: Hook up nested surfaces events to input.
  * input: Connect nested input relay to input dispatch.
  * graphics: Simplify NativeAndroidPlatform out of existence.
  * tests: Fixes to get the tests "passing" on android/arm stack. (LP:
    #1226284)
  * graphics: consolidated fixed for nested code and examples on android
    stack.
  * examples: add command-line options to examples so the Mir server
    connection can be selected.
  * change test timeouts and fix fence.
  * client: Add client side support for connecting via an existing FD.

  [ Łukasz 'sil2100' Zemczak ]
  * Revert revision 1054 ABI-change (the libmirclient3 one), which seems
    to cause a lot of problems.

  [ Ubuntu daily release ]
  * Automatic snapshot from revision 1081

 -- Ubuntu daily release <ps-jenkins@lists.canonical.com>  Tue, 24 Sep 2013 06:04:59 +0000

mir (0.0.10+13.10.20130904-0ubuntu1) saucy; urgency=low

  [ Kevin DuBois ]
  * fix lp:1220441 (a test for android display ID was not updated). (LP:
    #1220441)

  [ Ubuntu daily release ]
  * Automatic snapshot from revision 1051

 -- Ubuntu daily release <ps-jenkins@lists.canonical.com>  Wed, 04 Sep 2013 06:04:46 +0000

mir (0.0.10+13.10.20130903-0ubuntu1) saucy; urgency=low

  [ Daniel van Vugt ]
  * SwitchingBundle: Simplify and clarify guarantees that
    compositor_acquire always has a buffer to return without blocking or
    throwing an exception. The trade-off is that to enforce the
    guarantee we need to permanently reserve one buffer for compositing.
    This reduces the flexibility of SwitchingBundle a little, such that
    minimum nbuffers is now 2. This was originally requested by
    Alexandros, as the potential throw concerned him. Although, it was
    logically guaranteed to never happen for other reasons. The second
    reason for doing this is to eliminate recycling logic, which while
    safe and correct, was quite confusing. So this change further proves
    that that logic (now removed) is not to blame for frame ordering
    bugs. .

  [ Christopher James Halse Rogers ]
  * Synthesise an unfocused event on destruction of a focused window We
    probably need to rethink focus entirely, but this is an incremental
    improvement that I need.

  [ Ubuntu daily release ]
  * Automatic snapshot from revision 1049

 -- Ubuntu daily release <ps-jenkins@lists.canonical.com>  Tue, 03 Sep 2013 14:04:56 +0000

mir (0.0.10+13.10.20130902-0ubuntu1) saucy; urgency=low

  [ Alan Griffiths ]
  * graphics: tidy up the roles and responsibilities of nested classes.

  [ Ubuntu daily release ]
  * Automatic snapshot from revision 1046

 -- Ubuntu daily release <ps-jenkins@lists.canonical.com>  Mon, 02 Sep 2013 18:05:02 +0000

mir (0.0.10+13.10.20130830.1-0ubuntu1) saucy; urgency=low

  [ Alan Griffiths ]
  * config, input: make nested::HostConnection available in
    input::NestedInput.

  [ Ubuntu daily release ]
  * Automatic snapshot from revision 1044

 -- Ubuntu daily release <ps-jenkins@lists.canonical.com>  Fri, 30 Aug 2013 18:04:58 +0000

mir (0.0.10+13.10.20130830-0ubuntu1) saucy; urgency=low

  [ Daniel van Vugt ]
  * Dramatically improved multi-monitor frame synchronization, using a
    global frame count equivalent to the highest refresh rate of all
    monitors. This is much more reliable than the old logic which was
    based on timers. This fixes LP: #1210478. (LP: #1210478)
  * Remove dead code: surfaces::Surface::compositor_buffer() It's
    unused. Though I suspect in future we might or should go back to
    using it instead of accessing the buffer stream directly (r856). .

  [ Alan Griffiths ]
  * graphcs, config: make the nested HostConnection available in
    configuration.

  [ Ubuntu daily release ]
  * Automatic snapshot from revision 1042

 -- Ubuntu daily release <ps-jenkins@lists.canonical.com>  Fri, 30 Aug 2013 10:04:58 +0000

mir (0.0.10+13.10.20130829.2-0ubuntu1) saucy; urgency=low

  [ Daniel van Vugt ]
  * eglapp: Add a new option -oN to force the surface placement onto
    output N. Unfortunately we haven't yet written any tool to tell you
    what your output IDs are.

  [ Ubuntu daily release ]
  * Automatic snapshot from revision 1038

 -- Ubuntu daily release <ps-jenkins@lists.canonical.com>  Thu, 29 Aug 2013 18:05:29 +0000

mir (0.0.10+13.10.20130829.1-0ubuntu1) saucy; urgency=low

  [ Alan Griffiths ]
  * config, input: default_android_input_configuration.cpp should only
    use public headers.
  * config, input: Stubbed version of input for nested mir.

  [ Ubuntu daily release ]
  * Automatic snapshot from revision 1036

 -- Ubuntu daily release <ps-jenkins@lists.canonical.com>  Thu, 29 Aug 2013 14:05:26 +0000

mir (0.0.10+13.10.20130829-0ubuntu1) saucy; urgency=low

  [ Daniel van Vugt ]
  * Add "composition bypass" support, whereby fullscreen surfaces are
    allowed to go straight to the display hardware without being
    composited at all, hence avoiding the overhead of any OpenGL or
    texturing where possible. Hardware support: intel: Excellent radeon:
    Good, but REQUIRES kernel 3.11.0 nouveau: Good, but REQUIRES kernel
    3.11.0 android: No bypass implemented yet. (LP: #1109963)

  [ Ubuntu daily release ]
  * Automatic snapshot from revision 1033

 -- Ubuntu daily release <ps-jenkins@lists.canonical.com>  Thu, 29 Aug 2013 10:04:53 +0000

mir (0.0.10+13.10.20130828.1-0ubuntu1) saucy; urgency=low

  [ Daniel van Vugt ]
  * I've noticed some confusion in the community around the purposes of
    the mir_demo_* binaries. For example: - Users expected
    mir_demo_client to do something. - Users expected mir_demo_server to
    be useful, when they would get more use from mir_demo_server_shell.
    - Users thought mir_demo_client_{un}accelerated were the only
    examples of {un}accelerated clients. This proposal renames
    mir_demo_client_* to more accurately describe what they are and what
    they do. .

  [ Alan Griffiths ]
  * graphics: make nested code compatable with "bypass" branch.

  [ Ubuntu daily release ]
  * Automatic snapshot from revision 1031

 -- Ubuntu daily release <ps-jenkins@lists.canonical.com>  Wed, 28 Aug 2013 22:05:08 +0000

mir (0.0.10+13.10.20130828-0ubuntu1) saucy; urgency=low

  [ Alan Griffiths ]
  * graphics.nested: sketch out NestedOutput implementation.

  [ Eleni Maria Stea ]
  * removed the struct NativeGBMPlatform from gbm_platform.cpp and added
    a NativeGBMPlatform class instead.

  [ Ubuntu daily release ]
  * Automatic snapshot from revision 1028

 -- Ubuntu daily release <ps-jenkins@lists.canonical.com>  Wed, 28 Aug 2013 10:04:57 +0000

mir (0.0.10+13.10.20130827.1-0ubuntu1) saucy; urgency=low

  [ Alan Griffiths ]
  * ipc: add a protocol version to the wire protocol so that we can bump
    it in future.
  * graphics::nested: Handling of output configuration changes.
  * graphics.nested: Hookup NestedDisplay to display change
    notifications.

  [ Daniel van Vugt ]
  * Introducing mir_demo_client_progressbar. It's pretty boring;
    designed to simulate key repeat scrolling in a terminal, as an aid
    for tracking down bug 1216472. . (LP: #1216472)

  [ Eleni Maria Stea ]
  * changed the GBMBufferAllocator constructor and class to use the
    gbm_device instead of the GBMPlatform to remove the dependency from
    the mg::Platform interface - this way we can use the
    GBMBufferAllocator with the NativeGBMPlatform (nested mir).

  [ Ubuntu daily release ]
  * Automatic snapshot from revision 1025

 -- Ubuntu daily release <ps-jenkins@lists.canonical.com>  Tue, 27 Aug 2013 18:04:47 +0000

mir (0.0.10+13.10.20130827-0ubuntu1) saucy; urgency=low

  [ Robert Ancell ]
  * Allow the Mir server socket to be set with the MIR_SOCKET enviroment
    variable.

  [ Ubuntu daily release ]
  * Automatic snapshot from revision 1019

 -- Ubuntu daily release <ps-jenkins@lists.canonical.com>  Tue, 27 Aug 2013 06:04:57 +0000

mir (0.0.10+13.10.20130826.1-0ubuntu1) saucy; urgency=low

  [ Christopher James Halse Rogers ]
  * Fix server-side tracking of client buffers When the server knows the
    client has a given buffer cached it only needs to send the BufferID
    rather than the full IPC package. While this is an optimisation,
    it's also required for correctness - the client will not clean up
    fds for buffers it has cached, so if the server sends a full IPC
    package for a buffer the client knows about any buffer fds leak. The
    buffer cache is per-surface on the client side, but was per-session
    on the server side. This meant that the server did not accurately
    track the client's buffers, resulting in it sending unexpected fds
    that the client then leaked. Fix this by making the buffer tracker
    per-surface server-side.

  [ Ubuntu daily release ]
  * Automatic snapshot from revision 1017

 -- Ubuntu daily release <ps-jenkins@lists.canonical.com>  Mon, 26 Aug 2013 14:04:34 +0000

mir (0.0.10+13.10.20130826-0ubuntu1) saucy; urgency=low

  [ Daniel van Vugt ]
  * Fix uninitialized fields causing strange exceptions in some clients
    such as fingerpaint and multiwin since r991. (LP: #1215754) The
    uninitialized field output_id was only introduced in r991. Of
    course, giving it an invalid value should not cause such wacky
    exceptions. I'll log a bug to improve the error checking separately.
    (LP: #1215754)

  [ Ubuntu daily release ]
  * Automatic snapshot from revision 1015

 -- Ubuntu daily release <ps-jenkins@lists.canonical.com>  Mon, 26 Aug 2013 04:52:13 +0000

mir (0.0.10-0ubuntu1) saucy; urgency=low

  * New release

 -- Robert Ancell <robert.ancell@canonical.com>  Mon, 26 Aug 2013 11:36:02 +1200

mir (0.0.9+13.10.20130825.1-0ubuntu1) saucy; urgency=low

  [ Daniel van Vugt ]
  * Disambiguate an exception message which could come from three
    places: Output has no associated crtc with more rich and meaningful
    information: Output <NAME> has no associated CRTC to <ACTION> on.

  [ Robert Carr ]
  * SessionMediator must hold only a weak reference to the session. (LP:
    #1195089)

  [ Ubuntu daily release ]
  * Automatic snapshot from revision 1012

 -- Ubuntu daily release <ps-jenkins@lists.canonical.com>  Sun, 25 Aug 2013 14:04:38 +0000

mir (0.0.9+13.10.20130825-0ubuntu1) saucy; urgency=low

  [ Ricardo Mendoza ]
  * Add whitespace to prevent errors in non -fpermissive compilations.

  [ Ubuntu daily release ]
  * Automatic snapshot from revision 1009

 -- Ubuntu daily release <ps-jenkins@lists.canonical.com>  Sun, 25 Aug 2013 10:05:08 +0000

mir (0.0.9+13.10.20130823.3-0ubuntu1) saucy; urgency=low

  [ Alan Griffiths ]
  * mir: std::hash support for mir::IntWrapper<> .

  [ Ubuntu daily release ]
  * Automatic snapshot from revision 1007

 -- Ubuntu daily release <ps-jenkins@lists.canonical.com>  Fri, 23 Aug 2013 22:04:51 +0000

mir (0.0.9+13.10.20130823.2-0ubuntu1) saucy; urgency=low

  [ Ricardo Mendoza ]
  * * Implement lifecycle events interface.

  [ Ubuntu daily release ]
  * Automatic snapshot from revision 1005

 -- Ubuntu daily release <ps-jenkins@lists.canonical.com>  Fri, 23 Aug 2013 18:04:51 +0000

mir (0.0.9+13.10.20130823.1-0ubuntu1) saucy; urgency=low

  [ Kevin DuBois ]
  * Send focus notifications to client. (LP: #1196744, #1192843,
    #1102757, #1201435)

  [ Robert Carr ]
  * Send focus notifications to client. (LP: #1196744, #1192843,
    #1102757, #1201435)

  [ Alan Griffiths ]
  * graphics: spike of NestedDisplayConfiguration.

  [ Ubuntu daily release ]
  * Automatic snapshot from revision 1003

 -- Ubuntu daily release <ps-jenkins@lists.canonical.com>  Fri, 23 Aug 2013 14:05:22 +0000

mir (0.0.9+13.10.20130823-0ubuntu1) saucy; urgency=low

  [ Daniel van Vugt ]
  * event_sender.cpp: I've never seen this before. So it should not have
    my name on it.

  [ Ubuntu daily release ]
  * Automatic snapshot from revision 1000

 -- Ubuntu daily release <ps-jenkins@lists.canonical.com>  Fri, 23 Aug 2013 06:05:00 +0000

mir (0.0.9+13.10.20130822.1-0ubuntu1) saucy; urgency=low

  [ Daniel van Vugt ]
  * Revert the grey background. It's too visually intrusive while we
    don't yet have the ability to give a shell any control over
    compositing (and override GLRenderer::clear) like it should
    eventually have. (LP: #1215322). (LP: #1215322)

  [ Alan Griffiths ]
  * graphics: Fills in some more bits of NestedDisplay.

  [ Ubuntu daily release ]
  * Automatic snapshot from revision 998

 -- Ubuntu daily release <ps-jenkins@lists.canonical.com>  Thu, 22 Aug 2013 14:04:56 +0000

mir (0.0.9+13.10.20130822-0ubuntu1) saucy; urgency=low

  [ Daniel van Vugt ]
  * eglplasma: Don't include the alpha component in gradient
    calculations. We want the whole surface to be opaque. (LP:
    #1215285). (LP: #1215285)

  [ Ubuntu daily release ]
  * Automatic snapshot from revision 995

 -- Ubuntu daily release <ps-jenkins@lists.canonical.com>  Thu, 22 Aug 2013 10:05:21 +0000

mir (0.0.9+13.10.20130821.1-0ubuntu1) saucy; urgency=low

  [ Daniel van Vugt ]
  * Make compositor::Scene lockable. This allows us to do multiple
    operations on a scene atomically using a nice simple:
    std::lock_guard<Scene> lock(scene); In the short term, this is
    required by the bypass branch. In the longer term it will also be
    useful if/when Scene gets an iterator.
  * Check a connection is valid (not NULL) before trying to dereference
    it. Such a NULL dereference led to worrying valgrind errors seen in
    LP: #1212516. (LP: #1212516)

  [ Alan Griffiths ]
  * graphics: hard-wire nested Mir to create an output for every host
    output.

  [ Alexandros Frantzis ]
  * Allow clients to specify the output they want to place a surface in.
    Only fullscreen placements are supported for now, but the policy is
    easy to change. This MP breaks the client API/ABI, so I bumped the
    client ABI version. I took this opportunity to rename some fields in
    MirDisplayConfiguration to improve consistency. .

  [ Ubuntu daily release ]
  * Automatic snapshot from revision 993

 -- Ubuntu daily release <ps-jenkins@lists.canonical.com>  Wed, 21 Aug 2013 14:05:07 +0000

mir (0.0.9+13.10.20130821-0ubuntu1) saucy; urgency=low

  [ Brandon Schaefer ]
  * Release the mir surfaces when done in multiwin demo.
  * Clean up config->cards when were are deleting the display config.

  [ Alexandros Frantzis ]
  * server: Handle both user initiated and hardware display changes with
    MediatingDisplayChanger Enhance MediatingDisplayChanger to handle
    both user initiated display changes and hardware changes, by making
    it implement two interfaces for the two responsibilities
    (mg::DisplayChanger, mf::DisplayChanger).
  * shell: Notify sessions when the display configuration changes This
    patchset implements client notifications for display configuration
    changes. It also adds a mir_demo_client_display_config example which
    can be used to test and demo client initiated display configuration
    changes. Use of the example uncovered some issues that are also
    fixed by this patchset (see individual commits for more info).
  * shell: Add infrastructure for emitting and handling session related
    events.
  * shell: Support per-session display configurations This MP adds
    support for per-session display configurations, i.e., configurations
    that are active only when the client that submitted them has the
    focus. mir_connection_apply_display_config() now changes the session
    display configuration instead of the base/global one.

  [ Alan Griffiths ]
  * graphics::nested: sketch out some more of the nested mir
    implementation.
  * tests: Workaround for test timeout under valgrind. (LP: #1212518)
  * config: use the DisplayServer to hold ownership of system
    components, not the DefaultServerConfiguration.
  * graphics: Start on the NativePlatform interface.
  * graphics: Split the output state out of the NestedDisplay class.

  [ Daniel van Vugt ]
  * setup-android-dependencies.sh: Update for saucy flipped phablet
    images.
  * Give Mir a grey background by default, so you can see which monitors
    it is using.

  [ Eleni Maria Stea ]
  * graphics::nested: sketch out some more of the nested mir
    implementation.
  * nested_platform.cpp functions.

  [ Robert Carr ]
  * Pass session through placement strategy.

  [ Christopher James Halse Rogers ]
  * Add a little extra debugging API.
  * Add missing mutex around display config call.

  [ Ubuntu daily release ]
  * Automatic snapshot from revision 988

 -- Ubuntu daily release <ps-jenkins@lists.canonical.com>  Wed, 21 Aug 2013 06:04:49 +0000

mir (0.0.9+13.10.20130813-0ubuntu1) saucy; urgency=low

  [ Daniel d'Andrada ]
  * Add mir_surface_type_inputmethod enum value.

  [ Ubuntu daily release ]
  * Automatic snapshot from revision 970

 -- Ubuntu daily release <ps-jenkins@lists.canonical.com>  Tue, 13 Aug 2013 02:04:54 +0000

mir (0.0.9+13.10.20130812.4-0ubuntu1) saucy; urgency=low

  [ Alexandros Frantzis ]
  * server,client: Add type, preferred mode and max. simultaneous
    outputs information to the display configuration.

  [ Ubuntu daily release ]
  * Automatic snapshot from revision 968

 -- Ubuntu daily release <ps-jenkins@lists.canonical.com>  Mon, 12 Aug 2013 18:05:30 +0000

mir (0.0.9+13.10.20130812.3-0ubuntu1) saucy; urgency=low

  [ Daniel van Vugt ]
  * eglapp: Add sizing parameters: -f (fullscreen) and -s WxH (specific
    size).

  [ Alan Griffiths ]
  * frontend, examples, tests: provide a utility to adapt
    frontend::Surface to the graphics::InternalSurface interface.

  [ Ubuntu daily release ]
  * Automatic snapshot from revision 966

 -- Ubuntu daily release <ps-jenkins@lists.canonical.com>  Mon, 12 Aug 2013 14:04:37 +0000

mir (0.0.9+13.10.20130812.2-0ubuntu1) saucy; urgency=low

  [ Robert Ancell ]
  * Remove apport hook - we're not installing it and libraries don't
    have hooks anyway. Apps that use libmirserver will have hooks
    (unity-system-compositor, unity-mir). (LP: #1204284)

  [ Alexandros Frantzis ]
  * protobuf: Pass a DisplayConfiguration submessage with the
    Connection.

  [ Ubuntu daily release ]
  * Automatic snapshot from revision 963

 -- Ubuntu daily release <ps-jenkins@lists.canonical.com>  Mon, 12 Aug 2013 11:04:00 +0000

mir (0.0.9+13.10.20130812.1-0ubuntu1) saucy; urgency=low

  [ Robert Ancell ]
  * Fix libmirserver dependent packages requiring the exact version - it
    hadn't been updated for the soname change in revision 948. (LP:
    #1210811)

  [ Alan Griffiths ]
  * platform: workaround link errors on i386/g++ 4.8.1. (LP: #1208774)

  [ Ubuntu daily release ]
  * Automatic snapshot from revision 960

 -- Ubuntu daily release <ps-jenkins@lists.canonical.com>  Mon, 12 Aug 2013 06:04:36 +0000

mir (0.0.9-0ubuntu1) saucy; urgency=low

  * New release

 -- Robert Ancell <robert.ancell@canonical.com>  Mon, 12 Aug 2013 09:19:43 +1200

mir (0.0.8+13.10.20130810-0ubuntu1) saucy; urgency=low

  [ Robert Ancell ]
  * Remove documentation on the system-compositor-testing PPA now
    everything is in main/universe in saucy.

  [ Kevin DuBois ]
  * Add an object for sending display config change messages to all
    connected clients (globally).

  [ Daniel van Vugt ]
  * Fix the compositor side of lag observed between input events and the
    screen. This is half the fix for LP: #1199450. The other half of the
    fix is to resolve client buffers arriving out of order, which has
    not been fully diagnosed but is known to be resolved by the "switch"
    branch. . (LP: #1199450)

  [ Ubuntu daily release ]
  * Automatic snapshot from revision 956

 -- Ubuntu daily release <ps-jenkins@lists.canonical.com>  Sat, 10 Aug 2013 02:04:55 +0000

mir (0.0.8+13.10.20130809.4-0ubuntu1) saucy; urgency=low

  [ Michael Terry ]
  * Pass on the owning Session when creating Surfaces. (LP: #1200035)

  [ Ubuntu daily release ]
  * Automatic snapshot from revision 952

 -- Ubuntu daily release <ps-jenkins@lists.canonical.com>  Fri, 09 Aug 2013 18:05:05 +0000

mir (0.0.8+13.10.20130809.3-0ubuntu1) saucy; urgency=low

  [ Daniel van Vugt ]
  * Simplify and generalize buffer swapping to support arbitrary numbers
    of: - buffers - compositors - clients This is a unified N-buffers
    algorithm which supports any positive number of buffers, as well as
    dynamically switching between synchronous and asynchronous
    behaviour. So it does everything the existing code does and more.
    The key requirement is to support an arbitrary number of (different)
    simultaneous compositor acquisitions, as is needed for bypass
    support (coming soon). This then leads to the requirement that a
    compositor and a snapshot buffer should be acquired differently.
    Because a snapshot should never consume frames, only observe them.
    On the other hand, a compositior acquire must consume a frame (if
    available) so as to guarantee correct ordering when more than one
    are acquired simultaneously in bypass mode. Also fixes LP: #1199717
    and is half the fix for LP: #1199450. (LP: #1199450, #1199717)

  [ Alan Griffiths ]
  * doc, tools: update instructions for "flipped" image.

  [ Christopher James Halse Rogers ]
  * Split out unversioned Mir platform package to fix upgrades across
    libmirserver SONAME bumps.

  [ Ubuntu daily release ]
  * Automatic snapshot from revision 950

 -- Ubuntu daily release <ps-jenkins@lists.canonical.com>  Fri, 09 Aug 2013 11:14:41 +0000

mir (0.0.8+13.10.20130808.2-0ubuntu1) saucy; urgency=low

  [ Alexandros Frantzis ]
  * gbm: Don't try to allocate buffers with unsupported formats. (LP:
    #1124948)

  [ Ubuntu daily release ]
  * Automatic snapshot from revision 946

 -- Ubuntu daily release <ps-jenkins@lists.canonical.com>  Thu, 08 Aug 2013 15:18:56 +0000

mir (0.0.8+13.10.20130808.1-0ubuntu1) saucy; urgency=low

  [ Robert Ancell ]
  * VT switch on alt+ctrl+Fn.
  * Add missing iostream import. This was accidentally removed in
    revision 939. Local builds and CI builds both seem to have treated
    this as a warning; debian package builds as an error. Fixes
    packaging builds.

  [ Robert Carr ]
  * Add an interface by which the shell may be notified of and interfere
    with surface configuration requests.

  [ Alexandros Frantzis ]
  * Bring back revision 931 with a fix for the crash it caused (LP:
    #1209053). (LP: #1209053)
  * examples: Quit the example servers and standalone programs when
    Ctrl+Alt+Backspace is pressed.

  [ Maarten Lankhorst ]
  * Re-introduce console support, and ignore control characters. (LP:
    #1102756, #1195509)

  [ Ubuntu daily release ]
  * Automatic snapshot from revision 944

 -- Ubuntu daily release <ps-jenkins@lists.canonical.com>  Thu, 08 Aug 2013 05:03:26 +0000

mir (0.0.8+13.10.20130807.3-0ubuntu1) saucy; urgency=low

  [ Robert Ancell ]
  * platform: Install and use mirplatform headers. (LP: #1209104)

  [ Daniel van Vugt ]
  * Revert r931. It is causing instant and widespread crashes (LP:
    #1209053). (LP: #1209053)

  [ Alan Griffiths ]
  * platform: remove spurious ${MIR_COMMON_PLATFORM_LIBRARIES}.
  * platform: Install and use mirplatform headers. (LP: #1209104)

  [ Christopher James Halse Rogers ]
  * Fix multihead API usage in EGL example clients.

  [ Ubuntu daily release ]
  * Automatic snapshot from revision 937

 -- Ubuntu daily release <ps-jenkins@lists.canonical.com>  Wed, 07 Aug 2013 16:24:16 +0000

mir (0.0.8+13.10.20130807.1-0ubuntu1) saucy; urgency=low

  [ Kevin DuBois ]
  * Add support for sending display change events to the client to the
    api/protocol.

  [ Ricardo Salveti de Araujo ]
  * Just use libhardware instead of libhybris when building mir (avoid
    conflicts with egl/gles) .

  [ Alan Griffiths ]
  * graphics: Split off platform abstraction as a shared library.
  * graphics: Split off platform abstraction as an LGPL shared library.

  [ Alexandros Frantzis ]
  * display_server: Don't configure the display while the display server
    is paused Don't configure the display while the display server is
    paused. Postpone the configuration until the display server resumes.
  * server: Make EventFilter customization easier.

  [ Ubuntu daily release ]
  * Automatic snapshot from revision 932

 -- Ubuntu daily release <ps-jenkins@lists.canonical.com>  Wed, 07 Aug 2013 06:10:58 +0000

mir (0.0.8+13.10.20130806-0ubuntu1) saucy; urgency=low

  [ Kevin DuBois ]
  * Add protobuf message and api for requesting display configuration
    change. Requests to change the display are authorized by the shell
    authorizer .

  [ Alan Griffiths ]
  * 1. establish a MirConnection during the NestedPlatform
    initialization 2. check that the socket filename that is used by the
    nested mir to accept connections is not the same with the host mir's
    socket filename 3. release the connection when the NestedPlatform is
    deleted.

  [ Eleni Maria Stea ]
  * 1. establish a MirConnection during the NestedPlatform
    initialization 2. check that the socket filename that is used by the
    nested mir to accept connections is not the same with the host mir's
    socket filename 3. release the connection when the NestedPlatform is
    deleted.

  [ Colin Watson ]
  * The upcoming arm64 architecture is called arm64, not armel64.

  [ Alexandros Frantzis ]
  * gbm,compositor: Misc multimonitor related fixes. (LP: #1208354)

  [ Ubuntu daily release ]
  * Automatic snapshot from revision 925

 -- Ubuntu daily release <ps-jenkins@lists.canonical.com>  Tue, 06 Aug 2013 00:02:45 +0000

mir (0.0.8+13.10.20130803-0ubuntu1) saucy; urgency=low

  [ Daniel van Vugt ]
  * fingerpaint: Paint on single clicks, and not just drags. This helps
    in testing input/buffer lag issues ;).

  [ Robert Carr ]
  * Replace SingleVisibilityFocusMechanism with a simpler and more
    flexible mechanism based around raising the surface.
  * Do not target hidden surfaces for pointer events.

  [ Alan Griffiths ]
  * graphics: Break the dependency of graphics platforms on MainLoop.

  [ Christopher James Halse Rogers ]
  * Fix mir_connection_get_display_info There's no guarantee that
    config->displays[0] will be valid, and indeed it's always invalid in
    all my tests. This causes a segfault when trying to dereference the
    current mode of an inactive display.

  [ Ubuntu daily release ]
  * Automatic snapshot from revision 920

 -- Ubuntu daily release <ps-jenkins@lists.canonical.com>  Sat, 03 Aug 2013 00:02:40 +0000

mir (0.0.8+13.10.20130802-0ubuntu1) saucy; urgency=low

  [ Daniel van Vugt ]
  * Fix crashing demo clients, since the introduction of multimonitor.
    (LP: #1207145). (LP: #1207145)
  * tools/install_on_android.sh: Don't upload to/test in Android
    directories. We don't need to now that the phablet images are
    flipped. /tmp is much safer. Also don't hardcode a particular ABI
    (which was wrong). .

  [ Alan Griffiths ]
  * graphics, compositor: Move compositor/buffer_properties.h and
    compositor/graphic_buffer_allocator.h to graphics.
  * graphics, compositor: Move buffer_ipc_packer.h to graphics.
  * graphics/gbm: negate negative error codes returned by drm so they
    can be interpreted by boost.

  [ Alexandros Frantzis ]
  * examples: Add option to specify the display configuration policy to
    use We offer three display configuration policies to all the
    examples that use configurations based on
    mir::example::ServerConfiguration: 1. clone (default) 2. sidebyside
    (outputs are placed side-by-side in the virtual space, in increasing
    connector id order) 3. single (only the first, in connector id
    order, is used).

  [ Ubuntu daily release ]
  * Automatic snapshot from revision 914

 -- Ubuntu daily release <ps-jenkins@lists.canonical.com>  Fri, 02 Aug 2013 00:02:52 +0000

mir (0.0.8+13.10.20130801-0ubuntu1) saucy; urgency=low

  [ Kevin DuBois ]
  * connect multi-display info from the display, to the client by
    improving SessionMediator.
  * prepare for global event sending (like display resizing) by
    separating the ability to send messages into distinct classes that
    is used in the client request service loops clean up constructors
    that aren't used, functions that aren't needed as well.

  [ Robert Carr ]
  * Support monitor input channels for the shell.

  [ Eleni Maria Stea ]
  * stub Platform functions to NestedPlatform replaced
    create_nested_platform with a call to the NestedPlatform constructor
    in the default_server_configuration.cpp.

  [ Alexandros Frantzis ]
  * gbm: Handle the cursor properly with multiple monitors.

  [ Ubuntu daily release ]
  * Automatic snapshot from revision 907

 -- Ubuntu daily release <ps-jenkins@lists.canonical.com>  Thu, 01 Aug 2013 00:02:49 +0000

mir (0.0.8+13.10.20130731.2-0ubuntu1) saucy; urgency=low

  [ Dmitrijs Ledkovs ]
  * Use explicit boost-dev packages.

  [ Alexandros Frantzis ]
  * gbm: Support non-cloned display configurations.

  [ Thomas Voß ]
  * Adjust documentation to account for lightdm/packaging changes.
  * Don't make Mir become a process group leader, to avoid CTRL-C
    killing the X server.

  [ Alan Griffiths ]
  * test_framework: Provide boost exception diagnostics.
  * graphics: Remove use of frontend::Surface from graphics interface &
    implementation.

  [ Daniel van Vugt ]
  * Don't run Android commands which are no longer valid in flipped
    phablet images. They will only kill your connection to the device.
    (LP: #1206369). (LP: #1206369)
  * Fix documentation to suit the new "flipped" phablet images. Also
    remove extraneous comment which could cause copy/paste mistakes.

  [ Eleni Maria Stea ]
  * mir option --nested-mode <host-socket>.
  * added a native platform interface in
    include/server/mir/graphics/native_platform.h added a new static
    library for the nested platform added some stub
    create_native_platform and create_nested_platform functions to be
    called when mir runs in nested mode.

  [ Ubuntu daily release ]
  * Automatic snapshot from revision 901

 -- Ubuntu daily release <ps-jenkins@lists.canonical.com>  Wed, 31 Jul 2013 12:55:57 +0000

mir (0.0.8+13.10.20130730-0ubuntu1) saucy; urgency=low

  [ Robert Ancell ]
  * Use the soname in the filename of all the public libraries.
    Explicityly set soname for libmirserver and libmirprotobuf.

  [ Daniel van Vugt ]
  * Separate MockBufferAllocator for reuse in other test cases.
  * Silence noisy integration tests (Uninteresting mock function calls)
    (LP: #1192618). (LP: #1192618)
  * Distinguish between a buffer locked for composition vs snapshotting.
    The difference will become very important with the introduction of
    bypass. Stay tuned.

  [ Alexandros Frantzis ]
  * graphics, shell: move GLPixelBuffer to shell.
  * compositor: Introduce and use a different DisplayBufferCompositor
    object per non-cloned output.
  * geometry: Use an closed-open representation for Rectangle end
    points.

  [ Thomas Voß ]
  * Adjust the Process class to correctly trace child processes. This
    should help a lot in avoiding/diagnosing races on armhf.

  [ Kevin DuBois ]
  * expand client api so that multiple MirDisplayInfo can be returned
    for multimonitor situations.
  * add a function to the client api to query the possible formats to
    create a surface with.
  * client: decouple MirConnection from MirEvent a bit. stop two-step
    initialization of the client rpc channel.

  [ Robert Carr ]
  * Add surface lifecycle notification to the session listener.
  * Build test_android_input_registrar.cpp.

  [ Alan Griffiths ]
  * graphics, shell: move GLPixelBuffer to shell.

  [ Maarten Lankhorst ]
  * Fixes LP: #1195509. (LP: #1195509)

  [ Ubuntu daily release ]
  * Automatic snapshot from revision 890

 -- Ubuntu daily release <ps-jenkins@lists.canonical.com>  Tue, 30 Jul 2013 00:03:17 +0000

mir (0.0.8-0ubuntu1) saucy; urgency=low

  * New release

 -- Robert Ancell <robert.ancell@canonical.com>  Mon, 22 Jul 2013 10:07:38 +1200

mir (0.0.7+13.10.20130721ubuntu.unity.next-0ubuntu1) saucy; urgency=low

  [ Robert Ancell ]
  * Update debian/copyright for 3rd_party files. (LP: #1194073)
  * update to xmir instructions.
  * Put demos back into bin, not libexec. It's confusing, conflicts with
    the documentation and makes it harder to run them.
  * Add some XMir diagnostic and recovery documentation.
  * Update docs to refer to saucy, not raring.
  * Display command line options error when failed.
  * Remove dead tag code in SessionManager.
  * Remove dead code in ProtobufSocketCommunicator.
  * Releasing 0.0.6
  * Close the platform file descriptors on destruction of MirConnection.
    (LP: #1198022)
  * Remove libancilliary and implement required functionality directly.
  * add xmir guide to debug.
  * Only use a DRM device if it has connections. (LP: #1197708)
  * Add instructions on how to compile Mesa and X.Org with Mir support.
    (LP: #1193261)

  [ Jussi Pakkanen ]
  * Explicitly create output directory before running custom command.

  [ Alexandros Frantzis ]
  * graphics: Implement GLBufferPixels to extract buffer pixels using
    GL.
  * lttng: Install tracepoint provider libraries in private lib
    subdirectory.
  * surfaces: Fix Surface::flag_for_render() Fixes lp:1195105. (LP:
    #1195105)
  * compositor: Manage the rendering target properly in the compositing
    threads.
  * shell: Implement Session::take_snapshot() method.
  * graphics: Add Display::configure() method.
  * server: Support handlers for file descriptors in MainLoop.
  * graphics: Reconfigure the Display when the display configuration
    changes.
  * tests: Fix race condition in MockDRM leading to memory errors
    Previously, because we allocated and returned memory in two step,
    using a unique storage point to hold the allocated memory, there was
    the potential for memory errors (e.g. double frees) in multithreaded
    tests (like
    drm_close_not_called_concurrently_on_ipc_package_destruction). (LP:
    #1197408)
  * server: Make symbols of loaded SharedLibraries available globally.
  * gbm: Provide different functions for validating server and client
    Mesa EGL native displays. (LP: #1177902)
  * gbm: Update mesa egl native display validation function names Update
    mesa egl native display validation function names to match the ones
    used by Mesa.
  * graphics: Introduce a DisplayConfigurationPolicy to set up
    DisplayConfigurations.
  * geometry: Add Rectangles class to hold a collection of rectangles.
  * android: Separate Display and DisplayBuffer implementations.
  * graphics: Fall back to reading RGBA pixel data in GLPixelBuffer if
    BGRA is not supported.
  * Replace ViewableArea with more fitting interfaces.

  [ Eleni Maria Stea ]
  * minor fix of typo in the example: mir_client_accelerated.
  * fixed invalid C++ code, which was using a non-standard gcc language
    extension, for named initialization of structure elements.

  [ Stephen M. Webb ]
  * disable running the integration test suite on arm architecture
    during the packaging builds (lp: #1195265). (LP: #1195265, #1195260)

  [ Didier Roche ]
  * lttng: Install tracepoint provider libraries in private lib
    subdirectory.
  * build-dep on valgrind as it's used in integration tests. (LP:
    #1195265)
  * only build on archs we support.
  * Don't build on powerpc.
  * Disable unity armhf tests, they are failing the armhf build on
    buildds.

  [ Kevin DuBois ]
  * unify advance_client_buffer and client_buffer() interfaces on
    ms::Surface. change the ms::Surface class so that it does not hold
    the client resource on behalf of the clients, the frontend or native
    windows do.
  * android drivers have an interface for the drivers to obtain a strong
    reference to the native window type. Allow the drivers to acquire
    this strong reference to the buffer backing their texture/fbo.
  * Activate sending a "swapinterval" signal over IPC. Add client api
    for software clients to request different swapintervals.
    (eglSwapInterval is not glued together just yet) Currently only
    swapinterval of 0 or 1 is supported. (LP: #1130553)
  * link eglSwapInterval hook in gbm driver to the ipc message to enable
    swapinterval0. This makes eglSwapInterval (1) or (0) work for gbm
    ipc clients only.
  * fix: lp:1196647 (test bug results in crash in android unit tests)
    bug was just in test code on android. (LP: #1196647)
  * fix: lp1192742 by cleaning up FD's when an android client
    unregisters its native_handle_t. (LP: #1192742)
  * saucy's default boost version is 1.53, yet the cross compile script
    was still on 1.49. switch script to 1.53.
  * begin cleanup of ms::Surface by breaking "ms::Surface : public
    mi::SurfaceTarget" inheritance the input system was using the
    surface object (specifically the std::weak_ptr<mi::SurfaceTarget> to
    the ms::Surface) as its 'key' for coordinating the surfaces. This
    bound the input system tightly to the surface stack, which prevented
    any proxying of ms::Surface and made the lifetime of ms::Surface
    tangled. This change breaks this dependency by making ms::Surface
    own an InputChannel, instead of it being a SurfaceTarget.
  * remove google mock from the internal source tree. Rather, use the
    google-mock package and build the source externally. (LP: #1185265,
    #1194017)
  * disable running the integration test suite on arm architecture
    during the packaging builds (lp: #1195265). (LP: #1195265, #1195260)
  * break ms::Surface : public mg::Renderable dependency, paving the way
    for a more sensible interface surrounding our ms::Surface object.
    Also ensure that graphics data is maintained synchronously. Remove
    most state from ms::Surface.
  * fixes: lp:1200782 by freeing fd's associated with buffer package.
    (LP: #1200782)

  [ Kevin Gunn ]
  * this is to change the doc's fpr preinstalled binaries to reference
    using the system-compositor-testing ppa.
  * update to xmir instructions.
  * add xmir guide to debug.

  [ Alan Griffiths ]
  * graphics, config: Dynamically load the graphics platform.
  * config: allow graphics platform library to be selected by command-
    line/config. (LP: #1118909)
  * docs: A move towards house style for the webpages.
  * Make gmock and umockdev dependencies of the tests, clean up, and
    make not building tests an option. (LP: #1196987)
  * client: remove some unnecessary memory allocation, copying and
    threading.
  * frontend: Guard SessionMediator::session against race conditions.
  * frontend: remove redundant and misleading comment.
  * frontend: cut down memory allocations by pre-allocating and reusing
    buffers.
  * geometry: more tractable construction of objects. (LP: #1199756)
  * tests: rework test to prevent test input events being missed before
    handler is registered. (LP: #1200236)
  * geometry: make geometry compound types easier to construct. (LP:
    #1199756)
  * doc: use house font and colors for coding guidelines.
  * mir: Simpler IntWrapper that doesn't need type tags upfront.
  * graphics, conpositor: Move dependencies of graphics platform into
    graphics.
  * graphics: Delete unused file -
    include/server/mir/graphics/framebuffer_backend.h.
  * graphics, compositor: Move the rendering interfaces and code to
    compositor.
  * graphics, compositor: move BufferBasic to graphics.
  * graphics::gbm: delete unused headers.

  [ Christopher James Halse Rogers ]
  * Improve GBM platform's device probing, by actually making it probe
    devices.
  * Fix clearly-broken code, for which clang produced deliberately
    broken output.
  * Fix two issues caught by Clang's static analyser.
  * I like clang's error messages. Let's keep Mir building on clang.
  * Make libmirclient not aggressively signal-unsafe by blocking signals
    on our IO thread. Fixes infinite loop in XMir (LP: #1199319). (LP:
    #1199319)
  * Document XMir drivers too.

  [ Sebastien Bacher ]
  * Small copyright fixes (lp: #1195647). (LP: #1195647)

  [ Daniel van Vugt ]
  * Cache the transformation matrix; only recalculate it when some part
    of the transformation changes. (LP: #1193020) . (LP: #1193020)
  * Don't pass a clang-only option to gcc. It will not understand and
    cause build failure (LP: #1194385). (LP: #1194385)
  * Fix build failure due to differing exception specifiers. noexcept
    destructors should be enforced in derived classes if the base uses
    them. (LP: #1194703). (LP: #1194703)
  * Document thread safety pitfalls about client-side callbacks. .
  * Fix mismatched destructor exception specifiers causing build failure
    in gcc 4.7. Also fix struct/class mismatches that some compilers
    will treat as an error. (LP: #1196415). (LP: #1196415)
  * mir_demo_client_unaccelerated: Add an FPS count, and a "-n" option
    to disable vsync (set swap interval to 0).
  * mir_demo_client_egl*: Add a "-n" option to disable syncing to vblank
    (hence to use swap interval == 0).
  * Initial attempts at making the Mir client API thread safe.
    Ordinarily you would not build locking into an API, however the fact
    that Mir clients implicitly get multiple threads created for them
    makes it important for the API itself to be automatically thread
    safe. I've tried to avoid API changes, but adding a new function:
    mir_wait_for_one was necessary. This is because mir_wait_for doesn't
    work if multiple threads are waiting on the same thing
    simultaneously. And the fact that waiting at all is optional means
    we can't change the behaviour of mir_wait_for -- it must always wait
    for all outstanding results (which is only safe in clients where the
    waiting happens in a single thread). .
  * Work around GCC issue 50043 which is causing build failures on
    raring. (LP: #1199210) The gcc bug is only fixed in 4.8/saucy. (LP:
    #1199210)
  * MockDisplayConfigurationPolicy: Work around gcc-4.7 bugs causing
    build failure on raring. (LP: #1200064). (LP: #1200064)
  * Another workaround for gcc-4.7 bugs causing build failure. (LP:
    #1200107). (LP: #1200107)
  * buffer_swapper_spin.h: Remove dead code: initialize_queues.
  * Remove unused interface surfaces::GraphicRegion It became unused
    when Kevin's work landed in r856 yesterday. .
  * Rename compositor::Renderables --> compositor::Scene What is a
    "Renderables"? It's the interface by which we know the scene graph,
    or the model of how all the surfaces relate to each other. Right,
    then call it a scene graph... but the word "graph" might imply a
    particular structure. And we don't want to imply such things in an
    interface. So just call it "scene". That makes slightly more sense
    than imagining what a "Renderables" (singular) is.
  * Fix comments which mention incorrect namespaces for Buffer following
    yesterday's landings.

  [ Ricardo Mendoza ]
  * Fix broken tests/unit-
    tests/client/android/test_client_android_registrar.cpp due to unused
    return value.

  [ Thomas Voß ]
  * Wait for vt to become active if we need to activate it.
  * Remove disabling asio's epoll reactor implementation from the
    package build flags.
  * Introduce cmake options to be able to selectively switch acceptance,
    integration and unit tests on/off. (LP: #1195265)

  [ Thomi Richards ]
  * Remove workaround for bug #1198022. (LP: #1198022)

  [ Robert Carr ]
  * Add raise method to surface stack.
  * Remove cucumber and all references. (LP: #1194075)
  * Add support for shaped input regions.
  * Store MirMotionAction as integer due to usage of extra bits by
    android input stack. (LP: #1197108)
  * Fix obscurance of touch events according to stacking.
  * Extract DefaultServerConfiguration::the_cursor_listener from
    DefaultServerConfiguration::the_input_configuration. (LP: #1192916)
  * Implement a connection authorization mechanism.
  * Correct test_surface_stack.cpp ordering tests.
  * Move the DepthId in surface creation to
    msh::SurfaceCreationParameters.

  [ Ubuntu daily release ]
  * Automatic snapshot from revision 874 (ubuntu-unity/next)

 -- Ubuntu daily release <ps-jenkins@lists.canonical.com>  Sun, 21 Jul 2013 00:03:59 +0000

mir (0.0.7-0ubuntu1) saucy; urgency=low

  * New release

 -- Robert Ancell <robert.ancell@canonical.com>  Mon, 15 Jul 2013 09:29:56 +1200

mir (0.0.6-0ubuntu1) saucy; urgency=low

  * New release

 -- Robert Ancell <robert.ancell@canonical.com>  Thu, 27 Jun 2013 15:47:06 +1200

mir (0.0.5-0ubuntu1) saucy; urgency=low

  * Misc a numerous package fixes.
  * Automatic snapshot from revision 766 (bootstrap)

 -- Didier Roche <didrocks@ubuntu.com>  Mon, 24 Jun 2013 19:02:49 +0200

mir (0.0.4-0ubuntu1) raring; urgency=low

  * change mesa header to clean up the file and add swapinterval 0 hook

 -- Kevin DuBois <kevin.dubois@canonical.com>  Mon, 17 Jun 2013 18:02:32 -0700

mir (0.0.3-0ubuntu1) raring; urgency=low

  [ Bryce Harrington ]
  * Add apport hook, source_mir.py

 -- Robert Ancell <robert.ancell@canonical.com>  Wed, 15 May 2013 11:47:32 +1200

mir (0.0.2-0ubuntu2) raring; urgency=low

  * Put mir in split mode

 -- Didier Roche <didrocks@ubuntu.com>  Wed, 20 Feb 2013 14:51:48 +0000

mir (0.0.2-0ubuntu1) raring; urgency=low

  * New upstream release
  * debian/control:
    - libmirclient-demos breaks older version of mir

 -- Robert Ancell <robert.ancell@canonical.com>  Tue, 12 Feb 2013 14:22:17 +1300

mir (0.0.1-0ubuntu1) quantal; urgency=low

  * Initial release

 -- Thomas Voß <thomas.voss@canonical.com>  Thu, 10 Jan 2013 08:53:02 +0100<|MERGE_RESOLUTION|>--- conflicted
+++ resolved
@@ -1,4 +1,3 @@
-<<<<<<< HEAD
 mir (0.5.1-0ubuntu1) UNRELEASED; urgency=medium
 
   * New stable point release 0.5.1 (https://launchpad.net/mir/+milestone/0.5.1)
@@ -7,7 +6,7 @@
     - TODO. Coming soon.
 
  -- Daniel van Vugt <daniel.van.vugt@canonical.com>  Wed, 23 Jul 2014 11:03:34 +0800
-=======
+
 mir (0.5.0-0ubuntu3) UNRELEASED; urgency=medium
 
   [ Kevin Gunn ]
@@ -22,7 +21,6 @@
   * Fixed: Crashing on assert of empty client notification queue (LP: #1335481)
 
  -- Ubuntu daily release <ps-jenkins@lists.canonical.com>  Thu, 24 Jul 2014 08:22:05 +0000
->>>>>>> f769cfc0
 
 mir (0.5.0+14.10.20140722-0ubuntu1) utopic; urgency=medium
 
