<<<<<<< HEAD
platform-api (3.0.0) UNRELEASED; urgency=medium

  * Remove deprecated ua_ui_* functions.

 -- Robert Carr <robert.carr@canonical.com>  Wed, 25 Mar 2015 16:00:34 -0700
=======
platform-api (2.9.0+15.04.20150326-0ubuntu1) vivid; urgency=medium

  [ Loïc Minier ]
  * Fix dependency on transitional package; should fix multi-arch
    installation of armhf package on an amd64 system.

 -- CI Train Bot <ci-train-bot@canonical.com>  Thu, 26 Mar 2015 00:05:51 +0000
>>>>>>> 9befbd1b

platform-api (2.9.0+15.04.20150320-0ubuntu1) vivid; urgency=medium

  [ CI Train Bot ]
  * New rebuild forced.

  [ Michał Sawicz ]
  * Fix u_application_instance_get_mir_connection symbol version (LP:
    #1433936)

  [ Ricardo Mendoza ]
  * Disable building the Android backends we no longer use.

 -- CI Train Bot <ci-train-bot@canonical.com>  Fri, 20 Mar 2015 01:19:10 +0000

platform-api (2.9.0+15.04.20150318-0ubuntu1) vivid; urgency=medium

  [ Robert Carr ]
  *  Deprecate windowing system abstraction layer in favor of directly
     exposing MirConnection.

 -- CI Train Bot <ci-train-bot@canonical.com>  Wed, 18 Mar 2015 10:11:45 +0000

platform-api (2.8.1+15.04.20150306-0ubuntu1) vivid; urgency=medium

  [ Ricardo Mendoza ]
  * Stop aborting on soft errors, fallback to dummy provider instead.

 -- CI Train Bot <ci-train-bot@canonical.com>  Fri, 06 Mar 2015 14:30:09 +0000

platform-api (2.8.0+15.04.20150203-0ubuntu1) vivid; urgency=medium

  [ Ricardo Mendoza ]
  * Add -test module as dependency of base, and don't load unless needed.

 -- Ubuntu daily release <ps-jenkins@lists.canonical.com>  Tue, 03 Feb 2015 11:59:30 +0000

platform-api (2.7.0+15.04.20150128-0ubuntu1) vivid; urgency=low

  [ You-Sheng Yang ]
  * Check array boundary for KeyedVector .

 -- Ubuntu daily release <ps-jenkins@lists.canonical.com>  Wed, 28 Jan 2015 14:07:59 +0000

platform-api (2.7.0+15.04.20150123-0ubuntu1) vivid; urgency=medium

  [ Ricardo Mendoza ]
  * Implement overrideable modules that map to the test backend.

 -- Ubuntu daily release <ps-jenkins@lists.canonical.com>  Fri, 23 Jan 2015 12:29:20 +0000

platform-api (2.6.0+15.04.20141126-0ubuntu1) vivid; urgency=medium

  [ Alberto Aguirre ]
  * Stub out mirserver backend 

 -- Ubuntu daily release <ps-jenkins@lists.canonical.com>  Wed, 26 Nov 2014 17:40:53 +0000

platform-api (2.5.0+15.04.20141124-0ubuntu1) vivid; urgency=low

  [ Alberto Aguirre ]
  * No-change rebuild against mir 0.9.0

  [ Ubuntu daily release ]
  * New rebuild forced

 -- Ubuntu daily release <ps-jenkins@lists.canonical.com>  Mon, 24 Nov 2014 22:40:37 +0000

platform-api (2.5.0+15.04.20141027-0ubuntu1) vivid; urgency=low

  [ Alexandros Frantzis ]
  * Remove unused Mir private header include (LP: #1381333) (LP:
    #1381333)

 -- Ubuntu daily release <ps-jenkins@lists.canonical.com>  Mon, 27 Oct 2014 20:05:27 +0000

platform-api (2.5.0+14.10.20141015-0ubuntu1) utopic; urgency=low

  [ Ricardo Salveti de Araujo ]
  * alarm: using the right type for the alarm type when setting up the
    hw alarm (LP: #1376125)

 -- Ubuntu daily release <ps-jenkins@lists.canonical.com>  Wed, 15 Oct 2014 20:02:39 +0000

platform-api (2.5.0+14.10.20141013-0ubuntu1) utopic; urgency=low

  [ Daniel d'Andrada ]
  * Remove clipboard implementation

 -- Ubuntu daily release <ps-jenkins@lists.canonical.com>  Mon, 13 Oct 2014 10:11:35 +0000

platform-api (2.5.0+14.10.20141010-0ubuntu1) utopic; urgency=low

  [ Ubuntu daily release ]
  * New rebuild forced

  [ Cemil Azizoglu ]
  * Rebuild for Mir 0.8.0.

 -- Ubuntu daily release <ps-jenkins@lists.canonical.com>  Fri, 10 Oct 2014 16:04:06 +0000

platform-api (2.5.0+14.10.20141001.3-0ubuntu1) utopic; urgency=medium

  [ Robert Carr ]
  * Bump minor version due to new symbols (ua_ui_window_request_state).

  [ Ubuntu daily release ]
  * debian/libubuntu-application-api2.symbols: auto-update to released
    version

 -- Ubuntu daily release <ps-jenkins@lists.canonical.com>  Wed, 01 Oct 2014 17:55:59 +0000

platform-api (2.4.0+14.10.20140929-0ubuntu1) utopic; urgency=low

  [ Gerry Boland ]
  * For for exposeOrientation breaking hybris side

 -- Ubuntu daily release <ps-jenkins@lists.canonical.com>  Mon, 29 Sep 2014 15:05:47 +0000

platform-api (2.4.0+14.10.20140926-0ubuntu1) utopic; urgency=low

  [ Alberto Aguirre ]
  * Fix memory leak on sensor event notifications (LP: #1206146) (LP:
    #1206146)

 -- Ubuntu daily release <ps-jenkins@lists.canonical.com>  Fri, 26 Sep 2014 16:42:04 +0000

platform-api (2.4.0+14.10.20140922.1-0ubuntu1) utopic; urgency=medium

  [ Gerry Boland ]
  * Add window orientation property (readonly, notifyable)

  [ Ubuntu daily release ]
  * debian/libubuntu-application-api2.symbols: auto-update to released
    version

 -- Ubuntu daily release <ps-jenkins@lists.canonical.com>  Mon, 22 Sep 2014 17:51:29 +0000

platform-api (2.3.0+14.10.20140916.3-0ubuntu1) utopic; urgency=medium

  [ Thomas Voß ]
  * Bump minor version due to new symbols in positioning subsystem.

 -- Ubuntu daily release <ps-jenkins@lists.canonical.com>  Tue, 16 Sep 2014 19:28:22 +0000

platform-api (2.2.0+14.10.20140829-0ubuntu1) utopic; urgency=low

  [ Ubuntu daily release ]
  * New rebuild forced

  [ Cemil Azizoglu ]
  * Rebuild for the Mir 0.7.0 release.

 -- Ubuntu daily release <ps-jenkins@lists.canonical.com>  Fri, 29 Aug 2014 18:08:03 +0000

platform-api (2.2.0+14.10.20140825-0ubuntu1) utopic; urgency=low

  [ thomas-voss ]
  * Implement installation of changed handlers. Subscribe to state
    properties. (LP: #1348334)

 -- Ubuntu daily release <ps-jenkins@lists.canonical.com>  Mon, 25 Aug 2014 08:34:53 +0000

platform-api (2.2.0+14.10.20140821-0ubuntu1) utopic; urgency=low

  [ Iain Lane ]
  * Fix error by pulling out and sharing a struct instead of defining it
    twice. (LP: #1350874)

 -- Ubuntu daily release <ps-jenkins@lists.canonical.com>  Thu, 21 Aug 2014 09:32:54 +0000

platform-api (2.2.0+14.10.20140812-0ubuntu1) utopic; urgency=low

  [ Cemil Azizoglu ]
  * Bump ABI for Mir 0.6.0 release.

  [ Alan Griffiths ]
  * Bump ABI for Mir 0.6.0 release.

  [ Kevin Gunn ]
  * Bump ABI for Mir 0.6.0 release.

 -- Ubuntu daily release <ps-jenkins@lists.canonical.com>  Tue, 12 Aug 2014 18:49:40 +0000

platform-api (2.2.0+14.10.20140808-0ubuntu1) utopic; urgency=low

  [ thomas-voss ]
  * Implement installation of changed handlers. Subscribe to state
    properties. (LP: #1348334)

 -- Ubuntu daily release <ps-jenkins@lists.canonical.com>  Fri, 08 Aug 2014 02:07:56 +0000

platform-api (2.2.0+14.10.20140801-0ubuntu1) utopic; urgency=low

  [ Ricardo Mendoza ]
  * Remove stale event.h header, use public one instead.

 -- Ubuntu daily release <ps-jenkins@lists.canonical.com>  Fri, 01 Aug 2014 10:16:51 +0000

platform-api (2.2.0+14.10.20140730-0ubuntu1) utopic; urgency=low

  [ thomas-voss ]
  * Check for null in functions accessing a session object. Make sure
    that exceptions cannot propagate for controller interactions. (LP:
    #1338610)

 -- Ubuntu daily release <ps-jenkins@lists.canonical.com>  Wed, 30 Jul 2014 07:26:34 +0000

platform-api (2.2.0+14.10.20140728-0ubuntu1) utopic; urgency=medium

  [ Gerry Boland ]
  *  Add window resize support
  *  Add window focus event

  [ Ubuntu daily release ]
  * debian/libubuntu-application-api2.symbols: auto-update to released
    version
  * New rebuild forced

 -- Ubuntu daily release <ps-jenkins@lists.canonical.com>  Mon, 28 Jul 2014 02:53:27 +0000

platform-api (2.1.0+14.10.20140721-0ubuntu1) utopic; urgency=low

  [ thomas-voss ]
  * Explicitly select g++-4.9 to prevent from ABI breaks.

  [ Steve Langasek ]
  * Explicitly select g++-4.9 to prevent from ABI breaks.

 -- Ubuntu daily release <ps-jenkins@lists.canonical.com>  Mon, 21 Jul 2014 08:47:18 +0000

platform-api (2.1.0+14.10.20140717-0ubuntu1) utopic; urgency=low

  [ Cemil Azizoglu ]
  * Mir display server 0.5.0 release.

 -- Ubuntu daily release <ps-jenkins@lists.canonical.com>  Thu, 17 Jul 2014 08:03:12 +0000

platform-api (2.1.0+14.10.20140715-0ubuntu1) utopic; urgency=low

  * New rebuild forced

 -- Ubuntu daily release <ps-jenkins@lists.canonical.com>  Tue, 15 Jul 2014 14:20:04 +0000

platform-api (2.1.0+14.10.20140702-0ubuntu1) utopic; urgency=low

  [ Alberto Aguirre ]
  * Bump Mir dependencies to 0.4.0.

  [ Cemil Azizoglu ]
  * Bump Mir dependencies to 0.4.0.

  [ Kevin Gunn ]
  * Bump Mir dependencies to 0.4.0.

 -- Ubuntu daily release <ps-jenkins@lists.canonical.com>  Wed, 02 Jul 2014 02:11:11 +0000

platform-api (2.1.0+14.10.20140701-0ubuntu1) utopic; urgency=low

  [ Sergio Schvezov ]
  * Setting -Wl,--no-as-needed for sensors.

  [ Ricardo Mendoza ]
  * Run thread for dbus client connection (sensors service)

 -- Ubuntu daily release <ps-jenkins@lists.canonical.com>  Tue, 01 Jul 2014 15:17:32 +0000

platform-api (2.1.0+14.10.20140630-0ubuntu1) utopic; urgency=low

  [ Ubuntu daily release ]
  * debian/*symbols: auto-update new symbols to released version

  [ thomas-voss ]
  * Adjust to API changes in location service. Implement controller
    interface. Add functions to query the accuracy estimates for a
    position update. (LP: #1281817)

 -- Ubuntu daily release <ps-jenkins@lists.canonical.com>  Mon, 30 Jun 2014 08:54:28 +0000

platform-api (2.1.0+14.10.20140624.4-0ubuntu1) utopic; urgency=low

  [ Ricardo Mendoza ]
  * Add missing enable/disable functions for haptic

 -- Ubuntu daily release <ps-jenkins@lists.canonical.com>  Tue, 24 Jun 2014 20:22:48 +0000

platform-api (2.1.0+14.10.20140623.1-0ubuntu1) utopic; urgency=medium

  [ Ricardo Mendoza ]
  * Added orientation sensor, extended existing sensor API to allow
    for dynamic event rate setting.

  [ Ubuntu daily release ]
  * debian/*symbols: auto-update new symbols to released version

 -- Ubuntu daily release <ps-jenkins@lists.canonical.com>  Mon, 23 Jun 2014 16:39:59 +0000

platform-api (2.0.0+14.10.20140618.1-0ubuntu1) utopic; urgency=low

  [ Tarmac ]
  * Updated for Mir 0.3.0 release.

  [ Ubuntu daily release ]
  * New rebuild forced

  [ Cemil Azizoglu ]
  * Updated for Mir 0.3.0 release.

 -- Ubuntu daily release <ps-jenkins@lists.canonical.com>  Wed, 18 Jun 2014 19:31:24 +0000

platform-api (2.0.0+14.10.20140612-0ubuntu1) utopic; urgency=medium

  [ Ricardo Mendoza ]
  * Bump API version to 2.0
  * Introduce support for dynamic backend loading
  * Package naming changes
  * Further support for test backend
  * Unified bridge

  [ Ubuntu daily release ]
  * debian/*symbols: auto-update new symbols to released version
  * New rebuild forced

 -- Ubuntu daily release <ps-jenkins@lists.canonical.com>  Thu, 12 Jun 2014 09:48:31 +0000

platform-api (1.2.0+14.10.20140605-0ubuntu1) utopic; urgency=low

  [ Ubuntu daily release ]
  * New rebuild forced

  [ Cemil Azizoglu ]
  * staging 0.2.0

  [ Kevin Gunn ]
  * staging 0.2.0

 -- Ubuntu daily release <ps-jenkins@lists.canonical.com>  Thu, 05 Jun 2014 14:08:48 +0000

platform-api (1.2.0+14.10.20140522.1-0ubuntu1) utopic; urgency=medium

  [ Manuel de la Pena ]
  * Add agps hooks in the hardware api to allow the use of supl.

  [ Ubuntu daily release ]
  * debian/*symbols: auto-update new symbols to released version

  [ thomas-voss ]
  * Add hw alarm api implementation for android's /dev/alarm. Add simple
    test executable for hw alarm api implementation on android. Adjust
    interface signatures to make sure that status of operations is
    reported correctly. Add HW Alarms API interface definition. Add
    Ubuntu implementation that will bridge over to the android world.
    (LP: #1299916)

 -- Ubuntu daily release <ps-jenkins@lists.canonical.com>  Thu, 22 May 2014 15:29:47 +0000

platform-api (1.1.0+14.10.20140515.1-0ubuntu1) utopic; urgency=medium

  [ Gerry Boland ]
  [Daniel d'Andrada]
  * Add ua_ui_window_get_size().
  
  [Gerry Boland]
  * Bump package version to match library version.

 -- Ubuntu daily release <ps-jenkins@lists.canonical.com>  Thu, 15 May 2014 17:18:39 +0000

platform-api (0.21+14.10.20140507-0ubuntu1) utopic; urgency=medium

  [ Ricardo Mendoza ]
  * Change sensors API to allow for GCC 4.8 building across all clients
    Ubuntu-side

 -- Ubuntu daily release <ps-jenkins@lists.canonical.com>  Wed, 07 May 2014 10:45:33 +0000

platform-api (0.20+14.10.20140430.1-0ubuntu1) utopic; urgency=low

  [ Alberto Aguirre ]
  * needed for mir019

  [ Ubuntu daily release ]
  * New rebuild forced

 -- Ubuntu daily release <ps-jenkins@lists.canonical.com>  Wed, 30 Apr 2014 13:35:29 +0000

platform-api (0.20+14.04.20140411-0ubuntu1) trusty; urgency=low

  [ Gerry Boland ]
  * Manually call mir's SurfacePlacementStrategy::place and
    SessionListener::surface_created methods for in process client
    Surface Mir 0.1.8 refactoring causes in-process client surfaces to
    be an implementation detail of Mir's surface stack, and prevents
    shell from getting access to its surface to position it and define
    input areas on it. To fix this,we perform the following: 1. Create
    an InProcessClientSession to represent the in-process client 2. Get
    access to Mir's SurfacePlacementStrategy object and call its place
    method explicitly, to allow shell to position its surface 3. Get
    access to Mir's SessionListener object and call its surface_created
    method explicitly, to notify shell its surface was created

  [ Alan Griffiths ]
  * Changes for compatibility with Mir 0.1.8

  [ Ubuntu daily release ]
  * New rebuild forced

 -- Ubuntu daily release <ps-jenkins@lists.canonical.com>  Fri, 11 Apr 2014 21:09:05 +0000

platform-api (0.20+14.04.20140407-0ubuntu1) trusty; urgency=low

  [ Andreas Pokorny ]
  * CMakeLists adaptation to make platform-api cross compile with a
    simple chroot setup. Note that <PKG_NAME>_LINK_LIBRARIES variables
    were removed from link_directories and respective <PKG_NAME>_LDFLAGS
    variables were instead put into target_link_libraries. Those
    informations attached to targets are transitively forwarded to the
    user of the library. link_directories only attaches the information
    to the source directory.

 -- Ubuntu daily release <ps-jenkins@lists.canonical.com>  Mon, 07 Apr 2014 06:16:39 +0000

platform-api (0.20+14.04.20140401-0ubuntu1) trusty; urgency=low

  [ Chris Gagnon ]
  * enable getting coverage in CI

 -- Ubuntu daily release <ps-jenkins@lists.canonical.com>  Tue, 01 Apr 2014 01:22:00 +0000

platform-api (0.20+14.04.20140317.1-0ubuntu1) trusty; urgency=low

  [ Ubuntu daily release ]
  * New rebuild forced

  [ Kevin Gunn ]
  * bump to mir0.1.7

 -- Ubuntu daily release <ps-jenkins@lists.canonical.com>  Mon, 17 Mar 2014 15:15:44 +0000

platform-api (0.20+14.04.20140310.1-0ubuntu1) trusty; urgency=low

  [ Kevin Gunn ]
  * bump debian dep to mir0.1.6

 -- Ubuntu daily release <ps-jenkins@lists.canonical.com>  Mon, 10 Mar 2014 21:09:12 +0000

platform-api (0.20+14.04.20140307-0ubuntu1) trusty; urgency=low

  [ Łukasz 'sil2100' Zemczak ]
  * Bump the build-dependency on dbus-cpp due to the ABI change

 -- Ubuntu daily release <ps-jenkins@lists.canonical.com>  Fri, 07 Mar 2014 12:35:44 +0000

platform-api (0.20+14.04.20140221-0ubuntu1) trusty; urgency=low

  [ thomas-voss ]
  * Remove obsolete assert on bridge as failures are captured higher up
    in the stack now.

 -- Ubuntu daily release <ps-jenkins@lists.canonical.com>  Fri, 21 Feb 2014 13:25:48 +0000

platform-api (0.20+14.04.20140214-0ubuntu1) trusty; urgency=low

  [ Daniel d'Andrada ]
  * Clipboard implementation using UnityService through the mir socket

 -- Ubuntu daily release <ps-jenkins@lists.canonical.com>  Fri, 14 Feb 2014 15:46:05 +0000

platform-api (0.20+14.04.20140212-0ubuntu1) trusty; urgency=low

  [ Kevin Gunn ]
  * bump dep on mir0.1.5

 -- Ubuntu daily release <ps-jenkins@lists.canonical.com>  Wed, 12 Feb 2014 18:32:46 +0000

platform-api (0.20+14.04.20140211-0ubuntu1) trusty; urgency=low

  [ Martin Pitt ]
  * Fix crash in ua_sensors_*_new() if there is no available backend.
    Return NULL instead. (LP: #1272294)

 -- Ubuntu daily release <ps-jenkins@lists.canonical.com>  Tue, 11 Feb 2014 00:09:33 +0000

platform-api (0.20+14.04.20140204.1-0ubuntu1) trusty; urgency=low

  [ Ubuntu daily release ]
  * New rebuild forced

  [ Ricardo Salveti de Araujo ]
  * Making android code compatible with 4.4.

  [ Kevin Gunn ]
  * bump debian version for mir to 0.1.4

 -- Ubuntu daily release <ps-jenkins@lists.canonical.com>  Tue, 04 Feb 2014 14:51:56 +0000

platform-api (0.20+14.04.20140204-0ubuntu1) trusty; urgency=low

  [ thomas-voss ]
  * Adopt to changes in dbus-cpp and location-service.

  [ Łukasz 'sil2100' Zemczak ]
  * Bump the dbus-cpp dependency to 1.0.0

 -- Ubuntu daily release <ps-jenkins@lists.canonical.com>  Tue, 04 Feb 2014 12:34:00 +0000

platform-api (0.20+14.04.20140114.1-0ubuntu1) trusty; urgency=low

  [ Martin Pitt ]
  * Add backend for simulated sensor data.

  [ Albert Astals ]
  * Build fixes and typos.

  [ Ricardo Mendoza ]
  * Build fixes and typos.

  [ Ubuntu daily release ]
  * Automatic snapshot from revision 183

 -- Ubuntu daily release <ps-jenkins@lists.canonical.com>  Tue, 14 Jan 2014 10:37:30 +0000

platform-api (0.20-0ubuntu1) trusty; urgency=low

  * Added *_set_dimensions() function to the window properties.

 -- Ricardo Mendoza <ricardo.mendoza@canonical.com>  Tue, 10 Dec 2013 23:24:57 -0500

platform-api (0.19+14.04.20140108.1-0ubuntu1) trusty; urgency=low

  [ Alexandros Frantzis ]
  * mirclient: Initialize MirSurfaceParameters::output_id field.

  [ Martin Pitt ]
  * Fix all compiler warnings.

  [ Timo Jyrinki ]
  * bump debian version dependency for mir to 0.1.3 to force rebuild

  [ Gerry Boland ]
  * Fix FTBFS with Mir12 change - mir::geometry::PixelFormat was
    removed, using MirPixelFormat instead. (LP: #1266674)

  [ Ubuntu daily release ]
  * Automatic snapshot from revision 179

 -- Ubuntu daily release <ps-jenkins@lists.canonical.com>  Wed, 08 Jan 2014 06:17:14 +0000

platform-api (0.19+14.04.20131128.1-0ubuntu1) trusty; urgency=low

  [ Kevin Gunn ]
  * update mir deb build dep to ver 0.1.2

  [ Ubuntu daily release ]
  * Automatic snapshot from revision 174

 -- Ubuntu daily release <ps-jenkins@lists.canonical.com>  Thu, 28 Nov 2013 10:51:15 +0000

platform-api (0.19+14.04.20131119.1-0ubuntu1) trusty; urgency=low

  [ Kevin Gunn ]
  * mir server abi break, bump build dep to 0.1.1

  [ Ubuntu daily release ]
  * Automatic snapshot from revision 172

 -- Ubuntu daily release <ps-jenkins@lists.canonical.com>  Tue, 19 Nov 2013 19:16:40 +0000

platform-api (0.19+14.04.20131028-0ubuntu1) trusty; urgency=low

  [ Kevin Gunn ]
  * bump mir build dep to 0.0.16.

  [ Ubuntu daily release ]
  * Automatic snapshot from revision 170

 -- Ubuntu daily release <ps-jenkins@lists.canonical.com>  Mon, 28 Oct 2013 16:56:11 +0000

platform-api (0.19+13.10.20131015.1-0ubuntu2) trusty; urgency=low

  * No change rebuild for Boost 1.54 transition, required to drop
    boost1.53 from main.

 -- Dmitrijs Ledkovs <xnox@ubuntu.com>  Fri, 25 Oct 2013 00:06:13 +0100

platform-api (0.19+13.10.20131015.1-0ubuntu1) saucy; urgency=low

  [ Robert Carr ]
  * It seems events of mir_event_type_surface may lead to passing an
    uninitialized ubuntu event in to qtubuntu. Drop these events for
    now.

  [ Kevin Gunn ]
  * bump mir build dep 0.0.15 & libmirserver7.

  [ Alexandros Frantzis ]
  * mirclient: Return a null UApplicationInstance* when failing to
    connect to the mir server. (LP: #1233988)

  [ Ubuntu daily release ]
  * Automatic snapshot from revision 167

 -- Ubuntu daily release <ps-jenkins@lists.canonical.com>  Tue, 15 Oct 2013 02:39:54 +0000

platform-api (0.19+13.10.20131010.1-0ubuntu1) saucy; urgency=low

  [ Alexandros Frantzis ]
  * mirclient: Properly check for failed connections to the server
    Failing to do so leads to invalid/error connections being used
    platform-api, leading to crashes. . (LP: #1233988)

  [ Ubuntu daily release ]
  * Automatic snapshot from revision 163

 -- Ubuntu daily release <ps-jenkins@lists.canonical.com>  Thu, 10 Oct 2013 20:03:35 +0000

platform-api (0.19+13.10.20131009.2-0ubuntu1) saucy; urgency=low

  [ Ubuntu daily release ]
  * New rebuild forced

  [ Kevin Gunn ]
  * bump mir build dep 0.0.14.

  [ Alexandros Frantzis ]
  * mirclient: Release Window resources in the proper order Release the
    InputContext after releasing the Surface that is using the
    InputContext in its event callback. Otherwise we get a crash when an
    input event comes to the Surface after the InputContext is
    destroyed, but before the Surface itself has been destroyed. (LP:
    #1236225)

  [ Ubuntu daily release ]
  * Automatic snapshot from revision 161

 -- Ubuntu daily release <ps-jenkins@lists.canonical.com>  Wed, 09 Oct 2013 23:16:04 +0000

platform-api (0.19+13.10.20131003-0ubuntu1) saucy; urgency=low

  [ Kevin Gunn ]
  * bumping mir dep debian 0.0.13, libmirserver5

  [ Ubuntu daily release ]
  * Automatic snapshot from revision 158

 -- Ubuntu daily release <ps-jenkins@lists.canonical.com>  Thu, 03 Oct 2013 07:59:18 +0000

platform-api (0.19+13.10.20130926.1-0ubuntu1) saucy; urgency=low

  [ Kevin Gunn ]
  * bump build dep for new mir soname in order to rebuild

  [ Ubuntu daily release ]
  * Automatic snapshot from revision 156

 -- Ubuntu daily release <ps-jenkins@lists.canonical.com>  Thu, 26 Sep 2013 10:03:20 +0000

platform-api (0.19+13.10.20130925.1-0ubuntu1) saucy; urgency=low

  [ Ricardo Mendoza ]
  * Make music-app not be stopped when going to the background.

  [ Ubuntu daily release ]
  * Automatic snapshot from revision 154

 -- Ubuntu daily release <ps-jenkins@lists.canonical.com>  Wed, 25 Sep 2013 18:45:36 +0000

platform-api (0.19+13.10.20130924-0ubuntu1) saucy; urgency=low

  [ Ricardo Mendoza ]
  * * Bump build-dep on Mir to 0.0.11.

  [ Ubuntu daily release ]
  * Automatic snapshot from revision 152

 -- Ubuntu daily release <ps-jenkins@lists.canonical.com>  Tue, 24 Sep 2013 13:05:21 +0000

platform-api (0.19+13.10.20130919.3-0ubuntu1) saucy; urgency=low

  [ Ubuntu daily release ]
  * debian/*symbols: auto-update new symbols to released version

  [ thomas-voss ]
  * Ensure that url dispatcher and location service symbols are part of
    the mir implementation.

  [ Ubuntu daily release ]
  * New rebuild forced
  * Automatic snapshot from revision 150

 -- Ubuntu daily release <ps-jenkins@lists.canonical.com>  Thu, 19 Sep 2013 14:09:35 +0000

platform-api (0.19-0ubuntu1) saucy; urgency=low

  * New upstream release

 -- Ricardo Mendoza <ricardo.mendoza@canonical.com>  Wed, 18 Sep 2013 12:00:35 -0400

platform-api (0.18.3+13.10.20130904-0ubuntu1) saucy; urgency=low

  * New rebuild forced
  * Automatic snapshot from revision 147

 -- Ubuntu daily release <ps-jenkins@lists.canonical.com>  Wed, 04 Sep 2013 06:46:10 +0000

platform-api (0.18.3+13.10.20130903-0ubuntu1) saucy; urgency=low

  * New rebuild forced
  * Automatic snapshot from revision 146

 -- Ubuntu daily release <ps-jenkins@lists.canonical.com>  Tue, 03 Sep 2013 14:46:10 +0000

platform-api (0.18.3+13.10.20130830.1-0ubuntu1) saucy; urgency=low

  * New rebuild forced
  * Automatic snapshot from revision 145

 -- Ubuntu daily release <ps-jenkins@lists.canonical.com>  Fri, 30 Aug 2013 18:55:10 +0000

platform-api (0.18.3+13.10.20130830-0ubuntu1) saucy; urgency=low

  * New rebuild forced
  * Automatic snapshot from revision 144

 -- Ubuntu daily release <ps-jenkins@lists.canonical.com>  Fri, 30 Aug 2013 12:12:17 +0000

platform-api (0.18.3+13.10.20130829.2-0ubuntu1) saucy; urgency=low

  * New rebuild forced
  * Automatic snapshot from revision 143

 -- Ubuntu daily release <ps-jenkins@lists.canonical.com>  Thu, 29 Aug 2013 18:40:08 +0000

platform-api (0.18.3+13.10.20130829.1-0ubuntu1) saucy; urgency=low

  * New rebuild forced
  * Automatic snapshot from revision 142

 -- Ubuntu daily release <ps-jenkins@lists.canonical.com>  Thu, 29 Aug 2013 14:50:08 +0000

platform-api (0.18.3+13.10.20130829-0ubuntu1) saucy; urgency=low

  * New rebuild forced
  * Automatic snapshot from revision 141

 -- Ubuntu daily release <ps-jenkins@lists.canonical.com>  Thu, 29 Aug 2013 10:40:08 +0000

platform-api (0.18.3+13.10.20130828-0ubuntu1) saucy; urgency=low

  * New rebuild forced
  * Automatic snapshot from revision 140

 -- Ubuntu daily release <ps-jenkins@lists.canonical.com>  Wed, 28 Aug 2013 10:42:09 +0000

platform-api (0.18.3+13.10.20130827.1-0ubuntu1) saucy; urgency=low

  * New rebuild forced
  * Automatic snapshot from revision 139

 -- Ubuntu daily release <ps-jenkins@lists.canonical.com>  Tue, 27 Aug 2013 18:42:09 +0000

platform-api (0.18.3+13.10.20130827-0ubuntu1) saucy; urgency=low

  * New rebuild forced
  * Automatic snapshot from revision 138

 -- Ubuntu daily release <ps-jenkins@lists.canonical.com>  Tue, 27 Aug 2013 06:41:10 +0000

platform-api (0.18.3+13.10.20130826.3-0ubuntu1) saucy; urgency=low

  [ Ubuntu daily release ]
  * debian/*symbols: auto-update new symbols to released version

  [ thomas-voss ]
  * Add implementation for ua_location_service_create_controller. (LP:
    #1216483)

  [ Ubuntu daily release ]
  * New rebuild forced

  [ Albert Astals ]
  * Add a wrapper for lp:url-dispatcher .

  [ Ricardo Mendoza ]
  * * Support lifecycle events to dispatch client callbacks due to state
    switching.

  [ Ubuntu daily release ]
  * Automatic snapshot from revision 137

 -- Ubuntu daily release <ps-jenkins@lists.canonical.com>  Mon, 26 Aug 2013 18:07:43 +0000

platform-api (0.18.3+13.10.20130826-0ubuntu1) saucy; urgency=low

  [ Ubuntu daily release ]
  * debian/*symbols: auto-update new symbols to released version

  [ Charles Kerr ]
  * Add a controller for the location service.

  [ thomas-voss ]
  * Add a controller for the location service.

  [ Thomas Voß ]
  * Add a controller for the location service.

  [ Ubuntu daily release ]
  * New rebuild forced
  * Automatic snapshot from revision 133

 -- Ubuntu daily release <ps-jenkins@lists.canonical.com>  Mon, 26 Aug 2013 02:08:08 +0000

platform-api (0.18.3+13.10.20130823-0ubuntu1) saucy; urgency=low

  [ Ubuntu daily release ]
  * debian/*symbols: auto-update new symbols to released version
  * New rebuild forced

  [ Ricardo Mendoza ]
  * Restore accidentally dropped symbols back to the Mir server API.

  [ Ubuntu daily release ]
  * Automatic snapshot from revision 131

 -- Ubuntu daily release <ps-jenkins@lists.canonical.com>  Fri, 23 Aug 2013 06:45:15 +0000

platform-api (0.18.3+13.10.20130822.2-0ubuntu1) saucy; urgency=low

  [ thomas-voss ]
  * Reimplement location submodule on top of location-service.

  [ Thomas Voß ]
  * Reimplement location submodule on top of location-service.

  [ Ubuntu daily release ]
  * New rebuild forced
  * Automatic snapshot from revision 129

 -- Ubuntu daily release <ps-jenkins@lists.canonical.com>  Thu, 22 Aug 2013 18:06:37 +0000

platform-api (0.18.3+13.10.20130822.1-0ubuntu1) saucy; urgency=low

  * New rebuild forced
  * Automatic snapshot from revision 127

 -- Ubuntu daily release <ps-jenkins@lists.canonical.com>  Thu, 22 Aug 2013 14:36:12 +0000

platform-api (0.18.3+13.10.20130822-0ubuntu1) saucy; urgency=low

  * New rebuild forced
  * Automatic snapshot from revision 126

 -- Ubuntu daily release <ps-jenkins@lists.canonical.com>  Thu, 22 Aug 2013 10:42:14 +0000

platform-api (0.18.3+13.10.20130821.1-0ubuntu1) saucy; urgency=low

  * New rebuild forced
  * Automatic snapshot from revision 125

 -- Ubuntu daily release <ps-jenkins@lists.canonical.com>  Wed, 21 Aug 2013 14:40:14 +0000

platform-api (0.18.3+13.10.20130821-0ubuntu1) saucy; urgency=low

  [ Daniel d'Andrada ]
  * Enable OSK window role, which ties into Mir's OSK surface type. Also
    add "state" property to Window, and this implement
    show/hide/fullscreen functions using Mir's surface state API.

  [ Ricardo Salveti de Araujo ]
  * debian/control: depending on libhybris-common only instead.

  [ Robert Carr ]
  * Enable OSK window role, which ties into Mir's OSK surface type. Also
    add "state" property to Window, and this implement
    show/hide/fullscreen functions using Mir's surface state API.

  [ Ubuntu daily release ]
  * New rebuild forced

  [ Gerry Boland ]
  * Enable OSK window role, which ties into Mir's OSK surface type. Also
    add "state" property to Window, and this implement
    show/hide/fullscreen functions using Mir's surface state API.

  [ Ubuntu daily release ]
  * Automatic snapshot from revision 124

 -- Ubuntu daily release <ps-jenkins@lists.canonical.com>  Wed, 21 Aug 2013 06:51:21 +0000

platform-api (0.18.3+13.10.20130820-0ubuntu1) saucy; urgency=low

  [ Gerry Boland ]
  * Revert Cflags change in pkgconfig file in rev 118.
  * Remove workaround to obtain Mir internal surface, as Mir added
    as_internal_surface method in revno 964.

  [ Ubuntu daily release ]
  * New rebuild forced
  * Automatic snapshot from revision 121

 -- Ubuntu daily release <ps-jenkins@lists.canonical.com>  Tue, 20 Aug 2013 14:06:21 +0000

platform-api (0.18.3+13.10.20130815.1-0ubuntu1) saucy; urgency=low

  [ Ubuntu daily release ]
  * debian/*symbols: auto-update new symbols to released version
  * New rebuild forced

  [ Thomas Voß ]
  * Fix typos in location service API.

  [ Ubuntu daily release ]
  * Automatic snapshot from revision 118

 -- Ubuntu daily release <ps-jenkins@lists.canonical.com>  Thu, 15 Aug 2013 06:06:34 +0000

platform-api (0.18.3+13.10.20130813-0ubuntu1) saucy; urgency=low

  [ Ubuntu daily release ]
  * debian/*symbols: auto-update new symbols to released version

  [ gerboland ]
  * Build the Mir backends and add the relevant deps now that we have
    Mir in main.

  [ Ricardo Salveti de Araujo ]
  * Build the Mir backends and add the relevant deps now that we have
    Mir in main.

  [ Ubuntu daily release ]
  * New rebuild forced

  [ Ricardo Mendoza ]
  * Build the Mir backends and add the relevant deps now that we have
    Mir in main.

  [ Ubuntu daily release ]
  * Automatic snapshot from revision 116

 -- Ubuntu daily release <ps-jenkins@lists.canonical.com>  Tue, 13 Aug 2013 02:51:19 +0000

platform-api (0.18.3+13.10.20130812-0ubuntu1) saucy; urgency=low

  [ Gerry Boland ]
  * Fix FTBFS due to Mir commit 951.

  [ Ubuntu daily release ]
  * New rebuild forced
  * Automatic snapshot from revision 114

 -- Ubuntu daily release <ps-jenkins@lists.canonical.com>  Mon, 12 Aug 2013 18:41:26 +0000

platform-api (0.18.3+13.10.20130807-0ubuntu1) saucy; urgency=low

  [ Ubuntu daily release ]
  * debian/*symbols: auto-update new symbols to released version

  [ Thomas Voß ]
  * Add location service API.

  [ Ricardo Mendoza ]
  * Add location service API.

  [ Ubuntu daily release ]
  * Automatic snapshot from revision 112

 -- Ubuntu daily release <ps-jenkins@lists.canonical.com>  Wed, 07 Aug 2013 02:02:29 +0000

platform-api (0.18.3+13.10.20130806-0ubuntu1) saucy; urgency=low

  [ gerboland ]
  * Fix for Mir API change in revno 873, there are now multiple display
    buffers available, so no single display. Moving this fix from the
    packaging branch.

  [ Albert Astals ]
  * Fix FTBFS due to Mir API changes.

  [ Ubuntu daily release ]
  * Automatic snapshot from revision 110

 -- Ubuntu daily release <ps-jenkins@lists.canonical.com>  Tue, 06 Aug 2013 02:02:22 +0000

platform-api (0.18.3+13.10.20130802-0ubuntu1) saucy; urgency=low

  [ Thomas Voß ]
  * Make sure that archive.h compiles with C compilers.

  [ Ubuntu daily release ]
  * Automatic snapshot from revision 107

 -- Ubuntu daily release <ps-jenkins@lists.canonical.com>  Fri, 02 Aug 2013 02:02:00 +0000

platform-api (0.18.3+13.10.20130730-0ubuntu1) saucy; urgency=low

  [ Ricardo Mendoza ]
  * General renaming of packages to match debian guidelines

  [ Ubuntu daily release ]
  * Automatic snapshot from revision 105

 -- Ubuntu daily release <ps-jenkins@lists.canonical.com>  Tue, 30 Jul 2013 02:02:34 +0000

platform-api (0.18.2+13.10.20130729-0ubuntu1) saucy; urgency=low

  [ Gustavo Pichorim Boiko ]
  * Rename the well known applications to match their names after the
    splitting of phone-app. The entry for the current phone-app was kept
    there so that it can be used while the new applications are not yet
    mature.

  [ Ubuntu daily release ]
  * Automatic snapshot from revision 103

 -- Ubuntu daily release <ps-jenkins@lists.canonical.com>  Mon, 29 Jul 2013 02:01:57 +0000

platform-api (0.18.2+13.10.20130726-0ubuntu1) saucy; urgency=low

  [ Jani Monoses ]
  * Fixing issue with gcc 4.6.
  * Build fixes for tests.

  [ Ubuntu daily release ]
  * Automatic snapshot from revision 101

 -- Ubuntu daily release <ps-jenkins@lists.canonical.com>  Fri, 26 Jul 2013 02:01:55 +0000

platform-api (0.18.2+13.10.20130725-0ubuntu1) saucy; urgency=low

  [ Ricardo Mendoza ]
  * * Clear all input traps upon death of the last client * Reset shell
    focus if all apps exit. (LP: #1203698, #1204299)

  [ Ubuntu daily release ]
  * Automatic snapshot from revision 98

 -- Ubuntu daily release <ps-jenkins@lists.canonical.com>  Thu, 25 Jul 2013 11:44:22 +0000

platform-api (0.18.2+13.10.20130719-0ubuntu1) saucy; urgency=low

  [ Thomas Voß ]
  * Remove versioned include directories. (LP: #1202309)

  [ Ricardo Mendoza ]
  * Stop changing focus when the binder that died was the last app in
    our list. (LP: #1202803)
  * Dont refocus other app if app dies while shell has focus. (LP:
    #1178288)

  [ Ubuntu daily release ]
  * Automatic snapshot from revision 96

 -- Ubuntu daily release <ps-jenkins@lists.canonical.com>  Fri, 19 Jul 2013 02:02:00 +0000

platform-api (0.18.2+13.10.20130711-0ubuntu1) saucy; urgency=low

  [ Ricardo Mendoza ]
  * Fix build of non-existant file (mircommon target).
  * Install Mir headers in the right place.

  [ Ubuntu daily release ]
  * Automatic snapshot from revision 92

 -- Ubuntu daily release <ps-jenkins@lists.canonical.com>  Thu, 11 Jul 2013 02:01:51 +0000

platform-api (0.18.2+13.10.20130709-0ubuntu1) saucy; urgency=low

  [ Ubuntu daily release ]
  * debian/*symbols: auto-update new symbols to released version

  [ Thomas Voß ]
  * * Split out the hardware sub-module into its own package.

  [ Ubuntu daily release ]
  * Automatic snapshot from revision 89

 -- Ubuntu daily release <ps-jenkins@lists.canonical.com>  Tue, 09 Jul 2013 02:02:39 +0000

platform-api (0.18.2+13.10.20130708-0ubuntu1) saucy; urgency=low

  [ Thomas Voß ]
  * Split out hal to ease integration of location service.

  [ Ubuntu daily release ]
  * debian/*symbols: auto-update new symbols to released version

  [ Thomas Voß ]
  * Add first wave of doxygen documentation and make the documentation
    known to the packaging setup.

  [ Ubuntu daily release ]
  * Automatic snapshot from revision 87

 -- Ubuntu daily release <ps-jenkins@lists.canonical.com>  Mon, 08 Jul 2013 02:01:12 +0000

platform-api (0.18.1+13.10.20130705-0ubuntu1) saucy; urgency=low

  [ Thomas Voß ]
  * * Adjust the cmake setup and get rid of -DUSE_GLES, instead rely on
    automatic detection if the header is available. * Adjust the cmake
    setup to bail out if EGL is not available. * Adjust the cmake setup
    to autogenerate doxygen API documentation.
  * * Add a pkgconfig file for the platform API * Adjust installation of
    header files to account for version.

  [ Ubuntu daily release ]
  * Automatic snapshot from revision 84

 -- Ubuntu daily release <ps-jenkins@lists.canonical.com>  Fri, 05 Jul 2013 02:01:10 +0000

platform-api (0.18.1+13.10.20130703-0ubuntu1) saucy; urgency=low

  [ Ricardo Mendoza ]
  * Stop the app manager from suspending the shell if there is no valid
    active main stage application running. (LP: #1196696)

  [ Ubuntu daily release ]
  * Automatic snapshot from revision 81

 -- Ubuntu daily release <ps-jenkins@lists.canonical.com>  Wed, 03 Jul 2013 02:01:08 +0000

platform-api (0.18.1+13.10.20130630-0ubuntu1) saucy; urgency=low

  [ Ricardo Mendoza ]
  * Add guards for NULL sensors.

  [ Ubuntu daily release ]
  * Automatic snapshot from revision 79

 -- Ubuntu daily release <ps-jenkins@lists.canonical.com>  Sun, 30 Jun 2013 02:01:10 +0000

platform-api (0.18.1+13.10.20130628-0ubuntu1) saucy; urgency=low

  [ Didier Roche ]
  * minor cosmetic cleanups as we detect the archs we can't build for in
    daily release now.

  [ Ubuntu daily release ]
  * Automatic snapshot from revision 77

 -- Ubuntu daily release <ps-jenkins@lists.canonical.com>  Fri, 28 Jun 2013 02:01:14 +0000

platform-api (0.18.1+13.10.20130627-0ubuntu1) saucy; urgency=low

  [ Ricardo Mendoza ]
  * GCC 4.8 introduces a change for ARM AAPCS calling conventions, this
    breaks ABI for us because the Android library is built with GCC 4.7.
    Revert to building platform-api with GCC 4.7 until we can update the
    Android build. .

  [ Ubuntu daily release ]
  * Automatic snapshot from revision 75

 -- Ubuntu daily release <ps-jenkins@lists.canonical.com>  Thu, 27 Jun 2013 02:01:09 +0000

platform-api (0.18.1daily13.06.25-0ubuntu1) saucy; urgency=low

  [ Robert Carr ]
  * Add missing mir stub (ua_ui_session_properties_set_remote_pid).

  [ Ubuntu daily release ]
  * Automatic snapshot from revision 73

 -- Ubuntu daily release <ps-jenkins@lists.canonical.com>  Tue, 25 Jun 2013 02:01:11 +0000

platform-api (0.18.1daily13.06.21-0ubuntu1) saucy; urgency=low

  [ Ubuntu daily release ]
  * debian/*symbols: auto-update new symbols to released version

  [ Didier Roche ]
  * Add a symbol files with unmangled C++ symbols to track ABI.

  [ Dmitrijs Ledkovs ]
  * Add a symbol files with unmangled C++ symbols to track ABI.

  [ Ubuntu daily release ]
  * Automatic snapshot from revision 71

 -- Ubuntu daily release <ps-jenkins@lists.canonical.com>  Fri, 21 Jun 2013 02:01:21 +0000

platform-api (0.18.1daily13.06.18-0ubuntu1) saucy; urgency=low

  [ Gerry Boland ]
  * Add mir suport.

  [ Robert Carr ]
  * Add mir suport.

  [ Ubuntu daily release ]
  * Automatic snapshot from revision 69

 -- Ubuntu daily release <ps-jenkins@lists.canonical.com>  Tue, 18 Jun 2013 18:32:00 +0000

platform-api (0.18.1daily13.06.11-0ubuntu1) saucy; urgency=low

  [ Ricardo Mendoza ]
  * Allow remote App Manager to take care of signalling processes.

  [ Ubuntu daily release ]
  * Automatic snapshot from revision 67

 -- Ubuntu daily release <ps-jenkins@lists.canonical.com>  Tue, 11 Jun 2013 14:40:23 +0000

platform-api (0.18.1daily13.06.10-0ubuntu1) saucy; urgency=low

  [ Ricardo Salveti de Araujo ]
  * clipboard.h: fixing license (it should be LGPL instead of GPL).

  [ Ricardo Mendoza ]
  * Extend the SessionProperties API to allow setting a remote_pid for
    operation across container boundaries.

  [ Ubuntu daily release ]
  * Automatic snapshot from revision 65

 -- Ubuntu daily release <ps-jenkins@lists.canonical.com>  Mon, 10 Jun 2013 02:02:01 +0000

platform-api (0.18.1daily13.06.05-0ubuntu1) saucy; urgency=low

  [ Ricardo Mendoza ]
  * * Move all private headers for android interfaces to
    android/include/ * Expose publicly only the C headers for the API *
    Change namespaces to match new coding guidelines * General cleanup
    and housekeeping of the codebase.
  * * Add headers for new refactored platform API * Implement new API
    for Android/hybris backend * Implement lifecycle iteration 0
    delegates infrastructure * Do away with all old public headers and
    use only the new API.
  * * Enable usage of the new delegates from within the Application
    Manager * Implement the notion of the application lifecycle and
    state transition * Implement initial session state controller * Make
    use of async delayer for suspend timeouts.
  * * Refactor sensors API to use new guidelines * Add new public
    headers for sensors and discard old API * Provide soft-float dynamic
    loader macro for hybris * Provide updated test cases.
  * * Change include barrier name to fix collision.

  [ Michael Terry ]
  * Add ubuntu/ui/config.h with UBUNTU_USE_GLES so we can know whether
    to include GLES2/gl2.h or GL/gl.h.

  [ Didier Roche ]
  * fix archs for not building on powerpc and arch: all for transitional
    packages.

  [ Sergio Schvezov ]
  * Adding rules to generate config.h from Android.mk.

  [ Thomas Voß ]
  * Switch to lazy init for the Bridge, and prevent tests from failing
    on amd64/i386.

  [ Gustavo Pichorim Boiko ]
  * Now that phone-app is being separate into phone, messages and
    contacts, we need to have a messages and contacts app listed too.

  [ Ubuntu daily release ]
  * Automatic snapshot from revision 62

 -- Ubuntu daily release <ps-jenkins@lists.canonical.com>  Wed, 05 Jun 2013 02:02:04 +0000

platform-api (0.18.1daily13.05.30.2ubuntu.unity.next-0ubuntu1) raring; urgency=low

  [ Ricardo Mendoza ]
  * * Change include barrier name to fix collision.

  [ Ubuntu daily release ]
  * Automatic snapshot from revision 60 (ubuntu-unity/next)

 -- Ubuntu daily release <ps-jenkins@lists.canonical.com>  Thu, 30 May 2013 21:13:45 +0000

platform-api (0.18.1daily13.05.30.1ubuntu.unity.next-0ubuntu1) raring; urgency=low

  [ Thomas Voß ]
  * Switch to lazy init for the Bridge, and prevent tests from failing
    on amd64/i386.

  [ Ricardo Mendoza ]
  * * Move all private headers for android interfaces to
    android/include/ * Expose publicly only the C headers for the API *
    Change namespaces to match new coding guidelines * General cleanup
    and housekeeping of the codebase.
  * * Add headers for new refactored platform API * Implement new API
    for Android/hybris backend * Implement lifecycle iteration 0
    delegates infrastructure * Do away with all old public headers and
    use only the new API.
  * * Enable usage of the new delegates from within the Application
    Manager * Implement the notion of the application lifecycle and
    state transition * Implement initial session state controller * Make
    use of async delayer for suspend timeouts.
  * * Refactor sensors API to use new guidelines * Add new public
    headers for sensors and discard old API * Provide soft-float dynamic
    loader macro for hybris * Provide updated test cases.

  [ Ubuntu daily release ]
  * Automatic snapshot from revision 58 (ubuntu-unity/next)

 -- Ubuntu daily release <ps-jenkins@lists.canonical.com>  Thu, 30 May 2013 02:45:43 +0000

platform-api (0.18.1daily13.05.15ubuntu.unity.next-0ubuntu1) raring; urgency=low

  [ Gustavo Pichorim Boiko ]
  * Now that phone-app is being separate into phone, messages and
    contacts, we need to have a messages and contacts app listed too.

  [ Ubuntu daily release ]
  * Automatic snapshot from revision 52 (ubuntu-unity/next)

 -- Ubuntu daily release <ps-jenkins@lists.canonical.com>  Wed, 15 May 2013 02:00:58 +0000

platform-api (0.18.1daily13.04.15ubuntu.unity.next-0ubuntu1) raring; urgency=low

  * Automatic snapshot from revision 50 (ubuntu-unity/next)

 -- Ubuntu daily release <ps-jenkins@lists.canonical.com>  Mon, 15 Apr 2013 02:02:18 +0000

platform-api (0.18.1daily13.04.12ubuntu.unity.next-0ubuntu1) raring; urgency=low

  * Automatic snapshot from revision 48 (ubuntu-unity/next)

 -- Ubuntu daily release <ps-jenkins@lists.canonical.com>  Fri, 12 Apr 2013 02:01:49 +0000

platform-api (0.18.1daily13.04.08ubuntu.unity.next-0ubuntu1) raring; urgency=low

  [ Dmitrijs Ledkovs ]
  * Apply packaging clean-up:
    - Use wrap-and-sort
    - White space cleanup on .bzr-builddeb and debian/copyright
    - Remove un-needed comments from debian/rules
    - Use dh_install --fail-missing
  * Rename packages to use generic names, but provide previous package
    names as dummy/transitional such that not to break the world.

  [ Michael Terry ]
  * Automatic snapshot from revision 44 (bootstrap)

  [ Ubuntu daily release ]
  * Automatic snapshot from revision 46 (ubuntu-unity/next)

 -- Ubuntu daily release <ps-jenkins@lists.canonical.com>  Mon, 08 Apr 2013 08:35:48 +0000

ubuntu-platform-api (0.18-0phablet1) quantal; urgency=low

  * Rename telephony-app to phone-app.

 -- Gustavo Pichorim Boiko <gustavo.boiko@canonical.com>  Mon, 18 Mar 2013 18:27:18 -0300

ubuntu-platform-api (0.17-0phablet1) quantal; urgency=low

  [ Jim Hodapp ]
  * Implements getting the min sensor reading update rate, min and max
    reading values, and reading resolution.
  * Refactor accelerometer support so that it supports calling more than
    one observer listener per Sensor instance.
  
  [ Ricardo Mendoza ]
  * Support tracking sessions in a different namespace than the app manager. 
  * Move default app manager to detail namespace.
  * Fix various tests due to API changes.

 -- Ricardo Mendoza <ricardo.mendoza@canonical.com>  Mon, 04 Mar 2013 10:51:10 -0430

ubuntu-platform-api (0.16-0phablet1) quantal; urgency=low

  * Dynamically adjust the OOM values for running apps 

 -- Ricardo Mendoza <ricardo.mendoza@canonical.com>  Fri, 22 Feb 2013 18:25:13 -0430

ubuntu-platform-api (0.15-0phablet1) quantal; urgency=low

  * Correct selection of next focused application
  * Mark keyboard as invisible when switching apps to prevent the trap
  * Correctly update current apps list even if all remaining apps are system sessions

 -- Ricardo Mendoza <ricardo.mendoza@canonical.com>  Wed, 20 Feb 2013 16:48:08 -0430

ubuntu-platform-api (0.14-0phablet1) quantal; urgency=low

  * Packaging improvements for the public release

 -- Ricardo Salveti de Araujo <ricardo.salveti@canonical.com>  Wed, 20 Feb 2013 15:49:21 -0300

ubuntu-platform-api (0.13) quantal; urgency=low

  * Add method to signal App Manager clients for changes on OSK geometry/visibility
  * Prevent attempting to focus sessions from session-less surfaces

 -- Ricardo Mendoza <ricardo.mendoza@canonical.com>  Wed, 20 Feb 2013 02:42:09 -0430

ubuntu-platform-api (0.12) quantal; urgency=low

  * Focus a new application only when the application requests visibility for its surfaces

 -- Ricardo Mendoza <ricardo.mendoza@canonical.com>  Wed, 20 Feb 2013 02:05:14 -0430

ubuntu-platform-api (0.11) quantal; urgency=low

  [ Ricardo Mendoza ]
  * Correctly report fullscreen session for mainstage apps if requested
  * Dont schedule a system session app (osk) for focusing when recovering from a binder death
  * Keep track of apps in independent pointers and better protect session binders.

 -- Florian Boucault <florian.boucault@canonical.com>  Wed, 20 Feb 2013 02:46:09 +0000

ubuntu-platform-api (0.10) quantal; urgency=low

  [Thomas Voss]
  * fix compilation for c programs 

 -- Bill Filler <bill.filler@canonical.com>  Sat, 16 Feb 2013 23:09:26 -0500

ubuntu-platform-api (0.9) quantal; urgency=low

  [ Ricardo Mendoza ]
  * Track sidestage/mainstage app running states and adjust transitions accordingly
  * Input layer changes to deal with new behaviour
  * Do dynamic screenshots according to surface size with correctly scaled geometry
  * General cleanup and stability fixes

  [ Ricardo Salveti ]
  * Removing logic to kill applications using the volume down key

 -- Ricardo Mendoza <ricardo.mendoza@canonical.com>  Thu, 14 Feb 2013 11:19:18 -0430

ubuntu-platform-api (0.8) quantal; urgency=low

  [ Ricardo Mendoza ]
  * Add API support for the dynamic creation and dismissal of system-session input traps with variable geometry.

 -- Florian Boucault <florian.boucault@canonical.com>  Wed, 13 Feb 2013 23:56:45 +0000

ubuntu-platform-api (0.7) quantal; urgency=low

  * debian/control: changing to arch any as libhybris is now available for
    x86 64

 -- Ricardo Salveti de Araujo <ricardo.salveti@canonical.com>  Sun, 10 Feb 2013 23:57:21 -0200

ubuntu-platform-api (0.6) quantal; urgency=low

  [ Thomas Voss ]
  * Add fullscreen observer and callback for the app manager.

  [ Ricardo Mendoza ]
  * Release upstream

 -- Ricardo Mendoza <ricardo.mendoza@canonical.com>  Thu, 07 Feb 2013 19:44:18 -0430

ubuntu-platform-api (0.5) quantal; urgency=low

  * Add support for copy and paste (Clipboard service)

 -- Ricardo Mendoza <ricardo.mendoza@canonical.com>  Wed, 06 Feb 2013 21:06:53 -0430

ubuntu-platform-api (0.4) quantal; urgency=low

  * Enabling packages for i386 (useful from a package dependency perspective).

 -- Ricardo Salveti de Araujo <ricardo.salveti@canonical.com>  Wed, 06 Feb 2013 20:08:58 -0200

ubuntu-platform-api (0.3) quantal; urgency=low

  * Creating a common libubuntu-platform-api-dev package, to avoid people to
    depend on implementation specific packages (for that we have provides).

 -- Ricardo Salveti de Araujo <ricardo.salveti@canonical.com>  Wed, 06 Feb 2013 19:14:05 -0200

ubuntu-platform-api (0.2) quantal; urgency=low

  * Updating packages to be multi-arch compatible

 -- Ricardo Salveti de Araujo <ricardo.salveti@canonical.com>  Tue, 05 Feb 2013 21:01:10 -0200

ubuntu-platform-api (0.1) quantal; urgency=low

  * Initial Release

 -- Ricardo Salveti de Araujo <ricardo.salveti@canonical.com>  Tue, 05 Feb 2013 14:15:40 -0200<|MERGE_RESOLUTION|>--- conflicted
+++ resolved
@@ -1,10 +1,9 @@
-<<<<<<< HEAD
 platform-api (3.0.0) UNRELEASED; urgency=medium
 
   * Remove deprecated ua_ui_* functions.
 
  -- Robert Carr <robert.carr@canonical.com>  Wed, 25 Mar 2015 16:00:34 -0700
-=======
+
 platform-api (2.9.0+15.04.20150326-0ubuntu1) vivid; urgency=medium
 
   [ Loïc Minier ]
@@ -12,7 +11,6 @@
     installation of armhf package on an amd64 system.
 
  -- CI Train Bot <ci-train-bot@canonical.com>  Thu, 26 Mar 2015 00:05:51 +0000
->>>>>>> 9befbd1b
 
 platform-api (2.9.0+15.04.20150320-0ubuntu1) vivid; urgency=medium
 
