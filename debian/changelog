<<<<<<< HEAD
qtmir-gles (0.4.5+15.10.20150728-0ubuntu1) UNRELEASED; urgency=medium

  * Sync with upstream

 -- Gerry Boland <gerry.boland@canonical.com>  Tue, 28 Jul 2015 10:55:43 +0100
=======
qtmir-gles (0.4.5+15.10.20150722-0ubuntu1) wily; urgency=medium

  [ Andreas Pokorny ]
  * sync with upstream

  [ CI Train Bot ]
  * New rebuild forced.

 -- CI Train Bot <ci-train-bot@canonical.com>  Wed, 22 Jul 2015 13:41:52 +0000
>>>>>>> c172386d

qtmir-gles (0.4.5+15.10.20150617-0ubuntu1) wily; urgency=medium

  [ Gerry Boland ]
  * Sync with upstream

 -- CI Train Bot <ci-train-bot@canonical.com>  Wed, 17 Jun 2015 17:26:33 +0000

qtmir-gles (0.4.5+15.10.20150611-0ubuntu2) wily; urgency=medium

  * No-change rebuild against Qt 5.4.2.

 -- Timo Jyrinki <timo-jyrinki@ubuntu.com>  Mon, 15 Jun 2015 13:07:34 +0300

qtmir-gles (0.4.5+15.10.20150611-0ubuntu1) wily; urgency=medium

  [ Michael Zanetti ]
  * Sync with upstream

 -- CI Train Bot <ci-train-bot@canonical.com>  Thu, 11 Jun 2015 11:18:31 +0000

qtmir-gles (0.4.4+15.04.20150513-0ubuntu1) vivid; urgency=medium

  [ Alan Griffiths ]
  * Sync with upstream

 -- CI Train Bot <ci-train-bot@canonical.com>  Wed, 13 May 2015 10:56:40 +0000

qtmir-gles (0.4.4+15.04.20150511.1-0ubuntu1) vivid; urgency=medium

  [ Gerry Boland ]
  * Sync with upstream

 -- CI Train Bot <ci-train-bot@canonical.com>  Mon, 11 May 2015 13:55:09 +0000

qtmir-gles (0.4.4+15.04.20150318-0ubuntu1) vivid; urgency=medium

  [ Michał Sawicz ]
  * Sync with upstream
  * wrap-and-sort
  * New build dependencies: libqtdbusmock1-dev, libqtdbustest1-dev

 -- CI Train Bot <ci-train-bot@canonical.com>  Wed, 18 Mar 2015 10:52:48 +0000

qtmir-gles (0.4.4+15.04.20150317-0ubuntu2) vivid; urgency=medium

  [ Timo Jyrinki ]
  * Sync with upstream

 -- CI Train Bot <ci-train-bot@canonical.com>  Tue, 17 Mar 2015 19:02:49 +0000

qtmir-gles (0.4.4+15.04.20150311-0ubuntu2) UNRELEASED; urgency=medium

  * Sync with upstream

 -- Timo Jyrinki <timo-jyrinki@ubuntu.com>  Thu, 12 Mar 2015 08:58:53 +0200

qtmir-gles (0.4.4+15.04.20150227.1-0ubuntu1) vivid; urgency=medium

  [ Kevin DuBois ]
  * Sync with upstream for mir 0.12.0

  [ CI Train Bot ]
  * New rebuild forced.

 -- CI Train Bot <ci-train-bot@canonical.com>  Fri, 27 Feb 2015 19:46:48 +0000

qtmir-gles (0.4.4+15.04.20150220-0ubuntu1) vivid; urgency=medium


  [ Timo Jyrinki ]
  * Sync with upstream

 -- CI Train Bot <ci-train-bot@canonical.com>  Fri, 20 Feb 2015 12:36:50 +0000

qtmir-gles (0.4.4+15.04.20150209-0ubuntu2) vivid; urgency=medium

  * No-change rebuild against Qt 5.4.0.

 -- Timo Jyrinki <timo-jyrinki@ubuntu.com>  Fri, 13 Feb 2015 13:05:47 +0200

qtmir-gles (0.4.4+15.04.20150209-0ubuntu1) vivid; urgency=medium

  [ Robert Carr ]
  * Sync with upstream

 -- Ubuntu daily release <ps-jenkins@lists.canonical.com>  Mon, 09 Feb 2015 23:23:10 +0000

qtmir-gles (0.4.4+15.04.20150206-0ubuntu1) vivid; urgency=medium

  [ Michał Sawicz ]
  * Sync with upstream

 -- Ubuntu daily release <ps-jenkins@lists.canonical.com>  Fri, 06 Feb 2015 10:59:06 +0000

qtmir-gles (0.4.4+15.04.20150115-0ubuntu1) vivid; urgency=medium

  [ Michał Sawicz ]
  * Sync with upstream

 -- Ubuntu daily release <ps-jenkins@lists.canonical.com>  Thu, 15 Jan 2015 15:59:48 +0000

qtmir-gles (0.4.4+15.04.20150114-0ubuntu1) vivid; urgency=medium

  [ Michał Sawicz ]
  * Sync with upstream

 -- Ubuntu daily release <ps-jenkins@lists.canonical.com>  Wed, 14 Jan 2015 09:33:36 +0000

qtmir-gles (0.4.4+15.04.20150109-0ubuntu1) vivid; urgency=medium

  [ Michał Sawicz ]
  * Sync with upstream

 -- Ubuntu daily release <ps-jenkins@lists.canonical.com>  Fri, 09 Jan 2015 17:55:35 +0000

qtmir-gles (0.4.4+15.04.20150108.1-0ubuntu1) vivid; urgency=medium

  [ Cemil Azizoglu ]
  * Sync with upstream

  [ Ubuntu daily release ]
  * New rebuild forced

 -- Ubuntu daily release <ps-jenkins@lists.canonical.com>  Thu, 08 Jan 2015 15:02:52 +0000

qtmir-gles (0.4.4+15.04.20141215-0ubuntu1) vivid; urgency=medium

  [ Michał Sawicz ]
  * Sync with upstream

 -- Ubuntu daily release <ps-jenkins@lists.canonical.com>  Mon, 15 Dec 2014 09:31:36 +0000

qtmir-gles (0.4.4+15.04.20141211-0ubuntu1) vivid; urgency=medium

  [ Gerry Boland ]
  * Sync with upstream

  [ Ubuntu daily release ]
  * New rebuild forced

 -- Ubuntu daily release <ps-jenkins@lists.canonical.com>  Thu, 11 Dec 2014 17:35:11 +0000

qtmir-gles (0.4.4+15.04.20141205-0ubuntu1) vivid; urgency=medium

  [ Michał Sawicz ]
  * Sync with upstream

 -- Ubuntu daily release <ps-jenkins@lists.canonical.com>  Fri, 05 Dec 2014 11:39:09 +0000

qtmir-gles (0.4.4+15.04.20141203-0ubuntu4) vivid; urgency=medium

  [ Gerry Boland ]
  * Sync with upstream

  [ Michał Sawicz ]
  * Update debian/control based on upstream

 -- Ubuntu daily release <ps-jenkins@lists.canonical.com>  Wed, 03 Dec 2014 12:01:01 +0000

qtmir-gles (0.4.4+15.04.20141124-0ubuntu1) vivid; urgency=medium

  [ Alberto Aguirre ]
  * Sync with upstream 

  [ Ubuntu daily release ]
  * New rebuild forced

 -- Ubuntu daily release <ps-jenkins@lists.canonical.com>  Mon, 24 Nov 2014 23:32:35 +0000

qtmir-gles (0.4.4+15.04.20141110-0ubuntu2) vivid; urgency=medium

  * No-change rebuild against Qt 5.3.2.

 -- Timo Jyrinki <timo-jyrinki@ubuntu.com>  Mon, 10 Nov 2014 17:34:00 +0200

qtmir-gles (0.4.4+15.04.20141110-0ubuntu1) vivid; urgency=medium

  [ Michał Sawicz ]
  * Sync with upstream

  [ Timo Jyrinki ]
  * Really sync qtmir mtdev change to the qtmir-gles branch

 -- Ubuntu daily release <ps-jenkins@lists.canonical.com>  Mon, 10 Nov 2014 10:14:31 +0000

qtmir-gles (0.4.4+15.04.20141030.2-0ubuntu1) vivid; urgency=medium

  [ Michał Sawicz ]
  * Sync with upstream

 -- Ubuntu daily release <ps-jenkins@lists.canonical.com>  Thu, 30 Oct 2014 22:10:33 +0000

qtmir-gles (0.4.4+15.04.20141030-0ubuntu1) vivid; urgency=medium

  [ Michał Sawicz ]
  * Sync with upstream

 -- Ubuntu daily release <ps-jenkins@lists.canonical.com>  Thu, 30 Oct 2014 11:33:30 +0000

qtmir-gles (0.4.4+14.10.20141013-0ubuntu1) utopic; urgency=medium

  [ Michał Sawicz ]
  * Sync with upstream

 -- Ubuntu daily release <ps-jenkins@lists.canonical.com>  Mon, 13 Oct 2014 13:13:53 +0000

qtmir-gles (0.4.3+14.10.20141010-0ubuntu1) utopic; urgency=medium

  [ Cemil Azizoglu ]
  * Sync with upstream

  [ Ubuntu daily release ]
  * New rebuild forced

 -- Ubuntu daily release <ps-jenkins@lists.canonical.com>  Fri, 10 Oct 2014 17:11:24 +0000

qtmir-gles (0.4.3+14.10.20141006-0ubuntu1) utopic; urgency=medium

  [ Michael Zanetti ]
  * sync with upstream

 -- Ubuntu daily release <ps-jenkins@lists.canonical.com>  Mon, 06 Oct 2014 12:21:52 +0000

qtmir-gles (0.4.3+14.10.20141001.4-0ubuntu1) utopic; urgency=medium

  [ Michael Zanetti ]
  * Sync with upstream

 -- Ubuntu daily release <ps-jenkins@lists.canonical.com>  Wed, 01 Oct 2014 20:02:07 +0000

qtmir-gles (0.4.3+14.10.20140922-0ubuntu1) utopic; urgency=medium

  [ Michael Zanetti ]
  * Sync with upstream

 -- Ubuntu daily release <ps-jenkins@lists.canonical.com>  Mon, 22 Sep 2014 17:29:06 +0000

qtmir-gles (0.4.3+14.10.20140918.2-0ubuntu1) utopic; urgency=medium

  [ Michael Zanetti ]
  * Sync with upstream

 -- Ubuntu daily release <ps-jenkins@lists.canonical.com>  Thu, 18 Sep 2014 17:01:27 +0000

qtmir-gles (0.4.3+14.10.20140918-0ubuntu1) utopic; urgency=medium

  [ Michael Zanetti ]
  * Sync with upstream

 -- Ubuntu daily release <ps-jenkins@lists.canonical.com>  Thu, 18 Sep 2014 09:50:57 +0000

qtmir-gles (0.4.3+14.10.20140915-0ubuntu1) utopic; urgency=medium

  [ Michael Zanetti ]
  * Sync with upstream

 -- Ubuntu daily release <ps-jenkins@lists.canonical.com>  Mon, 15 Sep 2014 15:14:34 +0000

qtmir-gles (0.4.3+14.10.20140907-0ubuntu1) utopic; urgency=medium

  [ Michał Sawicz ]
  * Sync with upstream

 -- Ubuntu daily release <ps-jenkins@lists.canonical.com>  Mon, 08 Sep 2014 07:09:55 +0000

qtmir-gles (0.4.3+14.10.20140903-0ubuntu1) utopic; urgency=medium

  [ Michał Sawicz ]
  * Sync with upstream

 -- Ubuntu daily release <ps-jenkins@lists.canonical.com>  Wed, 03 Sep 2014 08:29:28 +0000

qtmir-gles (0.4.2+14.10.20140829-0ubuntu1) utopic; urgency=medium

  [ Cemil Azizoglu ]
  * Sync with upstream

 -- Ubuntu daily release <ps-jenkins@lists.canonical.com>  Fri, 29 Aug 2014 19:32:00 +0000

qtmir-gles (0.4.2+14.10.20140825-0ubuntu1) utopic; urgency=medium

  [ Michał Sawicz ]
  * Sync with upstream
  * debian/control
    - new build dependency on lttng and python3

 -- Ubuntu daily release <ps-jenkins@lists.canonical.com>  Mon, 25 Aug 2014 08:36:45 +0000

qtmir-gles (0.4.1+14.10.20140817-0ubuntu1) utopic; urgency=medium

  [ Michał Sawicz ]
  * Sync with upstream

 -- Ubuntu daily release <ps-jenkins@lists.canonical.com>  Sun, 17 Aug 2014 01:00:02 +0000

qtmir-gles (0.4.1+14.10.20140815.is.0.4.1+14.10.20140811.1-0ubuntu1) utopic; urgency=medium

  * Sync with qtmir revert.

 -- Ricardo Salveti de Araujo <ricardo.salveti@canonical.com>  Sat, 16 Aug 2014 17:28:36 -0300

qtmir-gles (0.4.1+14.10.20140815-0ubuntu1) utopic; urgency=medium

  [ Michał Sawicz ]
  * Sync with upstream.

 -- Ubuntu daily release <ps-jenkins@lists.canonical.com>  Fri, 15 Aug 2014 17:42:41 +0000

qtmir-gles (0.4.1+14.10.20140811.1-0ubuntu1) utopic; urgency=medium

  [ Cemil Azizoglu ]
  * Sync with upstream

  [ Ubuntu daily release ]
  * New rebuild forced

 -- Ubuntu daily release <ps-jenkins@lists.canonical.com>  Mon, 11 Aug 2014 22:41:21 +0000

qtmir-gles (0.4.1+14.10.20140811-0ubuntu1) utopic; urgency=medium

  [ Kevin Gunn ]
  * Sync with upstream

 -- Ubuntu daily release <ps-jenkins@lists.canonical.com>  Mon, 11 Aug 2014 17:28:14 +0000

qtmir-gles (0.4.1+14.10.20140808-0ubuntu1) utopic; urgency=medium

  [ Thomas Voß ]
  * Sync with upstream. 

 -- Ubuntu daily release <ps-jenkins@lists.canonical.com>  Fri, 08 Aug 2014 13:09:25 +0000

qtmir-gles (0.4.0+14.10.20140805.1-0ubuntu1) utopic; urgency=medium

  [ Thomas Voß ]
  * Sync with upstream.

 -- Ubuntu daily release <ps-jenkins@lists.canonical.com>  Tue, 05 Aug 2014 20:36:36 +0000

qtmir-gles (0.4.0+14.10.20140805-0ubuntu1) utopic; urgency=medium

  [ Michał Sawicz ]
  * Sync with upstream.

 -- Ubuntu daily release <ps-jenkins@lists.canonical.com>  Tue, 05 Aug 2014 12:41:08 +0000

qtmir-gles (0.4.0+14.10.20140729-0ubuntu1) utopic; urgency=medium

  [ Kevin Gunn ]
  * Sync with upstream

  [ Gerry Boland ]
  * Import qtmir0.4.0 and modify to build mirserver QPA plugin with GLES
    support

 -- Ubuntu daily release <ps-jenkins@lists.canonical.com>  Tue, 29 Jul 2014 16:21:00 +0000

qtmir-gles (0.4.0+14.10.20140710-0ubuntu1) utopic; urgency=medium

  * Impoty qtmir0.4.0 and modify to build mirserver QPA plugin with GLES support

 -- Gerry Boland <gerry.boland@canonical.com>  Thu, 10 Jul 2014 15:09:08 +0100<|MERGE_RESOLUTION|>--- conflicted
+++ resolved
@@ -1,10 +1,9 @@
-<<<<<<< HEAD
 qtmir-gles (0.4.5+15.10.20150728-0ubuntu1) UNRELEASED; urgency=medium
 
   * Sync with upstream
 
  -- Gerry Boland <gerry.boland@canonical.com>  Tue, 28 Jul 2015 10:55:43 +0100
-=======
+
 qtmir-gles (0.4.5+15.10.20150722-0ubuntu1) wily; urgency=medium
 
   [ Andreas Pokorny ]
@@ -14,7 +13,6 @@
   * New rebuild forced.
 
  -- CI Train Bot <ci-train-bot@canonical.com>  Wed, 22 Jul 2015 13:41:52 +0000
->>>>>>> c172386d
 
 qtmir-gles (0.4.5+15.10.20150617-0ubuntu1) wily; urgency=medium
 
