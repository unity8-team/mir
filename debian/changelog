--- conflicted
+++ resolved
@@ -1,16 +1,14 @@
-<<<<<<< HEAD
-ubuntu-platform-api (0.17.1-0ubuntu1) UNRELEASED; urgency=low
+ubuntu-platform-api (0.18.1-0ubuntu1) UNRELEASED; urgency=low
 
   * Automatic snapshot from revision 42 (bootstrap)
 
  -- Dmitrijs Ledkovs <dmitrij.ledkov@ubuntu.com>  Mon, 18 Mar 2013 16:56:06 +0000
-=======
+
 ubuntu-platform-api (0.18-0phablet1) quantal; urgency=low
 
   * Rename telephony-app to phone-app.
 
  -- Gustavo Pichorim Boiko <gustavo.boiko@canonical.com>  Mon, 18 Mar 2013 18:27:18 -0300
->>>>>>> 8608275a
 
 ubuntu-platform-api (0.17-0phablet1) quantal; urgency=low
 
