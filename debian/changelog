<<<<<<< HEAD
qtmir-gles (0.4.1+14.10.20140811-0ubuntu1) UNRELEASED; urgency=medium

  * Sync with upstream

 -- Kevin Gunn <kevin.gunn@canonical.com>  Mon, 11 Aug 2014 16:40:51 -0500
=======
qtmir-gles (0.4.1+14.10.20140808-0ubuntu1) utopic; urgency=medium

  [ Thomas Voß ]
  * Sync with upstream. 

 -- Ubuntu daily release <ps-jenkins@lists.canonical.com>  Fri, 08 Aug 2014 13:09:25 +0000
>>>>>>> 82f44b3f

qtmir-gles (0.4.0+14.10.20140805.1-0ubuntu1) utopic; urgency=medium

  [ Thomas Voß ]
  * Sync with upstream.

 -- Ubuntu daily release <ps-jenkins@lists.canonical.com>  Tue, 05 Aug 2014 20:36:36 +0000

qtmir-gles (0.4.0+14.10.20140805-0ubuntu1) utopic; urgency=medium

  [ Michał Sawicz ]
  * Sync with upstream.

 -- Ubuntu daily release <ps-jenkins@lists.canonical.com>  Tue, 05 Aug 2014 12:41:08 +0000

qtmir-gles (0.4.0+14.10.20140729-0ubuntu1) utopic; urgency=medium

  [ Kevin Gunn ]
  * Sync with upstream

  [ Gerry Boland ]
  * Import qtmir0.4.0 and modify to build mirserver QPA plugin with GLES
    support

 -- Ubuntu daily release <ps-jenkins@lists.canonical.com>  Tue, 29 Jul 2014 16:21:00 +0000

qtmir-gles (0.4.0+14.10.20140710-0ubuntu1) utopic; urgency=medium

  * Impoty qtmir0.4.0 and modify to build mirserver QPA plugin with GLES support

 -- Gerry Boland <gerry.boland@canonical.com>  Thu, 10 Jul 2014 15:09:08 +0100<|MERGE_RESOLUTION|>--- conflicted
+++ resolved
@@ -1,17 +1,15 @@
-<<<<<<< HEAD
 qtmir-gles (0.4.1+14.10.20140811-0ubuntu1) UNRELEASED; urgency=medium
 
   * Sync with upstream
 
  -- Kevin Gunn <kevin.gunn@canonical.com>  Mon, 11 Aug 2014 16:40:51 -0500
-=======
+
 qtmir-gles (0.4.1+14.10.20140808-0ubuntu1) utopic; urgency=medium
 
   [ Thomas Voß ]
   * Sync with upstream. 
 
  -- Ubuntu daily release <ps-jenkins@lists.canonical.com>  Fri, 08 Aug 2014 13:09:25 +0000
->>>>>>> 82f44b3f
 
 qtmir-gles (0.4.0+14.10.20140805.1-0ubuntu1) utopic; urgency=medium
 
