<<<<<<< HEAD
platform-api (0.21-0ubuntu1) UNRELEASED; urgency=medium

  * Change sensors API to allow for GCC 4.8 building across all clients
    Ubuntu-side

 -- Ricardo Mendoza <ricardo.mendoza@canonical.com>  Mon, 05 May 2014 14:03:05 +0200
=======
platform-api (0.20+14.10.20140430.1-0ubuntu1) utopic; urgency=low

  [ Alberto Aguirre ]
  * needed for mir019

  [ Ubuntu daily release ]
  * New rebuild forced

 -- Ubuntu daily release <ps-jenkins@lists.canonical.com>  Wed, 30 Apr 2014 13:35:29 +0000
>>>>>>> b9b88b68

platform-api (0.20+14.04.20140411-0ubuntu1) trusty; urgency=low

  [ Gerry Boland ]
  * Manually call mir's SurfacePlacementStrategy::place and
    SessionListener::surface_created methods for in process client
    Surface Mir 0.1.8 refactoring causes in-process client surfaces to
    be an implementation detail of Mir's surface stack, and prevents
    shell from getting access to its surface to position it and define
    input areas on it. To fix this,we perform the following: 1. Create
    an InProcessClientSession to represent the in-process client 2. Get
    access to Mir's SurfacePlacementStrategy object and call its place
    method explicitly, to allow shell to position its surface 3. Get
    access to Mir's SessionListener object and call its surface_created
    method explicitly, to notify shell its surface was created

  [ Alan Griffiths ]
  * Changes for compatibility with Mir 0.1.8

  [ Ubuntu daily release ]
  * New rebuild forced

 -- Ubuntu daily release <ps-jenkins@lists.canonical.com>  Fri, 11 Apr 2014 21:09:05 +0000

platform-api (0.20+14.04.20140407-0ubuntu1) trusty; urgency=low

  [ Andreas Pokorny ]
  * CMakeLists adaptation to make platform-api cross compile with a
    simple chroot setup. Note that <PKG_NAME>_LINK_LIBRARIES variables
    were removed from link_directories and respective <PKG_NAME>_LDFLAGS
    variables were instead put into target_link_libraries. Those
    informations attached to targets are transitively forwarded to the
    user of the library. link_directories only attaches the information
    to the source directory.

 -- Ubuntu daily release <ps-jenkins@lists.canonical.com>  Mon, 07 Apr 2014 06:16:39 +0000

platform-api (0.20+14.04.20140401-0ubuntu1) trusty; urgency=low

  [ Chris Gagnon ]
  * enable getting coverage in CI

 -- Ubuntu daily release <ps-jenkins@lists.canonical.com>  Tue, 01 Apr 2014 01:22:00 +0000

platform-api (0.20+14.04.20140317.1-0ubuntu1) trusty; urgency=low

  [ Ubuntu daily release ]
  * New rebuild forced

  [ Kevin Gunn ]
  * bump to mir0.1.7

 -- Ubuntu daily release <ps-jenkins@lists.canonical.com>  Mon, 17 Mar 2014 15:15:44 +0000

platform-api (0.20+14.04.20140310.1-0ubuntu1) trusty; urgency=low

  [ Kevin Gunn ]
  * bump debian dep to mir0.1.6

 -- Ubuntu daily release <ps-jenkins@lists.canonical.com>  Mon, 10 Mar 2014 21:09:12 +0000

platform-api (0.20+14.04.20140307-0ubuntu1) trusty; urgency=low

  [ Łukasz 'sil2100' Zemczak ]
  * Bump the build-dependency on dbus-cpp due to the ABI change

 -- Ubuntu daily release <ps-jenkins@lists.canonical.com>  Fri, 07 Mar 2014 12:35:44 +0000

platform-api (0.20+14.04.20140221-0ubuntu1) trusty; urgency=low

  [ thomas-voss ]
  * Remove obsolete assert on bridge as failures are captured higher up
    in the stack now.

 -- Ubuntu daily release <ps-jenkins@lists.canonical.com>  Fri, 21 Feb 2014 13:25:48 +0000

platform-api (0.20+14.04.20140214-0ubuntu1) trusty; urgency=low

  [ Daniel d'Andrada ]
  * Clipboard implementation using UnityService through the mir socket

 -- Ubuntu daily release <ps-jenkins@lists.canonical.com>  Fri, 14 Feb 2014 15:46:05 +0000

platform-api (0.20+14.04.20140212-0ubuntu1) trusty; urgency=low

  [ Kevin Gunn ]
  * bump dep on mir0.1.5

 -- Ubuntu daily release <ps-jenkins@lists.canonical.com>  Wed, 12 Feb 2014 18:32:46 +0000

platform-api (0.20+14.04.20140211-0ubuntu1) trusty; urgency=low

  [ Martin Pitt ]
  * Fix crash in ua_sensors_*_new() if there is no available backend.
    Return NULL instead. (LP: #1272294)

 -- Ubuntu daily release <ps-jenkins@lists.canonical.com>  Tue, 11 Feb 2014 00:09:33 +0000

platform-api (0.20+14.04.20140204.1-0ubuntu1) trusty; urgency=low

  [ Ubuntu daily release ]
  * New rebuild forced

  [ Ricardo Salveti de Araujo ]
  * Making android code compatible with 4.4.

  [ Kevin Gunn ]
  * bump debian version for mir to 0.1.4

 -- Ubuntu daily release <ps-jenkins@lists.canonical.com>  Tue, 04 Feb 2014 14:51:56 +0000

platform-api (0.20+14.04.20140204-0ubuntu1) trusty; urgency=low

  [ thomas-voss ]
  * Adopt to changes in dbus-cpp and location-service.

  [ Łukasz 'sil2100' Zemczak ]
  * Bump the dbus-cpp dependency to 1.0.0

 -- Ubuntu daily release <ps-jenkins@lists.canonical.com>  Tue, 04 Feb 2014 12:34:00 +0000

platform-api (0.20+14.04.20140114.1-0ubuntu1) trusty; urgency=low

  [ Martin Pitt ]
  * Add backend for simulated sensor data.

  [ Albert Astals ]
  * Build fixes and typos.

  [ Ricardo Mendoza ]
  * Build fixes and typos.

  [ Ubuntu daily release ]
  * Automatic snapshot from revision 183

 -- Ubuntu daily release <ps-jenkins@lists.canonical.com>  Tue, 14 Jan 2014 10:37:30 +0000

platform-api (0.20-0ubuntu1) trusty; urgency=low

  * Added *_set_dimensions() function to the window properties.

 -- Ricardo Mendoza <ricardo.mendoza@canonical.com>  Tue, 10 Dec 2013 23:24:57 -0500

platform-api (0.19+14.04.20140108.1-0ubuntu1) trusty; urgency=low

  [ Alexandros Frantzis ]
  * mirclient: Initialize MirSurfaceParameters::output_id field.

  [ Martin Pitt ]
  * Fix all compiler warnings.

  [ Timo Jyrinki ]
  * bump debian version dependency for mir to 0.1.3 to force rebuild

  [ Gerry Boland ]
  * Fix FTBFS with Mir12 change - mir::geometry::PixelFormat was
    removed, using MirPixelFormat instead. (LP: #1266674)

  [ Ubuntu daily release ]
  * Automatic snapshot from revision 179

 -- Ubuntu daily release <ps-jenkins@lists.canonical.com>  Wed, 08 Jan 2014 06:17:14 +0000

platform-api (0.19+14.04.20131128.1-0ubuntu1) trusty; urgency=low

  [ Kevin Gunn ]
  * update mir deb build dep to ver 0.1.2

  [ Ubuntu daily release ]
  * Automatic snapshot from revision 174

 -- Ubuntu daily release <ps-jenkins@lists.canonical.com>  Thu, 28 Nov 2013 10:51:15 +0000

platform-api (0.19+14.04.20131119.1-0ubuntu1) trusty; urgency=low

  [ Kevin Gunn ]
  * mir server abi break, bump build dep to 0.1.1

  [ Ubuntu daily release ]
  * Automatic snapshot from revision 172

 -- Ubuntu daily release <ps-jenkins@lists.canonical.com>  Tue, 19 Nov 2013 19:16:40 +0000

platform-api (0.19+14.04.20131028-0ubuntu1) trusty; urgency=low

  [ Kevin Gunn ]
  * bump mir build dep to 0.0.16.

  [ Ubuntu daily release ]
  * Automatic snapshot from revision 170

 -- Ubuntu daily release <ps-jenkins@lists.canonical.com>  Mon, 28 Oct 2013 16:56:11 +0000

platform-api (0.19+13.10.20131015.1-0ubuntu2) trusty; urgency=low

  * No change rebuild for Boost 1.54 transition, required to drop
    boost1.53 from main.

 -- Dmitrijs Ledkovs <xnox@ubuntu.com>  Fri, 25 Oct 2013 00:06:13 +0100

platform-api (0.19+13.10.20131015.1-0ubuntu1) saucy; urgency=low

  [ Robert Carr ]
  * It seems events of mir_event_type_surface may lead to passing an
    uninitialized ubuntu event in to qtubuntu. Drop these events for
    now.

  [ Kevin Gunn ]
  * bump mir build dep 0.0.15 & libmirserver7.

  [ Alexandros Frantzis ]
  * mirclient: Return a null UApplicationInstance* when failing to
    connect to the mir server. (LP: #1233988)

  [ Ubuntu daily release ]
  * Automatic snapshot from revision 167

 -- Ubuntu daily release <ps-jenkins@lists.canonical.com>  Tue, 15 Oct 2013 02:39:54 +0000

platform-api (0.19+13.10.20131010.1-0ubuntu1) saucy; urgency=low

  [ Alexandros Frantzis ]
  * mirclient: Properly check for failed connections to the server
    Failing to do so leads to invalid/error connections being used
    platform-api, leading to crashes. . (LP: #1233988)

  [ Ubuntu daily release ]
  * Automatic snapshot from revision 163

 -- Ubuntu daily release <ps-jenkins@lists.canonical.com>  Thu, 10 Oct 2013 20:03:35 +0000

platform-api (0.19+13.10.20131009.2-0ubuntu1) saucy; urgency=low

  [ Ubuntu daily release ]
  * New rebuild forced

  [ Kevin Gunn ]
  * bump mir build dep 0.0.14.

  [ Alexandros Frantzis ]
  * mirclient: Release Window resources in the proper order Release the
    InputContext after releasing the Surface that is using the
    InputContext in its event callback. Otherwise we get a crash when an
    input event comes to the Surface after the InputContext is
    destroyed, but before the Surface itself has been destroyed. (LP:
    #1236225)

  [ Ubuntu daily release ]
  * Automatic snapshot from revision 161

 -- Ubuntu daily release <ps-jenkins@lists.canonical.com>  Wed, 09 Oct 2013 23:16:04 +0000

platform-api (0.19+13.10.20131003-0ubuntu1) saucy; urgency=low

  [ Kevin Gunn ]
  * bumping mir dep debian 0.0.13, libmirserver5

  [ Ubuntu daily release ]
  * Automatic snapshot from revision 158

 -- Ubuntu daily release <ps-jenkins@lists.canonical.com>  Thu, 03 Oct 2013 07:59:18 +0000

platform-api (0.19+13.10.20130926.1-0ubuntu1) saucy; urgency=low

  [ Kevin Gunn ]
  * bump build dep for new mir soname in order to rebuild

  [ Ubuntu daily release ]
  * Automatic snapshot from revision 156

 -- Ubuntu daily release <ps-jenkins@lists.canonical.com>  Thu, 26 Sep 2013 10:03:20 +0000

platform-api (0.19+13.10.20130925.1-0ubuntu1) saucy; urgency=low

  [ Ricardo Mendoza ]
  * Make music-app not be stopped when going to the background.

  [ Ubuntu daily release ]
  * Automatic snapshot from revision 154

 -- Ubuntu daily release <ps-jenkins@lists.canonical.com>  Wed, 25 Sep 2013 18:45:36 +0000

platform-api (0.19+13.10.20130924-0ubuntu1) saucy; urgency=low

  [ Ricardo Mendoza ]
  * * Bump build-dep on Mir to 0.0.11.

  [ Ubuntu daily release ]
  * Automatic snapshot from revision 152

 -- Ubuntu daily release <ps-jenkins@lists.canonical.com>  Tue, 24 Sep 2013 13:05:21 +0000

platform-api (0.19+13.10.20130919.3-0ubuntu1) saucy; urgency=low

  [ Ubuntu daily release ]
  * debian/*symbols: auto-update new symbols to released version

  [ thomas-voss ]
  * Ensure that url dispatcher and location service symbols are part of
    the mir implementation.

  [ Ubuntu daily release ]
  * New rebuild forced
  * Automatic snapshot from revision 150

 -- Ubuntu daily release <ps-jenkins@lists.canonical.com>  Thu, 19 Sep 2013 14:09:35 +0000

platform-api (0.19-0ubuntu1) saucy; urgency=low

  * New upstream release

 -- Ricardo Mendoza <ricardo.mendoza@canonical.com>  Wed, 18 Sep 2013 12:00:35 -0400

platform-api (0.18.3+13.10.20130904-0ubuntu1) saucy; urgency=low

  * New rebuild forced
  * Automatic snapshot from revision 147

 -- Ubuntu daily release <ps-jenkins@lists.canonical.com>  Wed, 04 Sep 2013 06:46:10 +0000

platform-api (0.18.3+13.10.20130903-0ubuntu1) saucy; urgency=low

  * New rebuild forced
  * Automatic snapshot from revision 146

 -- Ubuntu daily release <ps-jenkins@lists.canonical.com>  Tue, 03 Sep 2013 14:46:10 +0000

platform-api (0.18.3+13.10.20130830.1-0ubuntu1) saucy; urgency=low

  * New rebuild forced
  * Automatic snapshot from revision 145

 -- Ubuntu daily release <ps-jenkins@lists.canonical.com>  Fri, 30 Aug 2013 18:55:10 +0000

platform-api (0.18.3+13.10.20130830-0ubuntu1) saucy; urgency=low

  * New rebuild forced
  * Automatic snapshot from revision 144

 -- Ubuntu daily release <ps-jenkins@lists.canonical.com>  Fri, 30 Aug 2013 12:12:17 +0000

platform-api (0.18.3+13.10.20130829.2-0ubuntu1) saucy; urgency=low

  * New rebuild forced
  * Automatic snapshot from revision 143

 -- Ubuntu daily release <ps-jenkins@lists.canonical.com>  Thu, 29 Aug 2013 18:40:08 +0000

platform-api (0.18.3+13.10.20130829.1-0ubuntu1) saucy; urgency=low

  * New rebuild forced
  * Automatic snapshot from revision 142

 -- Ubuntu daily release <ps-jenkins@lists.canonical.com>  Thu, 29 Aug 2013 14:50:08 +0000

platform-api (0.18.3+13.10.20130829-0ubuntu1) saucy; urgency=low

  * New rebuild forced
  * Automatic snapshot from revision 141

 -- Ubuntu daily release <ps-jenkins@lists.canonical.com>  Thu, 29 Aug 2013 10:40:08 +0000

platform-api (0.18.3+13.10.20130828-0ubuntu1) saucy; urgency=low

  * New rebuild forced
  * Automatic snapshot from revision 140

 -- Ubuntu daily release <ps-jenkins@lists.canonical.com>  Wed, 28 Aug 2013 10:42:09 +0000

platform-api (0.18.3+13.10.20130827.1-0ubuntu1) saucy; urgency=low

  * New rebuild forced
  * Automatic snapshot from revision 139

 -- Ubuntu daily release <ps-jenkins@lists.canonical.com>  Tue, 27 Aug 2013 18:42:09 +0000

platform-api (0.18.3+13.10.20130827-0ubuntu1) saucy; urgency=low

  * New rebuild forced
  * Automatic snapshot from revision 138

 -- Ubuntu daily release <ps-jenkins@lists.canonical.com>  Tue, 27 Aug 2013 06:41:10 +0000

platform-api (0.18.3+13.10.20130826.3-0ubuntu1) saucy; urgency=low

  [ Ubuntu daily release ]
  * debian/*symbols: auto-update new symbols to released version

  [ thomas-voss ]
  * Add implementation for ua_location_service_create_controller. (LP:
    #1216483)

  [ Ubuntu daily release ]
  * New rebuild forced

  [ Albert Astals ]
  * Add a wrapper for lp:url-dispatcher .

  [ Ricardo Mendoza ]
  * * Support lifecycle events to dispatch client callbacks due to state
    switching.

  [ Ubuntu daily release ]
  * Automatic snapshot from revision 137

 -- Ubuntu daily release <ps-jenkins@lists.canonical.com>  Mon, 26 Aug 2013 18:07:43 +0000

platform-api (0.18.3+13.10.20130826-0ubuntu1) saucy; urgency=low

  [ Ubuntu daily release ]
  * debian/*symbols: auto-update new symbols to released version

  [ Charles Kerr ]
  * Add a controller for the location service.

  [ thomas-voss ]
  * Add a controller for the location service.

  [ Thomas Voß ]
  * Add a controller for the location service.

  [ Ubuntu daily release ]
  * New rebuild forced
  * Automatic snapshot from revision 133

 -- Ubuntu daily release <ps-jenkins@lists.canonical.com>  Mon, 26 Aug 2013 02:08:08 +0000

platform-api (0.18.3+13.10.20130823-0ubuntu1) saucy; urgency=low

  [ Ubuntu daily release ]
  * debian/*symbols: auto-update new symbols to released version
  * New rebuild forced

  [ Ricardo Mendoza ]
  * Restore accidentally dropped symbols back to the Mir server API.

  [ Ubuntu daily release ]
  * Automatic snapshot from revision 131

 -- Ubuntu daily release <ps-jenkins@lists.canonical.com>  Fri, 23 Aug 2013 06:45:15 +0000

platform-api (0.18.3+13.10.20130822.2-0ubuntu1) saucy; urgency=low

  [ thomas-voss ]
  * Reimplement location submodule on top of location-service.

  [ Thomas Voß ]
  * Reimplement location submodule on top of location-service.

  [ Ubuntu daily release ]
  * New rebuild forced
  * Automatic snapshot from revision 129

 -- Ubuntu daily release <ps-jenkins@lists.canonical.com>  Thu, 22 Aug 2013 18:06:37 +0000

platform-api (0.18.3+13.10.20130822.1-0ubuntu1) saucy; urgency=low

  * New rebuild forced
  * Automatic snapshot from revision 127

 -- Ubuntu daily release <ps-jenkins@lists.canonical.com>  Thu, 22 Aug 2013 14:36:12 +0000

platform-api (0.18.3+13.10.20130822-0ubuntu1) saucy; urgency=low

  * New rebuild forced
  * Automatic snapshot from revision 126

 -- Ubuntu daily release <ps-jenkins@lists.canonical.com>  Thu, 22 Aug 2013 10:42:14 +0000

platform-api (0.18.3+13.10.20130821.1-0ubuntu1) saucy; urgency=low

  * New rebuild forced
  * Automatic snapshot from revision 125

 -- Ubuntu daily release <ps-jenkins@lists.canonical.com>  Wed, 21 Aug 2013 14:40:14 +0000

platform-api (0.18.3+13.10.20130821-0ubuntu1) saucy; urgency=low

  [ Daniel d'Andrada ]
  * Enable OSK window role, which ties into Mir's OSK surface type. Also
    add "state" property to Window, and this implement
    show/hide/fullscreen functions using Mir's surface state API.

  [ Ricardo Salveti de Araujo ]
  * debian/control: depending on libhybris-common only instead.

  [ Robert Carr ]
  * Enable OSK window role, which ties into Mir's OSK surface type. Also
    add "state" property to Window, and this implement
    show/hide/fullscreen functions using Mir's surface state API.

  [ Ubuntu daily release ]
  * New rebuild forced

  [ Gerry Boland ]
  * Enable OSK window role, which ties into Mir's OSK surface type. Also
    add "state" property to Window, and this implement
    show/hide/fullscreen functions using Mir's surface state API.

  [ Ubuntu daily release ]
  * Automatic snapshot from revision 124

 -- Ubuntu daily release <ps-jenkins@lists.canonical.com>  Wed, 21 Aug 2013 06:51:21 +0000

platform-api (0.18.3+13.10.20130820-0ubuntu1) saucy; urgency=low

  [ Gerry Boland ]
  * Revert Cflags change in pkgconfig file in rev 118.
  * Remove workaround to obtain Mir internal surface, as Mir added
    as_internal_surface method in revno 964.

  [ Ubuntu daily release ]
  * New rebuild forced
  * Automatic snapshot from revision 121

 -- Ubuntu daily release <ps-jenkins@lists.canonical.com>  Tue, 20 Aug 2013 14:06:21 +0000

platform-api (0.18.3+13.10.20130815.1-0ubuntu1) saucy; urgency=low

  [ Ubuntu daily release ]
  * debian/*symbols: auto-update new symbols to released version
  * New rebuild forced

  [ Thomas Voß ]
  * Fix typos in location service API.

  [ Ubuntu daily release ]
  * Automatic snapshot from revision 118

 -- Ubuntu daily release <ps-jenkins@lists.canonical.com>  Thu, 15 Aug 2013 06:06:34 +0000

platform-api (0.18.3+13.10.20130813-0ubuntu1) saucy; urgency=low

  [ Ubuntu daily release ]
  * debian/*symbols: auto-update new symbols to released version

  [ gerboland ]
  * Build the Mir backends and add the relevant deps now that we have
    Mir in main.

  [ Ricardo Salveti de Araujo ]
  * Build the Mir backends and add the relevant deps now that we have
    Mir in main.

  [ Ubuntu daily release ]
  * New rebuild forced

  [ Ricardo Mendoza ]
  * Build the Mir backends and add the relevant deps now that we have
    Mir in main.

  [ Ubuntu daily release ]
  * Automatic snapshot from revision 116

 -- Ubuntu daily release <ps-jenkins@lists.canonical.com>  Tue, 13 Aug 2013 02:51:19 +0000

platform-api (0.18.3+13.10.20130812-0ubuntu1) saucy; urgency=low

  [ Gerry Boland ]
  * Fix FTBFS due to Mir commit 951.

  [ Ubuntu daily release ]
  * New rebuild forced
  * Automatic snapshot from revision 114

 -- Ubuntu daily release <ps-jenkins@lists.canonical.com>  Mon, 12 Aug 2013 18:41:26 +0000

platform-api (0.18.3+13.10.20130807-0ubuntu1) saucy; urgency=low

  [ Ubuntu daily release ]
  * debian/*symbols: auto-update new symbols to released version

  [ Thomas Voß ]
  * Add location service API.

  [ Ricardo Mendoza ]
  * Add location service API.

  [ Ubuntu daily release ]
  * Automatic snapshot from revision 112

 -- Ubuntu daily release <ps-jenkins@lists.canonical.com>  Wed, 07 Aug 2013 02:02:29 +0000

platform-api (0.18.3+13.10.20130806-0ubuntu1) saucy; urgency=low

  [ gerboland ]
  * Fix for Mir API change in revno 873, there are now multiple display
    buffers available, so no single display. Moving this fix from the
    packaging branch.

  [ Albert Astals ]
  * Fix FTBFS due to Mir API changes.

  [ Ubuntu daily release ]
  * Automatic snapshot from revision 110

 -- Ubuntu daily release <ps-jenkins@lists.canonical.com>  Tue, 06 Aug 2013 02:02:22 +0000

platform-api (0.18.3+13.10.20130802-0ubuntu1) saucy; urgency=low

  [ Thomas Voß ]
  * Make sure that archive.h compiles with C compilers.

  [ Ubuntu daily release ]
  * Automatic snapshot from revision 107

 -- Ubuntu daily release <ps-jenkins@lists.canonical.com>  Fri, 02 Aug 2013 02:02:00 +0000

platform-api (0.18.3+13.10.20130730-0ubuntu1) saucy; urgency=low

  [ Ricardo Mendoza ]
  * General renaming of packages to match debian guidelines

  [ Ubuntu daily release ]
  * Automatic snapshot from revision 105

 -- Ubuntu daily release <ps-jenkins@lists.canonical.com>  Tue, 30 Jul 2013 02:02:34 +0000

platform-api (0.18.2+13.10.20130729-0ubuntu1) saucy; urgency=low

  [ Gustavo Pichorim Boiko ]
  * Rename the well known applications to match their names after the
    splitting of phone-app. The entry for the current phone-app was kept
    there so that it can be used while the new applications are not yet
    mature.

  [ Ubuntu daily release ]
  * Automatic snapshot from revision 103

 -- Ubuntu daily release <ps-jenkins@lists.canonical.com>  Mon, 29 Jul 2013 02:01:57 +0000

platform-api (0.18.2+13.10.20130726-0ubuntu1) saucy; urgency=low

  [ Jani Monoses ]
  * Fixing issue with gcc 4.6.
  * Build fixes for tests.

  [ Ubuntu daily release ]
  * Automatic snapshot from revision 101

 -- Ubuntu daily release <ps-jenkins@lists.canonical.com>  Fri, 26 Jul 2013 02:01:55 +0000

platform-api (0.18.2+13.10.20130725-0ubuntu1) saucy; urgency=low

  [ Ricardo Mendoza ]
  * * Clear all input traps upon death of the last client * Reset shell
    focus if all apps exit. (LP: #1203698, #1204299)

  [ Ubuntu daily release ]
  * Automatic snapshot from revision 98

 -- Ubuntu daily release <ps-jenkins@lists.canonical.com>  Thu, 25 Jul 2013 11:44:22 +0000

platform-api (0.18.2+13.10.20130719-0ubuntu1) saucy; urgency=low

  [ Thomas Voß ]
  * Remove versioned include directories. (LP: #1202309)

  [ Ricardo Mendoza ]
  * Stop changing focus when the binder that died was the last app in
    our list. (LP: #1202803)
  * Dont refocus other app if app dies while shell has focus. (LP:
    #1178288)

  [ Ubuntu daily release ]
  * Automatic snapshot from revision 96

 -- Ubuntu daily release <ps-jenkins@lists.canonical.com>  Fri, 19 Jul 2013 02:02:00 +0000

platform-api (0.18.2+13.10.20130711-0ubuntu1) saucy; urgency=low

  [ Ricardo Mendoza ]
  * Fix build of non-existant file (mircommon target).
  * Install Mir headers in the right place.

  [ Ubuntu daily release ]
  * Automatic snapshot from revision 92

 -- Ubuntu daily release <ps-jenkins@lists.canonical.com>  Thu, 11 Jul 2013 02:01:51 +0000

platform-api (0.18.2+13.10.20130709-0ubuntu1) saucy; urgency=low

  [ Ubuntu daily release ]
  * debian/*symbols: auto-update new symbols to released version

  [ Thomas Voß ]
  * * Split out the hardware sub-module into its own package.

  [ Ubuntu daily release ]
  * Automatic snapshot from revision 89

 -- Ubuntu daily release <ps-jenkins@lists.canonical.com>  Tue, 09 Jul 2013 02:02:39 +0000

platform-api (0.18.2+13.10.20130708-0ubuntu1) saucy; urgency=low

  [ Thomas Voß ]
  * Split out hal to ease integration of location service.

  [ Ubuntu daily release ]
  * debian/*symbols: auto-update new symbols to released version

  [ Thomas Voß ]
  * Add first wave of doxygen documentation and make the documentation
    known to the packaging setup.

  [ Ubuntu daily release ]
  * Automatic snapshot from revision 87

 -- Ubuntu daily release <ps-jenkins@lists.canonical.com>  Mon, 08 Jul 2013 02:01:12 +0000

platform-api (0.18.1+13.10.20130705-0ubuntu1) saucy; urgency=low

  [ Thomas Voß ]
  * * Adjust the cmake setup and get rid of -DUSE_GLES, instead rely on
    automatic detection if the header is available. * Adjust the cmake
    setup to bail out if EGL is not available. * Adjust the cmake setup
    to autogenerate doxygen API documentation.
  * * Add a pkgconfig file for the platform API * Adjust installation of
    header files to account for version.

  [ Ubuntu daily release ]
  * Automatic snapshot from revision 84

 -- Ubuntu daily release <ps-jenkins@lists.canonical.com>  Fri, 05 Jul 2013 02:01:10 +0000

platform-api (0.18.1+13.10.20130703-0ubuntu1) saucy; urgency=low

  [ Ricardo Mendoza ]
  * Stop the app manager from suspending the shell if there is no valid
    active main stage application running. (LP: #1196696)

  [ Ubuntu daily release ]
  * Automatic snapshot from revision 81

 -- Ubuntu daily release <ps-jenkins@lists.canonical.com>  Wed, 03 Jul 2013 02:01:08 +0000

platform-api (0.18.1+13.10.20130630-0ubuntu1) saucy; urgency=low

  [ Ricardo Mendoza ]
  * Add guards for NULL sensors.

  [ Ubuntu daily release ]
  * Automatic snapshot from revision 79

 -- Ubuntu daily release <ps-jenkins@lists.canonical.com>  Sun, 30 Jun 2013 02:01:10 +0000

platform-api (0.18.1+13.10.20130628-0ubuntu1) saucy; urgency=low

  [ Didier Roche ]
  * minor cosmetic cleanups as we detect the archs we can't build for in
    daily release now.

  [ Ubuntu daily release ]
  * Automatic snapshot from revision 77

 -- Ubuntu daily release <ps-jenkins@lists.canonical.com>  Fri, 28 Jun 2013 02:01:14 +0000

platform-api (0.18.1+13.10.20130627-0ubuntu1) saucy; urgency=low

  [ Ricardo Mendoza ]
  * GCC 4.8 introduces a change for ARM AAPCS calling conventions, this
    breaks ABI for us because the Android library is built with GCC 4.7.
    Revert to building platform-api with GCC 4.7 until we can update the
    Android build. .

  [ Ubuntu daily release ]
  * Automatic snapshot from revision 75

 -- Ubuntu daily release <ps-jenkins@lists.canonical.com>  Thu, 27 Jun 2013 02:01:09 +0000

platform-api (0.18.1daily13.06.25-0ubuntu1) saucy; urgency=low

  [ Robert Carr ]
  * Add missing mir stub (ua_ui_session_properties_set_remote_pid).

  [ Ubuntu daily release ]
  * Automatic snapshot from revision 73

 -- Ubuntu daily release <ps-jenkins@lists.canonical.com>  Tue, 25 Jun 2013 02:01:11 +0000

platform-api (0.18.1daily13.06.21-0ubuntu1) saucy; urgency=low

  [ Ubuntu daily release ]
  * debian/*symbols: auto-update new symbols to released version

  [ Didier Roche ]
  * Add a symbol files with unmangled C++ symbols to track ABI.

  [ Dmitrijs Ledkovs ]
  * Add a symbol files with unmangled C++ symbols to track ABI.

  [ Ubuntu daily release ]
  * Automatic snapshot from revision 71

 -- Ubuntu daily release <ps-jenkins@lists.canonical.com>  Fri, 21 Jun 2013 02:01:21 +0000

platform-api (0.18.1daily13.06.18-0ubuntu1) saucy; urgency=low

  [ Gerry Boland ]
  * Add mir suport.

  [ Robert Carr ]
  * Add mir suport.

  [ Ubuntu daily release ]
  * Automatic snapshot from revision 69

 -- Ubuntu daily release <ps-jenkins@lists.canonical.com>  Tue, 18 Jun 2013 18:32:00 +0000

platform-api (0.18.1daily13.06.11-0ubuntu1) saucy; urgency=low

  [ Ricardo Mendoza ]
  * Allow remote App Manager to take care of signalling processes.

  [ Ubuntu daily release ]
  * Automatic snapshot from revision 67

 -- Ubuntu daily release <ps-jenkins@lists.canonical.com>  Tue, 11 Jun 2013 14:40:23 +0000

platform-api (0.18.1daily13.06.10-0ubuntu1) saucy; urgency=low

  [ Ricardo Salveti de Araujo ]
  * clipboard.h: fixing license (it should be LGPL instead of GPL).

  [ Ricardo Mendoza ]
  * Extend the SessionProperties API to allow setting a remote_pid for
    operation across container boundaries.

  [ Ubuntu daily release ]
  * Automatic snapshot from revision 65

 -- Ubuntu daily release <ps-jenkins@lists.canonical.com>  Mon, 10 Jun 2013 02:02:01 +0000

platform-api (0.18.1daily13.06.05-0ubuntu1) saucy; urgency=low

  [ Ricardo Mendoza ]
  * * Move all private headers for android interfaces to
    android/include/ * Expose publicly only the C headers for the API *
    Change namespaces to match new coding guidelines * General cleanup
    and housekeeping of the codebase.
  * * Add headers for new refactored platform API * Implement new API
    for Android/hybris backend * Implement lifecycle iteration 0
    delegates infrastructure * Do away with all old public headers and
    use only the new API.
  * * Enable usage of the new delegates from within the Application
    Manager * Implement the notion of the application lifecycle and
    state transition * Implement initial session state controller * Make
    use of async delayer for suspend timeouts.
  * * Refactor sensors API to use new guidelines * Add new public
    headers for sensors and discard old API * Provide soft-float dynamic
    loader macro for hybris * Provide updated test cases.
  * * Change include barrier name to fix collision.

  [ Michael Terry ]
  * Add ubuntu/ui/config.h with UBUNTU_USE_GLES so we can know whether
    to include GLES2/gl2.h or GL/gl.h.

  [ Didier Roche ]
  * fix archs for not building on powerpc and arch: all for transitional
    packages.

  [ Sergio Schvezov ]
  * Adding rules to generate config.h from Android.mk.

  [ Thomas Voß ]
  * Switch to lazy init for the Bridge, and prevent tests from failing
    on amd64/i386.

  [ Gustavo Pichorim Boiko ]
  * Now that phone-app is being separate into phone, messages and
    contacts, we need to have a messages and contacts app listed too.

  [ Ubuntu daily release ]
  * Automatic snapshot from revision 62

 -- Ubuntu daily release <ps-jenkins@lists.canonical.com>  Wed, 05 Jun 2013 02:02:04 +0000

platform-api (0.18.1daily13.05.30.2ubuntu.unity.next-0ubuntu1) raring; urgency=low

  [ Ricardo Mendoza ]
  * * Change include barrier name to fix collision.

  [ Ubuntu daily release ]
  * Automatic snapshot from revision 60 (ubuntu-unity/next)

 -- Ubuntu daily release <ps-jenkins@lists.canonical.com>  Thu, 30 May 2013 21:13:45 +0000

platform-api (0.18.1daily13.05.30.1ubuntu.unity.next-0ubuntu1) raring; urgency=low

  [ Thomas Voß ]
  * Switch to lazy init for the Bridge, and prevent tests from failing
    on amd64/i386.

  [ Ricardo Mendoza ]
  * * Move all private headers for android interfaces to
    android/include/ * Expose publicly only the C headers for the API *
    Change namespaces to match new coding guidelines * General cleanup
    and housekeeping of the codebase.
  * * Add headers for new refactored platform API * Implement new API
    for Android/hybris backend * Implement lifecycle iteration 0
    delegates infrastructure * Do away with all old public headers and
    use only the new API.
  * * Enable usage of the new delegates from within the Application
    Manager * Implement the notion of the application lifecycle and
    state transition * Implement initial session state controller * Make
    use of async delayer for suspend timeouts.
  * * Refactor sensors API to use new guidelines * Add new public
    headers for sensors and discard old API * Provide soft-float dynamic
    loader macro for hybris * Provide updated test cases.

  [ Ubuntu daily release ]
  * Automatic snapshot from revision 58 (ubuntu-unity/next)

 -- Ubuntu daily release <ps-jenkins@lists.canonical.com>  Thu, 30 May 2013 02:45:43 +0000

platform-api (0.18.1daily13.05.15ubuntu.unity.next-0ubuntu1) raring; urgency=low

  [ Gustavo Pichorim Boiko ]
  * Now that phone-app is being separate into phone, messages and
    contacts, we need to have a messages and contacts app listed too.

  [ Ubuntu daily release ]
  * Automatic snapshot from revision 52 (ubuntu-unity/next)

 -- Ubuntu daily release <ps-jenkins@lists.canonical.com>  Wed, 15 May 2013 02:00:58 +0000

platform-api (0.18.1daily13.04.15ubuntu.unity.next-0ubuntu1) raring; urgency=low

  * Automatic snapshot from revision 50 (ubuntu-unity/next)

 -- Ubuntu daily release <ps-jenkins@lists.canonical.com>  Mon, 15 Apr 2013 02:02:18 +0000

platform-api (0.18.1daily13.04.12ubuntu.unity.next-0ubuntu1) raring; urgency=low

  * Automatic snapshot from revision 48 (ubuntu-unity/next)

 -- Ubuntu daily release <ps-jenkins@lists.canonical.com>  Fri, 12 Apr 2013 02:01:49 +0000

platform-api (0.18.1daily13.04.08ubuntu.unity.next-0ubuntu1) raring; urgency=low

  [ Dmitrijs Ledkovs ]
  * Apply packaging clean-up:
    - Use wrap-and-sort
    - White space cleanup on .bzr-builddeb and debian/copyright
    - Remove un-needed comments from debian/rules
    - Use dh_install --fail-missing
  * Rename packages to use generic names, but provide previous package
    names as dummy/transitional such that not to break the world.

  [ Michael Terry ]
  * Automatic snapshot from revision 44 (bootstrap)

  [ Ubuntu daily release ]
  * Automatic snapshot from revision 46 (ubuntu-unity/next)

 -- Ubuntu daily release <ps-jenkins@lists.canonical.com>  Mon, 08 Apr 2013 08:35:48 +0000

ubuntu-platform-api (0.18-0phablet1) quantal; urgency=low

  * Rename telephony-app to phone-app.

 -- Gustavo Pichorim Boiko <gustavo.boiko@canonical.com>  Mon, 18 Mar 2013 18:27:18 -0300

ubuntu-platform-api (0.17-0phablet1) quantal; urgency=low

  [ Jim Hodapp ]
  * Implements getting the min sensor reading update rate, min and max
    reading values, and reading resolution.
  * Refactor accelerometer support so that it supports calling more than
    one observer listener per Sensor instance.
  
  [ Ricardo Mendoza ]
  * Support tracking sessions in a different namespace than the app manager. 
  * Move default app manager to detail namespace.
  * Fix various tests due to API changes.

 -- Ricardo Mendoza <ricardo.mendoza@canonical.com>  Mon, 04 Mar 2013 10:51:10 -0430

ubuntu-platform-api (0.16-0phablet1) quantal; urgency=low

  * Dynamically adjust the OOM values for running apps 

 -- Ricardo Mendoza <ricardo.mendoza@canonical.com>  Fri, 22 Feb 2013 18:25:13 -0430

ubuntu-platform-api (0.15-0phablet1) quantal; urgency=low

  * Correct selection of next focused application
  * Mark keyboard as invisible when switching apps to prevent the trap
  * Correctly update current apps list even if all remaining apps are system sessions

 -- Ricardo Mendoza <ricardo.mendoza@canonical.com>  Wed, 20 Feb 2013 16:48:08 -0430

ubuntu-platform-api (0.14-0phablet1) quantal; urgency=low

  * Packaging improvements for the public release

 -- Ricardo Salveti de Araujo <ricardo.salveti@canonical.com>  Wed, 20 Feb 2013 15:49:21 -0300

ubuntu-platform-api (0.13) quantal; urgency=low

  * Add method to signal App Manager clients for changes on OSK geometry/visibility
  * Prevent attempting to focus sessions from session-less surfaces

 -- Ricardo Mendoza <ricardo.mendoza@canonical.com>  Wed, 20 Feb 2013 02:42:09 -0430

ubuntu-platform-api (0.12) quantal; urgency=low

  * Focus a new application only when the application requests visibility for its surfaces

 -- Ricardo Mendoza <ricardo.mendoza@canonical.com>  Wed, 20 Feb 2013 02:05:14 -0430

ubuntu-platform-api (0.11) quantal; urgency=low

  [ Ricardo Mendoza ]
  * Correctly report fullscreen session for mainstage apps if requested
  * Dont schedule a system session app (osk) for focusing when recovering from a binder death
  * Keep track of apps in independent pointers and better protect session binders.

 -- Florian Boucault <florian.boucault@canonical.com>  Wed, 20 Feb 2013 02:46:09 +0000

ubuntu-platform-api (0.10) quantal; urgency=low

  [Thomas Voss]
  * fix compilation for c programs 

 -- Bill Filler <bill.filler@canonical.com>  Sat, 16 Feb 2013 23:09:26 -0500

ubuntu-platform-api (0.9) quantal; urgency=low

  [ Ricardo Mendoza ]
  * Track sidestage/mainstage app running states and adjust transitions accordingly
  * Input layer changes to deal with new behaviour
  * Do dynamic screenshots according to surface size with correctly scaled geometry
  * General cleanup and stability fixes

  [ Ricardo Salveti ]
  * Removing logic to kill applications using the volume down key

 -- Ricardo Mendoza <ricardo.mendoza@canonical.com>  Thu, 14 Feb 2013 11:19:18 -0430

ubuntu-platform-api (0.8) quantal; urgency=low

  [ Ricardo Mendoza ]
  * Add API support for the dynamic creation and dismissal of system-session input traps with variable geometry.

 -- Florian Boucault <florian.boucault@canonical.com>  Wed, 13 Feb 2013 23:56:45 +0000

ubuntu-platform-api (0.7) quantal; urgency=low

  * debian/control: changing to arch any as libhybris is now available for
    x86 64

 -- Ricardo Salveti de Araujo <ricardo.salveti@canonical.com>  Sun, 10 Feb 2013 23:57:21 -0200

ubuntu-platform-api (0.6) quantal; urgency=low

  [ Thomas Voss ]
  * Add fullscreen observer and callback for the app manager.

  [ Ricardo Mendoza ]
  * Release upstream

 -- Ricardo Mendoza <ricardo.mendoza@canonical.com>  Thu, 07 Feb 2013 19:44:18 -0430

ubuntu-platform-api (0.5) quantal; urgency=low

  * Add support for copy and paste (Clipboard service)

 -- Ricardo Mendoza <ricardo.mendoza@canonical.com>  Wed, 06 Feb 2013 21:06:53 -0430

ubuntu-platform-api (0.4) quantal; urgency=low

  * Enabling packages for i386 (useful from a package dependency perspective).

 -- Ricardo Salveti de Araujo <ricardo.salveti@canonical.com>  Wed, 06 Feb 2013 20:08:58 -0200

ubuntu-platform-api (0.3) quantal; urgency=low

  * Creating a common libubuntu-platform-api-dev package, to avoid people to
    depend on implementation specific packages (for that we have provides).

 -- Ricardo Salveti de Araujo <ricardo.salveti@canonical.com>  Wed, 06 Feb 2013 19:14:05 -0200

ubuntu-platform-api (0.2) quantal; urgency=low

  * Updating packages to be multi-arch compatible

 -- Ricardo Salveti de Araujo <ricardo.salveti@canonical.com>  Tue, 05 Feb 2013 21:01:10 -0200

ubuntu-platform-api (0.1) quantal; urgency=low

  * Initial Release

 -- Ricardo Salveti de Araujo <ricardo.salveti@canonical.com>  Tue, 05 Feb 2013 14:15:40 -0200<|MERGE_RESOLUTION|>--- conflicted
+++ resolved
@@ -1,11 +1,10 @@
-<<<<<<< HEAD
 platform-api (0.21-0ubuntu1) UNRELEASED; urgency=medium
 
   * Change sensors API to allow for GCC 4.8 building across all clients
     Ubuntu-side
 
  -- Ricardo Mendoza <ricardo.mendoza@canonical.com>  Mon, 05 May 2014 14:03:05 +0200
-=======
+
 platform-api (0.20+14.10.20140430.1-0ubuntu1) utopic; urgency=low
 
   [ Alberto Aguirre ]
@@ -15,7 +14,6 @@
   * New rebuild forced
 
  -- Ubuntu daily release <ps-jenkins@lists.canonical.com>  Wed, 30 Apr 2014 13:35:29 +0000
->>>>>>> b9b88b68
 
 platform-api (0.20+14.04.20140411-0ubuntu1) trusty; urgency=low
 
