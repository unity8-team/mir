<<<<<<< HEAD
platform-api (2.1.0-0ubuntu1) UNRELEASED; urgency=medium

  * Added orientation sensor, extended existing sensor API to allow
    for dynamic event rate setting.

 -- Ricardo Mendoza <ricardo.mendoza@canonical.com>  Fri, 20 Jun 2014 14:28:10 +0200
=======
platform-api (2.0.0+14.10.20140618.1-0ubuntu1) utopic; urgency=low

  [ Tarmac ]
  * Updated for Mir 0.3.0 release.

  [ Ubuntu daily release ]
  * New rebuild forced

  [ Cemil Azizoglu ]
  * Updated for Mir 0.3.0 release.

 -- Ubuntu daily release <ps-jenkins@lists.canonical.com>  Wed, 18 Jun 2014 19:31:24 +0000
>>>>>>> e8e1c8c4

platform-api (2.0.0+14.10.20140612-0ubuntu1) utopic; urgency=medium

  [ Ricardo Mendoza ]
  * Bump API version to 2.0
  * Introduce support for dynamic backend loading
  * Package naming changes
  * Further support for test backend
  * Unified bridge

  [ Ubuntu daily release ]
  * debian/*symbols: auto-update new symbols to released version
  * New rebuild forced

 -- Ubuntu daily release <ps-jenkins@lists.canonical.com>  Thu, 12 Jun 2014 09:48:31 +0000

platform-api (1.2.0+14.10.20140605-0ubuntu1) utopic; urgency=low

  [ Ubuntu daily release ]
  * New rebuild forced

  [ Cemil Azizoglu ]
  * staging 0.2.0

  [ Kevin Gunn ]
  * staging 0.2.0

 -- Ubuntu daily release <ps-jenkins@lists.canonical.com>  Thu, 05 Jun 2014 14:08:48 +0000

platform-api (1.2.0+14.10.20140522.1-0ubuntu1) utopic; urgency=medium

  [ Manuel de la Pena ]
  * Add agps hooks in the hardware api to allow the use of supl.

  [ Ubuntu daily release ]
  * debian/*symbols: auto-update new symbols to released version

  [ thomas-voss ]
  * Add hw alarm api implementation for android's /dev/alarm. Add simple
    test executable for hw alarm api implementation on android. Adjust
    interface signatures to make sure that status of operations is
    reported correctly. Add HW Alarms API interface definition. Add
    Ubuntu implementation that will bridge over to the android world.
    (LP: #1299916)

 -- Ubuntu daily release <ps-jenkins@lists.canonical.com>  Thu, 22 May 2014 15:29:47 +0000

platform-api (1.1.0+14.10.20140515.1-0ubuntu1) utopic; urgency=medium

  [ Gerry Boland ]
  [Daniel d'Andrada]
  * Add ua_ui_window_get_size().
  
  [Gerry Boland]
  * Bump package version to match library version.

 -- Ubuntu daily release <ps-jenkins@lists.canonical.com>  Thu, 15 May 2014 17:18:39 +0000

platform-api (0.21+14.10.20140507-0ubuntu1) utopic; urgency=medium

  [ Ricardo Mendoza ]
  * Change sensors API to allow for GCC 4.8 building across all clients
    Ubuntu-side

 -- Ubuntu daily release <ps-jenkins@lists.canonical.com>  Wed, 07 May 2014 10:45:33 +0000

platform-api (0.20+14.10.20140430.1-0ubuntu1) utopic; urgency=low

  [ Alberto Aguirre ]
  * needed for mir019

  [ Ubuntu daily release ]
  * New rebuild forced

 -- Ubuntu daily release <ps-jenkins@lists.canonical.com>  Wed, 30 Apr 2014 13:35:29 +0000

platform-api (0.20+14.04.20140411-0ubuntu1) trusty; urgency=low

  [ Gerry Boland ]
  * Manually call mir's SurfacePlacementStrategy::place and
    SessionListener::surface_created methods for in process client
    Surface Mir 0.1.8 refactoring causes in-process client surfaces to
    be an implementation detail of Mir's surface stack, and prevents
    shell from getting access to its surface to position it and define
    input areas on it. To fix this,we perform the following: 1. Create
    an InProcessClientSession to represent the in-process client 2. Get
    access to Mir's SurfacePlacementStrategy object and call its place
    method explicitly, to allow shell to position its surface 3. Get
    access to Mir's SessionListener object and call its surface_created
    method explicitly, to notify shell its surface was created

  [ Alan Griffiths ]
  * Changes for compatibility with Mir 0.1.8

  [ Ubuntu daily release ]
  * New rebuild forced

 -- Ubuntu daily release <ps-jenkins@lists.canonical.com>  Fri, 11 Apr 2014 21:09:05 +0000

platform-api (0.20+14.04.20140407-0ubuntu1) trusty; urgency=low

  [ Andreas Pokorny ]
  * CMakeLists adaptation to make platform-api cross compile with a
    simple chroot setup. Note that <PKG_NAME>_LINK_LIBRARIES variables
    were removed from link_directories and respective <PKG_NAME>_LDFLAGS
    variables were instead put into target_link_libraries. Those
    informations attached to targets are transitively forwarded to the
    user of the library. link_directories only attaches the information
    to the source directory.

 -- Ubuntu daily release <ps-jenkins@lists.canonical.com>  Mon, 07 Apr 2014 06:16:39 +0000

platform-api (0.20+14.04.20140401-0ubuntu1) trusty; urgency=low

  [ Chris Gagnon ]
  * enable getting coverage in CI

 -- Ubuntu daily release <ps-jenkins@lists.canonical.com>  Tue, 01 Apr 2014 01:22:00 +0000

platform-api (0.20+14.04.20140317.1-0ubuntu1) trusty; urgency=low

  [ Ubuntu daily release ]
  * New rebuild forced

  [ Kevin Gunn ]
  * bump to mir0.1.7

 -- Ubuntu daily release <ps-jenkins@lists.canonical.com>  Mon, 17 Mar 2014 15:15:44 +0000

platform-api (0.20+14.04.20140310.1-0ubuntu1) trusty; urgency=low

  [ Kevin Gunn ]
  * bump debian dep to mir0.1.6

 -- Ubuntu daily release <ps-jenkins@lists.canonical.com>  Mon, 10 Mar 2014 21:09:12 +0000

platform-api (0.20+14.04.20140307-0ubuntu1) trusty; urgency=low

  [ Łukasz 'sil2100' Zemczak ]
  * Bump the build-dependency on dbus-cpp due to the ABI change

 -- Ubuntu daily release <ps-jenkins@lists.canonical.com>  Fri, 07 Mar 2014 12:35:44 +0000

platform-api (0.20+14.04.20140221-0ubuntu1) trusty; urgency=low

  [ thomas-voss ]
  * Remove obsolete assert on bridge as failures are captured higher up
    in the stack now.

 -- Ubuntu daily release <ps-jenkins@lists.canonical.com>  Fri, 21 Feb 2014 13:25:48 +0000

platform-api (0.20+14.04.20140214-0ubuntu1) trusty; urgency=low

  [ Daniel d'Andrada ]
  * Clipboard implementation using UnityService through the mir socket

 -- Ubuntu daily release <ps-jenkins@lists.canonical.com>  Fri, 14 Feb 2014 15:46:05 +0000

platform-api (0.20+14.04.20140212-0ubuntu1) trusty; urgency=low

  [ Kevin Gunn ]
  * bump dep on mir0.1.5

 -- Ubuntu daily release <ps-jenkins@lists.canonical.com>  Wed, 12 Feb 2014 18:32:46 +0000

platform-api (0.20+14.04.20140211-0ubuntu1) trusty; urgency=low

  [ Martin Pitt ]
  * Fix crash in ua_sensors_*_new() if there is no available backend.
    Return NULL instead. (LP: #1272294)

 -- Ubuntu daily release <ps-jenkins@lists.canonical.com>  Tue, 11 Feb 2014 00:09:33 +0000

platform-api (0.20+14.04.20140204.1-0ubuntu1) trusty; urgency=low

  [ Ubuntu daily release ]
  * New rebuild forced

  [ Ricardo Salveti de Araujo ]
  * Making android code compatible with 4.4.

  [ Kevin Gunn ]
  * bump debian version for mir to 0.1.4

 -- Ubuntu daily release <ps-jenkins@lists.canonical.com>  Tue, 04 Feb 2014 14:51:56 +0000

platform-api (0.20+14.04.20140204-0ubuntu1) trusty; urgency=low

  [ thomas-voss ]
  * Adopt to changes in dbus-cpp and location-service.

  [ Łukasz 'sil2100' Zemczak ]
  * Bump the dbus-cpp dependency to 1.0.0

 -- Ubuntu daily release <ps-jenkins@lists.canonical.com>  Tue, 04 Feb 2014 12:34:00 +0000

platform-api (0.20+14.04.20140114.1-0ubuntu1) trusty; urgency=low

  [ Martin Pitt ]
  * Add backend for simulated sensor data.

  [ Albert Astals ]
  * Build fixes and typos.

  [ Ricardo Mendoza ]
  * Build fixes and typos.

  [ Ubuntu daily release ]
  * Automatic snapshot from revision 183

 -- Ubuntu daily release <ps-jenkins@lists.canonical.com>  Tue, 14 Jan 2014 10:37:30 +0000

platform-api (0.20-0ubuntu1) trusty; urgency=low

  * Added *_set_dimensions() function to the window properties.

 -- Ricardo Mendoza <ricardo.mendoza@canonical.com>  Tue, 10 Dec 2013 23:24:57 -0500

platform-api (0.19+14.04.20140108.1-0ubuntu1) trusty; urgency=low

  [ Alexandros Frantzis ]
  * mirclient: Initialize MirSurfaceParameters::output_id field.

  [ Martin Pitt ]
  * Fix all compiler warnings.

  [ Timo Jyrinki ]
  * bump debian version dependency for mir to 0.1.3 to force rebuild

  [ Gerry Boland ]
  * Fix FTBFS with Mir12 change - mir::geometry::PixelFormat was
    removed, using MirPixelFormat instead. (LP: #1266674)

  [ Ubuntu daily release ]
  * Automatic snapshot from revision 179

 -- Ubuntu daily release <ps-jenkins@lists.canonical.com>  Wed, 08 Jan 2014 06:17:14 +0000

platform-api (0.19+14.04.20131128.1-0ubuntu1) trusty; urgency=low

  [ Kevin Gunn ]
  * update mir deb build dep to ver 0.1.2

  [ Ubuntu daily release ]
  * Automatic snapshot from revision 174

 -- Ubuntu daily release <ps-jenkins@lists.canonical.com>  Thu, 28 Nov 2013 10:51:15 +0000

platform-api (0.19+14.04.20131119.1-0ubuntu1) trusty; urgency=low

  [ Kevin Gunn ]
  * mir server abi break, bump build dep to 0.1.1

  [ Ubuntu daily release ]
  * Automatic snapshot from revision 172

 -- Ubuntu daily release <ps-jenkins@lists.canonical.com>  Tue, 19 Nov 2013 19:16:40 +0000

platform-api (0.19+14.04.20131028-0ubuntu1) trusty; urgency=low

  [ Kevin Gunn ]
  * bump mir build dep to 0.0.16.

  [ Ubuntu daily release ]
  * Automatic snapshot from revision 170

 -- Ubuntu daily release <ps-jenkins@lists.canonical.com>  Mon, 28 Oct 2013 16:56:11 +0000

platform-api (0.19+13.10.20131015.1-0ubuntu2) trusty; urgency=low

  * No change rebuild for Boost 1.54 transition, required to drop
    boost1.53 from main.

 -- Dmitrijs Ledkovs <xnox@ubuntu.com>  Fri, 25 Oct 2013 00:06:13 +0100

platform-api (0.19+13.10.20131015.1-0ubuntu1) saucy; urgency=low

  [ Robert Carr ]
  * It seems events of mir_event_type_surface may lead to passing an
    uninitialized ubuntu event in to qtubuntu. Drop these events for
    now.

  [ Kevin Gunn ]
  * bump mir build dep 0.0.15 & libmirserver7.

  [ Alexandros Frantzis ]
  * mirclient: Return a null UApplicationInstance* when failing to
    connect to the mir server. (LP: #1233988)

  [ Ubuntu daily release ]
  * Automatic snapshot from revision 167

 -- Ubuntu daily release <ps-jenkins@lists.canonical.com>  Tue, 15 Oct 2013 02:39:54 +0000

platform-api (0.19+13.10.20131010.1-0ubuntu1) saucy; urgency=low

  [ Alexandros Frantzis ]
  * mirclient: Properly check for failed connections to the server
    Failing to do so leads to invalid/error connections being used
    platform-api, leading to crashes. . (LP: #1233988)

  [ Ubuntu daily release ]
  * Automatic snapshot from revision 163

 -- Ubuntu daily release <ps-jenkins@lists.canonical.com>  Thu, 10 Oct 2013 20:03:35 +0000

platform-api (0.19+13.10.20131009.2-0ubuntu1) saucy; urgency=low

  [ Ubuntu daily release ]
  * New rebuild forced

  [ Kevin Gunn ]
  * bump mir build dep 0.0.14.

  [ Alexandros Frantzis ]
  * mirclient: Release Window resources in the proper order Release the
    InputContext after releasing the Surface that is using the
    InputContext in its event callback. Otherwise we get a crash when an
    input event comes to the Surface after the InputContext is
    destroyed, but before the Surface itself has been destroyed. (LP:
    #1236225)

  [ Ubuntu daily release ]
  * Automatic snapshot from revision 161

 -- Ubuntu daily release <ps-jenkins@lists.canonical.com>  Wed, 09 Oct 2013 23:16:04 +0000

platform-api (0.19+13.10.20131003-0ubuntu1) saucy; urgency=low

  [ Kevin Gunn ]
  * bumping mir dep debian 0.0.13, libmirserver5

  [ Ubuntu daily release ]
  * Automatic snapshot from revision 158

 -- Ubuntu daily release <ps-jenkins@lists.canonical.com>  Thu, 03 Oct 2013 07:59:18 +0000

platform-api (0.19+13.10.20130926.1-0ubuntu1) saucy; urgency=low

  [ Kevin Gunn ]
  * bump build dep for new mir soname in order to rebuild

  [ Ubuntu daily release ]
  * Automatic snapshot from revision 156

 -- Ubuntu daily release <ps-jenkins@lists.canonical.com>  Thu, 26 Sep 2013 10:03:20 +0000

platform-api (0.19+13.10.20130925.1-0ubuntu1) saucy; urgency=low

  [ Ricardo Mendoza ]
  * Make music-app not be stopped when going to the background.

  [ Ubuntu daily release ]
  * Automatic snapshot from revision 154

 -- Ubuntu daily release <ps-jenkins@lists.canonical.com>  Wed, 25 Sep 2013 18:45:36 +0000

platform-api (0.19+13.10.20130924-0ubuntu1) saucy; urgency=low

  [ Ricardo Mendoza ]
  * * Bump build-dep on Mir to 0.0.11.

  [ Ubuntu daily release ]
  * Automatic snapshot from revision 152

 -- Ubuntu daily release <ps-jenkins@lists.canonical.com>  Tue, 24 Sep 2013 13:05:21 +0000

platform-api (0.19+13.10.20130919.3-0ubuntu1) saucy; urgency=low

  [ Ubuntu daily release ]
  * debian/*symbols: auto-update new symbols to released version

  [ thomas-voss ]
  * Ensure that url dispatcher and location service symbols are part of
    the mir implementation.

  [ Ubuntu daily release ]
  * New rebuild forced
  * Automatic snapshot from revision 150

 -- Ubuntu daily release <ps-jenkins@lists.canonical.com>  Thu, 19 Sep 2013 14:09:35 +0000

platform-api (0.19-0ubuntu1) saucy; urgency=low

  * New upstream release

 -- Ricardo Mendoza <ricardo.mendoza@canonical.com>  Wed, 18 Sep 2013 12:00:35 -0400

platform-api (0.18.3+13.10.20130904-0ubuntu1) saucy; urgency=low

  * New rebuild forced
  * Automatic snapshot from revision 147

 -- Ubuntu daily release <ps-jenkins@lists.canonical.com>  Wed, 04 Sep 2013 06:46:10 +0000

platform-api (0.18.3+13.10.20130903-0ubuntu1) saucy; urgency=low

  * New rebuild forced
  * Automatic snapshot from revision 146

 -- Ubuntu daily release <ps-jenkins@lists.canonical.com>  Tue, 03 Sep 2013 14:46:10 +0000

platform-api (0.18.3+13.10.20130830.1-0ubuntu1) saucy; urgency=low

  * New rebuild forced
  * Automatic snapshot from revision 145

 -- Ubuntu daily release <ps-jenkins@lists.canonical.com>  Fri, 30 Aug 2013 18:55:10 +0000

platform-api (0.18.3+13.10.20130830-0ubuntu1) saucy; urgency=low

  * New rebuild forced
  * Automatic snapshot from revision 144

 -- Ubuntu daily release <ps-jenkins@lists.canonical.com>  Fri, 30 Aug 2013 12:12:17 +0000

platform-api (0.18.3+13.10.20130829.2-0ubuntu1) saucy; urgency=low

  * New rebuild forced
  * Automatic snapshot from revision 143

 -- Ubuntu daily release <ps-jenkins@lists.canonical.com>  Thu, 29 Aug 2013 18:40:08 +0000

platform-api (0.18.3+13.10.20130829.1-0ubuntu1) saucy; urgency=low

  * New rebuild forced
  * Automatic snapshot from revision 142

 -- Ubuntu daily release <ps-jenkins@lists.canonical.com>  Thu, 29 Aug 2013 14:50:08 +0000

platform-api (0.18.3+13.10.20130829-0ubuntu1) saucy; urgency=low

  * New rebuild forced
  * Automatic snapshot from revision 141

 -- Ubuntu daily release <ps-jenkins@lists.canonical.com>  Thu, 29 Aug 2013 10:40:08 +0000

platform-api (0.18.3+13.10.20130828-0ubuntu1) saucy; urgency=low

  * New rebuild forced
  * Automatic snapshot from revision 140

 -- Ubuntu daily release <ps-jenkins@lists.canonical.com>  Wed, 28 Aug 2013 10:42:09 +0000

platform-api (0.18.3+13.10.20130827.1-0ubuntu1) saucy; urgency=low

  * New rebuild forced
  * Automatic snapshot from revision 139

 -- Ubuntu daily release <ps-jenkins@lists.canonical.com>  Tue, 27 Aug 2013 18:42:09 +0000

platform-api (0.18.3+13.10.20130827-0ubuntu1) saucy; urgency=low

  * New rebuild forced
  * Automatic snapshot from revision 138

 -- Ubuntu daily release <ps-jenkins@lists.canonical.com>  Tue, 27 Aug 2013 06:41:10 +0000

platform-api (0.18.3+13.10.20130826.3-0ubuntu1) saucy; urgency=low

  [ Ubuntu daily release ]
  * debian/*symbols: auto-update new symbols to released version

  [ thomas-voss ]
  * Add implementation for ua_location_service_create_controller. (LP:
    #1216483)

  [ Ubuntu daily release ]
  * New rebuild forced

  [ Albert Astals ]
  * Add a wrapper for lp:url-dispatcher .

  [ Ricardo Mendoza ]
  * * Support lifecycle events to dispatch client callbacks due to state
    switching.

  [ Ubuntu daily release ]
  * Automatic snapshot from revision 137

 -- Ubuntu daily release <ps-jenkins@lists.canonical.com>  Mon, 26 Aug 2013 18:07:43 +0000

platform-api (0.18.3+13.10.20130826-0ubuntu1) saucy; urgency=low

  [ Ubuntu daily release ]
  * debian/*symbols: auto-update new symbols to released version

  [ Charles Kerr ]
  * Add a controller for the location service.

  [ thomas-voss ]
  * Add a controller for the location service.

  [ Thomas Voß ]
  * Add a controller for the location service.

  [ Ubuntu daily release ]
  * New rebuild forced
  * Automatic snapshot from revision 133

 -- Ubuntu daily release <ps-jenkins@lists.canonical.com>  Mon, 26 Aug 2013 02:08:08 +0000

platform-api (0.18.3+13.10.20130823-0ubuntu1) saucy; urgency=low

  [ Ubuntu daily release ]
  * debian/*symbols: auto-update new symbols to released version
  * New rebuild forced

  [ Ricardo Mendoza ]
  * Restore accidentally dropped symbols back to the Mir server API.

  [ Ubuntu daily release ]
  * Automatic snapshot from revision 131

 -- Ubuntu daily release <ps-jenkins@lists.canonical.com>  Fri, 23 Aug 2013 06:45:15 +0000

platform-api (0.18.3+13.10.20130822.2-0ubuntu1) saucy; urgency=low

  [ thomas-voss ]
  * Reimplement location submodule on top of location-service.

  [ Thomas Voß ]
  * Reimplement location submodule on top of location-service.

  [ Ubuntu daily release ]
  * New rebuild forced
  * Automatic snapshot from revision 129

 -- Ubuntu daily release <ps-jenkins@lists.canonical.com>  Thu, 22 Aug 2013 18:06:37 +0000

platform-api (0.18.3+13.10.20130822.1-0ubuntu1) saucy; urgency=low

  * New rebuild forced
  * Automatic snapshot from revision 127

 -- Ubuntu daily release <ps-jenkins@lists.canonical.com>  Thu, 22 Aug 2013 14:36:12 +0000

platform-api (0.18.3+13.10.20130822-0ubuntu1) saucy; urgency=low

  * New rebuild forced
  * Automatic snapshot from revision 126

 -- Ubuntu daily release <ps-jenkins@lists.canonical.com>  Thu, 22 Aug 2013 10:42:14 +0000

platform-api (0.18.3+13.10.20130821.1-0ubuntu1) saucy; urgency=low

  * New rebuild forced
  * Automatic snapshot from revision 125

 -- Ubuntu daily release <ps-jenkins@lists.canonical.com>  Wed, 21 Aug 2013 14:40:14 +0000

platform-api (0.18.3+13.10.20130821-0ubuntu1) saucy; urgency=low

  [ Daniel d'Andrada ]
  * Enable OSK window role, which ties into Mir's OSK surface type. Also
    add "state" property to Window, and this implement
    show/hide/fullscreen functions using Mir's surface state API.

  [ Ricardo Salveti de Araujo ]
  * debian/control: depending on libhybris-common only instead.

  [ Robert Carr ]
  * Enable OSK window role, which ties into Mir's OSK surface type. Also
    add "state" property to Window, and this implement
    show/hide/fullscreen functions using Mir's surface state API.

  [ Ubuntu daily release ]
  * New rebuild forced

  [ Gerry Boland ]
  * Enable OSK window role, which ties into Mir's OSK surface type. Also
    add "state" property to Window, and this implement
    show/hide/fullscreen functions using Mir's surface state API.

  [ Ubuntu daily release ]
  * Automatic snapshot from revision 124

 -- Ubuntu daily release <ps-jenkins@lists.canonical.com>  Wed, 21 Aug 2013 06:51:21 +0000

platform-api (0.18.3+13.10.20130820-0ubuntu1) saucy; urgency=low

  [ Gerry Boland ]
  * Revert Cflags change in pkgconfig file in rev 118.
  * Remove workaround to obtain Mir internal surface, as Mir added
    as_internal_surface method in revno 964.

  [ Ubuntu daily release ]
  * New rebuild forced
  * Automatic snapshot from revision 121

 -- Ubuntu daily release <ps-jenkins@lists.canonical.com>  Tue, 20 Aug 2013 14:06:21 +0000

platform-api (0.18.3+13.10.20130815.1-0ubuntu1) saucy; urgency=low

  [ Ubuntu daily release ]
  * debian/*symbols: auto-update new symbols to released version
  * New rebuild forced

  [ Thomas Voß ]
  * Fix typos in location service API.

  [ Ubuntu daily release ]
  * Automatic snapshot from revision 118

 -- Ubuntu daily release <ps-jenkins@lists.canonical.com>  Thu, 15 Aug 2013 06:06:34 +0000

platform-api (0.18.3+13.10.20130813-0ubuntu1) saucy; urgency=low

  [ Ubuntu daily release ]
  * debian/*symbols: auto-update new symbols to released version

  [ gerboland ]
  * Build the Mir backends and add the relevant deps now that we have
    Mir in main.

  [ Ricardo Salveti de Araujo ]
  * Build the Mir backends and add the relevant deps now that we have
    Mir in main.

  [ Ubuntu daily release ]
  * New rebuild forced

  [ Ricardo Mendoza ]
  * Build the Mir backends and add the relevant deps now that we have
    Mir in main.

  [ Ubuntu daily release ]
  * Automatic snapshot from revision 116

 -- Ubuntu daily release <ps-jenkins@lists.canonical.com>  Tue, 13 Aug 2013 02:51:19 +0000

platform-api (0.18.3+13.10.20130812-0ubuntu1) saucy; urgency=low

  [ Gerry Boland ]
  * Fix FTBFS due to Mir commit 951.

  [ Ubuntu daily release ]
  * New rebuild forced
  * Automatic snapshot from revision 114

 -- Ubuntu daily release <ps-jenkins@lists.canonical.com>  Mon, 12 Aug 2013 18:41:26 +0000

platform-api (0.18.3+13.10.20130807-0ubuntu1) saucy; urgency=low

  [ Ubuntu daily release ]
  * debian/*symbols: auto-update new symbols to released version

  [ Thomas Voß ]
  * Add location service API.

  [ Ricardo Mendoza ]
  * Add location service API.

  [ Ubuntu daily release ]
  * Automatic snapshot from revision 112

 -- Ubuntu daily release <ps-jenkins@lists.canonical.com>  Wed, 07 Aug 2013 02:02:29 +0000

platform-api (0.18.3+13.10.20130806-0ubuntu1) saucy; urgency=low

  [ gerboland ]
  * Fix for Mir API change in revno 873, there are now multiple display
    buffers available, so no single display. Moving this fix from the
    packaging branch.

  [ Albert Astals ]
  * Fix FTBFS due to Mir API changes.

  [ Ubuntu daily release ]
  * Automatic snapshot from revision 110

 -- Ubuntu daily release <ps-jenkins@lists.canonical.com>  Tue, 06 Aug 2013 02:02:22 +0000

platform-api (0.18.3+13.10.20130802-0ubuntu1) saucy; urgency=low

  [ Thomas Voß ]
  * Make sure that archive.h compiles with C compilers.

  [ Ubuntu daily release ]
  * Automatic snapshot from revision 107

 -- Ubuntu daily release <ps-jenkins@lists.canonical.com>  Fri, 02 Aug 2013 02:02:00 +0000

platform-api (0.18.3+13.10.20130730-0ubuntu1) saucy; urgency=low

  [ Ricardo Mendoza ]
  * General renaming of packages to match debian guidelines

  [ Ubuntu daily release ]
  * Automatic snapshot from revision 105

 -- Ubuntu daily release <ps-jenkins@lists.canonical.com>  Tue, 30 Jul 2013 02:02:34 +0000

platform-api (0.18.2+13.10.20130729-0ubuntu1) saucy; urgency=low

  [ Gustavo Pichorim Boiko ]
  * Rename the well known applications to match their names after the
    splitting of phone-app. The entry for the current phone-app was kept
    there so that it can be used while the new applications are not yet
    mature.

  [ Ubuntu daily release ]
  * Automatic snapshot from revision 103

 -- Ubuntu daily release <ps-jenkins@lists.canonical.com>  Mon, 29 Jul 2013 02:01:57 +0000

platform-api (0.18.2+13.10.20130726-0ubuntu1) saucy; urgency=low

  [ Jani Monoses ]
  * Fixing issue with gcc 4.6.
  * Build fixes for tests.

  [ Ubuntu daily release ]
  * Automatic snapshot from revision 101

 -- Ubuntu daily release <ps-jenkins@lists.canonical.com>  Fri, 26 Jul 2013 02:01:55 +0000

platform-api (0.18.2+13.10.20130725-0ubuntu1) saucy; urgency=low

  [ Ricardo Mendoza ]
  * * Clear all input traps upon death of the last client * Reset shell
    focus if all apps exit. (LP: #1203698, #1204299)

  [ Ubuntu daily release ]
  * Automatic snapshot from revision 98

 -- Ubuntu daily release <ps-jenkins@lists.canonical.com>  Thu, 25 Jul 2013 11:44:22 +0000

platform-api (0.18.2+13.10.20130719-0ubuntu1) saucy; urgency=low

  [ Thomas Voß ]
  * Remove versioned include directories. (LP: #1202309)

  [ Ricardo Mendoza ]
  * Stop changing focus when the binder that died was the last app in
    our list. (LP: #1202803)
  * Dont refocus other app if app dies while shell has focus. (LP:
    #1178288)

  [ Ubuntu daily release ]
  * Automatic snapshot from revision 96

 -- Ubuntu daily release <ps-jenkins@lists.canonical.com>  Fri, 19 Jul 2013 02:02:00 +0000

platform-api (0.18.2+13.10.20130711-0ubuntu1) saucy; urgency=low

  [ Ricardo Mendoza ]
  * Fix build of non-existant file (mircommon target).
  * Install Mir headers in the right place.

  [ Ubuntu daily release ]
  * Automatic snapshot from revision 92

 -- Ubuntu daily release <ps-jenkins@lists.canonical.com>  Thu, 11 Jul 2013 02:01:51 +0000

platform-api (0.18.2+13.10.20130709-0ubuntu1) saucy; urgency=low

  [ Ubuntu daily release ]
  * debian/*symbols: auto-update new symbols to released version

  [ Thomas Voß ]
  * * Split out the hardware sub-module into its own package.

  [ Ubuntu daily release ]
  * Automatic snapshot from revision 89

 -- Ubuntu daily release <ps-jenkins@lists.canonical.com>  Tue, 09 Jul 2013 02:02:39 +0000

platform-api (0.18.2+13.10.20130708-0ubuntu1) saucy; urgency=low

  [ Thomas Voß ]
  * Split out hal to ease integration of location service.

  [ Ubuntu daily release ]
  * debian/*symbols: auto-update new symbols to released version

  [ Thomas Voß ]
  * Add first wave of doxygen documentation and make the documentation
    known to the packaging setup.

  [ Ubuntu daily release ]
  * Automatic snapshot from revision 87

 -- Ubuntu daily release <ps-jenkins@lists.canonical.com>  Mon, 08 Jul 2013 02:01:12 +0000

platform-api (0.18.1+13.10.20130705-0ubuntu1) saucy; urgency=low

  [ Thomas Voß ]
  * * Adjust the cmake setup and get rid of -DUSE_GLES, instead rely on
    automatic detection if the header is available. * Adjust the cmake
    setup to bail out if EGL is not available. * Adjust the cmake setup
    to autogenerate doxygen API documentation.
  * * Add a pkgconfig file for the platform API * Adjust installation of
    header files to account for version.

  [ Ubuntu daily release ]
  * Automatic snapshot from revision 84

 -- Ubuntu daily release <ps-jenkins@lists.canonical.com>  Fri, 05 Jul 2013 02:01:10 +0000

platform-api (0.18.1+13.10.20130703-0ubuntu1) saucy; urgency=low

  [ Ricardo Mendoza ]
  * Stop the app manager from suspending the shell if there is no valid
    active main stage application running. (LP: #1196696)

  [ Ubuntu daily release ]
  * Automatic snapshot from revision 81

 -- Ubuntu daily release <ps-jenkins@lists.canonical.com>  Wed, 03 Jul 2013 02:01:08 +0000

platform-api (0.18.1+13.10.20130630-0ubuntu1) saucy; urgency=low

  [ Ricardo Mendoza ]
  * Add guards for NULL sensors.

  [ Ubuntu daily release ]
  * Automatic snapshot from revision 79

 -- Ubuntu daily release <ps-jenkins@lists.canonical.com>  Sun, 30 Jun 2013 02:01:10 +0000

platform-api (0.18.1+13.10.20130628-0ubuntu1) saucy; urgency=low

  [ Didier Roche ]
  * minor cosmetic cleanups as we detect the archs we can't build for in
    daily release now.

  [ Ubuntu daily release ]
  * Automatic snapshot from revision 77

 -- Ubuntu daily release <ps-jenkins@lists.canonical.com>  Fri, 28 Jun 2013 02:01:14 +0000

platform-api (0.18.1+13.10.20130627-0ubuntu1) saucy; urgency=low

  [ Ricardo Mendoza ]
  * GCC 4.8 introduces a change for ARM AAPCS calling conventions, this
    breaks ABI for us because the Android library is built with GCC 4.7.
    Revert to building platform-api with GCC 4.7 until we can update the
    Android build. .

  [ Ubuntu daily release ]
  * Automatic snapshot from revision 75

 -- Ubuntu daily release <ps-jenkins@lists.canonical.com>  Thu, 27 Jun 2013 02:01:09 +0000

platform-api (0.18.1daily13.06.25-0ubuntu1) saucy; urgency=low

  [ Robert Carr ]
  * Add missing mir stub (ua_ui_session_properties_set_remote_pid).

  [ Ubuntu daily release ]
  * Automatic snapshot from revision 73

 -- Ubuntu daily release <ps-jenkins@lists.canonical.com>  Tue, 25 Jun 2013 02:01:11 +0000

platform-api (0.18.1daily13.06.21-0ubuntu1) saucy; urgency=low

  [ Ubuntu daily release ]
  * debian/*symbols: auto-update new symbols to released version

  [ Didier Roche ]
  * Add a symbol files with unmangled C++ symbols to track ABI.

  [ Dmitrijs Ledkovs ]
  * Add a symbol files with unmangled C++ symbols to track ABI.

  [ Ubuntu daily release ]
  * Automatic snapshot from revision 71

 -- Ubuntu daily release <ps-jenkins@lists.canonical.com>  Fri, 21 Jun 2013 02:01:21 +0000

platform-api (0.18.1daily13.06.18-0ubuntu1) saucy; urgency=low

  [ Gerry Boland ]
  * Add mir suport.

  [ Robert Carr ]
  * Add mir suport.

  [ Ubuntu daily release ]
  * Automatic snapshot from revision 69

 -- Ubuntu daily release <ps-jenkins@lists.canonical.com>  Tue, 18 Jun 2013 18:32:00 +0000

platform-api (0.18.1daily13.06.11-0ubuntu1) saucy; urgency=low

  [ Ricardo Mendoza ]
  * Allow remote App Manager to take care of signalling processes.

  [ Ubuntu daily release ]
  * Automatic snapshot from revision 67

 -- Ubuntu daily release <ps-jenkins@lists.canonical.com>  Tue, 11 Jun 2013 14:40:23 +0000

platform-api (0.18.1daily13.06.10-0ubuntu1) saucy; urgency=low

  [ Ricardo Salveti de Araujo ]
  * clipboard.h: fixing license (it should be LGPL instead of GPL).

  [ Ricardo Mendoza ]
  * Extend the SessionProperties API to allow setting a remote_pid for
    operation across container boundaries.

  [ Ubuntu daily release ]
  * Automatic snapshot from revision 65

 -- Ubuntu daily release <ps-jenkins@lists.canonical.com>  Mon, 10 Jun 2013 02:02:01 +0000

platform-api (0.18.1daily13.06.05-0ubuntu1) saucy; urgency=low

  [ Ricardo Mendoza ]
  * * Move all private headers for android interfaces to
    android/include/ * Expose publicly only the C headers for the API *
    Change namespaces to match new coding guidelines * General cleanup
    and housekeeping of the codebase.
  * * Add headers for new refactored platform API * Implement new API
    for Android/hybris backend * Implement lifecycle iteration 0
    delegates infrastructure * Do away with all old public headers and
    use only the new API.
  * * Enable usage of the new delegates from within the Application
    Manager * Implement the notion of the application lifecycle and
    state transition * Implement initial session state controller * Make
    use of async delayer for suspend timeouts.
  * * Refactor sensors API to use new guidelines * Add new public
    headers for sensors and discard old API * Provide soft-float dynamic
    loader macro for hybris * Provide updated test cases.
  * * Change include barrier name to fix collision.

  [ Michael Terry ]
  * Add ubuntu/ui/config.h with UBUNTU_USE_GLES so we can know whether
    to include GLES2/gl2.h or GL/gl.h.

  [ Didier Roche ]
  * fix archs for not building on powerpc and arch: all for transitional
    packages.

  [ Sergio Schvezov ]
  * Adding rules to generate config.h from Android.mk.

  [ Thomas Voß ]
  * Switch to lazy init for the Bridge, and prevent tests from failing
    on amd64/i386.

  [ Gustavo Pichorim Boiko ]
  * Now that phone-app is being separate into phone, messages and
    contacts, we need to have a messages and contacts app listed too.

  [ Ubuntu daily release ]
  * Automatic snapshot from revision 62

 -- Ubuntu daily release <ps-jenkins@lists.canonical.com>  Wed, 05 Jun 2013 02:02:04 +0000

platform-api (0.18.1daily13.05.30.2ubuntu.unity.next-0ubuntu1) raring; urgency=low

  [ Ricardo Mendoza ]
  * * Change include barrier name to fix collision.

  [ Ubuntu daily release ]
  * Automatic snapshot from revision 60 (ubuntu-unity/next)

 -- Ubuntu daily release <ps-jenkins@lists.canonical.com>  Thu, 30 May 2013 21:13:45 +0000

platform-api (0.18.1daily13.05.30.1ubuntu.unity.next-0ubuntu1) raring; urgency=low

  [ Thomas Voß ]
  * Switch to lazy init for the Bridge, and prevent tests from failing
    on amd64/i386.

  [ Ricardo Mendoza ]
  * * Move all private headers for android interfaces to
    android/include/ * Expose publicly only the C headers for the API *
    Change namespaces to match new coding guidelines * General cleanup
    and housekeeping of the codebase.
  * * Add headers for new refactored platform API * Implement new API
    for Android/hybris backend * Implement lifecycle iteration 0
    delegates infrastructure * Do away with all old public headers and
    use only the new API.
  * * Enable usage of the new delegates from within the Application
    Manager * Implement the notion of the application lifecycle and
    state transition * Implement initial session state controller * Make
    use of async delayer for suspend timeouts.
  * * Refactor sensors API to use new guidelines * Add new public
    headers for sensors and discard old API * Provide soft-float dynamic
    loader macro for hybris * Provide updated test cases.

  [ Ubuntu daily release ]
  * Automatic snapshot from revision 58 (ubuntu-unity/next)

 -- Ubuntu daily release <ps-jenkins@lists.canonical.com>  Thu, 30 May 2013 02:45:43 +0000

platform-api (0.18.1daily13.05.15ubuntu.unity.next-0ubuntu1) raring; urgency=low

  [ Gustavo Pichorim Boiko ]
  * Now that phone-app is being separate into phone, messages and
    contacts, we need to have a messages and contacts app listed too.

  [ Ubuntu daily release ]
  * Automatic snapshot from revision 52 (ubuntu-unity/next)

 -- Ubuntu daily release <ps-jenkins@lists.canonical.com>  Wed, 15 May 2013 02:00:58 +0000

platform-api (0.18.1daily13.04.15ubuntu.unity.next-0ubuntu1) raring; urgency=low

  * Automatic snapshot from revision 50 (ubuntu-unity/next)

 -- Ubuntu daily release <ps-jenkins@lists.canonical.com>  Mon, 15 Apr 2013 02:02:18 +0000

platform-api (0.18.1daily13.04.12ubuntu.unity.next-0ubuntu1) raring; urgency=low

  * Automatic snapshot from revision 48 (ubuntu-unity/next)

 -- Ubuntu daily release <ps-jenkins@lists.canonical.com>  Fri, 12 Apr 2013 02:01:49 +0000

platform-api (0.18.1daily13.04.08ubuntu.unity.next-0ubuntu1) raring; urgency=low

  [ Dmitrijs Ledkovs ]
  * Apply packaging clean-up:
    - Use wrap-and-sort
    - White space cleanup on .bzr-builddeb and debian/copyright
    - Remove un-needed comments from debian/rules
    - Use dh_install --fail-missing
  * Rename packages to use generic names, but provide previous package
    names as dummy/transitional such that not to break the world.

  [ Michael Terry ]
  * Automatic snapshot from revision 44 (bootstrap)

  [ Ubuntu daily release ]
  * Automatic snapshot from revision 46 (ubuntu-unity/next)

 -- Ubuntu daily release <ps-jenkins@lists.canonical.com>  Mon, 08 Apr 2013 08:35:48 +0000

ubuntu-platform-api (0.18-0phablet1) quantal; urgency=low

  * Rename telephony-app to phone-app.

 -- Gustavo Pichorim Boiko <gustavo.boiko@canonical.com>  Mon, 18 Mar 2013 18:27:18 -0300

ubuntu-platform-api (0.17-0phablet1) quantal; urgency=low

  [ Jim Hodapp ]
  * Implements getting the min sensor reading update rate, min and max
    reading values, and reading resolution.
  * Refactor accelerometer support so that it supports calling more than
    one observer listener per Sensor instance.
  
  [ Ricardo Mendoza ]
  * Support tracking sessions in a different namespace than the app manager. 
  * Move default app manager to detail namespace.
  * Fix various tests due to API changes.

 -- Ricardo Mendoza <ricardo.mendoza@canonical.com>  Mon, 04 Mar 2013 10:51:10 -0430

ubuntu-platform-api (0.16-0phablet1) quantal; urgency=low

  * Dynamically adjust the OOM values for running apps 

 -- Ricardo Mendoza <ricardo.mendoza@canonical.com>  Fri, 22 Feb 2013 18:25:13 -0430

ubuntu-platform-api (0.15-0phablet1) quantal; urgency=low

  * Correct selection of next focused application
  * Mark keyboard as invisible when switching apps to prevent the trap
  * Correctly update current apps list even if all remaining apps are system sessions

 -- Ricardo Mendoza <ricardo.mendoza@canonical.com>  Wed, 20 Feb 2013 16:48:08 -0430

ubuntu-platform-api (0.14-0phablet1) quantal; urgency=low

  * Packaging improvements for the public release

 -- Ricardo Salveti de Araujo <ricardo.salveti@canonical.com>  Wed, 20 Feb 2013 15:49:21 -0300

ubuntu-platform-api (0.13) quantal; urgency=low

  * Add method to signal App Manager clients for changes on OSK geometry/visibility
  * Prevent attempting to focus sessions from session-less surfaces

 -- Ricardo Mendoza <ricardo.mendoza@canonical.com>  Wed, 20 Feb 2013 02:42:09 -0430

ubuntu-platform-api (0.12) quantal; urgency=low

  * Focus a new application only when the application requests visibility for its surfaces

 -- Ricardo Mendoza <ricardo.mendoza@canonical.com>  Wed, 20 Feb 2013 02:05:14 -0430

ubuntu-platform-api (0.11) quantal; urgency=low

  [ Ricardo Mendoza ]
  * Correctly report fullscreen session for mainstage apps if requested
  * Dont schedule a system session app (osk) for focusing when recovering from a binder death
  * Keep track of apps in independent pointers and better protect session binders.

 -- Florian Boucault <florian.boucault@canonical.com>  Wed, 20 Feb 2013 02:46:09 +0000

ubuntu-platform-api (0.10) quantal; urgency=low

  [Thomas Voss]
  * fix compilation for c programs 

 -- Bill Filler <bill.filler@canonical.com>  Sat, 16 Feb 2013 23:09:26 -0500

ubuntu-platform-api (0.9) quantal; urgency=low

  [ Ricardo Mendoza ]
  * Track sidestage/mainstage app running states and adjust transitions accordingly
  * Input layer changes to deal with new behaviour
  * Do dynamic screenshots according to surface size with correctly scaled geometry
  * General cleanup and stability fixes

  [ Ricardo Salveti ]
  * Removing logic to kill applications using the volume down key

 -- Ricardo Mendoza <ricardo.mendoza@canonical.com>  Thu, 14 Feb 2013 11:19:18 -0430

ubuntu-platform-api (0.8) quantal; urgency=low

  [ Ricardo Mendoza ]
  * Add API support for the dynamic creation and dismissal of system-session input traps with variable geometry.

 -- Florian Boucault <florian.boucault@canonical.com>  Wed, 13 Feb 2013 23:56:45 +0000

ubuntu-platform-api (0.7) quantal; urgency=low

  * debian/control: changing to arch any as libhybris is now available for
    x86 64

 -- Ricardo Salveti de Araujo <ricardo.salveti@canonical.com>  Sun, 10 Feb 2013 23:57:21 -0200

ubuntu-platform-api (0.6) quantal; urgency=low

  [ Thomas Voss ]
  * Add fullscreen observer and callback for the app manager.

  [ Ricardo Mendoza ]
  * Release upstream

 -- Ricardo Mendoza <ricardo.mendoza@canonical.com>  Thu, 07 Feb 2013 19:44:18 -0430

ubuntu-platform-api (0.5) quantal; urgency=low

  * Add support for copy and paste (Clipboard service)

 -- Ricardo Mendoza <ricardo.mendoza@canonical.com>  Wed, 06 Feb 2013 21:06:53 -0430

ubuntu-platform-api (0.4) quantal; urgency=low

  * Enabling packages for i386 (useful from a package dependency perspective).

 -- Ricardo Salveti de Araujo <ricardo.salveti@canonical.com>  Wed, 06 Feb 2013 20:08:58 -0200

ubuntu-platform-api (0.3) quantal; urgency=low

  * Creating a common libubuntu-platform-api-dev package, to avoid people to
    depend on implementation specific packages (for that we have provides).

 -- Ricardo Salveti de Araujo <ricardo.salveti@canonical.com>  Wed, 06 Feb 2013 19:14:05 -0200

ubuntu-platform-api (0.2) quantal; urgency=low

  * Updating packages to be multi-arch compatible

 -- Ricardo Salveti de Araujo <ricardo.salveti@canonical.com>  Tue, 05 Feb 2013 21:01:10 -0200

ubuntu-platform-api (0.1) quantal; urgency=low

  * Initial Release

 -- Ricardo Salveti de Araujo <ricardo.salveti@canonical.com>  Tue, 05 Feb 2013 14:15:40 -0200<|MERGE_RESOLUTION|>--- conflicted
+++ resolved
@@ -1,11 +1,10 @@
-<<<<<<< HEAD
 platform-api (2.1.0-0ubuntu1) UNRELEASED; urgency=medium
 
   * Added orientation sensor, extended existing sensor API to allow
     for dynamic event rate setting.
 
  -- Ricardo Mendoza <ricardo.mendoza@canonical.com>  Fri, 20 Jun 2014 14:28:10 +0200
-=======
+
 platform-api (2.0.0+14.10.20140618.1-0ubuntu1) utopic; urgency=low
 
   [ Tarmac ]
@@ -18,7 +17,6 @@
   * Updated for Mir 0.3.0 release.
 
  -- Ubuntu daily release <ps-jenkins@lists.canonical.com>  Wed, 18 Jun 2014 19:31:24 +0000
->>>>>>> e8e1c8c4
 
 platform-api (2.0.0+14.10.20140612-0ubuntu1) utopic; urgency=medium
 
