--- conflicted
+++ resolved
@@ -1,29 +1,28 @@
-<<<<<<< HEAD
+platform-api (0.18.3+13.10.20130802-0ubuntu1) saucy; urgency=low
+
+  [ Thomas Voß ]
+  * Make sure that archive.h compiles with C compilers.
+
+  [ Ubuntu daily release ]
+  * Automatic snapshot from revision 107
+
+ -- Ubuntu daily release <ps-jenkins@lists.canonical.com>  Fri, 02 Aug 2013 02:02:00 +0000
+
+platform-api (0.18.3+13.10.20130730-0ubuntu1) saucy; urgency=low
+
+  [ Ricardo Mendoza ]
+  * General renaming of packages to match debian guidelines
+
+  [ Ubuntu daily release ]
+  * Automatic snapshot from revision 105
+
+ -- Ubuntu daily release <ps-jenkins@lists.canonical.com>  Tue, 30 Jul 2013 02:02:34 +0000
+
 platform-api (0.18.3-0ubuntu1) UNRELEASED; urgency=low
 
   * General renaming of packages to match debian guidelines
 
  -- Ricardo Mendoza <ricardo.mendoza@canonical.com>  Wed, 17 Jul 2013 12:39:08 -0430
-=======
-platform-api (0.18.3+13.10.20130802-0ubuntu1) saucy; urgency=low
-
-  [ Thomas Voß ]
-  * Make sure that archive.h compiles with C compilers.
-
-  [ Ubuntu daily release ]
-  * Automatic snapshot from revision 107
-
- -- Ubuntu daily release <ps-jenkins@lists.canonical.com>  Fri, 02 Aug 2013 02:02:00 +0000
-
-platform-api (0.18.3+13.10.20130730-0ubuntu1) saucy; urgency=low
-
-  [ Ricardo Mendoza ]
-  * General renaming of packages to match debian guidelines
-
-  [ Ubuntu daily release ]
-  * Automatic snapshot from revision 105
-
- -- Ubuntu daily release <ps-jenkins@lists.canonical.com>  Tue, 30 Jul 2013 02:02:34 +0000
 
 platform-api (0.18.2+13.10.20130729-0ubuntu1) saucy; urgency=low
 
@@ -59,7 +58,6 @@
   * Automatic snapshot from revision 98
 
  -- Ubuntu daily release <ps-jenkins@lists.canonical.com>  Thu, 25 Jul 2013 11:44:22 +0000
->>>>>>> 8b87c799
 
 platform-api (0.18.2+13.10.20130719-0ubuntu1) saucy; urgency=low
 
