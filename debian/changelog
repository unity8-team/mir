--- conflicted
+++ resolved
@@ -1,10 +1,3 @@
-<<<<<<< HEAD
-qtmir-gles (0.4.5+15.10.20150717-0ubuntu1) UNRELEASED; urgency=medium
-
-  * Sync with upstream
-
- -- Gerry Boland <gerry.boland@canonical.com>  Tue, 07 Jul 2015 12:45:53 +0100
-=======
 qtmir-gles (0.4.5+15.10.20150728-0ubuntu1) wily; urgency=medium
 
   [ Gerry Boland ]
@@ -21,7 +14,12 @@
   * New rebuild forced.
 
  -- CI Train Bot <ci-train-bot@canonical.com>  Wed, 22 Jul 2015 13:41:52 +0000
->>>>>>> d2b536f9
+
+qtmir-gles (0.4.5+15.10.20150717-0ubuntu1) UNRELEASED; urgency=medium
+
+  * Sync with upstream
+
+ -- Gerry Boland <gerry.boland@canonical.com>  Tue, 07 Jul 2015 12:45:53 +0100
 
 qtmir-gles (0.4.5+15.10.20150617-0ubuntu1) wily; urgency=medium
 
