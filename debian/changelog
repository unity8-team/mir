--- conflicted
+++ resolved
@@ -1,18 +1,16 @@
-<<<<<<< HEAD
 platform-api (2.9.0) UNRELEASED; urgency=medium
 
   *  Deprecate windowing system abstraction layer in favor of directly
      exposing MirConnection.
 
  -- Robert Carr <robert.carr@canonical.com>  Wed, 04 Feb 2015 17:51:58 +0100
-=======
+
 platform-api (2.8.1+15.04.20150306-0ubuntu1) vivid; urgency=medium
 
   [ Ricardo Mendoza ]
   * Stop aborting on soft errors, fallback to dummy provider instead.
 
  -- CI Train Bot <ci-train-bot@canonical.com>  Fri, 06 Mar 2015 14:30:09 +0000
->>>>>>> 322c1f7e
 
 platform-api (2.8.0+15.04.20150203-0ubuntu1) vivid; urgency=medium
 
