<<<<<<< HEAD
mir (0.0.15+13.10.20131011-0ubuntu1) UNRELEASED; urgency=low

  * bump version 0.0.15

 -- Kevin Gunn <kevin.gunn@canonical.com>  Mon, 14 Oct 2013 13:52:10 -0500
=======
mir (0.1.0-0ubuntu1) UNRELEASED; urgency=low

  * Bump version 0.1.0

 -- Daniel van Vugt <daniel.van.vugt@canonical.com>  Mon, 21 Oct 2013 17:07:18 +0800

mir (0.0.15+13.10.20131014-0ubuntu2) trusty; urgency=low

  * No change rebuild for Boost 1.54 transition.

 -- Dmitrijs Ledkovs <xnox@ubuntu.com>  Mon, 21 Oct 2013 15:06:19 +0100

mir (0.0.15+13.10.20131014-0ubuntu1) saucy; urgency=low

  [ Kevin Gunn ]
  * bump version 0.0.15

  [ Ubuntu daily release ]
  * Automatic snapshot from revision 1133

 -- Ubuntu daily release <ps-jenkins@lists.canonical.com>  Mon, 14 Oct 2013 23:55:33 +0000
>>>>>>> 41de45e9

mir (0.0.14+13.10.20131011-0ubuntu1) saucy; urgency=low

  [ thomas-voss ]
  * Clean up duplicate instances of the valid connections set. Remove
    the static instances from the header file. (LP: #1238312) Requested
    to be merged directly to lp:mir by didrocks, tvoss. (LP: #1238312)

  [ Ubuntu daily release ]
  * Automatic snapshot from revision 1097

 -- Ubuntu daily release <ps-jenkins@lists.canonical.com>  Fri, 11 Oct 2013 06:59:30 +0000

mir (0.0.14+13.10.20131010-0ubuntu1) saucy; urgency=low

  [ Colin Watson ]
  * Don't build-depend on valgrind on arm64 for now, as it is not yet
    ported there.

  [ Ubuntu daily release ]
  * Automatic snapshot from revision 1095

 -- Ubuntu daily release <ps-jenkins@lists.canonical.com>  Thu, 10 Oct 2013 01:17:01 +0000

mir (0.0.14+13.10.20131009.4-0ubuntu1) saucy; urgency=low

  [Kevin Gunn]
  * bump version to 0.0.14

  [ Robert Carr ]
  * Hold ms::Surface alive from msh::Surface, and remove the explicit
    throw calls. This way holding a shared_ptr to msh::Surface becomes
    safe (as long as you drop it eventually!). (LP: #1234609). (LP:
    #1234609)

  [ Alan Griffiths ]
  * client: use lock_guard as it is simpler than unique_lock. (fix for
    mallit) frontend: Remove the endpoint first when shutting down.
    Fixes bug lp#1235159. (LP: #1235159)

  [ Ubuntu daily release ]
  * Automatic snapshot from revision 1093

 -- Ubuntu daily release <ps-jenkins@lists.canonical.com>  Wed, 09 Oct 2013 21:57:59 +0000

mir (0.0.13+13.10.20131003-0ubuntu1) saucy; urgency=low

  [ Kevin Gunn ]
  * bump version to 0.0.13

  [ Daniel d'Andrada ]
  * Fix for LP#1233944 Fixes the Mir-side of bug
    https://bugs.launchpad.net/mir/+bug/1233944 Event files are first
    created with root:root permissions and only later udev rules are
    applied to it, changing its permissions to root:android-input and
    therefore making it readable by unity8-mir in short: Retry opening a
    file when its permissions change as it might be readable now. (LP:
    #1233944)

  [ Robert Carr ]
  * Fix for LP#1233944 Fixes the Mir-side of bug
    https://bugs.launchpad.net/mir/+bug/1233944 Event files are first
    created with root:root permissions and only later udev rules are
    applied to it, changing its permissions to root:android-input and
    therefore making it readable by unity8-mir in short: Retry opening a
    file when its permissions change as it might be readable now. (LP:
    #1233944)

  [ Ubuntu daily release ]
  * Automatic snapshot from revision 1089

 -- Ubuntu daily release <ps-jenkins@lists.canonical.com>  Thu, 03 Oct 2013 06:34:41 +0000

mir (0.0.12+13.10.20131001.1-0ubuntu1) saucy; urgency=low

  [ Michael Terry ]
  * merge latest dev branch.

  [ Kevin DuBois ]
  * merge latest dev branch.

  [ Daniel d'Andrada ]
  * merge latest dev branch.

  [ Ubuntu daily release ]
  * Automatic snapshot from revision 1086

 -- Ubuntu daily release <ps-jenkins@lists.canonical.com>  Tue, 01 Oct 2013 10:04:25 +0000

mir (0.0.12+13.10.20130926.1-0ubuntu1) saucy; urgency=low

  [ Robert Ancell ]
  * Bump version to 0.0.12

  [ Alexandros Frantzis ]
  * tests: Fix compiler warning about maybe-uninitialized struct member

  [ Ubuntu daily release ]
  * Automatic snapshot from revision 1084

 -- Ubuntu daily release <ps-jenkins@lists.canonical.com>  Thu, 26 Sep 2013 08:39:29 +0000

mir (0.0.11+13.10.20130924.1-0ubuntu1) saucy; urgency=low

  [ kg ]
  * bump version for ABI break (LP: #1229212)

  [ Robert Ancell ]
  * Allow an application to override the options being populated.
  * Pass the program options to parse_options().
  * Add missing include for std::cerr.
  * Report when paused and resumed via configuration. (LP: #1192843)
  * Add missing directory separator when searching for a config file to
    parse.

  [ Kevin Gunn ]
  * change test timeouts and fix fence.

  [ Alexandros Frantzis ]
  * examples: Only check key information for key events This fixes a
    memory error reported by valgrind for examples that use eglapp.
  * shell: Apply the base configuration on a hardware change only if no
    per-session configuration is active.
  * graphics: consolidated fixed for nested code and examples on android
    stack.

  [ Eleni Maria Stea ]
  * graphics: Pull in Eleni's changes to get the DRM fd to init GBM from
    the host Mir instance.

  [ Didier Roche ]
  * remove (unused in the ppa as we have libmirserver3) hack to force
    depending and building against the exact same version.

  [ Robert Carr ]
  * Add DPMS configuration API. (LP: #1193222)
  * Deduplicate mtd::NullDisplayConfig and
    mtd::NullDisplayConfiguration.
  * Fix multiple internal client surfaces on android. (LP: #1228144)
  * change test timeouts and fix fence.
  * Add DPMS API and GBM/android impls.

  [ Kevin DuBois ]
  * platform, graphics: support nested (mir-on-mir) rendering on the
    Android platform.

  [ Michael Terry ]
  * Change how Mir chooses socket locations to make it simpler for a
    nested-Mir world, by using MIR_SOCKET as the host socket if no other
    host socket is provided and passing MIR_SOCKET on to any children.
    Also, change --nested-mode to --host-socket for clarity and add --
    standalone to force standalone mode.

  [ Daniel d'Andrada ]
  * android-input housekeeping - Updated README - Removed some dead
    code.

  [ Daniel van Vugt ]
  * Add DPMS configuration API. (LP: #1193222)
  * Add a "flags" field to MirBufferPackage so that clients can find out
    if the buffer they've been given is scanout-capable. This is
    normally something a client should never need to know. However there
    are two specialized cases where it's required to fix bugs in the
    intel and radeon X drivers:   LP: #1218735, LP: #1218815 The intel
    fix (already landed) contains a hack which will be updated after
    this branch lands. (LP: #1218815, #1218735)
  * GBM: Ensure that we don't create scanout buffers if bypass is
    explicitly disabled from the environment. (LP: #1227133) . (LP:
    #1227133)

  [ Alan Griffiths ]
  * graphics: Pull in Eleni's changes to get the DRM fd to init GBM from
    the host Mir instance.
  * input: Separate the code for dispatching input from that reading it.
  * graphics: Hook up nested surfaces events to input.
  * input: Connect nested input relay to input dispatch.
  * graphics: Simplify NativeAndroidPlatform out of existence.
  * tests: Fixes to get the tests "passing" on android/arm stack. (LP:
    #1226284)
  * graphics: consolidated fixed for nested code and examples on android
    stack.
  * examples: add command-line options to examples so the Mir server
    connection can be selected.
  * change test timeouts and fix fence.
  * client: Add client side support for connecting via an existing FD.

  [ Łukasz 'sil2100' Zemczak ]
  * Revert revision 1054 ABI-change (the libmirclient3 one), which seems
    to cause a lot of problems.

  [ Ubuntu daily release ]
  * Automatic snapshot from revision 1081

 -- Ubuntu daily release <ps-jenkins@lists.canonical.com>  Tue, 24 Sep 2013 06:04:59 +0000

mir (0.0.10+13.10.20130904-0ubuntu1) saucy; urgency=low

  [ Kevin DuBois ]
  * fix lp:1220441 (a test for android display ID was not updated). (LP:
    #1220441)

  [ Ubuntu daily release ]
  * Automatic snapshot from revision 1051

 -- Ubuntu daily release <ps-jenkins@lists.canonical.com>  Wed, 04 Sep 2013 06:04:46 +0000

mir (0.0.10+13.10.20130903-0ubuntu1) saucy; urgency=low

  [ Daniel van Vugt ]
  * SwitchingBundle: Simplify and clarify guarantees that
    compositor_acquire always has a buffer to return without blocking or
    throwing an exception. The trade-off is that to enforce the
    guarantee we need to permanently reserve one buffer for compositing.
    This reduces the flexibility of SwitchingBundle a little, such that
    minimum nbuffers is now 2. This was originally requested by
    Alexandros, as the potential throw concerned him. Although, it was
    logically guaranteed to never happen for other reasons. The second
    reason for doing this is to eliminate recycling logic, which while
    safe and correct, was quite confusing. So this change further proves
    that that logic (now removed) is not to blame for frame ordering
    bugs. .

  [ Christopher James Halse Rogers ]
  * Synthesise an unfocused event on destruction of a focused window We
    probably need to rethink focus entirely, but this is an incremental
    improvement that I need.

  [ Ubuntu daily release ]
  * Automatic snapshot from revision 1049

 -- Ubuntu daily release <ps-jenkins@lists.canonical.com>  Tue, 03 Sep 2013 14:04:56 +0000

mir (0.0.10+13.10.20130902-0ubuntu1) saucy; urgency=low

  [ Alan Griffiths ]
  * graphics: tidy up the roles and responsibilities of nested classes.

  [ Ubuntu daily release ]
  * Automatic snapshot from revision 1046

 -- Ubuntu daily release <ps-jenkins@lists.canonical.com>  Mon, 02 Sep 2013 18:05:02 +0000

mir (0.0.10+13.10.20130830.1-0ubuntu1) saucy; urgency=low

  [ Alan Griffiths ]
  * config, input: make nested::HostConnection available in
    input::NestedInput.

  [ Ubuntu daily release ]
  * Automatic snapshot from revision 1044

 -- Ubuntu daily release <ps-jenkins@lists.canonical.com>  Fri, 30 Aug 2013 18:04:58 +0000

mir (0.0.10+13.10.20130830-0ubuntu1) saucy; urgency=low

  [ Daniel van Vugt ]
  * Dramatically improved multi-monitor frame synchronization, using a
    global frame count equivalent to the highest refresh rate of all
    monitors. This is much more reliable than the old logic which was
    based on timers. This fixes LP: #1210478. (LP: #1210478)
  * Remove dead code: surfaces::Surface::compositor_buffer() It's
    unused. Though I suspect in future we might or should go back to
    using it instead of accessing the buffer stream directly (r856). .

  [ Alan Griffiths ]
  * graphcs, config: make the nested HostConnection available in
    configuration.

  [ Ubuntu daily release ]
  * Automatic snapshot from revision 1042

 -- Ubuntu daily release <ps-jenkins@lists.canonical.com>  Fri, 30 Aug 2013 10:04:58 +0000

mir (0.0.10+13.10.20130829.2-0ubuntu1) saucy; urgency=low

  [ Daniel van Vugt ]
  * eglapp: Add a new option -oN to force the surface placement onto
    output N. Unfortunately we haven't yet written any tool to tell you
    what your output IDs are.

  [ Ubuntu daily release ]
  * Automatic snapshot from revision 1038

 -- Ubuntu daily release <ps-jenkins@lists.canonical.com>  Thu, 29 Aug 2013 18:05:29 +0000

mir (0.0.10+13.10.20130829.1-0ubuntu1) saucy; urgency=low

  [ Alan Griffiths ]
  * config, input: default_android_input_configuration.cpp should only
    use public headers.
  * config, input: Stubbed version of input for nested mir.

  [ Ubuntu daily release ]
  * Automatic snapshot from revision 1036

 -- Ubuntu daily release <ps-jenkins@lists.canonical.com>  Thu, 29 Aug 2013 14:05:26 +0000

mir (0.0.10+13.10.20130829-0ubuntu1) saucy; urgency=low

  [ Daniel van Vugt ]
  * Add "composition bypass" support, whereby fullscreen surfaces are
    allowed to go straight to the display hardware without being
    composited at all, hence avoiding the overhead of any OpenGL or
    texturing where possible. Hardware support: intel: Excellent radeon:
    Good, but REQUIRES kernel 3.11.0 nouveau: Good, but REQUIRES kernel
    3.11.0 android: No bypass implemented yet. (LP: #1109963)

  [ Ubuntu daily release ]
  * Automatic snapshot from revision 1033

 -- Ubuntu daily release <ps-jenkins@lists.canonical.com>  Thu, 29 Aug 2013 10:04:53 +0000

mir (0.0.10+13.10.20130828.1-0ubuntu1) saucy; urgency=low

  [ Daniel van Vugt ]
  * I've noticed some confusion in the community around the purposes of
    the mir_demo_* binaries. For example: - Users expected
    mir_demo_client to do something. - Users expected mir_demo_server to
    be useful, when they would get more use from mir_demo_server_shell.
    - Users thought mir_demo_client_{un}accelerated were the only
    examples of {un}accelerated clients. This proposal renames
    mir_demo_client_* to more accurately describe what they are and what
    they do. .

  [ Alan Griffiths ]
  * graphics: make nested code compatable with "bypass" branch.

  [ Ubuntu daily release ]
  * Automatic snapshot from revision 1031

 -- Ubuntu daily release <ps-jenkins@lists.canonical.com>  Wed, 28 Aug 2013 22:05:08 +0000

mir (0.0.10+13.10.20130828-0ubuntu1) saucy; urgency=low

  [ Alan Griffiths ]
  * graphics.nested: sketch out NestedOutput implementation.

  [ Eleni Maria Stea ]
  * removed the struct NativeGBMPlatform from gbm_platform.cpp and added
    a NativeGBMPlatform class instead.

  [ Ubuntu daily release ]
  * Automatic snapshot from revision 1028

 -- Ubuntu daily release <ps-jenkins@lists.canonical.com>  Wed, 28 Aug 2013 10:04:57 +0000

mir (0.0.10+13.10.20130827.1-0ubuntu1) saucy; urgency=low

  [ Alan Griffiths ]
  * ipc: add a protocol version to the wire protocol so that we can bump
    it in future.
  * graphics::nested: Handling of output configuration changes.
  * graphics.nested: Hookup NestedDisplay to display change
    notifications.

  [ Daniel van Vugt ]
  * Introducing mir_demo_client_progressbar. It's pretty boring;
    designed to simulate key repeat scrolling in a terminal, as an aid
    for tracking down bug 1216472. . (LP: #1216472)

  [ Eleni Maria Stea ]
  * changed the GBMBufferAllocator constructor and class to use the
    gbm_device instead of the GBMPlatform to remove the dependency from
    the mg::Platform interface - this way we can use the
    GBMBufferAllocator with the NativeGBMPlatform (nested mir).

  [ Ubuntu daily release ]
  * Automatic snapshot from revision 1025

 -- Ubuntu daily release <ps-jenkins@lists.canonical.com>  Tue, 27 Aug 2013 18:04:47 +0000

mir (0.0.10+13.10.20130827-0ubuntu1) saucy; urgency=low

  [ Robert Ancell ]
  * Allow the Mir server socket to be set with the MIR_SOCKET enviroment
    variable.

  [ Ubuntu daily release ]
  * Automatic snapshot from revision 1019

 -- Ubuntu daily release <ps-jenkins@lists.canonical.com>  Tue, 27 Aug 2013 06:04:57 +0000

mir (0.0.10+13.10.20130826.1-0ubuntu1) saucy; urgency=low

  [ Christopher James Halse Rogers ]
  * Fix server-side tracking of client buffers When the server knows the
    client has a given buffer cached it only needs to send the BufferID
    rather than the full IPC package. While this is an optimisation,
    it's also required for correctness - the client will not clean up
    fds for buffers it has cached, so if the server sends a full IPC
    package for a buffer the client knows about any buffer fds leak. The
    buffer cache is per-surface on the client side, but was per-session
    on the server side. This meant that the server did not accurately
    track the client's buffers, resulting in it sending unexpected fds
    that the client then leaked. Fix this by making the buffer tracker
    per-surface server-side.

  [ Ubuntu daily release ]
  * Automatic snapshot from revision 1017

 -- Ubuntu daily release <ps-jenkins@lists.canonical.com>  Mon, 26 Aug 2013 14:04:34 +0000

mir (0.0.10+13.10.20130826-0ubuntu1) saucy; urgency=low

  [ Daniel van Vugt ]
  * Fix uninitialized fields causing strange exceptions in some clients
    such as fingerpaint and multiwin since r991. (LP: #1215754) The
    uninitialized field output_id was only introduced in r991. Of
    course, giving it an invalid value should not cause such wacky
    exceptions. I'll log a bug to improve the error checking separately.
    (LP: #1215754)

  [ Ubuntu daily release ]
  * Automatic snapshot from revision 1015

 -- Ubuntu daily release <ps-jenkins@lists.canonical.com>  Mon, 26 Aug 2013 04:52:13 +0000

mir (0.0.10-0ubuntu1) saucy; urgency=low

  * New release

 -- Robert Ancell <robert.ancell@canonical.com>  Mon, 26 Aug 2013 11:36:02 +1200

mir (0.0.9+13.10.20130825.1-0ubuntu1) saucy; urgency=low

  [ Daniel van Vugt ]
  * Disambiguate an exception message which could come from three
    places: Output has no associated crtc with more rich and meaningful
    information: Output <NAME> has no associated CRTC to <ACTION> on.

  [ Robert Carr ]
  * SessionMediator must hold only a weak reference to the session. (LP:
    #1195089)

  [ Ubuntu daily release ]
  * Automatic snapshot from revision 1012

 -- Ubuntu daily release <ps-jenkins@lists.canonical.com>  Sun, 25 Aug 2013 14:04:38 +0000

mir (0.0.9+13.10.20130825-0ubuntu1) saucy; urgency=low

  [ Ricardo Mendoza ]
  * Add whitespace to prevent errors in non -fpermissive compilations.

  [ Ubuntu daily release ]
  * Automatic snapshot from revision 1009

 -- Ubuntu daily release <ps-jenkins@lists.canonical.com>  Sun, 25 Aug 2013 10:05:08 +0000

mir (0.0.9+13.10.20130823.3-0ubuntu1) saucy; urgency=low

  [ Alan Griffiths ]
  * mir: std::hash support for mir::IntWrapper<> .

  [ Ubuntu daily release ]
  * Automatic snapshot from revision 1007

 -- Ubuntu daily release <ps-jenkins@lists.canonical.com>  Fri, 23 Aug 2013 22:04:51 +0000

mir (0.0.9+13.10.20130823.2-0ubuntu1) saucy; urgency=low

  [ Ricardo Mendoza ]
  * * Implement lifecycle events interface.

  [ Ubuntu daily release ]
  * Automatic snapshot from revision 1005

 -- Ubuntu daily release <ps-jenkins@lists.canonical.com>  Fri, 23 Aug 2013 18:04:51 +0000

mir (0.0.9+13.10.20130823.1-0ubuntu1) saucy; urgency=low

  [ Kevin DuBois ]
  * Send focus notifications to client. (LP: #1196744, #1192843,
    #1102757, #1201435)

  [ Robert Carr ]
  * Send focus notifications to client. (LP: #1196744, #1192843,
    #1102757, #1201435)

  [ Alan Griffiths ]
  * graphics: spike of NestedDisplayConfiguration.

  [ Ubuntu daily release ]
  * Automatic snapshot from revision 1003

 -- Ubuntu daily release <ps-jenkins@lists.canonical.com>  Fri, 23 Aug 2013 14:05:22 +0000

mir (0.0.9+13.10.20130823-0ubuntu1) saucy; urgency=low

  [ Daniel van Vugt ]
  * event_sender.cpp: I've never seen this before. So it should not have
    my name on it.

  [ Ubuntu daily release ]
  * Automatic snapshot from revision 1000

 -- Ubuntu daily release <ps-jenkins@lists.canonical.com>  Fri, 23 Aug 2013 06:05:00 +0000

mir (0.0.9+13.10.20130822.1-0ubuntu1) saucy; urgency=low

  [ Daniel van Vugt ]
  * Revert the grey background. It's too visually intrusive while we
    don't yet have the ability to give a shell any control over
    compositing (and override GLRenderer::clear) like it should
    eventually have. (LP: #1215322). (LP: #1215322)

  [ Alan Griffiths ]
  * graphics: Fills in some more bits of NestedDisplay.

  [ Ubuntu daily release ]
  * Automatic snapshot from revision 998

 -- Ubuntu daily release <ps-jenkins@lists.canonical.com>  Thu, 22 Aug 2013 14:04:56 +0000

mir (0.0.9+13.10.20130822-0ubuntu1) saucy; urgency=low

  [ Daniel van Vugt ]
  * eglplasma: Don't include the alpha component in gradient
    calculations. We want the whole surface to be opaque. (LP:
    #1215285). (LP: #1215285)

  [ Ubuntu daily release ]
  * Automatic snapshot from revision 995

 -- Ubuntu daily release <ps-jenkins@lists.canonical.com>  Thu, 22 Aug 2013 10:05:21 +0000

mir (0.0.9+13.10.20130821.1-0ubuntu1) saucy; urgency=low

  [ Daniel van Vugt ]
  * Make compositor::Scene lockable. This allows us to do multiple
    operations on a scene atomically using a nice simple:
    std::lock_guard<Scene> lock(scene); In the short term, this is
    required by the bypass branch. In the longer term it will also be
    useful if/when Scene gets an iterator.
  * Check a connection is valid (not NULL) before trying to dereference
    it. Such a NULL dereference led to worrying valgrind errors seen in
    LP: #1212516. (LP: #1212516)

  [ Alan Griffiths ]
  * graphics: hard-wire nested Mir to create an output for every host
    output.

  [ Alexandros Frantzis ]
  * Allow clients to specify the output they want to place a surface in.
    Only fullscreen placements are supported for now, but the policy is
    easy to change. This MP breaks the client API/ABI, so I bumped the
    client ABI version. I took this opportunity to rename some fields in
    MirDisplayConfiguration to improve consistency. .

  [ Ubuntu daily release ]
  * Automatic snapshot from revision 993

 -- Ubuntu daily release <ps-jenkins@lists.canonical.com>  Wed, 21 Aug 2013 14:05:07 +0000

mir (0.0.9+13.10.20130821-0ubuntu1) saucy; urgency=low

  [ Brandon Schaefer ]
  * Release the mir surfaces when done in multiwin demo.
  * Clean up config->cards when were are deleting the display config.

  [ Alexandros Frantzis ]
  * server: Handle both user initiated and hardware display changes with
    MediatingDisplayChanger Enhance MediatingDisplayChanger to handle
    both user initiated display changes and hardware changes, by making
    it implement two interfaces for the two responsibilities
    (mg::DisplayChanger, mf::DisplayChanger).
  * shell: Notify sessions when the display configuration changes This
    patchset implements client notifications for display configuration
    changes. It also adds a mir_demo_client_display_config example which
    can be used to test and demo client initiated display configuration
    changes. Use of the example uncovered some issues that are also
    fixed by this patchset (see individual commits for more info).
  * shell: Add infrastructure for emitting and handling session related
    events.
  * shell: Support per-session display configurations This MP adds
    support for per-session display configurations, i.e., configurations
    that are active only when the client that submitted them has the
    focus. mir_connection_apply_display_config() now changes the session
    display configuration instead of the base/global one.

  [ Alan Griffiths ]
  * graphics::nested: sketch out some more of the nested mir
    implementation.
  * tests: Workaround for test timeout under valgrind. (LP: #1212518)
  * config: use the DisplayServer to hold ownership of system
    components, not the DefaultServerConfiguration.
  * graphics: Start on the NativePlatform interface.
  * graphics: Split the output state out of the NestedDisplay class.

  [ Daniel van Vugt ]
  * setup-android-dependencies.sh: Update for saucy flipped phablet
    images.
  * Give Mir a grey background by default, so you can see which monitors
    it is using.

  [ Eleni Maria Stea ]
  * graphics::nested: sketch out some more of the nested mir
    implementation.
  * nested_platform.cpp functions.

  [ Robert Carr ]
  * Pass session through placement strategy.

  [ Christopher James Halse Rogers ]
  * Add a little extra debugging API.
  * Add missing mutex around display config call.

  [ Ubuntu daily release ]
  * Automatic snapshot from revision 988

 -- Ubuntu daily release <ps-jenkins@lists.canonical.com>  Wed, 21 Aug 2013 06:04:49 +0000

mir (0.0.9+13.10.20130813-0ubuntu1) saucy; urgency=low

  [ Daniel d'Andrada ]
  * Add mir_surface_type_inputmethod enum value.

  [ Ubuntu daily release ]
  * Automatic snapshot from revision 970

 -- Ubuntu daily release <ps-jenkins@lists.canonical.com>  Tue, 13 Aug 2013 02:04:54 +0000

mir (0.0.9+13.10.20130812.4-0ubuntu1) saucy; urgency=low

  [ Alexandros Frantzis ]
  * server,client: Add type, preferred mode and max. simultaneous
    outputs information to the display configuration.

  [ Ubuntu daily release ]
  * Automatic snapshot from revision 968

 -- Ubuntu daily release <ps-jenkins@lists.canonical.com>  Mon, 12 Aug 2013 18:05:30 +0000

mir (0.0.9+13.10.20130812.3-0ubuntu1) saucy; urgency=low

  [ Daniel van Vugt ]
  * eglapp: Add sizing parameters: -f (fullscreen) and -s WxH (specific
    size).

  [ Alan Griffiths ]
  * frontend, examples, tests: provide a utility to adapt
    frontend::Surface to the graphics::InternalSurface interface.

  [ Ubuntu daily release ]
  * Automatic snapshot from revision 966

 -- Ubuntu daily release <ps-jenkins@lists.canonical.com>  Mon, 12 Aug 2013 14:04:37 +0000

mir (0.0.9+13.10.20130812.2-0ubuntu1) saucy; urgency=low

  [ Robert Ancell ]
  * Remove apport hook - we're not installing it and libraries don't
    have hooks anyway. Apps that use libmirserver will have hooks
    (unity-system-compositor, unity-mir). (LP: #1204284)

  [ Alexandros Frantzis ]
  * protobuf: Pass a DisplayConfiguration submessage with the
    Connection.

  [ Ubuntu daily release ]
  * Automatic snapshot from revision 963

 -- Ubuntu daily release <ps-jenkins@lists.canonical.com>  Mon, 12 Aug 2013 11:04:00 +0000

mir (0.0.9+13.10.20130812.1-0ubuntu1) saucy; urgency=low

  [ Robert Ancell ]
  * Fix libmirserver dependent packages requiring the exact version - it
    hadn't been updated for the soname change in revision 948. (LP:
    #1210811)

  [ Alan Griffiths ]
  * platform: workaround link errors on i386/g++ 4.8.1. (LP: #1208774)

  [ Ubuntu daily release ]
  * Automatic snapshot from revision 960

 -- Ubuntu daily release <ps-jenkins@lists.canonical.com>  Mon, 12 Aug 2013 06:04:36 +0000

mir (0.0.9-0ubuntu1) saucy; urgency=low

  * New release

 -- Robert Ancell <robert.ancell@canonical.com>  Mon, 12 Aug 2013 09:19:43 +1200

mir (0.0.8+13.10.20130810-0ubuntu1) saucy; urgency=low

  [ Robert Ancell ]
  * Remove documentation on the system-compositor-testing PPA now
    everything is in main/universe in saucy.

  [ Kevin DuBois ]
  * Add an object for sending display config change messages to all
    connected clients (globally).

  [ Daniel van Vugt ]
  * Fix the compositor side of lag observed between input events and the
    screen. This is half the fix for LP: #1199450. The other half of the
    fix is to resolve client buffers arriving out of order, which has
    not been fully diagnosed but is known to be resolved by the "switch"
    branch. . (LP: #1199450)

  [ Ubuntu daily release ]
  * Automatic snapshot from revision 956

 -- Ubuntu daily release <ps-jenkins@lists.canonical.com>  Sat, 10 Aug 2013 02:04:55 +0000

mir (0.0.8+13.10.20130809.4-0ubuntu1) saucy; urgency=low

  [ Michael Terry ]
  * Pass on the owning Session when creating Surfaces. (LP: #1200035)

  [ Ubuntu daily release ]
  * Automatic snapshot from revision 952

 -- Ubuntu daily release <ps-jenkins@lists.canonical.com>  Fri, 09 Aug 2013 18:05:05 +0000

mir (0.0.8+13.10.20130809.3-0ubuntu1) saucy; urgency=low

  [ Daniel van Vugt ]
  * Simplify and generalize buffer swapping to support arbitrary numbers
    of: - buffers - compositors - clients This is a unified N-buffers
    algorithm which supports any positive number of buffers, as well as
    dynamically switching between synchronous and asynchronous
    behaviour. So it does everything the existing code does and more.
    The key requirement is to support an arbitrary number of (different)
    simultaneous compositor acquisitions, as is needed for bypass
    support (coming soon). This then leads to the requirement that a
    compositor and a snapshot buffer should be acquired differently.
    Because a snapshot should never consume frames, only observe them.
    On the other hand, a compositior acquire must consume a frame (if
    available) so as to guarantee correct ordering when more than one
    are acquired simultaneously in bypass mode. Also fixes LP: #1199717
    and is half the fix for LP: #1199450. (LP: #1199450, #1199717)

  [ Alan Griffiths ]
  * doc, tools: update instructions for "flipped" image.

  [ Christopher James Halse Rogers ]
  * Split out unversioned Mir platform package to fix upgrades across
    libmirserver SONAME bumps.

  [ Ubuntu daily release ]
  * Automatic snapshot from revision 950

 -- Ubuntu daily release <ps-jenkins@lists.canonical.com>  Fri, 09 Aug 2013 11:14:41 +0000

mir (0.0.8+13.10.20130808.2-0ubuntu1) saucy; urgency=low

  [ Alexandros Frantzis ]
  * gbm: Don't try to allocate buffers with unsupported formats. (LP:
    #1124948)

  [ Ubuntu daily release ]
  * Automatic snapshot from revision 946

 -- Ubuntu daily release <ps-jenkins@lists.canonical.com>  Thu, 08 Aug 2013 15:18:56 +0000

mir (0.0.8+13.10.20130808.1-0ubuntu1) saucy; urgency=low

  [ Robert Ancell ]
  * VT switch on alt+ctrl+Fn.
  * Add missing iostream import. This was accidentally removed in
    revision 939. Local builds and CI builds both seem to have treated
    this as a warning; debian package builds as an error. Fixes
    packaging builds.

  [ Robert Carr ]
  * Add an interface by which the shell may be notified of and interfere
    with surface configuration requests.

  [ Alexandros Frantzis ]
  * Bring back revision 931 with a fix for the crash it caused (LP:
    #1209053). (LP: #1209053)
  * examples: Quit the example servers and standalone programs when
    Ctrl+Alt+Backspace is pressed.

  [ Maarten Lankhorst ]
  * Re-introduce console support, and ignore control characters. (LP:
    #1102756, #1195509)

  [ Ubuntu daily release ]
  * Automatic snapshot from revision 944

 -- Ubuntu daily release <ps-jenkins@lists.canonical.com>  Thu, 08 Aug 2013 05:03:26 +0000

mir (0.0.8+13.10.20130807.3-0ubuntu1) saucy; urgency=low

  [ Robert Ancell ]
  * platform: Install and use mirplatform headers. (LP: #1209104)

  [ Daniel van Vugt ]
  * Revert r931. It is causing instant and widespread crashes (LP:
    #1209053). (LP: #1209053)

  [ Alan Griffiths ]
  * platform: remove spurious ${MIR_COMMON_PLATFORM_LIBRARIES}.
  * platform: Install and use mirplatform headers. (LP: #1209104)

  [ Christopher James Halse Rogers ]
  * Fix multihead API usage in EGL example clients.

  [ Ubuntu daily release ]
  * Automatic snapshot from revision 937

 -- Ubuntu daily release <ps-jenkins@lists.canonical.com>  Wed, 07 Aug 2013 16:24:16 +0000

mir (0.0.8+13.10.20130807.1-0ubuntu1) saucy; urgency=low

  [ Kevin DuBois ]
  * Add support for sending display change events to the client to the
    api/protocol.

  [ Ricardo Salveti de Araujo ]
  * Just use libhardware instead of libhybris when building mir (avoid
    conflicts with egl/gles) .

  [ Alan Griffiths ]
  * graphics: Split off platform abstraction as a shared library.
  * graphics: Split off platform abstraction as an LGPL shared library.

  [ Alexandros Frantzis ]
  * display_server: Don't configure the display while the display server
    is paused Don't configure the display while the display server is
    paused. Postpone the configuration until the display server resumes.
  * server: Make EventFilter customization easier.

  [ Ubuntu daily release ]
  * Automatic snapshot from revision 932

 -- Ubuntu daily release <ps-jenkins@lists.canonical.com>  Wed, 07 Aug 2013 06:10:58 +0000

mir (0.0.8+13.10.20130806-0ubuntu1) saucy; urgency=low

  [ Kevin DuBois ]
  * Add protobuf message and api for requesting display configuration
    change. Requests to change the display are authorized by the shell
    authorizer .

  [ Alan Griffiths ]
  * 1. establish a MirConnection during the NestedPlatform
    initialization 2. check that the socket filename that is used by the
    nested mir to accept connections is not the same with the host mir's
    socket filename 3. release the connection when the NestedPlatform is
    deleted.

  [ Eleni Maria Stea ]
  * 1. establish a MirConnection during the NestedPlatform
    initialization 2. check that the socket filename that is used by the
    nested mir to accept connections is not the same with the host mir's
    socket filename 3. release the connection when the NestedPlatform is
    deleted.

  [ Colin Watson ]
  * The upcoming arm64 architecture is called arm64, not armel64.

  [ Alexandros Frantzis ]
  * gbm,compositor: Misc multimonitor related fixes. (LP: #1208354)

  [ Ubuntu daily release ]
  * Automatic snapshot from revision 925

 -- Ubuntu daily release <ps-jenkins@lists.canonical.com>  Tue, 06 Aug 2013 00:02:45 +0000

mir (0.0.8+13.10.20130803-0ubuntu1) saucy; urgency=low

  [ Daniel van Vugt ]
  * fingerpaint: Paint on single clicks, and not just drags. This helps
    in testing input/buffer lag issues ;).

  [ Robert Carr ]
  * Replace SingleVisibilityFocusMechanism with a simpler and more
    flexible mechanism based around raising the surface.
  * Do not target hidden surfaces for pointer events.

  [ Alan Griffiths ]
  * graphics: Break the dependency of graphics platforms on MainLoop.

  [ Christopher James Halse Rogers ]
  * Fix mir_connection_get_display_info There's no guarantee that
    config->displays[0] will be valid, and indeed it's always invalid in
    all my tests. This causes a segfault when trying to dereference the
    current mode of an inactive display.

  [ Ubuntu daily release ]
  * Automatic snapshot from revision 920

 -- Ubuntu daily release <ps-jenkins@lists.canonical.com>  Sat, 03 Aug 2013 00:02:40 +0000

mir (0.0.8+13.10.20130802-0ubuntu1) saucy; urgency=low

  [ Daniel van Vugt ]
  * Fix crashing demo clients, since the introduction of multimonitor.
    (LP: #1207145). (LP: #1207145)
  * tools/install_on_android.sh: Don't upload to/test in Android
    directories. We don't need to now that the phablet images are
    flipped. /tmp is much safer. Also don't hardcode a particular ABI
    (which was wrong). .

  [ Alan Griffiths ]
  * graphics, compositor: Move compositor/buffer_properties.h and
    compositor/graphic_buffer_allocator.h to graphics.
  * graphics, compositor: Move buffer_ipc_packer.h to graphics.
  * graphics/gbm: negate negative error codes returned by drm so they
    can be interpreted by boost.

  [ Alexandros Frantzis ]
  * examples: Add option to specify the display configuration policy to
    use We offer three display configuration policies to all the
    examples that use configurations based on
    mir::example::ServerConfiguration: 1. clone (default) 2. sidebyside
    (outputs are placed side-by-side in the virtual space, in increasing
    connector id order) 3. single (only the first, in connector id
    order, is used).

  [ Ubuntu daily release ]
  * Automatic snapshot from revision 914

 -- Ubuntu daily release <ps-jenkins@lists.canonical.com>  Fri, 02 Aug 2013 00:02:52 +0000

mir (0.0.8+13.10.20130801-0ubuntu1) saucy; urgency=low

  [ Kevin DuBois ]
  * connect multi-display info from the display, to the client by
    improving SessionMediator.
  * prepare for global event sending (like display resizing) by
    separating the ability to send messages into distinct classes that
    is used in the client request service loops clean up constructors
    that aren't used, functions that aren't needed as well.

  [ Robert Carr ]
  * Support monitor input channels for the shell.

  [ Eleni Maria Stea ]
  * stub Platform functions to NestedPlatform replaced
    create_nested_platform with a call to the NestedPlatform constructor
    in the default_server_configuration.cpp.

  [ Alexandros Frantzis ]
  * gbm: Handle the cursor properly with multiple monitors.

  [ Ubuntu daily release ]
  * Automatic snapshot from revision 907

 -- Ubuntu daily release <ps-jenkins@lists.canonical.com>  Thu, 01 Aug 2013 00:02:49 +0000

mir (0.0.8+13.10.20130731.2-0ubuntu1) saucy; urgency=low

  [ Dmitrijs Ledkovs ]
  * Use explicit boost-dev packages.

  [ Alexandros Frantzis ]
  * gbm: Support non-cloned display configurations.

  [ Thomas Voß ]
  * Adjust documentation to account for lightdm/packaging changes.
  * Don't make Mir become a process group leader, to avoid CTRL-C
    killing the X server.

  [ Alan Griffiths ]
  * test_framework: Provide boost exception diagnostics.
  * graphics: Remove use of frontend::Surface from graphics interface &
    implementation.

  [ Daniel van Vugt ]
  * Don't run Android commands which are no longer valid in flipped
    phablet images. They will only kill your connection to the device.
    (LP: #1206369). (LP: #1206369)
  * Fix documentation to suit the new "flipped" phablet images. Also
    remove extraneous comment which could cause copy/paste mistakes.

  [ Eleni Maria Stea ]
  * mir option --nested-mode <host-socket>.
  * added a native platform interface in
    include/server/mir/graphics/native_platform.h added a new static
    library for the nested platform added some stub
    create_native_platform and create_nested_platform functions to be
    called when mir runs in nested mode.

  [ Ubuntu daily release ]
  * Automatic snapshot from revision 901

 -- Ubuntu daily release <ps-jenkins@lists.canonical.com>  Wed, 31 Jul 2013 12:55:57 +0000

mir (0.0.8+13.10.20130730-0ubuntu1) saucy; urgency=low

  [ Robert Ancell ]
  * Use the soname in the filename of all the public libraries.
    Explicityly set soname for libmirserver and libmirprotobuf.

  [ Daniel van Vugt ]
  * Separate MockBufferAllocator for reuse in other test cases.
  * Silence noisy integration tests (Uninteresting mock function calls)
    (LP: #1192618). (LP: #1192618)
  * Distinguish between a buffer locked for composition vs snapshotting.
    The difference will become very important with the introduction of
    bypass. Stay tuned.

  [ Alexandros Frantzis ]
  * graphics, shell: move GLPixelBuffer to shell.
  * compositor: Introduce and use a different DisplayBufferCompositor
    object per non-cloned output.
  * geometry: Use an closed-open representation for Rectangle end
    points.

  [ Thomas Voß ]
  * Adjust the Process class to correctly trace child processes. This
    should help a lot in avoiding/diagnosing races on armhf.

  [ Kevin DuBois ]
  * expand client api so that multiple MirDisplayInfo can be returned
    for multimonitor situations.
  * add a function to the client api to query the possible formats to
    create a surface with.
  * client: decouple MirConnection from MirEvent a bit. stop two-step
    initialization of the client rpc channel.

  [ Robert Carr ]
  * Add surface lifecycle notification to the session listener.
  * Build test_android_input_registrar.cpp.

  [ Alan Griffiths ]
  * graphics, shell: move GLPixelBuffer to shell.

  [ Maarten Lankhorst ]
  * Fixes LP: #1195509. (LP: #1195509)

  [ Ubuntu daily release ]
  * Automatic snapshot from revision 890

 -- Ubuntu daily release <ps-jenkins@lists.canonical.com>  Tue, 30 Jul 2013 00:03:17 +0000

mir (0.0.8-0ubuntu1) saucy; urgency=low

  * New release

 -- Robert Ancell <robert.ancell@canonical.com>  Mon, 22 Jul 2013 10:07:38 +1200

mir (0.0.7+13.10.20130721ubuntu.unity.next-0ubuntu1) saucy; urgency=low

  [ Robert Ancell ]
  * Update debian/copyright for 3rd_party files. (LP: #1194073)
  * update to xmir instructions.
  * Put demos back into bin, not libexec. It's confusing, conflicts with
    the documentation and makes it harder to run them.
  * Add some XMir diagnostic and recovery documentation.
  * Update docs to refer to saucy, not raring.
  * Display command line options error when failed.
  * Remove dead tag code in SessionManager.
  * Remove dead code in ProtobufSocketCommunicator.
  * Releasing 0.0.6
  * Close the platform file descriptors on destruction of MirConnection.
    (LP: #1198022)
  * Remove libancilliary and implement required functionality directly.
  * add xmir guide to debug.
  * Only use a DRM device if it has connections. (LP: #1197708)
  * Add instructions on how to compile Mesa and X.Org with Mir support.
    (LP: #1193261)

  [ Jussi Pakkanen ]
  * Explicitly create output directory before running custom command.

  [ Alexandros Frantzis ]
  * graphics: Implement GLBufferPixels to extract buffer pixels using
    GL.
  * lttng: Install tracepoint provider libraries in private lib
    subdirectory.
  * surfaces: Fix Surface::flag_for_render() Fixes lp:1195105. (LP:
    #1195105)
  * compositor: Manage the rendering target properly in the compositing
    threads.
  * shell: Implement Session::take_snapshot() method.
  * graphics: Add Display::configure() method.
  * server: Support handlers for file descriptors in MainLoop.
  * graphics: Reconfigure the Display when the display configuration
    changes.
  * tests: Fix race condition in MockDRM leading to memory errors
    Previously, because we allocated and returned memory in two step,
    using a unique storage point to hold the allocated memory, there was
    the potential for memory errors (e.g. double frees) in multithreaded
    tests (like
    drm_close_not_called_concurrently_on_ipc_package_destruction). (LP:
    #1197408)
  * server: Make symbols of loaded SharedLibraries available globally.
  * gbm: Provide different functions for validating server and client
    Mesa EGL native displays. (LP: #1177902)
  * gbm: Update mesa egl native display validation function names Update
    mesa egl native display validation function names to match the ones
    used by Mesa.
  * graphics: Introduce a DisplayConfigurationPolicy to set up
    DisplayConfigurations.
  * geometry: Add Rectangles class to hold a collection of rectangles.
  * android: Separate Display and DisplayBuffer implementations.
  * graphics: Fall back to reading RGBA pixel data in GLPixelBuffer if
    BGRA is not supported.
  * Replace ViewableArea with more fitting interfaces.

  [ Eleni Maria Stea ]
  * minor fix of typo in the example: mir_client_accelerated.
  * fixed invalid C++ code, which was using a non-standard gcc language
    extension, for named initialization of structure elements.

  [ Stephen M. Webb ]
  * disable running the integration test suite on arm architecture
    during the packaging builds (lp: #1195265). (LP: #1195265, #1195260)

  [ Didier Roche ]
  * lttng: Install tracepoint provider libraries in private lib
    subdirectory.
  * build-dep on valgrind as it's used in integration tests. (LP:
    #1195265)
  * only build on archs we support.
  * Don't build on powerpc.
  * Disable unity armhf tests, they are failing the armhf build on
    buildds.

  [ Kevin DuBois ]
  * unify advance_client_buffer and client_buffer() interfaces on
    ms::Surface. change the ms::Surface class so that it does not hold
    the client resource on behalf of the clients, the frontend or native
    windows do.
  * android drivers have an interface for the drivers to obtain a strong
    reference to the native window type. Allow the drivers to acquire
    this strong reference to the buffer backing their texture/fbo.
  * Activate sending a "swapinterval" signal over IPC. Add client api
    for software clients to request different swapintervals.
    (eglSwapInterval is not glued together just yet) Currently only
    swapinterval of 0 or 1 is supported. (LP: #1130553)
  * link eglSwapInterval hook in gbm driver to the ipc message to enable
    swapinterval0. This makes eglSwapInterval (1) or (0) work for gbm
    ipc clients only.
  * fix: lp:1196647 (test bug results in crash in android unit tests)
    bug was just in test code on android. (LP: #1196647)
  * fix: lp1192742 by cleaning up FD's when an android client
    unregisters its native_handle_t. (LP: #1192742)
  * saucy's default boost version is 1.53, yet the cross compile script
    was still on 1.49. switch script to 1.53.
  * begin cleanup of ms::Surface by breaking "ms::Surface : public
    mi::SurfaceTarget" inheritance the input system was using the
    surface object (specifically the std::weak_ptr<mi::SurfaceTarget> to
    the ms::Surface) as its 'key' for coordinating the surfaces. This
    bound the input system tightly to the surface stack, which prevented
    any proxying of ms::Surface and made the lifetime of ms::Surface
    tangled. This change breaks this dependency by making ms::Surface
    own an InputChannel, instead of it being a SurfaceTarget.
  * remove google mock from the internal source tree. Rather, use the
    google-mock package and build the source externally. (LP: #1185265,
    #1194017)
  * disable running the integration test suite on arm architecture
    during the packaging builds (lp: #1195265). (LP: #1195265, #1195260)
  * break ms::Surface : public mg::Renderable dependency, paving the way
    for a more sensible interface surrounding our ms::Surface object.
    Also ensure that graphics data is maintained synchronously. Remove
    most state from ms::Surface.
  * fixes: lp:1200782 by freeing fd's associated with buffer package.
    (LP: #1200782)

  [ Kevin Gunn ]
  * this is to change the doc's fpr preinstalled binaries to reference
    using the system-compositor-testing ppa.
  * update to xmir instructions.
  * add xmir guide to debug.

  [ Alan Griffiths ]
  * graphics, config: Dynamically load the graphics platform.
  * config: allow graphics platform library to be selected by command-
    line/config. (LP: #1118909)
  * docs: A move towards house style for the webpages.
  * Make gmock and umockdev dependencies of the tests, clean up, and
    make not building tests an option. (LP: #1196987)
  * client: remove some unnecessary memory allocation, copying and
    threading.
  * frontend: Guard SessionMediator::session against race conditions.
  * frontend: remove redundant and misleading comment.
  * frontend: cut down memory allocations by pre-allocating and reusing
    buffers.
  * geometry: more tractable construction of objects. (LP: #1199756)
  * tests: rework test to prevent test input events being missed before
    handler is registered. (LP: #1200236)
  * geometry: make geometry compound types easier to construct. (LP:
    #1199756)
  * doc: use house font and colors for coding guidelines.
  * mir: Simpler IntWrapper that doesn't need type tags upfront.
  * graphics, conpositor: Move dependencies of graphics platform into
    graphics.
  * graphics: Delete unused file -
    include/server/mir/graphics/framebuffer_backend.h.
  * graphics, compositor: Move the rendering interfaces and code to
    compositor.
  * graphics, compositor: move BufferBasic to graphics.
  * graphics::gbm: delete unused headers.

  [ Christopher James Halse Rogers ]
  * Improve GBM platform's device probing, by actually making it probe
    devices.
  * Fix clearly-broken code, for which clang produced deliberately
    broken output.
  * Fix two issues caught by Clang's static analyser.
  * I like clang's error messages. Let's keep Mir building on clang.
  * Make libmirclient not aggressively signal-unsafe by blocking signals
    on our IO thread. Fixes infinite loop in XMir (LP: #1199319). (LP:
    #1199319)
  * Document XMir drivers too.

  [ Sebastien Bacher ]
  * Small copyright fixes (lp: #1195647). (LP: #1195647)

  [ Daniel van Vugt ]
  * Cache the transformation matrix; only recalculate it when some part
    of the transformation changes. (LP: #1193020) . (LP: #1193020)
  * Don't pass a clang-only option to gcc. It will not understand and
    cause build failure (LP: #1194385). (LP: #1194385)
  * Fix build failure due to differing exception specifiers. noexcept
    destructors should be enforced in derived classes if the base uses
    them. (LP: #1194703). (LP: #1194703)
  * Document thread safety pitfalls about client-side callbacks. .
  * Fix mismatched destructor exception specifiers causing build failure
    in gcc 4.7. Also fix struct/class mismatches that some compilers
    will treat as an error. (LP: #1196415). (LP: #1196415)
  * mir_demo_client_unaccelerated: Add an FPS count, and a "-n" option
    to disable vsync (set swap interval to 0).
  * mir_demo_client_egl*: Add a "-n" option to disable syncing to vblank
    (hence to use swap interval == 0).
  * Initial attempts at making the Mir client API thread safe.
    Ordinarily you would not build locking into an API, however the fact
    that Mir clients implicitly get multiple threads created for them
    makes it important for the API itself to be automatically thread
    safe. I've tried to avoid API changes, but adding a new function:
    mir_wait_for_one was necessary. This is because mir_wait_for doesn't
    work if multiple threads are waiting on the same thing
    simultaneously. And the fact that waiting at all is optional means
    we can't change the behaviour of mir_wait_for -- it must always wait
    for all outstanding results (which is only safe in clients where the
    waiting happens in a single thread). .
  * Work around GCC issue 50043 which is causing build failures on
    raring. (LP: #1199210) The gcc bug is only fixed in 4.8/saucy. (LP:
    #1199210)
  * MockDisplayConfigurationPolicy: Work around gcc-4.7 bugs causing
    build failure on raring. (LP: #1200064). (LP: #1200064)
  * Another workaround for gcc-4.7 bugs causing build failure. (LP:
    #1200107). (LP: #1200107)
  * buffer_swapper_spin.h: Remove dead code: initialize_queues.
  * Remove unused interface surfaces::GraphicRegion It became unused
    when Kevin's work landed in r856 yesterday. .
  * Rename compositor::Renderables --> compositor::Scene What is a
    "Renderables"? It's the interface by which we know the scene graph,
    or the model of how all the surfaces relate to each other. Right,
    then call it a scene graph... but the word "graph" might imply a
    particular structure. And we don't want to imply such things in an
    interface. So just call it "scene". That makes slightly more sense
    than imagining what a "Renderables" (singular) is.
  * Fix comments which mention incorrect namespaces for Buffer following
    yesterday's landings.

  [ Ricardo Mendoza ]
  * Fix broken tests/unit-
    tests/client/android/test_client_android_registrar.cpp due to unused
    return value.

  [ Thomas Voß ]
  * Wait for vt to become active if we need to activate it.
  * Remove disabling asio's epoll reactor implementation from the
    package build flags.
  * Introduce cmake options to be able to selectively switch acceptance,
    integration and unit tests on/off. (LP: #1195265)

  [ Thomi Richards ]
  * Remove workaround for bug #1198022. (LP: #1198022)

  [ Robert Carr ]
  * Add raise method to surface stack.
  * Remove cucumber and all references. (LP: #1194075)
  * Add support for shaped input regions.
  * Store MirMotionAction as integer due to usage of extra bits by
    android input stack. (LP: #1197108)
  * Fix obscurance of touch events according to stacking.
  * Extract DefaultServerConfiguration::the_cursor_listener from
    DefaultServerConfiguration::the_input_configuration. (LP: #1192916)
  * Implement a connection authorization mechanism.
  * Correct test_surface_stack.cpp ordering tests.
  * Move the DepthId in surface creation to
    msh::SurfaceCreationParameters.

  [ Ubuntu daily release ]
  * Automatic snapshot from revision 874 (ubuntu-unity/next)

 -- Ubuntu daily release <ps-jenkins@lists.canonical.com>  Sun, 21 Jul 2013 00:03:59 +0000

mir (0.0.7-0ubuntu1) saucy; urgency=low

  * New release

 -- Robert Ancell <robert.ancell@canonical.com>  Mon, 15 Jul 2013 09:29:56 +1200

mir (0.0.6-0ubuntu1) saucy; urgency=low

  * New release

 -- Robert Ancell <robert.ancell@canonical.com>  Thu, 27 Jun 2013 15:47:06 +1200

mir (0.0.5-0ubuntu1) saucy; urgency=low

  * Misc a numerous package fixes.
  * Automatic snapshot from revision 766 (bootstrap)

 -- Didier Roche <didrocks@ubuntu.com>  Mon, 24 Jun 2013 19:02:49 +0200

mir (0.0.4-0ubuntu1) raring; urgency=low

  * change mesa header to clean up the file and add swapinterval 0 hook

 -- Kevin DuBois <kevin.dubois@canonical.com>  Mon, 17 Jun 2013 18:02:32 -0700

mir (0.0.3-0ubuntu1) raring; urgency=low

  [ Bryce Harrington ]
  * Add apport hook, source_mir.py

 -- Robert Ancell <robert.ancell@canonical.com>  Wed, 15 May 2013 11:47:32 +1200

mir (0.0.2-0ubuntu2) raring; urgency=low

  * Put mir in split mode

 -- Didier Roche <didrocks@ubuntu.com>  Wed, 20 Feb 2013 14:51:48 +0000

mir (0.0.2-0ubuntu1) raring; urgency=low

  * New upstream release
  * debian/control:
    - libmirclient-demos breaks older version of mir

 -- Robert Ancell <robert.ancell@canonical.com>  Tue, 12 Feb 2013 14:22:17 +1300

mir (0.0.1-0ubuntu1) quantal; urgency=low

  * Initial release

 -- Thomas Voß <thomas.voss@canonical.com>  Thu, 10 Jan 2013 08:53:02 +0100<|MERGE_RESOLUTION|>--- conflicted
+++ resolved
@@ -1,10 +1,3 @@
-<<<<<<< HEAD
-mir (0.0.15+13.10.20131011-0ubuntu1) UNRELEASED; urgency=low
-
-  * bump version 0.0.15
-
- -- Kevin Gunn <kevin.gunn@canonical.com>  Mon, 14 Oct 2013 13:52:10 -0500
-=======
 mir (0.1.0-0ubuntu1) UNRELEASED; urgency=low
 
   * Bump version 0.1.0
@@ -26,7 +19,6 @@
   * Automatic snapshot from revision 1133
 
  -- Ubuntu daily release <ps-jenkins@lists.canonical.com>  Mon, 14 Oct 2013 23:55:33 +0000
->>>>>>> 41de45e9
 
 mir (0.0.14+13.10.20131011-0ubuntu1) saucy; urgency=low
 
