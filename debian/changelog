--- conflicted
+++ resolved
@@ -1,16 +1,8 @@
-<<<<<<< HEAD
 qtmir-gles (0.4.3+14.10.20140918-0ubuntu1) UNRELEASED; urgency=medium
 
   * Sync with upstream
 
- -- Michael Zanetti <michael.zanetti@canonical.com>  Tue, 17 Sep 2014 11:01:08 +0200
-=======
-qtmir-gles (0.4.3+14.10.20140916-0ubuntu1) UNRELEASED; urgency=medium
-
-  * Sync with upstream
-
- -- Michael Zanetti <michael.zanetti@canonical.com>  Tue, 16 Sep 2014 13:06:58 +0200
->>>>>>> bfccdc0b
+ -- Michael Zanetti <michael.zanetti@canonical.com>  Tue, 18 Sep 2014 11:01:08 +0200
 
 qtmir-gles (0.4.3+14.10.20140915-0ubuntu1) utopic; urgency=medium
 
