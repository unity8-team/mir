<<<<<<< HEAD
xserver-xorg-video-intel (2:2.12.0-1ubuntu5) maverick; urgency=low

  [ Robert Hooker ]
  * Disable DRI on Sandybridge chipsets. Support for them will not be released
    until the Q42010 Intel releases, which will not be pulled into maverick.
    Without this change, all 3D apps on these devices cause hangs.
    (LP: #639667)
  * Add 102_b43_pciid_update.patch. Fixes detection of a new b43
    chipset revision that is being shipped. Without this the drivers
    will not attempt to load even though this chipset is the same as
    the previous b43 ones. Backport of upstream commit 55b5fe8880.
    (LP: #640214)

  [ Christopher James Halse Rogers ]
  * debian/patches/101_copy-fb.patch: Move scratch pixmap creation to the
    drmmode_copy_fb function, and clean up after we've used it.  Fixes the
    SIGSEGV in FreeClientResources when logging out of KDE (LP: #628077)
  * debian/patches/106_backport_vblank_on_server_regenerate_fix.patch:
    Backport fix for SwapBuffers hang after server regenerate.  LP 628077
    was hiding this by crashing the server.  Fixes kwin desktop effects hanging
    on second and subsequent logins.
  * Cherry-pick e30f0338 to free the Screen pixmap on close.  Fixes a memory
    leak on server regeneration, and another crash on KDE log out hidden by
    LP 628077.

 -- Christopher James Halse Rogers <raof@ubuntu.com>  Mon, 27 Sep 2010 14:34:27 +1000

xserver-xorg-video-intel (2:2.12.0-1ubuntu4) maverick; urgency=low

  * debian/patches/101_copy-fb.patch: Explicitly disable copyfb functionality
    on gen6 (Sandybridge) where it is not working.
  * Update Sandybridge device id's. (LP: #632488)

 -- Robert Hooker <robert.hooker@canonical.com>  Fri, 10 Sep 2010 07:39:32 -0400

xserver-xorg-video-intel (2:2.12.0-1ubuntu3) maverick; urgency=low

  [ Christopher James Halse Rogers ]
  * debian/patches/101_copy-fb.patch:
    + Update for Xserver 1.9
  * debian/control:
    + Bump build-depends on xserver-xorg-dev to ensure we pick up the new ABI

  [ Martin Pitt ]
  * debian/rules: Do not install the big upstream changelog.

 -- Christopher James Halse Rogers <raof@ubuntu.com>  Mon, 02 Aug 2010 15:54:36 +1000

xserver-xorg-video-intel (2:2.12.0-1ubuntu2) maverick; urgency=low

  * Re-add 102-disable-page-flipping-v2.patch.  Spate of freeze bugs: recieved.
    (LP: #609073)

 -- Christopher James Halse Rogers <raof@ubuntu.com>  Fri, 23 Jul 2010 11:30:05 +0200

xserver-xorg-video-intel (2:2.12.0-1ubuntu1) maverick; urgency=low

  * Merge from Debian experimental (LP: #601052).  Remaining Ubuntu changes:
    + debian/apport-gpu-error-intel.py, debian/xserver-xorg-video-intel.udev,
      debian/xserver-xorg-video-intel:
      Add apport script to collect debug information on GPU hangs
    + rules: Install udev rule to run the script when the kernel detects hung 
      GPU.
    + 101_copy-fb.patch: Adds feature to driver so Xserver can draw
      root windows with no background.  This enables smooth boot with
      Plymouth.
    + control: Add Recommends on intel-gpu-tools to xserver-xorg-video-intel 
      package for use by GPU hang scripts.
    + xserver-xorg-video-intel.preinst.in, xserver-xorg-video-intel.postinst.in,
      rules:
      Don't install /etc/modprobe.d/i915-kms.conf, and remove it on upgrades.
      At best it's redundant (as the kernel defaults to KMS), at worst it breaks
      the ability to disable KMS.     
    + 103-mbp-backlight-support.patch: Enables xrandr backlight control for
      macbook's using the mbp_backlight module.
  * Drop 102-disable-page-flipping-v2.patch: all the upstream bugs mentioned
    in the patch are closed.  If we get a spate of freeze bugs, start looking
    here.

 -- Christopher James Halse Rogers <raof@ubuntu.com>  Mon, 19 Jul 2010 16:36:28 +0200

xserver-xorg-video-intel (2:2.12.0-1) experimental; urgency=low

  * New upstream release.
    + Fix Xv distortion, closes: #581705.
  * Bump libdrm build-dependency to 2.4.21.

 -- Brice Goglin <bgoglin@debian.org>  Sat, 26 Jun 2010 00:26:59 +0200

xserver-xorg-video-intel (2:2.11.0-1ubuntu2) maverick; urgency=low

  * No change rebuild with the new xserver

 -- Sebastien Bacher <seb128@ubuntu.com>  Wed, 09 Jun 2010 18:56:26 +0200

xserver-xorg-video-intel (2:2.11.0-1ubuntu1) maverick; urgency=low

  [ Christopher James Halse Rogers ]
  * Merge from Debian experimental.  Remaining Ubuntu changes:
    - debian/apport-gpu-error-intel.py, debian/xserver-xorg-video-intel.udev,
      debian/xserver-xorg-video-intel:
      Add apport script to collect debug information on GPU hangs
    - rules: Install udev rule to run the script when the kernel detects hung GPU
    - 101_copy-fb.patch: Adds feature to driver so Xserver can draw
      root windows with no background.  This enables smooth boot with
      Plymouth.
    - control: Add Recommends on intel-gpu-tools to xserver-xorg-video-intel 
      package for use by GPU hang scripts.
    - xserver-xorg-video-intel.preinst.in, xserver-xorg-video-intel.postinst.in,
      rules:
      Don't install /etc/modprobe.d/i915-kms.conf, and remove it on upgrades.
      At best it's redundant (as the kernel defaults to KMS), at worst it breaks
      the ability to disable KMS.

  [ Robert Hooker ]
  * Add 102-disable-page-flipping-v2.patch: Disables page flipping support which
    is causing frequent hangs, but leaves the events.
  * Add 103-mbp-backlight-support.patch: Enables xrandr backlight control for
    macbook's using the mbp_backlight module. (LP: #417770)

 -- Robert Hooker <sarvatt@ubuntu.com>  Sat, 29 May 2010 20:49:31 -0400

xserver-xorg-video-intel (2:2.11.0-1) experimental; urgency=low

  * New upstream release.

 -- Brice Goglin <bgoglin@debian.org>  Tue, 30 Mar 2010 07:04:52 +0200

xserver-xorg-video-intel (2:2.10.903-1) experimental; urgency=low

  * New upstream release candidate.

 -- Brice Goglin <bgoglin@debian.org>  Tue, 23 Mar 2010 07:39:23 +0100

xserver-xorg-video-intel (2:2.10.902-1) experimental; urgency=low

  [ Julien Cristau ]
  * Rename the build directory to not include DEB_BUILD_GNU_TYPE for no
    good reason.  Thanks, Colin Watson!
  * Remove myself from Uploaders

  [ Brice Goglin ]
  * New upstream release candidate, closes: #567829.
    + User mode-setting is not supported anymore.
  * Bump xutils-dev build dependency for new util-macros.
  * Bump libdrm build dependency to 2.4.18-3 for latest i915 drm headers.
  * Build depend on libx11-xcb-dev, libxcb-aux0-dev and libxcb-dri2-0-dev
    for XVMC.
  * Recommends intel-gpu-tools since intel_reg_dumper is not provided
    by xserver-xorg-video-intel-dbg anymore.

 -- Brice Goglin <bgoglin@debian.org>  Tue, 16 Mar 2010 20:53:53 +0100

=======
>>>>>>> 591b3fa2
xserver-xorg-video-intel (2:2.9.1-4) unstable; urgency=medium

  * Update xsfbs, use new ${xviddriver:Depends} subsvar.

 -- Julien Cristau <jcristau@debian.org>  Fri, 14 May 2010 17:44:44 +0200

<<<<<<< HEAD
xserver-xorg-video-intel (2:2.9.1-3ubuntu5) lucid; urgency=low

  * Drop debian/patches/107_disable_dri_on_845_855.patch:
    + This attempt to work around the crashes on i845 and i855 documented in
      LP: #541492 and LP: #541511 simply shuffled the brokeness around.  It 
      hasn't helped enough, and it unconditionally disables 3D which worked for
      some users before.

 -- Christopher James Halse Rogers <raof@ubuntu.com>  Mon, 26 Apr 2010 10:14:02 +1000

xserver-xorg-video-intel (2:2.9.1-3ubuntu4) lucid; urgency=low

  * Drop /etc/modprobe.d/i915-kms.conf; in the best case it's redundant
    because KMS is on by default in the Ubuntu kernel, in the worst case it
    breaks our ability to forcibly disable KMS when there's a problem.

 -- Steve Langasek <steve.langasek@ubuntu.com>  Thu, 15 Apr 2010 03:41:11 -0700

xserver-xorg-video-intel (2:2.9.1-3ubuntu3) lucid; urgency=low

  [Christopher James Halse Rogers]
  * debian/patches/107_disable_dri_on_845_855.patch:
    + Disable DRI on i845 and i855 chips.  Works around the stability problems
      these chips have in Lucid (LP: #541492, LP: #541511).

 -- Bryce Harrington <bryce@ubuntu.com>  Tue, 13 Apr 2010 15:25:23 -0700

xserver-xorg-video-intel (2:2.9.1-3ubuntu2) lucid; urgency=low

  * Add 107_i830_clip_solid_fills_to_surface.patch: Clip x,y bounds of
    solid fills to the min and max coordinates of the pixmap being filled.
    Partial fix to some of the 8xx freeze issues.  Cherrypick from
    upstream git commit 0c47195c by Chris Wilson.

 -- Bryce Harrington <bryce@ubuntu.com>  Tue, 13 Apr 2010 13:58:15 -0700

xserver-xorg-video-intel (2:2.9.1-3ubuntu1) lucid; urgency=low

  * Merge with Debian.
    - Backport KMS video overlay from upstream 2.10 (lp: #395932)
  * Remaining Ubuntu changes:
    - debian/apport-gpu-error-intel.py, debian/xserver-xorg-video-intel.udev:
      Add apport script to collect debug information on GPU hangs
    - rules: Install udev rule to run the script when the kernel detects hung GPU
    - control: Add intel-gpu-tools to Recommends for use by the above
    - 101_copy-fb.patch: Adds feature to driver so Xserver can draw
      root windows with no background.  This enables smooth boot with
      Plymouth.
    - Drop xserver-xorg-video-intel-dbg.install: intel_reg_dumper is now
      provided by the intel-gpu-tools package.
    - apport-gpu-error-intel.py, xserver-xorg-video-intel.install,
      xserver-xorg-video-intel.udev: Add apport hook to catch X freeze bugs
    - 102_avoid_flushing_null.patch: Cherrypick from upstream to I830.
    - 103_check_for_overflow.patch: Cherrypick from upstream to I915.
    - 104_fail_when_prop_values_gone.patch: Cherrypick from upstream to
      drmmode_display.
  * Reduce libdrm-dev requirement to 2.6.18
  * Add 105_free_after_printing.patch: Cherrypick from upstream.
    Avoid printing a just-freed string if the DRM device could not be opened.
  * Add 106_initialize_drmmode_output.patch: Cherrypick from upstream.
    Clear mode_output during output destroy.

 -- Bryce Harrington <bryce@ubuntu.com>  Wed, 31 Mar 2010 14:36:51 -0700

=======
>>>>>>> 591b3fa2
xserver-xorg-video-intel (2:2.9.1-3) unstable; urgency=low

  [ Julien Cristau ]
  * Rename the build directory to not include DEB_BUILD_GNU_TYPE for no
    good reason.  Thanks, Colin Watson!
  * Remove myself from Uploaders
  * Add a NEWS.Debian entry about KMS.
  * Backport KMS video overlay from upstream 2.10 (closes: #565328).
  * Bump libdrm-dev build-dep for the above.

  [ Brice Goglin ]
  * Bump Standards-Version to 3.8.4, no changes.

 -- Brice Goglin <bgoglin@debian.org>  Sun, 21 Mar 2010 10:25:27 +0100

xserver-xorg-video-intel (2:2.9.1-2) unstable; urgency=low

  * Upload to unstable.

 -- Julien Cristau <jcristau@debian.org>  Thu, 07 Jan 2010 20:53:45 +0000

xserver-xorg-video-intel (2:2.9.1-1+exp1) experimental; urgency=low

  [ Julien Cristau ]
  * Enable kernel mode setting by default on linux (closes: #555906).

  [ Brice Goglin ]
  * Build against xserver 1.7.

 -- Brice Goglin <bgoglin@debian.org>  Wed, 02 Dec 2009 15:50:17 +0100

xserver-xorg-video-intel (2:2.9.1-1ubuntu18) lucid; urgency=low

  * Add 102_avoid_flushing_null.patch: Cherrypick from upstream to I830.
    During shutdown from a FatalError during batchbuffer submission, it is
    possible for the batch_ptr to be NULL, so we must be careful not to
    append a flush on this error path.
  * Add 103_check_for_overflow.patch: Cherrypick from upstream to I915.
    Check for overflow before overflowing.  As the immediate victim of the
    overflow would be to overwrite the maximum permissible value, the test
    was optimistic.
  * Add 104_fail_when_prop_values_gone.patch: Cherrypick from upstream to
    drmmode_display.  Return failure when the enum-type output property
    values are not found Failure to do so causes xrandr to report
    incorrect property values.

 -- Bryce Harrington <bryce@ubuntu.com>  Tue, 30 Mar 2010 17:36:27 -0700

xserver-xorg-video-intel (2:2.9.1-1ubuntu17) lucid; urgency=low

  * debian/apport-gpu-error-intel.py:
    + Disable freeze hook.  We've got ample bug reports now which should
      cover the range of bugs people are seeing, and the script is mostly
      capturing dupes now.  We might re-enable it later once these bugs
      are sorted out, if we want more data.
      (LP: #533945)

 -- Bryce Harrington <bryce@ubuntu.com>  Tue, 23 Mar 2010 16:20:18 -0700

xserver-xorg-video-intel (2:2.9.1-1ubuntu16) lucid; urgency=low

  * debian/apport-gpu-error-intel.py:
    + Better fix for checking MachineType and other parameters to 
      be defined before using them in bug report titles.  Thanks Jan!
      (LP: #539533)

 -- Bryce Harrington <bryce@ubuntu.com>  Wed, 17 Mar 2010 11:36:02 -0700

xserver-xorg-video-intel (2:2.9.1-1ubuntu15) lucid; urgency=low

  * debian/apport-gpu-error-intel.py:
    + It seems ESR is unuseful
    + Fix check for MachineType in report to not crash apport

 -- Bryce Harrington <bryce@ubuntu.com>  Mon, 15 Mar 2010 10:13:44 -0700

xserver-xorg-video-intel (2:2.9.1-1ubuntu14) lucid; urgency=low

  * debian/apport-gpu-error-intel.py:
    + Also include EIR if non-zero

 -- Bryce Harrington <bryce@ubuntu.com>  Thu, 11 Mar 2010 16:50:48 -0800

xserver-xorg-video-intel (2:2.9.1-1ubuntu13) lucid; urgency=low

  * debian/apport-gpu-error-intel.py:
    + 8 characters worth of the dump signature is sufficient for dupe
      identification
    + Identify error code from PGTBL_ER or ESR if non-zero
    + Mention machine type in title if available

 -- Bryce Harrington <bryce@ubuntu.com>  Thu, 11 Mar 2010 16:19:43 -0800

xserver-xorg-video-intel (2:2.9.1-1ubuntu12) lucid; urgency=low

  * debian/rules:  Dropping the --enable-kms-only flag from revision
    2:2.9.1-1ubuntu4.  Subsequent discussion indicates that sticking
    with 2.9 and preserving UMS as a fallback option will help users
    still seeing severe issues with KMS but not UMS (e.g. 8xx owners).

 -- Bryce Harrington <bryce@ubuntu.com>  Tue, 09 Mar 2010 13:17:26 -0800

xserver-xorg-video-intel (2:2.9.1-1ubuntu11) lucid; urgency=low

  * debian/apport-gpu-error-intel.py:
    + Drop check_ignored() entirely; pitti says it's unnecessary for
    non-crash bugs.

 -- Bryce Harrington <bryce@ubuntu.com>  Wed, 03 Mar 2010 15:24:22 -0800

xserver-xorg-video-intel (2:2.9.1-1ubuntu10) lucid; urgency=low

  * debian/apport-gpu-error-intel.py:
    + check_ignored() can be called only after ExecutablePath is defined
      (LP: #530650)

 -- Bryce Harrington <bryce@ubuntu.com>  Wed, 03 Mar 2010 14:11:32 -0800

xserver-xorg-video-intel (2:2.9.1-1ubuntu9) lucid; urgency=low

  * debian/apport-gpu-error-intel.py:
    + Add several new chipnames (thanks Geir!)
    + Remove duplicate attach_hardware() call

 -- Bryce Harrington <bryce@ubuntu.com>  Wed, 03 Mar 2010 09:55:35 -0800

xserver-xorg-video-intel (2:2.9.1-1ubuntu8) lucid; urgency=low

  * debian/apport-gpu-error-intel.py:
    + Set the default title for freeze reports to "GPU lockup"
    + Determine the chipset, and prepend it to the title
    + Calculate a signature of the dump so we can more easily identify
      dupe freezes.  Append to the title.
    + Include i915_error_state if it exists

 -- Bryce Harrington <bryce@ubuntu.com>  Mon, 01 Mar 2010 13:28:56 -0800

xserver-xorg-video-intel (2:2.9.1-1ubuntu7) lucid; urgency=low

  * debian/apport-gpu-error-intel.py:
    + Add Xorg.0.log and other useful information to capture
    + s/pr/report/g for consistency with xorg apport script
    + Tag as a freeze bug

 -- Bryce Harrington <bryce@ubuntu.com>  Sat, 27 Feb 2010 11:38:41 -0800

xserver-xorg-video-intel (2:2.9.1-1ubuntu6) lucid; urgency=low

  * debian/xserver-xorg-video-intel.udev: Fix typo
    (LP: #525433)

 -- Bryce Harrington <bryce@ubuntu.com>  Sun, 21 Feb 2010 15:02:03 -0800

xserver-xorg-video-intel (2:2.9.1-1ubuntu5) lucid; urgency=low

  * debian/xserver-xorg-video-intel.udev: Update udev rule to trigger
    apport properly when X freezes.

 -- Bryce Harrington <bryce@ubuntu.com>  Thu, 18 Feb 2010 16:20:46 -0800

xserver-xorg-video-intel (2:2.9.1-1ubuntu4) lucid; urgency=low

  * debian/rules: Build -intel to enable KMS only, no UMS.  UMS
    will be removed in version 2.10 so we don't plan to support
    it in Lucid.

 -- Bryce Harrington <bryce@ubuntu.com>  Fri, 05 Feb 2010 17:17:49 -0800

xserver-xorg-video-intel (2:2.9.1-1ubuntu3) lucid; urgency=low

  * debian/rules: Need to create usr/share/apport before installing into
    it.

 -- Bryce Harrington <bryce@ubuntu.com>  Wed, 27 Jan 2010 17:31:24 -0800

xserver-xorg-video-intel (2:2.9.1-1ubuntu2) lucid; urgency=low

  * Drop xserver-xorg-video-intel-dbg.install: intel_reg_dumper is now
    provided by the intel-gpu-tools package.
  * xserver-xorg-video-intel.install: Install apport-gpu-error-intel.py
    to /usr/share/apport/

 -- Bryce Harrington <bryce@ubuntu.com>  Tue, 12 Jan 2010 02:52:41 -0800

xserver-xorg-video-intel (2:2.9.1-1ubuntu1) lucid; urgency=low

  * Merge from debian testing.  Remaining changes:
    - debian/apport-gpu-error-intel.py, debian/xserver-xorg-video-intel.udev:
      Add apport script to collect debug information on GPU hangs
    - rules: Install udev rule to run the script when the kernel detects hung GPU
    - control: Add intel-gpu-tools to Recommends for use by the above
    - 101_copy-fb.patch: Adds feature to driver so Xserver can draw
      root windows with no background.  This enables smooth boot with
      Plymouth.
  * Build against xserver 1.7.

 -- Timo Aaltonen <tjaalton@ubuntu.com>  Mon, 07 Dec 2009 16:23:16 +0200

xserver-xorg-video-intel (2:2.9.1-1) unstable; urgency=medium

  * New upstream bugfix release (closes: #508005).
    + reverts change from 2.9.0 that broke DVI detection for some people
      (closes: #548045)

 -- Julien Cristau <jcristau@debian.org>  Wed, 25 Nov 2009 16:32:29 +0100

xserver-xorg-video-intel (2:2.9.0-1ubuntu4) lucid; urgency=low

  [Matt Zimmerman]
  * debian/apport-gpu-error-intel.py, debian/xserver-xorg-video-intel.udev:
    Add apport script to collect debug information on GPU hangs
  * rules: Install udev rule to run the script when the kernel detects hung GPU
  * control: Add intel-gpu-tools to Recommends for use by the above

 -- Bryce Harrington <bryce@ubuntu.com>  Thu, 26 Nov 2009 00:53:06 -0800

xserver-xorg-video-intel (2:2.9.0-1ubuntu3) lucid; urgency=low

  * Add 101_copy-fb.patch: Adds feature to driver so Xserver can draw
    root windows with no background.  This enables smooth boot with
    Plymouth.

 -- Bryce Harrington <bryce@ubuntu.com>  Mon, 23 Nov 2009 14:29:44 -0800

xserver-xorg-video-intel (2:2.9.0-1ubuntu2) karmic; urgency=low

  * Add 100_drop_fb_from_crtc.patch.  Fixes lockup with black screen on
    logout of KDE with KMS enabled.  Patch zeroes out the framebuffer id
    to clean up on screen closure.  Cherrypick from upstream.
    (LP: #432521)

 -- Bryce Harrington <bryce@ubuntu.com>  Tue, 13 Oct 2009 11:31:29 -0700

xserver-xorg-video-intel (2:2.9.0-1ubuntu1) karmic; urgency=low

  [Tormod Volden]
  * Merge with Debian. Remaining Ubuntu changes:
    + debian/control: Add lpia architecture
  * Drop patches now included upstream:
    + 100_8xx_perf_pict_a8.patch
    + 101_reload_cursors.patch
    + 102_dont_destroy_bufmgr_at_closescreen_time.patch
  * Ubuntu bugs fixed in this release:
    + Calculate the DVO relative offset in LVDS data entry to get the DVO
      timing.  Fixes black screen at boot on i855 due to not finding LVDS
      modes.
      (LP: #410455)
    + Fix brightness by enabling BACKLIGHT property for KMS.
      (LP: #397617)

 -- Bryce Harrington <bryce@ubuntu.com>  Wed, 07 Oct 2009 20:09:54 -0700

xserver-xorg-video-intel (2:2.9.0-1) unstable; urgency=low

  * New upstream release.

 -- Brice Goglin <bgoglin@debian.org>  Tue, 29 Sep 2009 07:16:54 +0200

xserver-xorg-video-intel (2:2.8.99.902-1) experimental; urgency=low

  * New upstream release candidate.
    + Fix crash on server regen, closes: #543326.

 -- Brice Goglin <bgoglin@debian.org>  Wed, 23 Sep 2009 01:03:49 +0200

xserver-xorg-video-intel (2:2.8.1-2) unstable; urgency=low

  * Re-enable render accel on 8xx.  The major problem turned out to be related
    to agp chipset flushing (see #541307), so hopefully this should work now.
  * Add missing xsfclean dependency to debian/rules clean.
  * Bump Standards-Version to 3.8.3 (no changes).
  * Mention intel_reg_dumper in the debug package's long description.

 -- Julien Cristau <jcristau@debian.org>  Thu, 17 Sep 2009 20:55:47 +0200

xserver-xorg-video-intel (2:2.8.1-1ubuntu2) karmic; urgency=low

  * Add 102_dont_destroy_bufmgr_at_closescreen_time.patch: Don't destroy
    bufmgr at CloseScreen time (LP: #428662).

 -- Alberto Milone <alberto.milone@canonical.com>  Fri, 25 Sep 2009 14:53:26 +0200

xserver-xorg-video-intel (2:2.8.1-1ubuntu1) karmic; urgency=low

  * Merge with Debian.  Remaining Ubuntu changes:
    + control: Add lpia architecture
    + Fixes bad chroma upsampling on videos (LP: #371605)
  * Add 100_8xx_perf_pict_a8.patch: Improve performance on i845 by adding
    limited support for a8 dests.  Cherrypick from upstream master tree.
    (LP: #382017)
  * Add 101_reload_cursors.patch:  Reload cursors as needed when setting
    new modes.  Fixes issue where cursor doesn't rotate when the screen
    is rotated.  Cherrypick from upstream master tree.
    (LP: #410255)

 -- Bryce Harrington <bryce@ubuntu.com>  Wed, 26 Aug 2009 23:52:33 -0700

xserver-xorg-video-intel (2:2.8.1-1) unstable; urgency=low

  * New upstream release.
    + Calculate the DVO relative offset in LVDS data entry to get the
      DVO timing, closes: #538148.
    + Fix sampler indexes on i965 planar video, closes: #513427.

 -- Brice Goglin <bgoglin@debian.org>  Wed, 26 Aug 2009 09:50:15 +0200

xserver-xorg-video-intel (2:2.8.0-2) unstable; urgency=low

  [ Julien Cristau ]
  * Disable UXA render accel on i8xx chips for now.  It currently causes
    hangs, and doesn't seem likely to get fixed quickly upstream
    (closes: #527349).
  * Reenable patch system and bring back quilt build-dep.

 -- Brice Goglin <bgoglin@debian.org>  Fri, 31 Jul 2009 22:44:13 +0200

xserver-xorg-video-intel (2:2.8.0-1) unstable; urgency=low

  * New upstream release.
    + Fixes crash at startup if KMS is not used, closes: #537052.

 -- Brice Goglin <bgoglin@debian.org>  Tue, 21 Jul 2009 16:23:39 +0200

xserver-xorg-video-intel (2:2.8.0-0ubuntu2) karmic; urgency=low

  * No change rebuild against the new dri2proto 2.1 features since xserver
    was upgraded.

 -- Bryce Harrington <bryce@ubuntu.com>  Wed, 05 Aug 2009 07:49:03 -0700

xserver-xorg-video-intel (2:2.8.0-0ubuntu1) karmic; urgency=low

  * New upstream release 2.8.0
  * Disable installation of ChangeLog

 -- Bryce Harrington <bryce@ubuntu.com>  Tue, 21 Jul 2009 01:23:22 -0700

xserver-xorg-video-intel (2:2.7.99.902+git20090720.bb300738-0ubuntu1) karmic; urgency=low

  * Update to git 20090720 (master branch) up to commit bb300738
    - Fix intel driver reports Couldn't find PLL settings on i915
      (LP: #312133)
    - Fix X freezing on intel 855GM
      (LP: #370292)
    - Implement vblank sync'd GL buffer swap
      (LP: #377090)

 -- Bryce Harrington <bryce@ubuntu.com>  Mon, 20 Jul 2009 22:05:31 -0700

xserver-xorg-video-intel (2:2.7.99.902-1) experimental; urgency=low

  * New upstream release candidate.
    + Fix crash in drm_intel_gem_bo_unreference_locked, closes: #535772.

 -- Brice Goglin <bgoglin@debian.org>  Tue, 14 Jul 2009 00:17:00 +0200

xserver-xorg-video-intel (2:2.7.99.901+git20090702.74227141-0ubuntu1) karmic; urgency=low

  [Robert Hooker]
  * Update to git 20090702 (master branch) up to commit 74227141
   - Treat disabled CRTCs as "not covering" for scanline wait purposes.
     Fixes problems returning from a dpms off state.
     (LP: #390917, #383973, #390633, #385448, #388357)
   - Add an xorg.conf option to control swapbuffers behavior.
   - Set hot plug interrupt to detect HDMI output.
   - Add a pipe-a quirk for Dell mini
     (LP: #395306)
   - Add a pipe-a quirk for thinkpad x30
     (LP: #304614)
   - Reenable XvMC support in UXA. Now includes vld support.
   - Fix EDID for LVDS output device to add the default modes in UMS.
     (LP: #385832)
   - Export EDID when using KMS, so Display options shows info correctly
     (LP: #395140)
   - Fixes for SDVO LVDS mode detection.
   - Fix major performance regression of trapezoid rendering in UXA.
   - Fixes for hangs when GL compositing is used with multiple monitors
     with different refresh rates.
   - Support for new IGDNG devices.
   - Only get the VBIOS in non-KMS mode
   - Add a few error messages for DRM initialization
   - Don't try to pin buffers in KMS mode
   - Fix 945GM VT switch in UMS
   - Clear the bo on the rotate scratch pixmap (Fixes problems with rotation)
   - uxa: Fix segfault on source-only picture usage with FallbackDebug.
   - Various XvMC fixes.
  * Merge with Debian experimental.  Remaining Ubuntu changes:
   - Add lpia architecture
  * Drop patches since they're already upstream:
    - 110_quirk_hp_mini.patch  
    - 117_quirk_thinkpad_x30.patch 
    - 118_pixmap_inline_funcs.patch
    - 119_fix_drawable_abuse.patch 
    - 120_fix_dri2_vblank_syncing_segfault.patch
    - 121_dont_change_blank_sync_width.patch      
    - 122_wait_for_vblank_to_sub_border_color.patch     
    - 123_kms_export_edid.patch                       

 -- Bryce Harrington <bryce@ubuntu.com>  Thu, 09 Jul 2009 14:02:45 -0700

xserver-xorg-video-intel (2:2.7.99.901-2) experimental; urgency=low

  * Pull upstream fix for xvmc build.
  * Update build-depends, and reenable xvmc.

 -- Julien Cristau <jcristau@debian.org>  Thu, 11 Jun 2009 18:52:10 +0200

xserver-xorg-video-intel (2:2.7.99.901-1) experimental; urgency=low

  * New upstream release candidate.

 -- Brice Goglin <bgoglin@debian.org>  Thu, 11 Jun 2009 08:18:49 +0200

xserver-xorg-video-intel (2:2.7.99.1+git20090602.ec2fde7c-0ubuntu5) karmic; urgency=low

  * Add 123_kms_export_edid.patch: Allow EDID to be exported in the KMS
    case as a randr property.  This should help the display properties applet 
    list the proper resolutions, and solve some dpi issues.

 -- Bryce Harrington <bryce@ubuntu.com>  Wed, 01 Jul 2009 19:54:22 -0700

xserver-xorg-video-intel (2:2.7.99.1+git20090602.ec2fde7c-0ubuntu4) karmic; urgency=low

  * Add 122_wait_for_vblank_to_sub_border_color.patch: Wait for next
    Vblank to substitue border color for Color info.  Otherwise, this can
    result in incorrect resolution detection due to phantom VGA port
    on i915 and earlier.  Cherrypick from upstream's main branch.
    (LP: #273306)

 -- Bryce Harrington <bryce@ubuntu.com>  Sat, 27 Jun 2009 16:15:14 -0700

xserver-xorg-video-intel (2:2.7.99.1+git20090602.ec2fde7c-0ubuntu3) karmic; urgency=low

  * Add 121_dont_change_blank_sync_width.patch: Don't change the
    blank/sync width when calculating scaled modes.  Fixes fullscreen
    graphical corruption on LVDS.
    (LP: #351761)

 -- Bryce Harrington <bryce@ubuntu.com>  Sat, 27 Jun 2009 15:53:47 -0700

xserver-xorg-video-intel (2:2.7.99.1+git20090602.ec2fde7c-0ubuntu2) karmic; urgency=low

  * Add 118_pixmap_inline_funcs.patch, 119_fix_drawable_abuse.patch,
    120_fix_dri2_vblank_syncing_segfault.patch: Cherrypicks from upstream
    to fix segfault associated with a last minute commit in the prior
    snapshot to enable vsync for DRI2 CopyRegion.
    (LP: #383129)

 -- Bryce Harrington <bryce@ubuntu.com>  Thu, 04 Jun 2009 07:45:05 -0700

xserver-xorg-video-intel (2:2.7.99.1+git20090602.ec2fde7c-0ubuntu1) karmic; urgency=low

  * Update to git 20090602 (master branch) up to commit ec2fde7c
    - xvmc is disabled since DRI1 no longer supported
    - LP: #96991 - 3D stuff breaks with Compiz: Redirected Direct Rendering
      is needed in DRI
    - LP: #120834 - X freezes with I830WaitLpRing error when running OpenGL apps
    - LP: #337608 - X crashes in fbBlt() when using Sun Java Plugin 6 + firefox3.0
    - LP: #339555 - compiz slowmotion after Jaunty upgrade
    - LP: #363900 - X.org freezes with intel driver, no apparent trigger
    - LP: #331719 - VT switching doesn't work on Intel 915GM
    - LP: #339091 - X freezes a few minutes after resuming
    - LP: #348436 - Kubuntu: X server crash when screensaver is started (4500MHD)
    - LP: #279727 - Kubuntu: Display Corruption w/ Intel 4700MHD
    - LP: #357851 - Kubuntu: Distorted display after switching virtual desktops w/ exa
    - LP: #158415 - Front buffer dynamic resize not supported
    - LP: #324998 - x server restarts itself w/ compiz on Intel 945GM
    - LP: #355593 - after upgrade to 9.04, rotating desktop cube ran slow
    - LP: #357290 - 1 fps in 3d apps like neverball with EXA
    - LP: #360774 - Graphical Corruption with EXA on X4500
    - LP: #364126 - screensaver prefs dialog in 9.04 RC livecd leaves dirt
    - LP: #375712 - Native resolution for dell "2005fpw" monitor not listed
    - LP: #375264 - Choppy flash video and poor performance with compiz
    - LP: #349568 - Jaunty / Compiz slow and tearing on GMA 4500MHD
    - LP: #356056 - window tearing during movement on 965 (no compiz)
    - LP: #330460 - xorg shows black image/hangs with jpg in firefox
    - LP: #347587 - X asserts on pI830->batch_ptr != 0 on resume from suspend
  * Merge with Debian experimental.  Remaining Ubuntu changes:
    - Add lpia architecture
    - Re-enable the patch system, add quilt to build-deps.
    - 110_quirk_hp_mini.patch: quirk (sent upstream)
    - 117_quirk_thinkpad_x30.patch: quirk (sent upstream)
  * Drop 116_8xx_disable_dri.patch.  There have been fixes for 3d on 8xx
    chipsets upstream, so drop the DRI disablement so the fixes can be
    re-tested.
  * Drop 103_quirk_intel_mb890.patch.  Better quirk available upstream.
    (LP: #305269)

 -- Bryce Harrington <bryce@ubuntu.com>  Tue, 02 Jun 2009 10:47:32 -0700

xserver-xorg-video-intel (2:2.7.99.1-2) experimental; urgency=low

  [ Julien Cristau ]
  * Pull from upstream git branch 'master', commit 8e942b70.
  * Bump libdrm-dev build-dep to 2.4.11.
  * Merge changes from 2:2.7.1-1.
  * Bump Standards-Version to 3.8.1.

  [ David Nusinow ]
  * Add README.source

 -- Julien Cristau <jcristau@debian.org>  Thu, 28 May 2009 20:10:30 +0200

xserver-xorg-video-intel (2:2.7.99.1-1) experimental; urgency=low

  * New upstream release candidate.
  * Stop installing libI810XvMC.so and libIntelXvMC.so for now. They are
    disabled in configure for now because DRI1 is not supported anymore.
  * Install the upstream NEWS file, closes: #524334, #524336.
  * Move the -dbg package to section debug.

 -- Brice Goglin <bgoglin@debian.org>  Wed, 29 Apr 2009 19:50:26 +0200

xserver-xorg-video-intel (2:2.7.1-1ubuntu1) karmic; urgency=low

  * Merge from debian unstable, remaining changes:
    - Add lpia architecture
    - 103_quirk_intel_mb890.patch: quirk
    - 110_quirk_hp_mini.patch: quirk
    - 116_8xx_disable_dri.patch: DRI proved buggy on certain 8xx chips so
      this disables it.  The DRI probably needs re-testing to verify this
      patch is still needed, but it will be kept for now.
    - 117_quirk_thinkpad_x30.patch: quirk
  * Drop 119_drm_bo_unreference_needs_null.patch: upstream.
  * Re-enable the patch system, add quilt to build-deps.

 -- Timo Aaltonen <tjaalton@ubuntu.com>  Fri, 22 May 2009 11:17:55 +0300

xserver-xorg-video-intel (2:2.7.1-1) unstable; urgency=low

  [ Brice Goglin ]
  * New upstream release.
  * Install the upstream NEWS file, closes: #524334, #524336.
  * Move the -dbg package to section debug.

  [ David Nusinow ]
  * Remove 01_gen_pci_ids.diff. The X server now uses an internal table to
    choose a driver during autoconfiguration.
    + Disable patch system and remove quilt from build-deps.

 -- Brice Goglin <bgoglin@debian.org>  Wed, 13 May 2009 07:14:50 +0200

xserver-xorg-video-intel (2:2.7.0-1ubuntu2) karmic; urgency=low

  * Drop 109_i830-fifo-watermark-conservative.patch:
    + Patch was insufficient to fix #311895, and doesn't help any more
      anyway.

 -- Bryce Harrington <bryce@ubuntu.com>  Sat, 16 May 2009 13:50:15 -0700

xserver-xorg-video-intel (2:2.7.0-1ubuntu1) karmic; urgency=low

  * Merge from Debian of upstream's 2.7.0 release.
    - Fixes: memory leak causes system to run out of memory
      (LP: #360319)
    - Fixes: Video playback suffers from tearing on GMA 4500MHD
      (LP: #339233)
    - Fixes: powertop wakeups 71.6 <interrupt> : i915@pci
      (LP: #352763)
    - Fixes: `man intel` does not mention UXA in the AccelMethod section
      (LP: #364284)
    - Fixes: TV Format changes don't work
      (LP: #298422)
  * Remaining ubuntu changes against Debian version:
    - Add lpia architecture
    - 103_quirk_intel_mb890.patch: quirk
    - 109_i830-fifo-watermark-conservative.patch: Still in progress  
      upstream in fd.o #19304, but retain as a placeholder until better
      fix is found.
    - 110_quirk_hp_mini.patch: quirk
    - 116_8xx_disable_dri.patch: DRI proved buggy on certain 8xx chips so
      this disables it.  The DRI probably needs re-testing to verify this
      patch is still needed, but it will be kept for now.
    - 117_quirk_thinkpad_x30.patch: quirk
    - 119_drm_bo_unreference_needs_null.patch: Fixes several crashes;
      seems not to be included upstream yet.
  * Drop patches no longer needed:
    - Drop 112_num_used_fences.patch; no longer needed with updated kernel
    - Drop 105_no_modesetting.diff; now we want to enable kernel modesetting
    - Drop 115_fix_crash_xv_overlay.patch; included in upstream
    - Drop 118_drop_legacy3d.patch; included in upstream
    - Drop 120_fix_vt_switch.patch; included in upstream
    - Drop 106_remove_triple_buffering.diff; included in upstream
    - Drop 107_remove_pageflipping.diff; included in upstream
  * Refresh 119_drm_bo_unreference_needs_null.patch to apply

 -- Bryce Harrington <bryce@ubuntu.com>  Fri, 08 May 2009 12:08:57 -0700

xserver-xorg-video-intel (2:2.7.0-1) unstable; urgency=low

  * New upstream release.

 -- Brice Goglin <bgoglin@debian.org>  Thu, 16 Apr 2009 07:11:09 +0200

xserver-xorg-video-intel (2:2.6.99.903-1) experimental; urgency=low

  * New upstream release candidate.
  * Bump build-dep on libdrm-dev to 2.4.6.

 -- Brice Goglin <bgoglin@debian.org>  Sat, 11 Apr 2009 22:45:57 +0200

xserver-xorg-video-intel (2:2.6.3-1) unstable; urgency=low

  * New upstream release.
  * Bump build-dep on libdrm-dev to 2.4.5.
  * Upload to unstable.
  * Cherry-pick some patches from upstream git, so this doesn't FTBFS with the
    new libdrm (closes: #523125)

 -- Julien Cristau <jcristau@debian.org>  Thu, 09 Apr 2009 10:25:22 +0100

xserver-xorg-video-intel (2:2.6.3-0ubuntu9) jaunty; urgency=low

  * Add 120_fix_vt_switch.patch: Fix null pointer deref in
    I830StopVideo(), which can lead to segfaults calling
    drm_intel_bo_unpin or drm_intel_bo_unreference when entering DPMS.
    Thanks to unggnu for shepherding this bug to solution!
    (LP: #345796)
  
 -- Bryce Harrington <bryce@ubuntu.com>  Wed, 08 Apr 2009 19:12:39 -0700

xserver-xorg-video-intel (2:2.6.3-0ubuntu8) jaunty; urgency=low

  * Expand patch 116 and rename to 116_8xx_disable_dri.patch to 
    fix freezing issue on i810 as well.
    (LP: #279835)

 -- Bryce Harrington <bryce@ubuntu.com>  Mon, 06 Apr 2009 18:18:46 -0700

xserver-xorg-video-intel (2:2.6.3-0ubuntu7) jaunty; urgency=low

  * Add 119_drm_bo_unreference_needs_null.patch:
    - The first time through the Xv code, an allocated buffer is
      unreferenced but the pointer is not reset to NULL.  Thus, the next time
      a video is played, -intel thinks it has a valid buffer and crashes
      when it tries to access the freed memory.  Fixes a number of crashes
      reported since moving to the 2.6.3 driver.
    - Fixes crash on i945 with frame buffer width > 2048.  DRI is disabled
      on this chipset when the frame buffer exceeds this width.
      (LP: #354688)
    - Fixes crash on i865 where DRI is off because of patch 116
      (LP: #352760)
    - Fixes crash on i845 starting after 304871 was fixed
      (LP: #354889)
    - Fixes crash on i830 when manually disabling DRI
      (LP: #347527)

 -- Bryce Harrington <bryce@ubuntu.com>  Mon, 06 Apr 2009 14:28:29 -0700

xserver-xorg-video-intel (2:2.6.3-0ubuntu6) jaunty; urgency=low

  * Update 116_865g_disable_dri.patch: Permit DRI on 845.
    Evidence so far suggests the freezes on 845 due to DRI are gone.

 -- Bryce Harrington <bryce@ubuntu.com>  Sat, 04 Apr 2009 12:49:38 -0700

xserver-xorg-video-intel (2:2.6.3-0ubuntu5) jaunty; urgency=low

  * Disable 114_fix_xv_with_non_gem.patch: At the time we accepted it, it
    sounded a little risky, so I took it on the condition that it didn't
    cause regressions, which apparently we have proof that it does.
    (LP: #348428) (Reopen 344740)

 -- Bryce Harrington <bryce@ubuntu.com>  Fri, 03 Apr 2009 20:03:39 -0700

xserver-xorg-video-intel (2:2.6.3-0ubuntu4) jaunty; urgency=low

  * Add 117_quirk_thinkpad_x30.patch:
    - Pipe-A quirk to fix lid close freeze on Thinkpad X30
      (LP: #304614)
  * Add 118_drop_legacy3d.patch:
    - Remove Legacy3D as a user-configurable option and force fallback to
      legacy fixed textures when GEM is not being used.  Fixes "couldn't
      bind memory for BO backbuffer" issue on at least i855 chipsets.
      (LP: #322646)

 -- Bryce Harrington <bryce@ubuntu.com>  Wed, 01 Apr 2009 00:25:55 -0700

xserver-xorg-video-intel (2:2.6.3-0ubuntu3) jaunty; urgency=low

  * Add 116_865g_disable_dri.patch:
    - On 865G chipset, X freezes during boot with DRI enabled.  Disabling it
      as a workaround until a better fix is found.
      (LP: #317457)
  * Drop explicit dependency on libdrm-intel1, as libdrm now provides
    this properly (libdrm2 commit a87c1a081b77a29fe3430d).

 -- Bryce Harrington <bryce@ubuntu.com>  Tue, 31 Mar 2009 18:36:00 -0700

xserver-xorg-video-intel (2:2.6.3-0ubuntu2) jaunty; urgency=low

  * Add 114_fix_xv_with_non_gem.patch, 115_fix_crash_xv_overlay.patch:
    - Fix green window when playing movies with Xv extension (LP: #344740)

 -- Bryce Harrington <bryce@ubuntu.com>  Wed, 18 Mar 2009 17:05:09 -0700

xserver-xorg-video-intel (2:2.6.3-0ubuntu1) jaunty; urgency=low

  * New upstream release:
    - Access the Xv buffer through the GTT for the non-KMS case.
    - Fix i915 textured video to work with the i830_memory -> bo change.
    - Make i830_allocate_memory take tiling parameters.
    - Fixup bogus VBT when detected.  Causes incorrect video modes for
      several Dell and Sony machines.
    - Various KMS, BOs, UXA, and DRI2 fixes
    - Various new hw quirks
  * Add ChangeLog not included in upstream tarball (else FTBS)
  * Add 112_num_used_fences.patch: Work around FTBS due to missing kernel
    header changes (from drm commit 0f973f27888e4664b253ab2cf69c67c2eb80ab1b)
  * debian/control:  Update libdrm2 dependency to 2.4.5
  * Drop patches applied upstream:
    - 104_i830-vbt-timing-hack.patch
    - 108_dont_disable_vga_centering_bit.patch
    - 111_quirks_march4_sync.patch (Fixes LP: #343577)
  * Refresh 107_remove_pageflipping.diff to apply

 -- Bryce Harrington <bryce@ubuntu.com>  Tue, 17 Mar 2009 13:34:59 -0700

xserver-xorg-video-intel (2:2.6.1-1ubuntu5) jaunty; urgency=low

  * Add 111_quirks_march4_sync.patch: Cherrypick from upstream's quirks
    - Fix LVDS issues on MSI IM-945GSE-A and all GM45 chips
    - Fix lid close issue on Mirrus Centrino laptop
    - Fix tv-out issue on HP Compaq nx6310 systems

 -- Bryce Harrington <bryce@ubuntu.com>  Wed, 04 Mar 2009 14:46:30 -0800

xserver-xorg-video-intel (2:2.6.1-1ubuntu4) jaunty; urgency=low

  * Add 110_quirk_hp_mini.patch: Pipe-A quirk for an HP Mini
  * Renumber patch 02_i830-fifo-watermark-conservative.patch to
    109_i830-fifo-watermark-conservative.patch

 -- Bryce Harrington <bryce@ubuntu.com>  Mon, 02 Mar 2009 21:52:04 -0800

xserver-xorg-video-intel (2:2.6.1-1ubuntu3) jaunty; urgency=low

  * Add 02_i830-fifo-watermark-conservative.patch: Avoid pipe underruns on
    high graphics activity, which caused flicker and sometimes complete screen
    corruption. (LP: #311895, fd.o #19304)

 -- Martin Pitt <martin.pitt@ubuntu.com>  Wed, 25 Feb 2009 08:26:35 +0100

xserver-xorg-video-intel (2:2.6.1-1ubuntu2) jaunty; urgency=low

  * Add 108_dont_disable_vga_centering_bit.patch.  Cherry-pick from
    upstream commit 3aa8591abfbe8db0f13912910c850fdd748808df.
    Don't disable vga centering bit.  Causes failure to display
    lower resolutions on Eee PCs, etc.
    (LP: #324913)

 -- Bryce Harrington <bryce@ubuntu.com>  Mon, 09 Feb 2009 15:20:29 -0800

xserver-xorg-video-intel (2:2.6.1-1ubuntu1) jaunty; urgency=low

  * Merge with Debian experimental, remaining changes:
    - debian/control:
      + Add lpia to the list of architectures.
      + Drop Vcs-* as we're not using these repos for -intel.
    - debian/patches:
      + 103_quirk_intel_mb890.patch
        Add ignore lvds quirk for mb890 motherboards to fix issue where
        display shows all in one color. (LP: 305269)
      + 104_i830-vbt-timing-hack.patch
        Adjust h and vblank end to fix issue on Dell Studio 15 and
        other similar hardware. Fixes issue where X comes up with an
        unusable white screen on the LVDS. (LP: 297245)
  * Add 105_no_modesetting.diff
    - 2.6.28 doesn't ship drm headers that support modesetting, so
      disable it for the driver to build.
  * Add 106_remove_triple_buffering.diff
    - Obsolete code, prerequisite for the next patch.
  * Add 107_remove_pageflipping.diff
    - Remove pageflipping support. It never got in the kernel drm code,
      so without this the build fails.

 -- Timo Aaltonen <tjaalton@ubuntu.com>  Fri, 23 Jan 2009 10:41:27 +0200

xserver-xorg-video-intel (2:2.6.1-1) experimental; urgency=low

  * New upstream release.
  * Build against xserver 1.6 rc1.

 -- Julien Cristau <jcristau@debian.org>  Thu, 22 Jan 2009 00:18:25 +0100

xserver-xorg-video-intel (2:2.6.0-1) experimental; urgency=low

  * New upstream release.

 -- Brice Goglin <bgoglin@debian.org>  Thu, 15 Jan 2009 10:54:17 +0100

xserver-xorg-video-intel (2:2.5.99.2-1) experimental; urgency=low

  * New upstream release.
    + doesn't crash on EnterVT with libdrm 2.4.3 (closes: #511263)
  * Update libdrm-dev build-dep to 2.4.3.

 -- Julien Cristau <jcristau@debian.org>  Wed, 14 Jan 2009 08:08:20 +0100

xserver-xorg-video-intel (2:2.5.1-1ubuntu9) jaunty; urgency=low

  * i830-vbt-timing-hack.patch: Adjust h and vblank end to fix issue on
    Dell Studio 15 and other similar hardware.  Fixes issue where X 
    comes up with an unusable white screen on the LVDS.
    (LP: #297245)

 -- Bryce Harrington <bryce@ubuntu.com>  Tue, 13 Jan 2009 16:18:19 -0800

xserver-xorg-video-intel (2:2.5.1-1ubuntu8) jaunty; urgency=low

  * 103_quirk_intel_mb890.patch: Add ignore lvds quirk for mb890
    motherboards to fix issue where display shows all in one color.
    (LP: #305269)

 -- Bryce Harrington <bryce@ubuntu.com>  Tue, 13 Jan 2009 00:01:48 -0800

xserver-xorg-video-intel (2:2.5.1-1ubuntu7) jaunty; urgency=low

  * Also add lpia in the Architecture list of the -dbg package to clear it off
    jaunty_outdate.txt (we have the -dbg on other arches anyway).

 -- Loic Minier <lool@dooz.org>  Sat, 20 Dec 2008 21:38:09 +0100

xserver-xorg-video-intel (2:2.5.1-1ubuntu6) jaunty; urgency=low

  * Rebuild against the new xserver

 -- Timo Aaltonen <tjaalton@ubuntu.com>  Mon, 15 Dec 2008 10:19:55 +0200

xserver-xorg-video-intel (2:2.5.1-1ubuntu5) jaunty; urgency=low

  * Add explicit Depends for libdrm-intel1 (LP: #303177)

 -- Bryce Harrington <bryce@ubuntu.com>  Fri, 05 Dec 2008 20:03:20 +0000

xserver-xorg-video-intel (2:2.5.1-1ubuntu4) jaunty; urgency=low

  * Drop 111_textured_video_option.patch.  XvPreferOverlay (commit
    24c34f02) now provides an equivalent capability for turning textured
    video off, making this patch redundant.

 -- Bryce Harrington <bryce@ubuntu.com>  Tue, 02 Dec 2008 12:47:10 -0800

xserver-xorg-video-intel (2:2.5.1-1ubuntu3) jaunty; urgency=low

  * 102_quirk_hp_2730p.patch: pipea quirk for hp 2730p (LP: #291555)

 -- Bryce Harrington <bryce@ubuntu.com>  Tue, 02 Dec 2008 11:47:28 -0800

xserver-xorg-video-intel (2:2.5.1-1ubuntu2) jaunty; urgency=low

  * Drop 128_stolen_memory_counting_g4x.patch (already upstream)
  * Refresh and re-enable 111_textured_video_option.patch

 -- Bryce Harrington <bryce@ubuntu.com>  Tue, 02 Dec 2008 09:13:34 -0800

xserver-xorg-video-intel (2:2.5.1-1ubuntu1) jaunty; urgency=low

  * Merge with debian experimental.  Remaining changes:
    - debian/control:
      + Change the maintainer address.
      + Add lpia to the list of architectures.
      + Drop Vcs-* as we're not using these repos for -intel.
    - debian/patches:
      + Renumber Ubuntu patches +100
      + 101_quirk_quanta_w251u.patch
      + 111_textured_video_option.patch (disabled)
      + 128_textured_video_option.patch (disabled)
  * Drop 01_fix_compiz_video.diff.  Was already disabled in Ubuntu previously
  * Drop 05_intel_exa_force_greedy.patch.  Should no longer be necessary.
  * Drop patches already upstream:
    - 20_thinkpad_g40_quirk.patch
    - 21_quirk_lenovo.patch
    - 22_no_pipe_for_hotplug_detection.patch
    - 23_quirks_studiohybrid_eeepc_and_w251u.patch
    - 24_no_render_suspend
    - 25_quirk_nc6110.patch
    - 26_i830-use-lfp-data-ptrs.patch
    - 27_disable_fbc_on_965.patch

 -- Bryce Harrington <bryce@ubuntu.com>  Thu, 27 Nov 2008 10:46:18 -0800

xserver-xorg-video-intel (2:2.5.1-1) experimental; urgency=low

  * New upstream release.
  * Wrap build-deps in debian/control.
  * Build depend on libdrm-dev on all archs, since it's now required, and bump
    the build dep to 2.4.1.

 -- Julien Cristau <jcristau@debian.org>  Sun, 23 Nov 2008 17:02:31 +0100

xserver-xorg-video-intel (2:2.4.2-1) experimental; urgency=low

  * Drop the xserver-xorg-video-i810 transitional package.
  * Build against xorg-server 1.5.
  * New upstream release (no changes from the previous snapshot other than the
    version number).

 -- Julien Cristau <jcristau@debian.org>  Thu, 04 Sep 2008 02:49:59 +0200

xserver-xorg-video-intel (2:2.4.1-1ubuntu11) jaunty; urgency=low

  * Re-enable 11_textured_video_option.patch, but change logic so it is
    enabled by default.  This allows people seeing issues with it to
    turn it off if they wish.  (LP: #278318)

 -- Bryce Harrington <bryce@ubuntu.com>  Fri, 14 Nov 2008 14:55:33 -0800

xserver-xorg-video-intel (2:2.4.1-1ubuntu10) intrepid; urgency=low

  * 28_stolen_memory_counting_g4x.patch:
    - Fixes freeze on login for G45 hardware when X.org runs in EXA mode.
      Issue was fixed upstream in both the kernel and x driver.  This
      patch is also in Debian.
      (LP: #285572)

 -- Bryce Harrington <bryce@ubuntu.com>  Tue, 21 Oct 2008 11:35:13 -0700

xserver-xorg-video-intel (2:2.4.1-1ubuntu9) intrepid; urgency=low

  * 27_disable_fbc_on_965.patch:
    - Works around issue where flash videos freeze after playing for a few
      moments on i965 chipset, by disabling Frame Buffer Compression, which
      is not working reliably on this chipset.  It can be re-enabled via the
      FrameBufferCompression option for testing purposes.
      (LP: #275285)
  
 -- Bryce Harrington <bryce@ubuntu.com>  Fri, 17 Oct 2008 18:11:03 -0700

xserver-xorg-video-intel (2:2.4.1-1ubuntu8) intrepid; urgency=low

  * 26_i830-use-lfp-data-ptrs.patch:
    - Fixes fatal server error "Couldn't find PLL settings for mode"
      on a 855GM chipset, due to having an inaccurate VBT LFP_DATA
      section from the BIOS parser.  This pulls the info from a
      different (more trustworthy) version of the data structure.
      (LP: #274045)

 -- Bryce Harrington <bryce@ubuntu.com>  Thu, 16 Oct 2008 12:38:19 -0700

xserver-xorg-video-intel (2:2.4.1-1ubuntu7) intrepid; urgency=low

  * Drop Vcs-* as we're not using these repos for -intel.

 -- Loic Minier <lool@dooz.org>  Wed, 15 Oct 2008 13:24:36 +0200

xserver-xorg-video-intel (2:2.4.1-1ubuntu6) intrepid; urgency=low

  * 25_quirks_nx6110.patch:
    - Fixes error msg that "Mode 1280x1024 does not fit virtual size"
      (LP: #271707)

 -- Bryce Harrington <bryce@ubuntu.com>  Sat, 20 Sep 2008 18:20:56 -0700

xserver-xorg-video-intel (2:2.4.1-1ubuntu5) intrepid; urgency=low

  * 24_no_render_suspend:
    - Fix blank screen and crash on startup with x4500 (LP: #265119)

 -- Christopher James Halse Rogers (RAOF) <chalserogers@gmail.com>  Fri, 19 Sep 2008 14:00:28 +1000

xserver-xorg-video-intel (2:2.4.1-1ubuntu4) intrepid; urgency=low

  * 23_quirks_studiohybrid_eeepc_and_w251u.patch:
    - Fix blank screen on startup on Asus Eee PC due to LVDS
      misconfiguration (LP: #233787)
    - Fix blank screen on startup on Dell Studio Hybrid due to LVDS
      misconfiguration (LP: #267945)
    - Fix crash on lid close on Gigabyte W251U - pipeA quirk (LP: #244242)

 -- Bryce Harrington <bryce@bryceharrington.org>  Fri, 12 Sep 2008 00:53:01 +0000

xserver-xorg-video-intel (2:2.4.1-1ubuntu3) intrepid; urgency=low

  * Rebuild against the new xserver-xorg-dev.

 -- Timo Aaltonen <tepsipakki@ubuntu.com>  Fri, 12 Sep 2008 01:09:40 +0300

xserver-xorg-video-intel (2:2.4.1-1ubuntu2) intrepid; urgency=low

  * 22_no_pipe_for_hotplug_detection.patch: Don't allocate a pipe for
    hotplug detection. (LP: #256142)

 -- Timo Aaltonen <tepsipakki@ubuntu.com>  Tue, 02 Sep 2008 16:13:52 +0300

xserver-xorg-video-intel (2:2.4.1-1ubuntu1) intrepid; urgency=low

  * New upstream version, this is basically version 2.4.2. (LP: #260603)
  * Merge with debian experimental. Remaining changes:
    - debian/patches
      + 20_thinkpad_g40_quirk.patch:
        Quirk for IBM Thinkpad G40
      + 21_quirk_lenovo.patch:
        Pipe-A quirks for Lenovo ThinkPad T60
    - debian/control:
      + Change the maintainer address.
      + Add lpia to the list of architectures.
  * Disable 01_fix_compiz_video.diff, since it appears to be obsolete
    by now.
  * Drop 05_intel_exa_force_greedy.patch, since it was not used (crash)
    and the option doesn't seem to improve the performance anymore.
  * Disable 11_textured_video_option.patch for now, textured video seems
    to work just fine now.

 -- Timo Aaltonen <tepsipakki@ubuntu.com>  Tue, 26 Aug 2008 14:19:55 +0300

xserver-xorg-video-intel (2:2.4.1-1) experimental; urgency=low

  [ Timo Aaltonen ]
  * New upstream release.

  [ Julien Cristau ]
  * Pull from 2.4-branch HEAD as of August 24th.

 -- Julien Cristau <jcristau@debian.org>  Sun, 24 Aug 2008 18:28:32 +0200

xserver-xorg-video-intel (2:2.4.0-1ubuntu1) intrepid; urgency=low

  * Merge with debian experimental.
  * 20_thinkpad_g40_quirk.patch: don't remove another quirk, must've been
    a mistake (and not related to G40).
  * 21_quirk_lenovo.patch: rename and drop the HP quirk, since it's
    upstream.
  * rules: drop the change to not build intel_reg_dumper, libpciaccess is
    in main now.
  * changelog: bring back old entries lost during an old merge (ahem..).
  * Fixes from upstream 2.4-branch:
    30_update_dsparb.patch
    - Update DSPARB while planes are still off.
    31_reorder_visuals.patch
    - Reorder visuals reported by the intel driver.
    32_dont_program_dsparb.patch
    - Don't program dsparb on new Intel chip.
    33_fix_hp_pavilion_quirk.patch
    - Fix up the HP Pavilion ze4944ea quirk. The chip is 855GM, not GM45.

 -- Timo Aaltonen <tepsipakki@ubuntu.com>  Thu, 07 Aug 2008 14:38:09 +0300

xserver-xorg-video-intel (2:2.4.0-1) experimental; urgency=low

  * New upstream release.
  * Refresh patch 01_gen_pci_ids.diff.
  * Don't handle the nostrip build option in debian/rules, dh_strip does that;
    allow the parallel=n option.
  * Run autoreconf at build-time; build-depend on automake, libtool and
    xutils-dev.
  * Drop the debian revision from the libxvmc-dev build-dep.

 -- Julien Cristau <jcristau@debian.org>  Sun, 27 Jul 2008 13:18:42 +0200

xserver-xorg-video-intel (2:2.3.2-3) experimental; urgency=low

  * Build against xserver 1.5 rc5.

 -- Julien Cristau <jcristau@debian.org>  Mon, 14 Jul 2008 01:26:43 +0200

xserver-xorg-video-intel (2:2.3.2-2+lenny1) unstable; urgency=low

  * Cherry-pick patches from the 2.4.0 release:
    - Add support for Intel 4 series chipsets
    - add some quirks to force enable pipe A on some machines: in particular,
      all 855GM (closes: #482819), and Lenovo T60 (closes: #487672)
    - i810: Remove an effectively unused variable (only used in an incorrect
      free())
    - Give asus and eeepc backlight method higher priority
    - Don't use the phase shift bits on GM45
    - Fix official name for GM45 chipset
    - Improve FBC size checking
    - Only initialize integrated TV encoder for mobile chips
    - Add no LVDS quirk for Transtec Senyo 610 mini PC
    - Thinkpad R60e TV quirk via DMI info
  * Fix debian/rules build/patch dependencies.

 -- Julien Cristau <jcristau@debian.org>  Sun, 27 Jul 2008 11:44:09 +0200

xserver-xorg-video-intel (2:2.3.2-2ubuntu3) intrepid; urgency=low

  * Remove 19_check_exa_pitch_to_fix_rotate_crash.patch, fixed upstream
    using a different approach. (LP: #246835)

 -- Timo Aaltonen <tepsipakki@ubuntu.com>  Wed, 09 Jul 2008 15:31:08 +0300

xserver-xorg-video-intel (2:2.3.2-2ubuntu2) intrepid; urgency=low

  * Disable 05_intel_exa_force_greedy.patch, since it makes the driver
    to segfault the xserver. (LP: #246581)

 -- Timo Aaltonen <tepsipakki@ubuntu.com>  Tue, 08 Jul 2008 18:31:22 +0300

xserver-xorg-video-intel (2:2.3.2-2ubuntu1) intrepid; urgency=low

  * Merge from debian unstable, remaining changes:
    - debian/patches
      + 01_fix_compiz_video.diff:
        use xf86XVFillKeyHelperDrawable() to fix video playback with
        compositing enabled.
      + 05_intel_exa_force_greedy.patch:
        Force use of greedy mode on intel hardware.
        (LP: 177492, 148247, 152206)
      + 11_textured_video_option.patch:
        Renamed and reworked version of the old
        11_hw_overlay_option.diff patch, to re-enable the textured video
        option, to allow users to turn off textured video.
      + 19_check_exa_pitch_to_fix_rotate_crash.patch:
        Fixes crash on xrandr rotation by checking EXA pitch size.
        (LP: #174745)
      + debian/patches/20_thinkpad_g40_quirk.patch: Quirk for IBM Thinkpad G40
        (LP: #240457)
      + 21_quirk_lenovo_and_hp_pavilion.patch: Pipe-A quirks for Lenovo
        ThinkPad T60 (LP: #243405) and HP Pavilion ze4944ea (LP: #242389)
    - debian/control:
      + Change the maintainer address.
      + Add lpia to the list of architectures.
      + Reduce build depends version of dpkg-dev to 1.14.16 to enable it to
        build on Hardy.  The version change was to fix a bug we workaround
        already in our rules change below.
    - debian/rules:
      + Don't build the intel_reg_dumper tool, since libpciaccess is in
        universe.
      + Drop dpkg-shlibdeps with --warnings=6 (FTBS)

 -- Bryce Harrington <bryce@ubuntu.com>  Mon, 07 Jul 2008 21:10:38 -0700

xserver-xorg-video-intel (2:2.3.2-2) unstable; urgency=high

  * High urgency upload for RC bug fix.
  * Update debian/copyright, thanks to Thomas Viehmann for reporting, and
    Moritz Muehlenhoff for the thorough analysis (closes: #486340).
  * Change the libdrm memory manager check in configure to look for 2.4.0
    instead of 2.3.1, as libdrm 2.3.1 was released without it.

 -- Julien Cristau <jcristau@debian.org>  Thu, 03 Jul 2008 16:55:05 +0200

xserver-xorg-video-intel (2:2.3.2-1ubuntu3) intrepid; urgency=low

  * debian/patches/21_quirk_lenovo_and_hp_pavilion.patch:
    + Quirk for fixing lockup on lid close for the Lenovo ThinkPad T60
      (LP: #243405)
    + Quirk for fixing lockup on lid close for the HP Pavilion ze4944ea
      (LP: #242389)

 -- Bryce Harrington <bryce@ubuntu.com>  Thu, 26 Jun 2008 20:36:29 -0700

xserver-xorg-video-intel (2:2.3.2-1ubuntu2) intrepid; urgency=low

  * debian/patches/20_thinkpad_g40_quirk.patch: Quirk for IBM Thinkpad G40
      (LP: #240457)

 -- Bryce Harrington <bryce@ubuntu.com>  Fri, 20 Jun 2008 22:48:30 -0700

xserver-xorg-video-intel (2:2.3.2-1ubuntu1) intrepid; urgency=low

  * Merge from debian unstable, remaining changes:
    - debian/patches
      + 01_fix_compiz_video.diff:
        use xf86XVFillKeyHelperDrawable() to fix video playback with
        compositing enabled.
      + 05_intel_exa_force_greedy.patch:
        Force use of greedy mode on intel hardware.
        (LP: 177492, 148247, 152206)
      + 11_textured_video_option.patch:
        Renamed and reworked version of the old
        11_hw_overlay_option.diff patch, to re-enable the textured video
        option, to allow users to turn off textured video.
      + 19_check_exa_pitch_to_fix_rotate_crash.patch:
        Fixes crash on xrandr rotation by checking EXA pitch size.
        (LP: #174745)
    - debian/control:
      + Change the maintainer address.
      + Add lpia to the list of architectures.
      + Reduce build depends version of dpkg-dev to 1.14.16 to enable it to
        build on Hardy.  The version change was to fix a bug we workaround
        already in our rules change below.
    - debian/rules:
      + Don't build the intel_reg_dumper tool, since libpciaccess is in
        universe.
      + Drop dpkg-shlibdeps with --warnings=6 (FTBS)

 -- Bryce Harrington <bryce@ubuntu.com>  Thu, 19 Jun 2008 22:36:51 -0700

xserver-xorg-video-intel (2:2.3.2-1) unstable; urgency=low

  * New upstream release.
    + Revert "Add FIFO watermark regs to register dumper",
      closes: #482369, #471413.
    + Fix TV programming:  add vblank wait after TV_CTL writes,
      closes: #485616.

 -- Brice Goglin <bgoglin@debian.org>  Wed, 18 Jun 2008 07:16:05 +0200

xserver-xorg-video-intel (2:2.3.1-1ubuntu1) intrepid; urgency=low

  * Merge from debian unstable, remaining changes:
    - debian/patches
      + 01_fix_compiz_video.diff:
        use xf86XVFillKeyHelperDrawable() to fix video playback with
        compositing enabled.
      + 05_intel_exa_force_greedy.patch:
          Force use of greedy mode on intel hardware.
          (LP: 177492, 148247, 152206)
      + 19_check_exa_pitch_to_fix_rotate_crash.patch:
        Fixes crash on xrandr rotation by checking EXA pitch size.
        (LP: #174745)
    - debian/control:
      + Change the maintainer address.
      + Add lpia to the list of architectures.
      + Reduce build depends version of dpkg-dev to 1.14.16 to enable it to
        build on Hardy.  The version change was to fix a bug we workaround
        already in our rules change below.
    - debian/rules:
      + Don't build the intel_reg_dumper tool, since libpciaccess is in
        universe.
      + Drop dpkg-shlibdeps with --warnings=6 (FTBS)
  * 11_textured_video_option.patch:
    - Renamed and reworked version of the old 11_hw_overlay_option.diff
      patch, to re-enable the textured video option, to allow users to
      turn off textured video.
  * Dropped patches that are now upstream
  * Restore Debian's Conflicts/Replaces for -i810 and symlink i810 to
    intel.  We are now following suit to Debian and X.org and fully
    deprecating the i810 driver and with 915resolution with this
    release; remaining issues requiring use of the i810 driver need to
    be reported to Launchpad and upstream so they can finally all get
    fixed.

 -- Bryce Harrington <bryce@ubuntu.com>  Fri, 06 Jun 2008 19:34:28 -0700

xserver-xorg-video-intel (2:2.3.1-1) unstable; urgency=low

  * New upstream release.

 -- Brice Goglin <bgoglin@debian.org>  Mon, 12 May 2008 03:55:45 +0200

xserver-xorg-video-intel (2:2.3.0-1) experimental; urgency=low

  * Build-depend on dpkg-dev >= 1.14.17 for dpkg-shlibdeps --warnings.
  * New upstream release.

 -- Julien Cristau <jcristau@debian.org>  Wed, 23 Apr 2008 17:53:26 +0200

xserver-xorg-video-intel (2:2.2.99.903-1) experimental; urgency=low

  * New upstream release candidate.
    + Fix LVDS regression: disable panel fitting on 855GM,
      and fix dither setting, closes: #473838.

 -- Brice Goglin <bgoglin@debian.org>  Tue, 15 Apr 2008 15:04:32 +0200

xserver-xorg-video-intel (2:2.2.99.902-1) experimental; urgency=low

  * New upstream release candidate.
    + Disable DRI earlier if fb width > 2048, closes: #465421, #452357. 

 -- Brice Goglin <bgoglin@debian.org>  Mon, 31 Mar 2008 08:46:32 +0200

xserver-xorg-video-intel (2:2.2.99.901-2) experimental; urgency=low

  * Install libIntelXvMC.so.

 -- Brice Goglin <bgoglin@debian.org>  Sat, 29 Mar 2008 12:15:14 +0100

xserver-xorg-video-intel (2:2.2.99.901-1) experimental; urgency=low

  [ Julien Cristau ]
  * Add the ${shlibs:Depends} substvar to the -dbg package's dependencies, to
    bring in libpciaccess0 (closes: #467215).
  * Only build on x86, this package doesn't make sense anywhere else.
  * The Vcs-* fields are now recognized by dpkg, so drop the XS- prefix.
  * Bump Standards-Version to 3.7.3 (no changes).

  [ Brice Goglin ]
  * New upstream release.
    + Fix pciaccess version check, closes: #470266.
    + Fix crash on VT switch, closes: #469113.
    + Fix video playback on rotated display, closes: #432157.

 -- Brice Goglin <bgoglin@debian.org>  Fri, 21 Mar 2008 21:50:59 +0100

xserver-xorg-video-intel (2:2.2.1-2ubuntu2) intrepid; urgency=low

  * 20_dpll_prg_in_crtc_mode_set.patch:
      - Fixes display problems caused by Jesse's force pipe A enablement
        patch, which breaks DPLL programming.

 -- Bryce Harrington <bryce@ubuntu.com>  Wed, 28 May 2008 15:30:31 -0700

xserver-xorg-video-intel (2:2.2.1-2ubuntu1) intrepid; urgency=low

  * Merge from debian unstable, remaining changes:
    - debian/patches
      + 01_fix_compiz_video.diff:
        use xf86XVFillKeyHelperDrawable() to fix video playback with
        compositing enabled.
      + 03_dell_1535_quirk.diff:
        Add a quirk for Dell Inspiron 1535 so it does not configure
        against the HDMI port instead of the LCD's native resolution
        (LP: 187860).
      + 04_dell_1735_quirk.diff:
        Another HDMI port quirk, for the Dell Inspiron 1735.
        (LP: 188204)
      + 05_intel_exa_force_greedy.patch:
        Force use of greedy mode on i965 hardware.
        (LP: 177492, 148247, 152206)
      + 08_945gm_quirk.diff:
        Adds quirk for another laptop model with a tv out detection bug.
        (LP: 152416)
      + 10_hw_overlay.diff:
        Replace explicit checks for G965 for having no overlay since it
        has one, with general check for future chips that may have no
        overlay. (LP: 201596, 152206)
      + 11_hw_overlay_option.diff:
        Add a Boolean "TexturedVideo" option with default 'true'  value
        to be able to turn textured video off.
        (LP: 201596, 152206)
      + 12_quirk_sync.patch: Add some quirks from current git
        upstream, and a quirk for Dell Latitude D630 (LP: 197740)
      + 13_dpms_low_power_overlay.patch:
        Fix crash triggered by dpms low power mode with hardware overlay
        running (LP: 160309)
      + 14_sysfs_fujitsu_backlight.patch:
        Add sysfs backlight support for Fujitsu laptops (LP: 197620)
      + 15_quirk_sony_vaio_vgn-sz4mn.patch:
        Another Pipe A quirk - not already included - for the Sony Vaio
        VGN-SZ4MN. (LP: 212163)
      + 16_legacy_backlight_blc_pwn_ctl.patch:
        Fixes issue where gdm, opengl apps, and vlc resets brightness to
        xbacklight value on i915, by switching from BCM_LEGACY to
        BCM_COMBO. (LP: 201933)
      + 17_lockup_virtual_size_2048.patch:
        Fixes crash if Virtual set to >2048 by disabling DRI in this case,
        prior to initializing the DRI subsystem. (LP: 188178)
    - debian/control:
      + Change the maintainer address.
      + Add lpia to the list of architectures.
      + Nuke Conflicts and Replaces related to -i810.
      + Nuke /usr/lib/xorg/modules/drivers/i810_drv.so symlink
      + Nuke /usr/share/man/man4/i810.4 conflict
      + Don't conflict with 915resolution, since it breaks upgrades
        where people are still using i810 with widescreen resolutions.
        (LP: 206167)
    - debian/rules:
      + Don't build the intel_reg_dumper tool, since libpciaccess is in
        universe.
      + Allow xserver-xorg-video-i810 and xserver-xorg-video-intel to
        coexist until -intel is able to replace it completely.
  * debian/patches/18_quirks.patch:
    - Add quirks for pipe A and tv output bugs.
      (Closes LP: #204603, #216490, #201257, #224102)
  * debian/patches/19_check_exa_pitch_to_fix_rotate_crash.patch:
    - Fixes crash on xrandr rotation by checking EXA pitch size.
      EXA wasn't checking devKind in ModifyPixmapHeader, which
      makes it impossible to check homemade pixmaps (like produced
      by rotate_pixmap().  So this patch checks in all !965 cases now.
      965G supports max pitch for current exa limit (128k) so doesn't
      need checks.  (Closes LP: #174745)
  * debian/rules:
    - Drop dpkg-shlibdeps with --warnings=6 (FTBS), sounds just cosmetic

 -- Bryce Harrington <bryce@ubuntu.com>  Fri, 09 May 2008 00:22:45 -0700

xserver-xorg-video-intel (2:2.2.1-2) unstable; urgency=low

  * Add the ${shlibs:Depends} substvar to the -dbg package's dependencies, to
    bring in libpciaccess0 (closes: #467215).
  * Only build on x86, this package doesn't make sense anywhere else.
  * The Vcs-* fields are now recognized by dpkg, so drop the XS- prefix.
  * configure: check for pciaccess 0.10 instead of 0.10.0 (closes: #470266).
  * Run dpkg-shlibdeps with --warnings=6.  Drivers reference symbols from
    /usr/bin/Xorg and other modules, and that's not a bug, so we want
    dpkg-shlibdeps to shut up about symbols it can't find.

 -- Julien Cristau <jcristau@debian.org>  Sun, 13 Apr 2008 02:10:18 +0200

xserver-xorg-video-intel (2:2.2.1-1ubuntu12) hardy; urgency=low

  * debian/patches/17_lockup_virtual_size_2048.patch:
    - merging patch from http://bugs.freedesktop.org/show_bug.cgi?id=13376.
      Fixes crash if Virtual set to >2048 by disabling DRI in this case,
      prior to initializing the DRI subsystem.  (closes LP: #188178)

 -- Emmanuel Bretelle <chantra@debuntu.org>  Sat, 29 Mar 2008 14:06:49 +0000

xserver-xorg-video-intel (2:2.2.1-1ubuntu11) hardy; urgency=low

  * debian/patches/16_legacy_backlight_blc_pwn_ctl.patch:
    - Fixes issue where gdm, opengl apps, and vlc resets brightness to
      xbacklight value on i915, by switching from BCM_LEGACY to BCM_COMBO.
      This won't affect users using the kernel's /sys/class/backlight
      interfaces for managing the backlight, but should produce better
      results for the majority of legacy bit users. (LP: #201933)

 -- Bryce Harrington <bryce@ubuntu.com>  Mon, 07 Apr 2008 23:41:38 -0700

xserver-xorg-video-intel (2:2.2.1-1ubuntu10) hardy; urgency=low

  * debian/patches/15_quirk_sony_vaio_vgn-sz4mn.patch:
    - Another Pipe A quirk - not already included - for the Sony Vaio
      VGN-SZ4MN. (LP: #212163)

 -- Bryce Harrington <bryce@ubuntu.com>  Sat, 05 Apr 2008 13:00:38 -0700

xserver-xorg-video-intel (2:2.2.1-1ubuntu9) hardy; urgency=low

  * debian/patches/14_sysfs_fujitsu_backlight.patch:
    - Add sysfs backlight support for Fujitsu laptops (LP: #197620)

 -- Bryce Harrington <bryce@ubuntu.com>  Fri, 04 Apr 2008 20:02:03 -0700

xserver-xorg-video-intel (2:2.2.1-1ubuntu8) hardy; urgency=low

  * debian/patches/13_dpms_low_power_overlay.patch:
    - Fix crash triggered by dpms low power mode with hardware overlay
      running (LP: #160309)

 -- Bryce Harrington <bryce@ubuntu.com>  Fri, 04 Apr 2008 16:33:51 -0700

xserver-xorg-video-intel (2:2.2.1-1ubuntu7) hardy; urgency=low

  * debian/patches/12_quirk_sync.patch: Add some quirks from current git
    upstream, and a quirk for Dell Latitude D630 (LP: #197740)

 -- Bryce Harrington <bryce@ubuntu.com>  Fri, 04 Apr 2008 14:02:07 -0700

xserver-xorg-video-intel (2:2.2.1-1ubuntu6) hardy; urgency=low

  [ Bryce Harrington ]
  * debian/patches/05_intel_exa_force_greedy.patch: Another shot at the
    greedy patch.  This time by slightly modifying the working patch by
    moving its logic outside the i965 if loop, so it'll apply to all
    hardware.  (LP: #177492)

  [ Timo Aaltonen ]
  * Don't conflict with 915resolution, since it breaks upgrades where
    people are still using i810 with widescreen resolutions.
    (LP: #206167)

 -- Timo Aaltonen <tepsipakki@ubuntu.com>  Tue, 25 Mar 2008 11:25:42 +0200

xserver-xorg-video-intel (2:2.2.1-1ubuntu5) hardy; urgency=low

  * Fix the overlay patch to really disable TexturedVideo by default.
    (LP: #201596)

 -- Timo Aaltonen <tepsipakki@ubuntu.com>  Fri, 14 Mar 2008 11:01:09 +0200

xserver-xorg-video-intel (2:2.2.1-1ubuntu4) hardy; urgency=low

  * Revert the greedy change, use the old patch again since the new one
    doesn't work right. (LP: #177492)
  * Add patches to enable hardware overlay for i965, and disable textured
    video by default. It can be enabled again by setting
    'Option "TexturedVideo" "true"'. (LP: #152206)

 -- Timo Aaltonen <tepsipakki@ubuntu.com>  Tue, 11 Mar 2008 21:42:43 +0200

xserver-xorg-video-intel (2:2.2.1-1ubuntu3) hardy; urgency=low

  * Add 07_intel_exa_force_all_greedy.patch, to expand the fix from
    05_intel_exa_force_greedy.patch to cover all Intel chipsets, not just
    965.  (LP: #177492)
  * Drop 05_intel_exa_force_greedy.patch, since 07 is a superset of it.
  * Add 08_945gm_quirk.diff, to add quirk for another laptop model with a
    tv out detection bug.  (LP: #152416)

 -- Bryce Harrington <bryce@ubuntu.com>  Fri, 29 Feb 2008 15:52:16 -0800

xserver-xorg-video-intel (2:2.2.1-1ubuntu2) hardy; urgency=low

  * Don't build the intel_reg_dumper tool, since libpciaccess is in
    universe.

 -- Timo Aaltonen <tepsipakki@ubuntu.com>  Wed, 27 Feb 2008 00:04:15 +0200

xserver-xorg-video-intel (2:2.2.1-1ubuntu1) hardy; urgency=low

  * Merge from debian unstable (LP: #189868, #195424), remaining
    changes:
    - debian/patches
      + 01_fix_compiz_video.diff:
        use xf86XVFillKeyHelperDrawable() to fix video playback with
        compositing enabled.
      + 03_dell_1535_quirk.diff:
        Add a quirk for Dell Inspiron 1535 so it does not configure
        against the HDMI port instead of the LCD's native resolution
        (LP: 187860).
      + 04_dell_1735_quirk.diff:
        Another HDMI port quirk, for the Dell Inspiron 1735.
        (LP: 188204)
      + 05_intel_exa_force_greedy.patch:
        Force use of greedy mode on i965 hardware.
        (LP: 177492, 148247, 152206)
    - debian/control
      + Change the maintainer address.
      + Add lpia to the list of architectures.
    - Allow xserver-xorg-video-i810 and xserver-xorg-video-intel to coexist
      until -intel is able to replace it completely.
      debian/control:
      + Nuke Conflicts and Replaces related to -i810.
      debian/rules:
      + Nuke /usr/lib/xorg/modules/drivers/i810_drv.so symlink
      + Nuke /usr/share/man/man4/i810.4 conflict

 -- Timo Aaltonen <tepsipakki@ubuntu.com>  Tue, 26 Feb 2008 14:04:11 +0200

xserver-xorg-video-intel (2:2.2.1-1) unstable; urgency=low

  [ Brice Goglin ]
  * New upstream release.
    + Fix some blinking pixels and unreadable text, closes: #465921.
    + Fix i830 stolen memory mask, closes: #464661.
    + Fix flickering on i855, closes: #443809, #435621.

  [ Julien Cristau ]
  * Build the intel_reg_dumper tool, and install it in the -dbg package.
    Add build-dependency on libpciaccess-dev.

 -- Brice Goglin <bgoglin@debian.org>  Sat, 23 Feb 2008 00:52:39 +0100

xserver-xorg-video-intel (2:2.2.0.90-3) unstable; urgency=low

  * Grab upstream commit 2c8f87be99957e0e18d8bcda46bd8706ab374253
    to unbreak FramebufferCompression on i965.

 -- Brice Goglin <bgoglin@debian.org>  Wed, 06 Feb 2008 21:29:44 +0100

xserver-xorg-video-intel (2:2.2.0.90-2ubuntu7) hardy; urgency=low

  * Drop the xaa-patch, as it turns out that not only i965 has issues 
    with Xv & compiz.
  * Bump the build-dep on xserver-xorg-dev to match the current version 
    that is needed in order to default to greedy EXA.

 -- Timo Aaltonen <tepsipakki@ubuntu.com>  Thu, 21 Feb 2008 09:00:53 +0200

xserver-xorg-video-intel (2:2.2.0.90-2ubuntu6) hardy; urgency=low

  * Add 06_xaa_as_default_except_i965.patch to switch us back to XAA by
    default for intel chipsets for performance reasons, except for i965
    which does not work as well with XAA (Xv video doesn't display
    properly.)  This patch essentially just reverts upstream's 'Default to
    EXA' patch, and adds a special case i965 to allow it to use EXA.

 -- Bryce Harrington <bryce@ubuntu.com>  Tue, 19 Feb 2008 14:27:18 -0800

xserver-xorg-video-intel (2:2.2.0.90-2ubuntu5) hardy; urgency=low

  * Add 05_intel_exa_force_greedy.patch to force use of greedy mode on
    i965 hardware.  (closes LP: #177492, #148247, #152206)

 -- Bryce Harrington <bryce@ubuntu.com>  Tue, 19 Feb 2008 13:48:02 -0800

xserver-xorg-video-intel (2:2.2.0.90-2ubuntu4) hardy; urgency=low

  * 04_dell_1735_quirk.patch: Another HDMI port quirk, for the Dell
    Inspiron 1735. (LP: #188204)

 -- Bryce Harrington <bryce@ubuntu.com>  Thu, 14 Feb 2008 18:08:47 -0800

xserver-xorg-video-intel (2:2.2.0.90-2ubuntu3) hardy; urgency=low

  * 03_dell_1535_quirk.patch: Add a quirk for Dell Inspiron 1535 so it
    does not configure against the HDMI port instead of the LCD's native
    resolution (LP: #187860).

 -- Bryce Harrington <bryce@ubuntu.com>  Thu, 14 Feb 2008 15:52:01 -0800

xserver-xorg-video-intel (2:2.2.0.90-2ubuntu2) hardy; urgency=low

  * 02_quick_fix.patch: Patch from upstream to prevent a crash on start.

 -- Timo Aaltonen <tepsipakki@ubuntu.com>  Wed, 06 Feb 2008 19:04:04 +0200

xserver-xorg-video-intel (2:2.2.0.90-2ubuntu1) hardy; urgency=low

  * Merge from debian unstable, remaining changes:
    - debian/patches
      + 01_fix_compiz_video.diff:
        use xf86XVFillKeyHelperDrawable() to fix video playback with
        compositing enabled.
    - debian/control
      + Change the maintainer address.
      + Add lpia to the list of architectures.
    - Allow xserver-xorg-video-i810 and xserver-xorg-video-intel to coexist
      until -intel is able to replace it completely.
      debian/control:
      + Nuke Conflicts and Replaces related to -i810.
      debian/rules:
      + Nuke /usr/lib/xorg/modules/drivers/i810_drv.so symlink
      + Nuke /usr/share/man/man4/i810.4 conflict
  * Drop 05_fix_xv_reset.diff, different implementation upstream.

 -- Timo Aaltonen <tepsipakki@ubuntu.com>  Wed, 06 Feb 2008 18:03:24 +0200

xserver-xorg-video-intel (2:2.2.0.90-2) unstable; urgency=low

  * Actually pull the new upstream release candidate.

 -- Julien Cristau <jcristau@debian.org>  Wed, 06 Feb 2008 10:27:18 +0100

xserver-xorg-video-intel (2:2.2.0.90-1) unstable; urgency=low

  * New upstream stable branch release candidate. Fixes the following bugs:
    + server leaves pipe disabled at shutdown / vt switch ; closes: #453374
    + [855GM] need to use BIOS for mode information ; closes: #437066
    + Intel 2.2 crashes if playing a video then switching to another desktop;
      closes: #452372
    + [G33] 2.2.0 locks up X with error "First SDVO output reported failure to
      sync" ; closes: #451917

 -- David Nusinow <dnusinow@debian.org>  Tue, 05 Feb 2008 21:41:13 -0500

xserver-xorg-video-intel (2:2.2.0+git20080107-1ubuntu2) hardy; urgency=low

  * 10_merge_upstream.diff:
    - Merge all upstream commits from the stable branch up to commit
      103dc34f3afc17cea7e086927e124a30c605a686
  * 02_force_16bit_i81x.diff
    - Dropped, upstream now.

 -- Timo Aaltonen <tepsipakki@ubuntu.com>  Tue, 29 Jan 2008 12:58:37 +0200

xserver-xorg-video-intel (2:2.2.0+git20080107-1ubuntu1) hardy; urgency=low

  * Merge from debian unstable, remaining changes:
    - debian/patches
      + 01_fix_compiz_video.diff:
        use xf86XVFillKeyHelperDrawable() to fix video playback with
        compositing enabled.
      + 05_fix_xv_reset.diff
        Playing Xv video after switching modes once the Xv driver is
        initialised causes a lockup, as the overlay regisers need
        re-programming. Ensure such a reset happens after a mode-switch.
    - debian/control
      + Change the maintainer address.
      + Add lpia to the list of architectures.
    - Allow xserver-xorg-video-i810 and xserver-xorg-video-intel to coexist
      until -intel is able to replace it completely.
      debian/control:
      + Nuke Conflicts and Replaces related to -i810.
      debian/rules:
      + Nuke /usr/lib/xorg/modules/drivers/i810_drv.so symlink
      + Nuke /usr/share/man/man4/i810.4 conflict
  * debian/patches/02_force_16bit_i81x.diff:
    - Force 16bit depth on i81{0,5} chips (LP: #178837)

 -- Timo Aaltonen <tepsipakki@ubuntu.com>  Tue, 08 Jan 2008 17:22:38 +0200

xserver-xorg-video-intel (2:2.2.0+git20080107-1) experimental; urgency=low

  * New upstream snapshot
    + Clarifies backlight abilities in the manpage. Closes: #451847
    + Will use a functional backlight on older chips now. Newer chips may
      benefit from configured to use something other than the legacy setting
      though. Closes: #451848
    + Fixes exa rendering corruption on some 855GM laptops. Closes: #439210
    + Xv window hidden for a little while no longer causes segfaults.
      Closes: #457587

 -- David Nusinow <dnusinow@debian.org>  Mon, 07 Jan 2008 22:41:51 -0500

xserver-xorg-video-intel (2:2.2.0-2) UNRELEASED; urgency=low

  * Conflict with 915resolution. This driver now handles all of this itself
    and better. Closes: #452803

 -- David Nusinow <dnusinow@debian.org>  Mon, 03 Dec 2007 21:35:07 -0500

xserver-xorg-video-intel (2:2.2.0-1ubuntu1) hardy; urgency=low

  * Merge from debian unstable, remaining changes:
    - debian/patches
      + 01_fix_compiz_video.diff:
        use xf86XVFillKeyHelperDrawable() to fix video playback with
        compositing enabled
      + 05_fix_xv_reset.diff
        Playing Xv video after switching modes once the Xv driver is
        initialised causes a lockup, as the overlay regisers need
        re-programming. Ensure such a reset happens after a mode-switch.
    - debian/control
      + Change the maintainer address.
      + Add lpia to the list of architectures.
    - Allow xserver-xorg-video-i810 and xserver-xorg-video-intel to coexist
      until -intel is able to replace it completely.
      debian/control:
      + Nuke Conflicts and Replaces related to -i810.
      debian/rules:
      + Nuke /usr/lib/xorg/modules/drivers/i810_drv.so symlink
      + Nuke /usr/share/man/man4/i810.4 conflict
    - These patches have been disabled for now, since they don't apply
      fully and need closer investigation:
      + 03_fix_brightness_control.diff:
        add code from upstream to avoid confusing the platform firmware
        brightness control
      + 04_fix_hw_restore.diff
        Only restore PIPE[AB]CONF if the DPLL for that PIPE is running
        and not in VGA pipeline mode.
      + 07_fix_startup_blink.diff
        Alter startup sequence to avoid blinking the display whilst
        initialising the graphics chip.

 -- Timo Aaltonen <tepsipakki@ubuntu.com>  Sat, 24 Nov 2007 19:35:11 +0200

xserver-xorg-video-intel (2:2.2.0-1) unstable; urgency=low

  * New upstream release.
    + Also pull bugfix commit 4a2b0f340357c4ca58dc9586fad1337b83966362.
    + Fix backlight problems on various chipsets,
      closes: #443111, #438969, #439744.
    + Fix some issues with high resolution, closes: #420840.
  * Add myself to Uploaders and remove Branden with his permission.

 -- Brice Goglin <bgoglin@debian.org>  Fri, 16 Nov 2007 09:30:26 +0100

xserver-xorg-video-intel (2:2.1.99-1ubuntu1) hardy; urgency=low

  * Merge from debian unstable, remaining changes:
    - debian/patches
      + 01_fix_compiz_video.diff:
        use xf86XVFillKeyHelperDrawable() to fix video playback with
        compositing enabled
      + 05_fix_xv_reset.diff
        Playing Xv video after switching modes once the Xv driver is
        initialised causes a lockup, as the overlay regisers need
        re-programming. Ensure such a reset happens after a mode-switch.
    - debian/control
      + Change the maintainer address.
      + Add lpia to the list of architectures.
    - Allow xserver-xorg-video-i810 and xserver-xorg-video-intel to coexist
      until -intel is able to replace it completely.
      debian/control:
      + Nuke Conflicts and Replaces related to -i810.
      debian/rules:
      + Nuke /usr/lib/xorg/modules/drivers/i810_drv.so symlink
      + Nuke /usr/share/man/man4/i810.4 conflict
  * Drop patches 02, 06, 08 which have been merged upstream.
  * These patches have been disabled for now, since they don't apply fully
    and need closer investigation:
    - 03_fix_brightness_control.diff:
      add code from upstream to avoid confusing the platform firmware
      brightness control
    - 04_fix_hw_restore.diff
      Only restore PIPE[AB]CONF if the DPLL for that PIPE is running
      and not in VGA pipeline mode.
    - 07_fix_startup_blink.diff
      Alter startup sequence to avoid blinking the display whilst
      initialising the graphics chip.

 -- Timo Aaltonen <tepsipakki@ubuntu.com>  Thu, 15 Nov 2007 00:12:47 +0200

xserver-xorg-video-intel (2:2.1.99-1) experimental; urgency=low

  [ David Nusinow ]
  * Make -i810 arch: all again

  [ Julien Cristau ]
  * New upstream release candidate
    + fixes VT switch issues (closes: #431373, #436336)
    + fixes memory allocation issues (closes: #423416)
    + adds support for ch701x LVDS controllers (closes: #438650, #420350,
      #424952)

 -- Julien Cristau <jcristau@debian.org>  Sun, 11 Nov 2007 11:16:03 +0100

xserver-xorg-video-intel (2:2.1.1-5) unstable; urgency=low

  * Use the same architectures for the -dbg and i810 packages as -intel.
    This should allow it to transition to testing. Closes: #449228

 -- David Nusinow <dnusinow@debian.org>  Sun, 04 Nov 2007 09:10:31 -0500

xserver-xorg-video-intel (2:2.1.1-4ubuntu2) hardy; urgency=low

  * Duh, really nuke the i810 manpage conflict.

 -- Timo Aaltonen <tepsipakki@ubuntu.com>  Thu, 08 Nov 2007 18:52:43 +0200

xserver-xorg-video-intel (2:2.1.1-4ubuntu1) hardy; urgency=low

  * Merge from debian unstable, remaining changes:
    - debian/patches
      + 01_fix_compiz_video.diff:
        use xf86XVFillKeyHelperDrawable() to fix video playback with
        compositing enabled
      + 02_xps1330_tvout_quirk.diff:
        add quirk, xps1330 has no tv out
      + 03_fix_brightness_control.diff:
        add code from upstream to avoid confusing the platform firmware
        brightness control
      + 04_fix_hw_restore.diff
        Only restore PIPE[AB]CONF if the DPLL for that PIPE is running
        and not in VGA pipeline mode.
      + 05_fix_xv_reset.diff
        Playing Xv video after switching modes once the Xv driver is
        initialised causes a lockup, as the overlay regisers need
        re-programming. Ensure such a reset happens after a mode-switch.
      + 06_sync_quirks.diff:
        Sync TV out quirks with upstream
      + 07_fix_startup_blink.diff
        Alter startup sequence to avoid blinking the display whilst
        initialising the graphics chip.
      + 08_fix_855_3D_state.diff
        Emit the invariant 3D state to the GPU during EnterVT after
        marking the 3D state as clobbered. This fixes / works around
        textured surface corruption after resume on 855GM hardware.
    - debian/control
      + Change the maintainer address.
      + Add lpia to the list of architectures.
    - Allow xserver-xorg-video-i810 and xserver-xorg-video-intel to coexist
      until -intel is able to replace it completely.
      debian/control:
      + Nuke Conflicts and Replaces related to -i810.
      debian/rules:
      + Nuke /usr/lib/xorg/modules/drivers/i810_drv.so symlink
      + Nuke /usr/share/man/man4/i810.4 conflict

 -- Timo Aaltonen <tepsipakki@ubuntu.com>  Thu, 08 Nov 2007 08:53:28 +0200

xserver-xorg-video-intel (2:2.1.1-4) unstable; urgency=low

  * Upload to unstable

 -- David Nusinow <dnusinow@debian.org>  Sun, 16 Sep 2007 16:34:39 -0400

xserver-xorg-video-intel (2:2.1.1-3) experimental; urgency=low

  * Shorten the short description of the -dbg package a bit (thanks, Marc 'HE'
    Brockschmidt).
  * Rebuild for xserver 1.4.

 -- Julien Cristau <jcristau@debian.org>  Wed, 12 Sep 2007 11:21:49 +0200

xserver-xorg-video-intel (2:2.1.1-2) experimental; urgency=low

  [ Julien Cristau ]
  * Build against xserver 1.3.99.0.

  [ David Nusinow ]
  * Add 01_gen_pci_ids.diff.  This patch has the driver generate a list of pci
    id's that it supports and installs it where the X server can find it. The
    server with appropriate support will be able to automatically determine if
    the intel driver is the proper driver to load when no driver is specified
    in xorg.conf.

 -- Julien Cristau <jcristau@debian.org>  Sun, 19 Aug 2007 03:21:24 +0200

xserver-xorg-video-intel (2:2.1.1-1) unstable; urgency=low

  * New upstream release.
    + manpage typo fixed (closes: #432061).  Thanks, A Costa!
    + adds quirk for TV output on some 965-based laptops (closes: #434297).

 -- Julien Cristau <jcristau@debian.org>  Tue, 14 Aug 2007 12:48:02 +0200

xserver-xorg-video-intel (2:2.1.1-0ubuntu10) hardy; urgency=low

  [ Bryce Harrington ]
  [Peter Clifton]
  * 08_fix_855_3D_state.diff
    - Emit the invariant 3D state to the GPU during EnterVT after
      marking the 3D state as clobbered. This fixes / works around
      textured surface corruption after resume on 855GM hardware.
      (Closes LP: #133118)
  * 07_fix_startup_blink.diff
    - Alter startup sequence to avoid blinking the display whilst
      initialising the graphics chip.
      (Closes LP: #148686)
  * 04_fix_hw_restore.diff
    - Only restore PIPE[AB]CONF if the DPLL for that PIPE is running
      and not in VGA pipeline mode.
      (Closes LP: #108056)

  [Kyle McMartin, Bryce Harrington]
  * 06_sync_quirks.diff:
    - Sync TV out quirks with upstream

 -- Timo Aaltonen <tepsipakki@ubuntu.com>  Thu, 01 Nov 2007 21:44:36 +0200

xserver-xorg-video-intel (2:2.1.1-0ubuntu9) gutsy; urgency=low

   [Peter Clifton]
   * 01_fix_compiz_video.diff:
     - Bracket second clause in test for textured video to avoid
       compiler warning and possibly incorrect testing.
   * 04_fix_hw_restore.diff
     - Only restore palette registers for pipes which are enabled, or
       the system may hard-lock. (Initial patch by Bryce Harrington).
       (Closes LP: #127101)
   * 05_fix_xv_reset.diff
     - Playing Xv video after switching modes once the Xv driver is
       initialised causes a lockup, as the overlay regisers need
       re-programming. Ensure such a reset happens after a mode-switch.
       (Closes LP: #141063)

 -- Bryce Harrington <bryce@ubuntu.com>  Sat, 13 Oct 2007 12:58:07 -0700

xserver-xorg-video-intel (2:2.1.1-0ubuntu8) gutsy; urgency=low

  * Brown paper bag release.
  * Uncomment dh_installchangelogs.

 -- Kyle McMartin <kyle@ubunut.com>  Thu, 11 Oct 2007 13:05:43 -0400

xserver-xorg-video-intel (2:2.1.1-0ubuntu7) gutsy; urgency=low

  * 04-fix-g33-gtt-stolen-mem-range.diff:
    - Nuke, caused graphics corruption on G33, reverted kernel code.

 -- Kyle McMartin <kyle@ubuntu.com>  Tue, 09 Oct 2007 09:51:18 -0400

xserver-xorg-video-intel (2:2.1.1-0ubuntu6) gutsy; urgency=low

  * 04-fix-g33-gtt-stolen-mem-range.diff:
    - Latest kernel release changes how stolen mem range is computed on
      G33 hardware, needs this corresponding X change otherwise we die
      trying to allocate GART memory.

 -- Kyle McMartin <kyle@ubuntu.com>  Sat, 06 Oct 2007 10:01:17 -0400

xserver-xorg-video-intel (2:2.1.1-0ubuntu5) gutsy; urgency=low

  * 03_fix_brightness_control.diff:
    - add code from upstream to avoid confusing the platform firmware
      brightness control

 -- Matthew Garrett <mjg59@srcf.ucam.org>  Thu, 04 Oct 2007 00:09:54 +0100

xserver-xorg-video-intel (2:2.1.1-0ubuntu4) gutsy; urgency=low

  * 02_xps1330_tvout_quirk.diff:
    - add quirk, xps1330 has no tv out

 -- Kyle McMartin <kyle@ubuntu.com>  Fri, 28 Sep 2007 09:45:48 -0400

xserver-xorg-video-intel (2:2.1.1-0ubuntu3) gutsy; urgency=low

  * debian/patches/01_fix_compiz_video.diff:
    - default to overlay mode on hardware that supports it to
      make compiz video work

 -- Michael Vogt <michael.vogt@ubuntu.com>  Tue, 18 Sep 2007 09:48:45 +0100

xserver-xorg-video-intel (2:2.1.1-0ubuntu2) gutsy; urgency=low

  * debian/patches/01_fix_compiz_video.diff:
    - use xf86XVFillKeyHelperDrawable() to fix video playback with
      compositing enabled

 -- Michael Vogt <michael.vogt@ubuntu.com>  Tue, 14 Aug 2007 21:46:28 +0200

xserver-xorg-video-intel (2:2.1.1-0ubuntu1) gutsy; urgency=low

  * New upstream version.
  * Drop ChangeLog since it isn't updated upstream and is just
    needless diff.

 -- Kyle McMartin <kyle@ubuntu.com>  Tue, 14 Aug 2007 02:38:09 -0400

xserver-xorg-video-intel (2:2.1.0-2) unstable; urgency=low

  [ Brice Goglin ]
  * Fix XvMC support for only i810 and i815 in the long description.
  * Build a xserver-xorg-video-intel-dbg package with debugging symbols.

  [ Julien Cristau ]
  * Add upstream URL in the copyright file (thanks, Loïc Minier).

 -- Julien Cristau <jcristau@debian.org>  Mon, 09 Jul 2007 14:25:25 +0200

xserver-xorg-video-intel (2:2.1.0-1ubuntu2) gutsy; urgency=low

  * Add lpia to the list of architectures.

 -- Matthias Klose <doko@ubuntu.com>  Tue, 07 Aug 2007 13:12:48 +0000

xserver-xorg-video-intel (2:2.1.0-1ubuntu1) gutsy; urgency=low

  [ Kyle McMartin ]

  * Merge changes from 2.0.0-1ubuntu2.
  * Set Maintainer to core-dev.
  * Allow xserver-xorg-video-i810 and xserver-xorg-video-intel to coexist
    until -intel is able to replace it completely.
    - Nuke /usr/lib/xorg/modules/drivers/i810_drv.so symlink
    - Nuke /usr/share/man/man4/i810.4 conflict
    - Nuke Conflicts and Replaces related to -i810.

 -- Kyle McMartin <kyle@ubuntu.com>  Tue, 03 Jul 2007 12:45:17 -0400

xserver-xorg-video-intel (2:2.1.0-1) unstable; urgency=low

  * New upstream release.
  * Actually install the upstream README.

 -- Julien Cristau <jcristau@debian.org>  Tue, 03 Jul 2007 11:19:48 +0200

xserver-xorg-video-intel (2:2.0.0-6) experimental; urgency=low

  * Update to latest upstream (commit 1e2e3013).
  * Add myself to uploaders.

 -- Julien Cristau <jcristau@debian.org>  Mon, 02 Jul 2007 03:08:51 +0200

xserver-xorg-video-intel (2:2.0.0-5) experimental; urgency=low

  [ Drew Parsons ]
  * The upstream README file looks interesting, include it with docs.

  [ Julien Cristau ]
  * Pull in latest upstream git.

 -- Julien Cristau <jcristau@debian.org>  Fri, 22 Jun 2007 03:58:48 +0100

xserver-xorg-video-intel (2:2.0.0-4) experimental; urgency=low

  [ Julien Cristau ]
  * Update watch file (s/i810/intel/).

  [ Drew Parsons ]
  * Pull in latest upstream git (probably contains final Xv fix).
    Closes: #417860.

 -- Drew Parsons <dparsons@debian.org>  Tue, 05 Jun 2007 18:35:50 +1000

xserver-xorg-video-intel (2:2.0.0-3) experimental; urgency=low

  *  Pull in latest upstream git (updated Xv fix)

 -- Drew Parsons <dparsons@debian.org>  Wed, 30 May 2007 12:20:45 +1000

xserver-xorg-video-intel (2:2.0.0-2) experimental; urgency=low

  [ Julien Cristau ]
  * Build xserver-xorg-video-i810 in binary-indep instead of binary-arch
    (closes: #420240).  Thanks, Aaron M. Ucko!
  * Mention i965 chipsets in the long description.

  [ Timo Aaltonen ]
  * Replaces/Conflicts: xserver-xorg-driver-i810.

  [ Drew Parsons ]
  * Pull in latest upstream git
    - Restores Xv video overlay. Closes: #417860, #420281
  * autoreconf

 -- Drew Parsons <dparsons@debian.org>  Sat, 26 May 2007 18:08:33 +1000

xserver-xorg-video-intel (2:2.0.0-1ubuntu2) gutsy; urgency=low

  * Set Maintainer to core-dev.
  * Allow xserver-xorg-video-i810 and xserver-xorg-video-intel to coexist
    until -intel is able to replace it completely.
    - Nuke /usr/lib/xorg/modules/drivers/i810_drv.so symlink
    - Nuke /usr/share/man/man4/i810.4 conflict
    - Nuke Conflicts and Replaces related to -i810.

 -- Kyle McMartin <kyle@ubuntu.com>  Tue, 22 May 2007 18:53:04 +0000

xserver-xorg-video-intel (2:2.0.0-1ubuntu1) gutsy; urgency=low

  * Merge with Debian unstable, remaining changes:
    - debian/control:
      + Stop building the transitional xserver-xorg-video-i810, so that
        it doesnt overwrite the identically-named package in main
      + Replace and Conflict xserver-xorg-driver-i810.
      + Change Maintainer address.

 -- Timo Aaltonen <tepsipakki@ubuntu.com>  Mon, 21 May 2007 12:54:24 +0300

xserver-xorg-video-intel (2:2.0.0-1) unstable; urgency=low

  * New upstream release.
  * Add XS-Vcs-*.
  * Bump build-dep on xserver-xorg-dev to >= 2:1.3.0.0.
  * Remove Fabio from Uploaders, with his permission.
  * Install the bug script in the xserver-xorg-video-intel dir instead of
    -i810.
  * Install the upstream changelog.
  * Upload to unstable.

 -- Julien Cristau <jcristau@debian.org>  Fri, 20 Apr 2007 08:54:20 +0200

xserver-xorg-video-intel (2:1.9.94-1ubuntu3) feisty; urgency=low

  * Stop building the transitional xserver-xorg-video-i810, so that it doesnt
    overwrite the identically-named package in main

 -- Sarah Hobbs <hobbsee@ubuntu.com>  Tue, 17 Apr 2007 15:10:03 +1000

xserver-xorg-video-intel (2:1.9.94-1ubuntu2) feisty; urgency=low

  * src/ch7017/Makefile.{am,in}
    - [FTBFS] Fix AM_CFLAGS to include '-I$(srcdir)/..' and
      '-I$(srcdir)/../modes'.

 -- Timo Aaltonen <tepsipakki@ubuntu.com>  Mon, 16 Apr 2007 15:47:59 +0300

xserver-xorg-video-intel (2:1.9.94-1ubuntu1) feisty; urgency=low

  * Merge with Debian, remaining changes:
    debian/control
    - Change the Maintainer address.
    - Replace and Conflict xserver-xorg-driver-i810
    - Ease the dependancy on xserver-xorg-dev.
    debian/rules:
    - Add '--with-xserver-source=/' so configure uses the included headers.

 -- Timo Aaltonen <tepsipakki@ubuntu.com>  Wed,  4 Apr 2007 00:15:30 +0300

xserver-xorg-video-intel (2:1.9.94-1) experimental; urgency=low

  * New upstream release candidate.

 -- Julien Cristau <jcristau@debian.org>  Tue, 03 Apr 2007 11:36:43 +0200

xserver-xorg-video-intel (2:1.9.93-1) experimental; urgency=low

  * New upstream release candidate.
    + bump build-dep on xserver-xorg-dev to >= 2:1.2.99.903.

 -- Julien Cristau <jcristau@debian.org>  Tue, 27 Mar 2007 08:25:39 +0200

xserver-xorg-video-intel (2:1.9.92-1) experimental; urgency=low

  * New upstream release candidate.
  * Build-depend on xserver-xorg-dev 1.3rc2.

 -- Julien Cristau <jcristau@debian.org>  Thu, 15 Mar 2007 14:38:06 +0100

xserver-xorg-video-intel (2:1.9.91-2) experimental; urgency=low

  * Revert commit c2c62559e702e7de1fa2ef309fa647ab13564dc3 "Move
    single mode setting code to X server."  Brings i830PipeFindClosestMode
    back into a consistent state.  Closes: #414612.
  * autoreconf and git-add Makefile.in files in ./src subdirectories.

 -- Drew Parsons <dparsons@debian.org>  Tue, 13 Mar 2007 22:49:18 +1100

xserver-xorg-video-intel (2:1.9.91-1) experimental; urgency=low

  * Bump build-dep on libdrm-dev to >= 2.2.  Thanks, Marc 'HE' Brockschmidt!
  * New upstream release candidate.
  * Rename from -i810 to -intel to follow upstream naming.
  * (Build-)Depend on a newer xserver.

 -- Julien Cristau <jcristau@debian.org>  Thu,  8 Mar 2007 18:55:05 +0100

xserver-xorg-video-i810 (2:1.7.4-1) experimental; urgency=low

  [ David Nusinow ]
  * New upstream version
  * Generate Provides: line automatically
  * Bump xserver-xorg-core build-depend to 2:1.2.0-6 to handle this properly

  [ Julien Cristau ]
  * Drop duplicate build dependency on libdrm-dev, so this really
    closes: #383918.
  * Add support for the armeb and armel architectures, thanks to Riku Voipio
    (closes: #408797).
  * Drop all our patches, applied upstream.
  * debian/rules clean needs to depend on xsfclean.
  * Generate the dependency on xserver-xorg-core automatically.

 -- David Nusinow <dnusinow@debian.org>  Sun,  4 Mar 2007 18:20:38 -0500

xserver-xorg-video-i810 (2:1.7.2-4) unstable; urgency=low

  [ Julien Cristau ]
  * Don't build-dep on libdrm-dev on hurd-i386, and don't try to install
    the libI810XvMC library there, as it isn't built without drm.  Thanks to
    Samuel Thibault for the patch! (closes: #383918)

  [ Drew Parsons ]
  * Apply patch 20-i915_bios.patch from upsteam (1.7.4) to help with faulty
    BIOSes (where VBE initialization failed). Closes: #382120.

 -- Drew Parsons <dparsons@debian.org>  Sat, 20 Jan 2007 02:29:30 +1100

xserver-xorg-video-i810 (2:1.7.2-3) unstable; urgency=low

  * Build-Depends: quilt, needed to apply patches.
  * Replace the cvs source url in the long description with an XS-Vcs-Git
    control field and a reference to the xf86-video-intel module.
    Added a link to www.X.org.

 -- Drew Parsons <dparsons@debian.org>  Wed,  6 Dec 2006 12:52:18 +1100

xserver-xorg-video-i810 (2:1.7.2-2) unstable; urgency=low

  [ Julien Cristau ]
  * Add link to xserver-xorg-core bug script, so that bugreports contain
    the user's config and log files.
  * Bump dependency on xserver-xorg-core to >= 2:1.1.1-11, as previous
    versions don't have the bug script.

  [ Drew Parsons ]
  * Apply upstream patch 1-overlay_fix_lockup.patch (git commit
    e065324661ad08b3b359136f48090232f6138959, upstream bug #5774).
    Should remove remaining lockup problems in I830WaitLpRing().
    Closes: #272294.
  * While we're at it, apply upstream patch 11-xv_lockup.patch (git
    commit fbb376bd1a4daad4c86e349df98438989ce173f1, upstream bug
    #8594), fixing lockups related to Xv.  We'll have no lockup bugs
    in etch, dammit!  Closes: #397485.

 -- Drew Parsons <dparsons@debian.org>  Wed,  6 Dec 2006 11:50:10 +1100

xserver-xorg-video-i810 (2:1.7.2-1) unstable; urgency=low

  * New upstream version
    + Shipping the git log as part of our diff.gz rather than a separate patch
      since upstream didn't include an updated Changelog

 -- David Nusinow <dnusinow@debian.org>  Fri, 13 Oct 2006 14:33:20 -0400

xserver-xorg-video-i810 (2:1.6.5-4) UNRELEASED; urgency=low

  * Typo fix in man page. Closes: #364559.

 -- Drew Parsons <dparsons@debian.org>  Thu, 21 Sep 2006 23:21:14 +1000

xserver-xorg-video-i810 (2:1.6.5-3) unstable; urgency=low

  [ Steve Langasek ]
  * Upload to unstable

  [ Drew Parsons ]
  * Standards version 3.7.2.
  * Use debhelper 5.
  * Use dh_installman to install man pages.
  * Exclude .la from dh_install.

 -- David Nusinow <dnusinow@debian.org>  Mon, 18 Sep 2006 19:57:38 -0400

xserver-xorg-video-i810 (2:1.6.5-2) experimental; urgency=low

  [ Drew Parsons ]
  *  Provides: xserver-xorg-video-1.0 not xserver-xorg-video.

  [ David Nusinow ]
  * Bump xserver (build-)depends epochs to 2: to deal with botched
    server upload

 -- David Nusinow <dnusinow@debian.org>  Tue, 22 Aug 2006 23:46:32 +0000

xserver-xorg-video-i810 (2:1.6.5-1) experimental; urgency=low

  * New upstream release

 -- David Nusinow <dnusinow@debian.org>  Thu, 10 Aug 2006 22:53:34 +0000

xserver-xorg-video-i810 (2:1.6.4-1) experimental; urgency=low

  * New upstream release

 -- David Nusinow <dnusinow@debian.org>  Wed,  9 Aug 2006 22:37:24 +0000

xserver-xorg-video-i810 (2:1.6.3-1) experimental; urgency=low

  * New upstream release
  * Add x11proto-xinerama-dev to build-dep

 -- David Nusinow <dnusinow@debian.org>  Tue,  8 Aug 2006 22:01:43 +0000

xserver-xorg-video-i810 (2:1.6.1-2) experimental; urgency=low

  * Fix for botched upload. Identical to -1, which I built wrong.

 -- David Nusinow <dnusinow@debian.org>  Sun,  6 Aug 2006 18:37:45 +0000

xserver-xorg-video-i810 (2:1.6.1-1) experimental; urgency=low

  [ Andres Salomon ]
  * Test for obj-$(DEB_BUILD_GNU_TYPE) before creating it during build;
    idempotency fix.
  * Run dh_install w/ --list-missing.

  [ David Nusinow ]
  * New upstream version
  * Bump dependency on xserver-xorg-core to >= 1:1.1.1. Do the same thing for
    the build-dep on xserver-xorg-dev.

 -- David Nusinow <dnusinow@debian.org>  Sun,  6 Aug 2006 17:29:12 +0000

xserver-xorg-video-i810 (2:1.4.1.3-1) unstable; urgency=low

  * Roll back the version to what was released with 7.0. Stupid ABI
    incompatibilities. (closes: #359328)
  * Add call to dh_makeshlibs. Reorder dh_installdeb and dh_shlibdeps so that
    ldconfig is called during postinst. Thanks Justin Pryzby and Steve
    Langasek. (closes: #364012)

 -- David Nusinow <dnusinow@debian.org>  Sat, 22 Apr 2006 18:21:51 -0400

xserver-xorg-video-i810 (1:1.5.1.0-2) unstable; urgency=low

  * Upload to modular

 -- David Nusinow <dnusinow@debian.org>  Sun, 26 Mar 2006 20:25:40 -0500

xserver-xorg-video-i810 (1:1.5.1.0-1) experimental; urgency=low

  * New upstream release

 -- David Nusinow <dnusinow@debian.org>  Tue, 21 Mar 2006 22:40:04 -0500

xserver-xorg-video-i810 (1:1.4.1.3-3) experimental; urgency=low

  * Version build dependency on libxvmc-dev. Thanks John Hughes.
    (closes: #358165)

 -- David Nusinow <dnusinow@debian.org>  Tue, 21 Mar 2006 20:49:27 -0500

xserver-xorg-video-i810 (1:1.4.1.3-2) experimental; urgency=low

  * Don't build on sparc. Partial port of
    sparc/103_sparc_dont_build_useless_drivers.diff.

 -- David Nusinow <dnusinow@debian.org>  Sun,  5 Mar 2006 20:32:01 -0500

xserver-xorg-video-i810 (1:1.4.1.3-1) experimental; urgency=low

  * First upload to Debian
  * Change source package, package, and provides names to denote the
    type of driver and that they are for xserver-xorg

 -- David Nusinow <dnusinow@debian.org>  Fri, 13 Jan 2006 00:37:39 -0500

xserver-xorg-driver-i810 (1:1.4.1.3-0ubuntu1) dapper; urgency=low

  * New upstream release.
  * Add provides on xserver-xorg-driver.

 -- Daniel Stone <daniel.stone@ubuntu.com>  Wed,  4 Jan 2006 19:57:22 +1100

xserver-xorg-driver-i810 (1:1.4.1.2-0ubuntu1) dapper; urgency=low

  * New upstream release.

 -- Daniel Stone <daniel.stone@ubuntu.com>  Mon, 19 Dec 2005 09:06:03 +1100

xserver-xorg-driver-i810 (1:1.4.1.1-0ubuntu1) dapper; urgency=low

  * New upstream release.
  * Bump Build-Depends on libdrm-dev to >> 2.0.

 -- Daniel Stone <daniel.stone@ubuntu.com>  Mon, 12 Dec 2005 13:20:11 +1100

xserver-xorg-driver-i810 (1:1.4.1-0ubuntu2) dapper; urgency=low

  * Add missing Build-Depends (x11proto-core-dev, x11proto-fonts-dev,
    x11proto-randr-dev, x11proto-render-dev, libdrm (>> 1.0.5),
    x11proto-xf86dri-dev).

 -- Daniel Stone <daniel.stone@ubuntu.com>  Mon,  5 Dec 2005 12:54:24 +1100

xserver-xorg-driver-i810 (1:1.4.1-0ubuntu1) dapper; urgency=low

  * New upstream release.

 -- Daniel Stone <daniel.stone@ubuntu.com>  Tue, 22 Nov 2005 13:30:52 +1100

xserver-xorg-driver-i810 (1:1.4.0.1-1) dapper; urgency=low

  * New upstream version.

 -- Daniel Stone <daniel.stone@ubuntu.com>  Thu, 20 Oct 2005 13:37:40 +1000

xserver-xorg-driver-i810 (1:1.4.0-1) breezy; urgency=low

  * First xserver-xorg-driver-i810 release.

 -- Daniel Stone <daniel.stone@ubuntu.com>  Wed,  6 Jul 2005 15:48:17 +1000
<|MERGE_RESOLUTION|>--- conflicted
+++ resolved
@@ -1,4 +1,12 @@
-<<<<<<< HEAD
+xserver-xorg-video-intel (2:2.12.0-1ubuntu5.1) maverick-proposed; urgency=low
+
+  * debian/patches/108_sandybridge_disable_Xv.patch: Disable Xv code
+    on sandybridge generation GPU's only, support does not exist in
+    this driver release and it attempts to use an old code path that
+    causes a GPU hang every time it is used. (LP: #654876)
+
+ -- Robert Hooker <robert.hooker@canonical.com>  Thu, 07 Oct 2010 13:04:33 -0400
+
 xserver-xorg-video-intel (2:2.12.0-1ubuntu5) maverick; urgency=low
 
   [ Robert Hooker ]
@@ -152,15 +160,12 @@
 
  -- Brice Goglin <bgoglin@debian.org>  Tue, 16 Mar 2010 20:53:53 +0100
 
-=======
->>>>>>> 591b3fa2
 xserver-xorg-video-intel (2:2.9.1-4) unstable; urgency=medium
 
   * Update xsfbs, use new ${xviddriver:Depends} subsvar.
 
  -- Julien Cristau <jcristau@debian.org>  Fri, 14 May 2010 17:44:44 +0200
 
-<<<<<<< HEAD
 xserver-xorg-video-intel (2:2.9.1-3ubuntu5) lucid; urgency=low
 
   * Drop debian/patches/107_disable_dri_on_845_855.patch:
@@ -225,8 +230,6 @@
 
  -- Bryce Harrington <bryce@ubuntu.com>  Wed, 31 Mar 2010 14:36:51 -0700
 
-=======
->>>>>>> 591b3fa2
 xserver-xorg-video-intel (2:2.9.1-3) unstable; urgency=low
 
   [ Julien Cristau ]
