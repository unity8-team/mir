<<<<<<< HEAD
mir (0.12.0+15.04.20150228-0ubuntu2) UNRELEASED; urgency=medium

  * demo changes

 -- Andreas Pokorny <andreas.pokorny@canonical.com>  Sun, 01 Mar 2015 15:09:13 +0100
=======
mir (0.12.1-0ubuntu1) UNRELEASED; urgency=medium

  * New upstream release 0.12.1 (https://launchpad.net/mir/+milestone/0.12.1)
    - Bug fixes:
      . [regression] mali, powervr locks up with around the introduction or
        removal of a third overlay (LP: #1413211)
      . USC - mouse cursor on AMD graphics is drawing incorrectly
        (LP: #1417581)
      . mir_demo_server doesn't emit hover_exit events (LP: #1418569)
      . SessionMediator locks mutexes in one thread and unlocks them in
        another (LP: #1427976)
      . ProtobufResponder::send_response_result race (LP: #1428402)
      . Some protobuf Closure objects can access dead objects (LP: #1433330)
      . DisplayConfigurationOutput.physical_size_mm is undefined/zero
        (LP: #1430315)
      . vivid fails to build Mir as of 2015-03-22: error: #warning
        "_BSD_SOURCE and _SVID_SOURCE are deprecated, use _DEFAULT_SOURCE"
        [-Werror=cpp] (LP: #1435127)
      . valgrind on armhf fails with with many errors (LP: #1435186)

 -- Alexandros Frantzis <alexandros.frantzis@canonical.com>  Tue, 24 Mar 2015 11:07:41 +0200
>>>>>>> 53ec1198

mir (0.12.0+15.04.20150228-0ubuntu1) vivid; urgency=medium

  [ Alberto Aguirre ]
  * New upstream release 0.12.0 (https://launchpad.net/mir/+milestone/0.12.0)
    - Packaging changes:
      . Client platform packages now include the Mir client platform ABI 
        number. Thusly, mir-client-platform-(mesa|android) is replaced by 
        mir-client-platform-(mesa|android)2
      . Server graphics platform packages now include the Mir graphics
        platform ABI number. Thusly, mir-platform-graphics-(mesa|android)
        is replaced by mir-platform-graphics-(mesa|android)1
    - ABI summary: Servers need rebuilding, but clients do not;
      . Mirclient ABI unchanged at 8
      . Mircommon ABI unchanged at 3
      . Mirplatform ABI unchanged at 6
      . Mirserver ABI bumped to 30
    - Bug fixes:
      . [regression] Platform libraries and packages are not versioned thus
        are not installable in parallel (LP: #1423591)
      . [regression] Deadlock in TimeoutFrameDroppingPolicy logic (LP: #1421255)
 
  [ CI Train Bot ]
  * New rebuild forced.

 -- CI Train Bot <ci-train-bot@canonical.com>  Sat, 28 Feb 2015 10:30:53 +0000

mir (0.11.0+15.04.20150209.1-0ubuntu1) vivid; urgency=medium

  [ Daniel van Vugt ]
  * New upstream release 0.11.0 (https://launchpad.net/mir/+milestone/0.11.0)
    - Packaging changes:
      . Due to changes in the Mir driver model the client platforms are no
        longer versioned by soname. Thusly libmirplatform5driver-(mesa|android) is
        replaced by mir-client-platform-(mesa-android). A new package
        mir-client-platform-mesa-dev is introduced containing headers
        previously in mirplatform-dev.
    - Enhancements:
      . Lots more major plumbing in the Android code, on the path to
        supporting external displays.
      . Add support for clang 3.6.
      . Major redesign of server classes in mir::shell,scene and friends
        (still in progress).
      . Added client API for creating dialogs and tooltips.
      . Added new surface states: mir_surface_state_hidden and
        mir_surface_state_horizmaximized.
      . Performance: Use optimally efficient fragment shading when possible.
      . Performance: (Desktop) Composite using double buffering instead of
        triple to reduce visible lag.
      . mir_proving_server: Can now resize windows from any edge or corner
        using the existing Alt+middlebuttondrag.
      . mir_proving_server: Added some demo custom shaders (negative and
        high contrast modes: Super+N/C).
      . mir_proving_server: Can now close clients politely via Alt+F4.
      . Added MirPointerInputEvent (part of the new input API, the old
        MirMotionEvent is still supported also for now).
    - ABI summary: Servers need rebuilding, but clients do not;
      . Mirclient ABI unchanged at 8
      . Mircommon ABI unchanged at 3
      . Mirplatform ABI bumped to 6
      . Mirserver ABI bumped to 29
    - Bug fixes:
      . [regression] mir_demo_server exits immediately with boost
        bad_any_cast exception (LP: #1414630)
      . need way to position menus and tooltips (relative positioning to
        parent) (LP: #1324101)
      . GLibMainLoopTest failure seen in CI (LP: #1413748)
      . Clang builds fail in CI (LP: #1416317)
      . segfault in mir::compositor::GLProgramFamily::Shader::init()
        (LP: #1416482)
      . GLRenderer: The default fragment shader is sub-optimal for alpha=1.0
        (LP: #1350674)
      . mesa::DisplayBuffer::post_update is triple buffered - more laggy than
        it needs to be (LP: #1350725)
      . Cannot connect to nested server when started from a differen vt
        (LP: #1379266)
      . [testfail] AsioMainLoopAlarmTest fails in CI (LP: #1392256)
      . Compositor report inconsistently reports frame time during bypass,
        and render time otherwise (LP: #1408906)
      . [regression] mir_demo_client_fingerpaint doesn't paint anything any
        more (with the mouse) (LP: #1413139)
      . Hardware cursor is always slightly ahead of the composited image
        (LP: #1274408)
      . integration tests are outputting (too many) DisplayServer log
        messages (LP: #1408231)
      . [regression] deploy-and-test.sh doesn't work any more (unless you
        have umockdev installed already) (LP: #1413479)
      . Color Inverse on display. Toggle Negative Image (LP: #1400580)
      . mir-ubuntu-vivid-armhf-ci fails consistently (LP: #1407863)
      . Double-buffered surfaces may lag or freeze if event driven and not
        constantly redrawing (LP: #1395581)
      . Pointer motion and crossing events are missing (LP: #1417650)

 -- Ubuntu daily release <ps-jenkins@lists.canonical.com>  Mon, 09 Feb 2015 21:27:35 +0000

mir (0.10.0+15.04.20150107.2-0ubuntu1) vivid; urgency=medium

  [ Daniel van Vugt ]
  * New upstream release 0.10.0 (https://launchpad.net/mir/+milestone/0.10.0)
    - Enhancements:
      . Added support for Android HWC 1.3 devices.
      . Plumbing/preparation to support external displays on Android devices.
      . Reduced build dependencies.
      . Client API: Added version macros.
      . Began work on automatic driver probing, to intelligently choose the
        best driver for you.
      . Demo shell (mir_proving_server): Added desktop zoom feature using
        Super + mouse wheel.
      . Demo renamed: mir_demo_server_shell -> mir_proving_server
      . Other demo servers merged into -> mir_demo_server
      . Wider support for display buffer pixel formats in the mesa driver, for
        wider hardware support.
      . Performance: On mesa/desktop at least; only hold compositor buffers
        for the duration of the render, instead of the duration of the frame.
        Following this change the compositor report can now finally report
        render time instead of frame time.
      . Mir now starts reliably when a TV is connected by HDMI, and up to
        4K resolution (2160p) is known to work.
      . Plenty more enhancements logged in the bugs list below.
    - ABI summary: Servers need rebuilding, but clients do not;
      . Mirclient ABI unchanged at 8
      . Mircommon ABI unchanged at 3
      . Mirplatform ABI bumped to 5 
      . Mirserver ABI bumped to 28
    - Bug fixes:
      . [regression] Mir servers (since 0.9) randomly crash in malloc due to
        heap corruption (LP: #1401488)
      . USC - mouse cursor on AMD graphics is drawing incorrectly
        (LP: #1391975)
      . Mir fails to start when a TV is connected by HDMI
        [std::exception::what: Invalid or inconsistent display configuration]
        (LP: #1395405)
      . Input/event driven clients may freeze indefinitely (LP: #1396006)
      . Mir server crashes with "std::exception::what: Failed to get front
        buffer object" when trying to fullscreen a surface (LP: #1398296)
      . Switching windows with a Trusted Prompt Session active loses the
        trusted prompt session (LP: #1355173)
      . CI test failure in multiple tests (LP: #1401364)
      . dh_install: usr/bin/mir_demo_server exists in debian/tmp but is not
        installed to anywhere (LP: #1401365)
      . [regression] demo-shell: Instead of moving surfaces they now fly
        off-screen (LP: #1403702)
      . [regression] Binaries are no longer runnable on other machines (or in
        other directories) (LP: #1406073)
      . [i865] unity-system-compositor fails to start: Failed to choose ARGB
        EGL config (LP: #1212753)
      . Mir's compositor holds buffers (blocking clients) for the duration of
        the frame, even when not necessary. (LP: #1264934)
      . Screen goes blank (black) briefly during display config changes which
        don't affect the display mode (LP: #1274359)
      . [enhancement] There should be a quit signal sent to sessions instead
        of killing them directly (LP: #1304257)
      . MirMotionEvent.action needs stronger typing (to MirMotionAction etc)
        (LP: #1311699)
      . CompositorReport as used by DefaultDisplayBufferCompositor can't
        measure render time (LP: #1350716)
      . Full screen (bypassed) surfaces (e.g. GLMark2Test) are missing frames
        and appear to freeze or judder with swap interval 0 (LP: #1379685)
      . Trusted prompts need to be part of the lifecycle (LP: #1384950)
      . [testfail] BasicThreadPool.recycles_threads in CI (LP: #1391488)
      . acceptance_tests are too chatty (LP: #1394221)
      . mir_connection_create_surface callback is sometimes called twice on
        error (LP: #1394873)
      . File descriptor leaks in tests using UsingStubClientPlatform
        (LP: #1395762)
      . DisplayLayout resizes a surface to 1x1 if you ask it to fullscreen a
        surface that's partially offscreen (LP: #1398294)
      . Surfaces can consume input events before they're visible.
        (LP: #1400218)
      . dpkg-shlibdeps: Lots of warnings about libmirplatformstub.so
        (LP: #1401373)
      . Leaks in death tests can cause subsequent tests in the same process to
        fail (LP: #1402160)
      . [regression] lintian: E: mir-demos: binary-or-shlib-defines-rpath ...
        (LP: #1406098)
      . [regression] Mir utils can't run from the build tree any more
        (LP: #1407557)
      . fd reception code is not exeception-safe when unexpected numbers of
        fds are received (LP: #1394362)
      . Mir reports vertical refresh rates slightly inaccurately (LP: #1407558)
      . [Enhancement] Add an API to lock surface orientation (LP: #1382209)
      . Bootloop with system language Turkish on the Nexus 4 (LP: #1398984)
      . Remove the implicit assumption that there every surface can be mapped
        to an input handle. (LP: #1216727)
      . When revealing hidden surfaces wait for them to become exposed before
        sending events which we expect them to receive (LP: #1407783)

  [ Ubuntu daily release ]
  * New rebuild forced

 -- Ubuntu daily release <ps-jenkins@lists.canonical.com>  Wed, 07 Jan 2015 23:50:16 +0000

mir (0.9.0+15.04.20141125-0ubuntu1) vivid; urgency=medium

  [ Alberto Aguirre ]
  * New upstream release 0.9.0 (https://launchpad.net/mir/+milestone/0.9.0)
    - Enhancements:
      . New simpler API to configure and run a mir server.
      . The event loop is now based on GLib's main loop library instead of
        Boost.Asio.
      . For Android platforms, the server now sends buffer fence fds to its
        clients instead of potentially stalling the compositor thread waiting
        for them to be signalled.
      . New client debug interface to translate from surface to screen
        coordinates.
    - ABI summary: Servers need rebuilding, but clients do not;
      . Mirclient ABI unchanged at 8
      . Mircommon ABI bumped to 3
      . Mirplatform ABI bumped to 4
      . Mirserver ABI bumped to 27
    - Bug fixes:
      . Add a debug interface to translate from surface to screen coordinates
        (LP: #1346633)
      . Ensure a buffer requested by a surface is not delivered 
        after the surface is deleted (LP: #1376324)
      . Overlays are not displayed onscreen in some positions (LP: #1378326)
      . Server aborts when an exception is thrown from the main thread
        (LP: #1378740)
      . Fix race causing lost alarm notifications (LP: #1381925)
      . Avoid lifecycle notifications racing with connection release
        (LP: #1386646)
      . Improve error checking and reporting for the client library
       (LP: #1390388)
      . Mir demo-shell now detects power button using proper Linux scan codes
       (LP: #1303817)
      . A prompt session with an invalid application pid should be an error
        (LP: #1377968)
      . When XDG_RUNTIME_DIR is defined but pointing to a non-existing 
        directory use "/tmp" (LP: #1304873)
      . [regression] demo-shell bypass is not used on fullscreen surfaces if 
        there are windowed surfaces behind (LP: #1378706)
      . Mir upgrade through dist-upgrade installs incorrect platform
        (LP: #1378995)
      . Fix Mir progressbar example using internal glibc defines(LP: #239272)
      . Stop the default_lifecycle_event_handler raising SIGHUP while 
        disconnecting (LP: #1386185)
      . [regression] Mir fails to build with MIR_ENABLE_TESTS=OFF (LP: #1388539)
      . [regression] mir_demo_server_basic does not start (LP: #1391923)

  [ Ubuntu daily release ]
  * New rebuild forced

 -- Ubuntu daily release <ps-jenkins@lists.canonical.com>  Tue, 25 Nov 2014 17:49:24 +0000

mir (0.8.0+14.10.20141010-0ubuntu2) vivid; urgency=medium

  * No change rebuild to get debug symbols on all architectures.

 -- Brian Murray <brian@ubuntu.com>  Wed, 19 Nov 2014 11:33:10 -0800

mir (0.8.0+14.10.20141010-0ubuntu1) utopic; urgency=medium

  [ Daniel van Vugt ]
  * New upstream release 0.8.0 (https://launchpad.net/mir/+milestone/0.8.0)
    - Enhancements:
      . Less sensitivity to ABI breaks - many headers unused by external
        projects are now hidden and not installed by -dev packaes. If you
        require any headers that are missing, just ask.
      . Touchspots: --enable-touchspots to servers; visually shows touch
        locations (warning: This affects performance LP: #1373692).
      . Client performance reporting: Any Mir client can now get accurate
        performance information (frame rate, render time, buffer lag etc)
        logged to stdout. Just set env MIR_CLIENT_PERF_REPORT=log
      . Further improved touch responsiveness, with less lag and smoother
        scrolling (so long as you don't enable touchspots).
      . Slightly faster builds using precompiled headers.
      . Turn hardware overlays on by default. When in use, this halves the
        CPU usage of a Mir server. Already enabled in unity-system-compositor.
      . More scripting to detect ABI breaks.
      . Improved src/ tree consistency (renamed "src/shared" to "src/common").
      . Improved fatal signal design: Changed from SIGTERM to SIGHUP delivered
        to clients on unexpected server disconnection.
      . Improved library/package design to allow concurrent installations
        of different Mir versions without conflicts.
      . Fd reception code is now common to client and server.
    - ABI summary: Servers need rebuilding, but clients do not;
      . Mirclient ABI unchanged at 8
      . Mircommon ABI bumped to 2
      . Mirplatform ABI bumped to 3
      . Mirserver ABI bumped to 26
    - API changes between Mir 0.7 and 0.8:
      . Lots of headers removed from the public SDK! We have only hidden
        headers not known to be used by any known projects. Please let us
        know if anything is missing - https://bugs.launchpad.net/mir/+filebug
      . graphics::Platform - interface changed significantly.
      . Lots of server API changes to support touchspots.
      . File descriptors now passed as type Fd instead of int32_t.
    - Bug fixes:
      . [regression] Mir deb packages with versioned names cannot be installed
        simultaneously any more (LP: #1293944)
      . A frozen client can hang the whole server (LP: #1350207)
      . QtMir FTBFS: fatal error: mir/input/input_channel.h: No such file or
        directory (LP: #1365934)
      . [regression] platform-api fails to build against Mir 0.8 (LP: #1368354)
      . Mir FTBFS with gcc 4.9.1-14 (utopic update):
        auto_unblock_thread.h:44:46: error: no matching function for call to
        ‘std::thread::thread(<brace-enclosed initializer list>)’ (LP: #1369389)
      . [regression] Compositing is jerky and stutters during touch events
        (LP: #1372850)
      . unit test fails: AndroidInputReceiverSetup.slow_raw_input_doesnt_cause_
        frameskipping (LP: #1373826)
      . intermittent hang in TestClientInput (LP: #1338612)
      . TestClientInput.scene_obscure_motion_events_by_stacking fails
        intermittently (LP: #1361757)
      . [regression] First frame is composited as black (even though the client
        has provided a non-black frame) (LP: #1362444)
      . Some mali drivers crash after repeatedly creating/destroying the mir
        compositor threads (LP: #1362841)
      . [android] SIGTERM to server with connected client causes crash
        (LP: #1364637)
      . [regression] acceptance tests fails in
        ServerDisconnect.causes_client_to_terminate_by_default (LP: #1364772)
      . [regression] symbol lookup error:
        /usr/lib/arm-linux-gnueabihf/libmirserver.so.24: undefined symbol:
        _ZTIN7android7RefBaseE (libmirserver 0.6.1 doesn't work with
        libmircommon 0.7.0) (LP: #1364890)
      . [regression] Mir FTBFS with g++-4.8 [error: ISO C++ forbids casting
        between pointer-to-function and pointer-to-object] (LP: #1366134)
      . Intermittent CI failure in DemoPrivateProtobuf.client_calls_server
        (LP: #1367353)
      . Overly strict libmirplatform* dependencies are blocking CI
        (LP: #1370866)
      . [regression] mir demo servers segfault on shutdown (LP: #1371619)
      . Nested server crashes with SIGSEGV on shutdown in eglDestroyContext()
        (LP: #1372276)
      . [regression] Moving/resizing clients in a nested server is very
        jerky/stuttery (LP: #1372300)
      . [regression] Bypass/overlays are toggling constantly (LP: #1373689)
      . [regression] Mir server uses too much CPU during touch scrolling
        (LP: #1373809)
      . Intermittent test failures in TestClientCursorAPI.* (LP: #1342567)
      . clang emits lots of warnings about lttng headers (LP: #1348472)
      . [enhancement] Draw input event location (LP: #1323522)
      . demo shell: Keep colours consistent, regardless of the physical pixel
        format of your framebuffer (LP: #1375660)
      . tests: Fix SharedLibraryProber test runs on i386. (LP: #1375829)
      . Touchspots rendered as squares on some devices (LP: #1373698)
      . The headers needed to use features shown in the acceptance tests are
        not published (LP: #1375301)
      . update-all-ABI-sha1sums.sh and install_on_android.sh are no longer
        executable. (LP: #1376547)
      . Fix arm64 package by adding arm64 to the shared library prober test.
        (LP: #1379478)

 -- Ubuntu daily release <ps-jenkins@lists.canonical.com>  Fri, 10 Oct 2014 14:01:26 +0000

mir (0.7.3+14.10.20140918.1-0ubuntu1) utopic; urgency=medium

  [ Andreas Pokorny ]
  * New upstream release 0.7.3 (https://launchpad.net/mir/+milestone/0.7.3)
    - Bug fixes
      . Fix constructor syntax errors (LP: #1369389)
      . server: Workaround for unresponsive clients causing the server to hang 
        (LP: #1350207)
      . Relax strict dependencies of graphics drivers on an exact version
        of the libmirplatform2 package. It's blocking CI. (LP: #1370866)
      . Update cmake scripts to current version of gcovr.

  [ Ubuntu daily release ]
  * New rebuild forced

 -- Ubuntu daily release <ps-jenkins@lists.canonical.com>  Thu, 18 Sep 2014 14:54:51 +0000

mir (0.7.2+14.10.20140912-0ubuntu1) utopic; urgency=medium

  [ Alexandros Frantzis ]
  * New upstream release 0.7.2 (https://launchpad.net/mir/+milestone/0.7.2)
    - Bug fixes
      . Restore support for gcc-4.8/trusty (LP: #1366134)

 -- Ubuntu daily release <ps-jenkins@lists.canonical.com>  Fri, 12 Sep 2014 09:07:49 +0000

mir (0.7.1+14.10.20140909.1-0ubuntu1) utopic; urgency=medium

  [ Alberto Aguirre ]
  * New upstream release 0.7.1 (https://launchpad.net/mir/+milestone/0.7.1)
    - Bug fixes
      . Recycle compositor threads by using a thread pool (LP: #1362841) 

 -- Ubuntu daily release <ps-jenkins@lists.canonical.com>  Tue, 09 Sep 2014 18:28:01 +0000

mir (0.7.0+14.10.20140829-0ubuntu1) utopic; urgency=medium

  [ Daniel van Vugt ]
  * New upstream release 0.7.0 (https://launchpad.net/mir/+milestone/0.7.0)
    - Enhancements:
      . Test suite: Reworked mechanism to override Mir client functions
      . Demo shell: Detect custom rendering (decorations) to make it
        compatible with overlay optimizations
      . Make sure to preserve fd resources until the end of the sending
        of the message
      . Add test cases and script for tracking changes to the new ABIs:
        libmircommon, libmirplatform
      . Symbols file for libmirplatform
      . Symbols file for libmircommon
      . Symbols file for libmirserver
      . Various improvements to the SessionMediator test
      . Various build related improvements
      . Print testcase output during package build
      . Abort test when InProcessServer startup fails
      . Link the integration and unit tests against the server objects
      . Add a document detailing the useful tests to run and the useful
        logs to collect when troubleshooting a new android chipset
      . Enable motion event resampling and prediction for a more responsive
        touch experience.
    - ABI summary: Servers need rebuilding, but clients do not
      . Mirclient ABI unchanged at 8
      . Mircommon ABI bumped to 1
      . Mirplatform ABI bumped to 2
      . Mirserver ABI bumped to 25
    - API changes between Mir 0.6 and 0.7:
      . mirserver: Deleted function - frontend::Shell::create_surface_for().
        If you have the std::shared_ptr<frontend::Session> session, you can
        just do session->create_surface(params) instead to get a SurfaceId.
      . mirplatform: class BufferID has been replaced with a typedef. Also,
        the BufferIPCPacker interface has changed slightly [pack_fd()].
    - Bug fixes:
      . Ensure we process lifecycle events before the nested server is torn
        down (LP: #1353465)
      . Fix race in InputTestingServerConfiguration (LP: #1354446)
      . Fix fd leaks in prompt session frontend code and tests (LP: #1353461)
      . Detect the additional things the demo shell draws on the renderable
        list and avoid calling the optimized post function if they are being
        drawn (LP: #1348330)
      . Client: Fix SIGTERM dispatch in our default lifecycle event handler
        (LP: #1353867)
      . DemoRenderer: Don't try to create a texture of width zero. 
        (LP: #1358210)
      . Fix CI failures (LP: #1358698)
      . Fix build failure: "variable ‘rc’ set but not used" which happens in
        release mode when NDEBUG is set (LP: #1358625)
      . Only enumerate exposed input surfaces to avoid delivering events to
        occluded surfaces (LP: #1359264)
      . Android: do not post driver cancelled buffers (LP: #1359406)
      . Client: Ensure our platform library stays loaded for as long as it is
        needed by other objects (LP: #1358191)
      . Examples: Register the DemoCompositor with the Scene to properly
        process visibility events (LP: #1359487)
      . mir_demo_client_basic: Don't assert on user errors like failing to
        connect to a Mir server (LP: #1331958)
      . Tests: Explicitly depend on GMock target to avoid build races
        (LP: #1362646)
      . Some Mir clients spin at 100% CPU if the server dies (LP: #1340120)

  [ Ubuntu daily release ]
  * New rebuild forced

 -- Ubuntu daily release <ps-jenkins@lists.canonical.com>  Fri, 29 Aug 2014 16:12:54 +0000

mir (0.6.1+14.10.20140814-0ubuntu1) utopic; urgency=medium

  [ Daniel van Vugt ]
  * New upstream release 0.6.1 (https://launchpad.net/mir/+milestone/0.6.1)
    - Bugs fixed:
      . libmircommon-dev 0.6.0+14.10.20140811-0ubuntu1 fails to
        install/upgrade, does not replace mircommon-dev
        0.5.1+14.10.20140728-0ubuntu1 (LP: #1348515)
      . Nexus 4 client lock up observed (LP: #1352883)

  [ Ubuntu daily release ]
  * New rebuild forced

 -- Ubuntu daily release <ps-jenkins@lists.canonical.com>  Thu, 14 Aug 2014 22:34:18 +0000

mir (0.6.0+14.10.20140811-0ubuntu1) utopic; urgency=medium

  [ Cemil Azizoglu ]
  * New upstream release 0.6.0 (https://launchpad.net/mir/+milestone/0.6.0)
    - mirclient ABI unchanged at 8. Clients do not need rebuilding.
    - mirserver ABI bumped to 24. Servers need rebuilding, but probably don't
      need modification:
      . Host lifecycle event listener for nested servers introduced.
      . Add query function to BasicSurface.
      . The (deprecated) function the_ipc_factory() is now removed.
      . Removed legacy support for overriding the focus controller or the
        frontend shell.
      . Added support for a common type for managing fd's.
      . Moved testdraw library to examples directory.
      . Added support for droping stale frames when a surface becomes exposed.
    - Enhancements:
      . Split underlying data transport out of MirSocketRpcChannel.
      . Introduced two new client-side functions : mir_surface_get_focus and
        mir_surface_get_visibility.
      . Added symbolic names for cursors.
      . Made "shared" code a true shared library.
      . Provide linker scripts to control symbols exported by [mesa|android]
        libmirclientplatform.
      . Correct xcursor loader test to fail properly instead of segfaulting.
      . Make mir::Fd type copy constructible.
      . Miscellaneous packaging related enhancements.
      . Miscellaneous build related enhancements.
      . Added automated test cases for detecting ABI breakage.
      . examples/fingerpaint: Enable frame dropping so it's faster and more
        responsive.
      . mirprotobuf folded into new libmircommon.
      . Don't propagate exceptions to graphics driver code.
      . Dropped unused/minimally used dependencies : boost-filesystem,
        boost-thread, boost-chrono, boost-regex.
      . platform: provide support for customizing Mir's behavior when a
        fatal_error occurs.
      . Expose an interface for touch visualization.
    - Bugs fixed:
      . Mir servers crash with SIGABRT - assertion failed at
        buffer_queue.cpp:136 - "!pending_client_notifications.empty()"
        (LP: #1335481)
      . [regression][hammerhead] Mir fails to start on Nexus 5 & 10 as it
        fails to turn vsync signal on (LP: #1345533)
      . [qtcomp] Random crash in Mir input when running AP tests: [terminate
        called after throwing an instance of '...' what(): assign: File exists]
        when constructing a mir::AsioMainLoop::FDHandler (LP: #1346952)
      . CI builds fail when trying to install libmircommon-dev (LP: #1348518)
      . [regression] Mir 0.6 GL clients crash immediately on startup (Mesa is
        trying to use X11 instead of Mir) (LP: #1350163)
      . qmlscene crashed with SIGSEGV in _M_release() on quit (LP: #1342694)
      . Clients cannot create surfaces when the screen is off (LP: #1344024)
      . The packaging of headers and libraries is confused (LP: #1347522)
      . [regression] Intermittent CI failure in
        ClientLibrary.receives_surface_dpi_value (LP: #1348095)
      . Installing mir-demos also unexpectedly installs *-dev packages
        (LP: #1297100)
      . mir_unit_tests: XCursorLoader.loads_cursors_from_testing_theme crashes
        on N4 (LP: #1342029)
      . [performance] Mir is spending at least 8% of its time in
         __android_log_print() (LP: #1343074)
      . [performance] Mir demo shell spends ~12% of its time in vector
        allocation under DemoRenderer::tessellate_*() (LP: #1349698)
      . mir_client_library_debug.h functions do not have C linkage
        (LP: #1349742)
      . mir client API is missing getters for some surface attributes
        (LP: #1336553)
      . Building Mir outputs lots of warnings about Android logging functions
        in 3rd_party/ (LP: #1348467)
      . The "shared" code should be a shared library (LP: #1341502)
      . Finish the removal of mirprotobuf library (LP: #1351133)
      . Release overlay buffers when screen is turned off (LP: #1350961)
      . mir_demo_server_shell --disable-overlays false renders incorrectly
        on android (partial fix for LP: #1348330)
      . Remember to honor MIR_ENABLE_TESTS and not emit tests if it's disabled
        (LP: #1352800)
      . Make it easier to separate command line options used by Mir from those
        used elsewhere (LP: #1351255)
      . Expose create_native_platform in libmirplatformgraphics.so
        (LP: #1353658)
      . Add versioning and pkg config to libmirplatform (LP: #1293944)
      . unity-system-compositor FTBFS against Mir: undefined reference to
        `...@MIR_CLIENT_8' (LP: #1355021)

  [ Ubuntu daily release ]
  * New rebuild forced

 -- Ubuntu daily release <ps-jenkins@lists.canonical.com>  Mon, 11 Aug 2014 19:52:06 +0000

mir (0.5.1+14.10.20140728-0ubuntu1) utopic; urgency=medium

  [ Kevin Gunn ]
  * Fixed: Crash due to racing input registration & surface removal
    (LP: #1346952)

  [ Ubuntu daily release ]
  * New rebuild forced

 -- Ubuntu daily release <ps-jenkins@lists.canonical.com>  Mon, 28 Jul 2014 02:49:50 +0000

mir (0.5.0+14.10.20140724-0ubuntu1) utopic; urgency=medium

  [ Kevin Gunn ]
  * Fixed: Crashing on assert of empty client notification queue (LP: #1335481)

 -- Ubuntu daily release <ps-jenkins@lists.canonical.com>  Thu, 24 Jul 2014 08:22:05 +0000

mir (0.5.0+14.10.20140722-0ubuntu1) utopic; urgency=medium

  [ Kevin Gunn ]
  * Fixed: [regression] Mir fails to start on Nexus 5 / Nexus 10 (LP: #1345533)

 -- Ubuntu daily release <ps-jenkins@lists.canonical.com>  Tue, 22 Jul 2014 02:17:22 +0000

mir (0.5.0+14.10.20140717-0ubuntu1) utopic; urgency=medium

  [ Daniel van Vugt ]
  * New upstream release 0.5.0 (https://launchpad.net/mir/+milestone/0.5.0)
    - mirclient ABI unchanged at 8. Clients do not need rebuilding.
    - mirserver ABI bumped to 23. Servers need rebuilding, but probably don't
      need modification:
      . DefaultServerConfiguration/Cursor API: Cursor interfaces changed, most
        notably CursorImages moved from ::mir::graphics to ::mir::input.
      . DefaultServerConfiguration: New "prompt" API.
      . DefaultServerConfiguration: "clock" member is now static.
      . SessionAuthorizer: New functions.
      . ServerConfiguration: New function added: the_prompt_connector().
    - Enhancements:
      . Add AddressSanitizer cmake build type.
      . frontend, client API, tests: add support for prompt session
        permissions and for client detecting errors.
      . server: Ensure our emergency cleanup handling infrastructure is
        signal-safe.
      . Implement and enable an xcursor based image loader for cursors.
      . Fix warnings raised by the new g++-4.9.
      . shared, scene: Introduce a generic listener collection.
      . MirMotionEvent: Define a struct typedef to allow for
        pointer_coordinates to be used individually.
    - Bugs fixed:
      . Nexus 10 leaks during overlay operations (LP: #1331769)
      . MultiThreadedCompositor deadlocks (LP: #1335311)
      . Intermittent test failure in ClientSurfaceEvents can client query 
        orientation (LP: #1335741)
      . Intermittent test failure in ClientSurfaceEvents/OrientationEvents
        (LP: #1335752)
      . Intermittent memory error in ClientSurfaceEvents on
        orientation query (LP: #1335819)
      . mir_unit_tests.EventDistributorTest.* SEGFAULT (LP: #1338902)
      . [regression] Device locks randomly on welcome screen (LP: #1339700)
      . Intermittent deadlock when switching to session with custom display
        config & closing other session (LP: #1340669)
      . Mir cursor has no hotspot setting, assumes (0, 0) (LP: #1189775)
      . clang built mir_unit_tests.ProtobufSocketCommunicatorFD crashes
        intermittently (LP: #1300653)
      . g++-4.9 binary incompatibilities with libraries built with g++-4.8
        (LP: #1329089)
      . [test regression] SurfaceLoop fails sporadically on deleting surfaces
        for a disconnecting client (LP: #1335747)
      . Intermittent test failure ServerShutdown when clients are blocked
        (LP: #1335873)
      . [regression] mir_demo_client_multiwin is displayed with obviously
        wrong colours (LP: #1339471)
      . Partially onscreen surfaces not occluded when covered by another
        surface (LP: #1340078)
      . SurfaceConfigurator::attribute_set always say "unfocused" for focus
        property changes (LP: #1336548)

 -- Ubuntu daily release <ps-jenkins@lists.canonical.com>  Thu, 17 Jul 2014 07:58:53 +0000

mir (0.4.1+14.10.20140714-0ubuntu1) utopic; urgency=medium

  [ Daniel van Vugt ]
  * Bug fix release 0.4.1 (https://launchpad.net/mir/+milestone/0.4.1) fixes:
    - [regression] Device locks randomly on welcome screen (LP: #1339700)

 -- Ubuntu daily release <ps-jenkins@lists.canonical.com>  Mon, 14 Jul 2014 13:13:37 +0000

mir (0.4.0+14.10.20140701.1-0ubuntu1) utopic; urgency=medium

  * New upstream release 0.4.0 (https://launchpad.net/mir/+milestone/0.4.0)
    - mirclient ABI bumped to 8. Clients need rebuilding.
      . Add surface attribute for visibility.
      . Add surface orientation API.
    - mirserver ABI bumped to 22. Shells need rebuilding.
      . Change compositor::Scene to expose compositor::SceneElements instead
        of graphics::Renderables.
      . Change various input and Surface classes to support the client cursor
        API.
      . Support unregistering fd handlers in the EventHandlerRegister and
        related interfaces (MainLoop).
      . server: Change mc::Scene to deal in mc::SceneElements instead of
        mg::Renderables.
      . Add visibility tracking to mc::SceneElement interface and
        implementations.
      . Move InputChannelFactory into DefaultServerConfiguration.
    - Unregister FD Handler from EventHandlerRegister.
    - Sending user input events through Surfaces.
    - Allow setting the orientation of a server surface.
    - Enable client cursor API.
    - Enable support for USB touchscreens.
    - Various test improvements.
    - Bugs fixed:
      . can't display toolbar after dismissing it (LP: #1332632)
      . [regression] demo client connection crashes the server (LP: #1334010)
      . demo server locks up in certain scenarios with --disable-overlays
        false when starting/stopping second clients (LP: #1329868)
      . MultiThreadedCompositor deadlocks (LP: #1335311)
      . Intermittent memory error in
        ClientSurfaceEvents.client_can_query_current_orientation (LP: #1335819)
      . Intermittent hang & fail in mir_acceptance_tests.TestClientCursorAPI.*
        (LP: #1332011)
      . MirClientSurfaceTests tests leak fds and eventually hang when ran
        repeatedly (LP: #1333673)
      . [testfail] Intermittent "Invalid read" in MirSurfaceSwapBuffersTest.
        swap_buffers_does_not_block_when_surface_is_not_composited
        (LP: #1334287)
      . android: support alpha blending during hwc overlay (LP: #1329879)

 -- Ubuntu daily release <ps-jenkins@lists.canonical.com>  Tue, 01 Jul 2014 15:54:36 +0000

mir (0.3.0+14.10.20140618.1-0ubuntu1) utopic; urgency=medium

  [ Cemil Azizoglu ]
  * New upstream release 0.3.0 (https://launchpad.net/mir/+milestone/0.3.0)
    - mirclient ABI unchanged, still at 7. Clients do not need rebuilding.
    - mirserver ABI bumped to 21. Shells need rebuilding.
      . Divide swap_client_buffers into separate functions.
      . Allow buffer swapping even when compositor is turned off or blocked.
        (LP: #1308843, 1308844)
      . Wire the cursor client API through the session mediator to the surface
        observer.
      . Generate destination alpha for alpha enabled display buffers.
      . Named threads.
      . Support for prompt sessions :
        https://wiki.ubuntu.com/Security/TrustStoreAndSessions.

    - mirscreencast screenshots now produce images with correct color instead
      of transparency.
    - Rename bind_to_texture->gl_bind_to_texture.
    - Refinements in test infrastructure.
    - Phablet: allow disabling the overlays via a command line switch.
    - Unify the DisplayBuffer interface's optimization functions
      behind post_renderables_if_optimizable.
    - Clean up the DisplayDevice interface so that it doesn't require the
      functions are called in any particular order.
    - Phablet:  graphics: android: preserve buffer ownership for onscreen
      overlay layers until the subsequent display posting.
    - Allow the platform to register emergency cleanup handlers in order to
      restore the graphics system to a sane state when the server fails
      abruptly.

    - Bugs fixed:
       . Mirscreencast outputs translucency instead of shadows, producing
         incorrect images. (LP: #1301210)
       . JSON formatting. (LP: #1324902)
       . Fix input_area_contains to work properly in global coordinates even
         when input_rectangles is updated. (LP: #1261647)
       . Allow a moment for clients to acquire a buffer. (LP: #1317370)
       . Generate correct alpha by changing blending equation to assume
         pre-multiplied alpha sources. (LP: #1318852)
       . Rework the recomposition messaging so that the DisplayBufferCompositor
         is no longer involved. (LP: #1319907)
  [ Ubuntu daily release ]
  * New rebuild forced

 -- Ubuntu daily release <ps-jenkins@lists.canonical.com>  Wed, 18 Jun 2014 17:51:53 +0000

mir (0.2.0+14.10.20140605-0ubuntu1) utopic; urgency=medium

  [ Daniel van Vugt ]
  * New upstream release 0.2.0 (https://launchpad.net/mir/+milestone/0.2.0)
    - mirclient ABI unchanged, still at 7. Clients do not need rebuilding.
    - mirserver ABI bumped to 20. Shells need rebuilding.
      . Cursor::set_image() parameters changed.
      . Display::the_cursor() renamed to Display::create_hardware_cursor()
      . Platform::create_display() requires a new parameter; gl_program_factory
      . Renderable::buffer() no longer accepts any parameter at all. Multi-
        monitor frame sync is guaranteed in other ways now.
      . Scene::generate_renderable_list() renamed to renderable_list_for(id)
        where id is an opaque compositor ID of your choosing.
      . Scene::set_change_callback() replaced by the more generic:
        add_observer() and remove_observer() functions.
      . Added default implementation for SceneObserver.  
      . SessionCreator renamed to ConnectionCreator.
      . ConnectedSessions renamed to Connections.
      . ProtobufSessionCreator renamed to ProtobufConnectionCreator.
      . SessionAuthorizer: pid_t parameters replaced by SessionCredentials.
      . Massive architectural changes to Input-everything.
      . Surface no longer implements Renderable, but emits one via
        compositor_snapshot().
      . Pass the full renderable list to Renderer::render().
      . Graceful handling of exceptions thrown from server threads.
      . Clarify size position interfaces in the Surface classes.
      . Plumbing for trusted sessions.
      . Allow posting and managing custom main-loop actions.
      . Timer extension.
      . Identify client process when client connects to Mir not when socket
        connects.
      . Use the ServerActionQueue for display config.
      . Recomposition signal moved to the MultiThreadedCompositor.
      . Make timer service replaceable.
      . Clarify assumptions about how many buffers a client can fill without
        blocking.
      . Introduce EmergencyCleanup interface.
    - Demo shell enhancements:
      . You can now change graphics modes on the fly using Ctrl+Alt+(-/=).
        To reset to the preferred mode use Ctrl+Alt+0.
      . The above mode changing as well as existing screen rotation keys
        (Ctrl+Alt+arrows) are now per-display; only applied to the monitor
        the mouse pointer is on.
      . New shell controls documented.
    - A new testing category, performance test, was introduced. It currently
      runs glmark2-es2 and compares the result to a minimum threshold. 
    - MIR_VERSION_MINOR is tied to MIRSERVER_ABI in the sense that a change
      in the former now requires dependent projects that a rebuild is 
      necessary.
    - SwitchingBundle was replaced by BufferQueue.
    - Expand credentials to include uid/gid for session authorizer.
    - Bypass control is now Mesa-specific and tied to the command line options.
      So the environment variable MIR_BYPASS has changed to MIR_SERVER_BYPASS.
    - Ongoing architectural changes in the compositor/renderer logic to
      prepare for overlay support, and to reduce locking overhead.
    - Made InputDispatcher replaceable.
    - Progress made on new cursor interfaces with the end goal of client and
      toolkit control of the mouse cursor appearance. More work required.
    - Updated cross-compile docs and scripts to support the latest utopic
      devel images.
    - Replaced uses of android::sp with std::shared_ptr.
    - Client cursor API infrastructure.
    - Enabled eglSwapInternal(0).
    - Make texture caching algorithm reuseable.
    - Add a DPI surface attribute.
    - Exclude arm64 from build.
    - Bugs fixed:
      . Mir doesn't install cleanly if docs are not built. (LP: #1304271)
      . Unity-system-compositor crashed [what(): Failed to set DRM crtc].
        (LP: #1294510)
      . [regression] unity8 fails to load libmirplatformgraphics
        (undefined symbol: _ZN3mir8graphics9GLProgramD1Ev). (LP: #1317200)
      . [regression] unity8 rendering artifacts. (LP: #1317260)
      . [regression] [BufferQueue] 
        BufferQueueTest.compositor_never_owns_client_buffers occasionally
        crashes with: what(): unexpected release: buffer was not given to
        compositor. (LP: #1317801)
      . Hardcoded size for serialization buffers is neither reliable nor
        secure. (LP: #1320187)
      . [regression] [BufferQueue] mir does not composite last client given
        buffer. (LP: #1321861)
      . [regression] stale frame on seen on greeter when screen is unblanked
        and toolkit/apps are laggy/throttled. (LP: #1321886)
      . [regression] [BufferQueue] current_buffer_users vector memory usage
        grows unbounded. (LP: #1317808)
      . Intermittent test failures in 
        CustomInputDispatcherFixture.custom_input_dispatcher_receives_input.
        (LP: #1318587)
      . [regression] [BufferQueue] Race condition in 
        BufferQueue::compositor_acquire could underflow shared_ptr refcount and
        delete prematurely, crash. (LP: #1318632)
      . Overflow in 
        mir::client::rpc::MirSocketRpcChannel::receive_file_descriptors as
        reported by address sanitizer. (LP: #1320821)
      . [regression] [input] Scroll events are now always zero: 
        event.motion.pointer_coordinates[0].vscroll. (LP: #1321077)
      . CI failures in CustomInputDispatcherFixture
        .custom_input_dispatcher_gets_started_and_stopped. (LP: #1321215)
      . [regression] Mir cursor vanishes after switching VTs. (LP: #1323225)
      . Server library links against libmirserverlttng. (LP: #1323317)
      . [DRM/GBM] Killing (or crashing) Mir often leaves the screen blank and
        difficult to recover. (LP: #1189770)
      . Frame rates of GL clients are limited to 60Hz on Android, even with
        swapinterval=0. (LP: #1206400)
      . mir_surface_is_valid(NULL) crashes instead of returning false.
        (LP: #1248474)
      . [regression] tests/unit-tests/shell/test_mediating_display_changer.cpp
        is not compiled and executed. (LP: #1312832)
      . Android platform does not reset the compositionType to HWC_FRAMEBUFFER
        before prepare() on every frame. (LP: #1314399)
      . The client process is identified when the socket connects, not when the
        client connects to Mir. (LP: #1314574)
      . [regression] Clients can't acquire multiple buffers any more.
        (LP: #1315302)
      . [regression] Enabling SwitchingBundleTest 
        DISABLED_synchronous_clients_only_get_two_real_buffers now crashes with
        no usable stack trace. It used to only fail. (LP: #1315312)
      . [regression] [BufferQueue] double-buffered client freezes as no buffer
        is returned on compositor_release. (LP: #1319765)
      . Uninitialized mem in OutputBuilder.hwc_version_11_success.
        (LP: #1312867)
      . [enhancement] In the tests make it possible to get a
        DefaultConfiguration initialized from the command line (LP: #1316987)
      . ci train blocked due to missing arm64 libandroid-properties-dev.
        (LP: #1323504)
  [ Ubuntu daily release ]
  * New rebuild forced

 -- Ubuntu daily release <ps-jenkins@lists.canonical.com>  Thu, 05 Jun 2014 14:02:57 +0000

mir (0.1.9+14.10.20140430.1-0ubuntu1) utopic; urgency=medium

  [ Daniel van Vugt ]
  * New upstream release 0.1.9 (https://launchpad.net/mir/+milestone/0.1.9)
    - mirclient ABI unchanged, still at 7. Clients do not need rebuilding.
    - mirserver ABI bumped to 19. Shells need rebuilding.
    - More libmirserver class changes and reorganization, including;
      . Moving things from shell:: to scene::
      . Rewriting/refactoring surface factories.
    - Added an id() to Renderable.
    - Scene/Renderer interfaces:
      . Scene is no longer responsible for its own iteration (no for_each
        any more). Instead you should iterate over the list returned by
        Scene::generate_renderable_list().
    - Bugs fixed:
      . Stale socket issue. (LP: #1285215)
      . Qt render gets blocked on EGLSwapBuffers. (LP: #1292306)
      . Lock order violated found in helgrind (potential deadlock). 
        (LP: #1296544)
      . [regression] SwitchingBundle in framedropping mode can hang. 
        (LP: #1306464)
      . [DPMS] Display backlight turns back on almost immediately after
        being turned off. (LP: #1231857)
      . Wrong frame is seen on wake up/resume/unlock. (LP: #1233564)
      . Nested platform is not testable (LP: #1299101)
      . [regression] mir_demo_server_shell crashes on display resume. 
        (LP: #1308941)
      . Multi-threaded composition is actually mostly serialized by
        SurfaceStack::guard. (LP: #1234018)
      . Mirscreencast slows down compositing and makes it very jerky. 
        (LP: #1280938)
      . Mirscreencast can cause clients to render faster than the screen
        refresh rate. (LP: #1294361)
      . Screen turns on when a new session/surface appears. (LP: #1297876)
      . mir-doc package is >56MB in size, expands to >100MB of files. 
        (LP: #1304998)
      . [regression] Clang: 'mir::test::doubles::MockSurface::visible'
        hides overloaded virtual function [-Woverloaded-virtual]. 
        (LP: #1301135)
      . [regression] GLRenderer* unit tests have recently become noisy. 
        (LP: #1308905)
      . FocusController::set_focus_to() no longer seems to raise a session
        to the top. (LP: #1302689)

  [ Ubuntu daily release ]
  * New rebuild forced

 -- Ubuntu daily release <ps-jenkins@lists.canonical.com>  Wed, 30 Apr 2014 13:26:58 +0000

mir (0.1.8+14.04.20140411-0ubuntu1) trusty; urgency=medium

  [ Daniel van Vugt ]
  * New upstream release 0.1.8 (https://launchpad.net/mir/+milestone/0.1.8)
    - mirclient ABI unchanged, still at 7. Clients do not need rebuilding.
    - mirserver ABI bumped to 18. Shells need rebuilding.
    - Server API changes affecting shells:
      . GLRenderer::tessellate() changed syntax.
      . graphics::Platform::create_display() has a new parameter allowing you
        to customize the compositor's (E)GL configutation.
      . Renderable::buffer(unsigned long frameno) is now:
        Renderable::buffer(void const* user_id). See below.
      . Renderable::should_be_rendered_in() is replaced by a more natural:
        Renderable::visble()
      . input::Surface::name() returns by value instead of reference now,
        to ensure future thread safety.
    - Switched EventHub device enumeration and hotplug to Udev. NOTE! This
      means mir_test_* can't run natively on touch devices any more without
      some setup first:
        sudo mount -o remount,rw /
        sudo apt-get update
        sudo apt-get install -y umockdev
        umockdev-run -- bin/mir_unit_tests
    - Added logging for HWC events.
    - Continued consolidation of Surface classes toward a simpler architecture.
    - Introduced "RenderableList" as the way to sample the Scene contents,
      and started using that in the default compositor.
    - Introduced physical length units and conversion (geometry::Length) in
      preparation for arbitrary DPI rendering.
    - Added some decorations to demo-shell; shadows and basic title bars, all
      anti-aliased and high-DPI scalable.
    - Multi-monitor frame sync has been redesigned to eliminate the need for
      frame number tracking.
    - Bugs (and enhancements) resolved:
      . [enhancement] Please move input detection to libudev (LP: #1237784)
      . [enhancement] Add a clamping resize mode to GLRenderer (LP: #1259887)
      . [regression] Intermittent loss of multimonitor frame sync
        (LP: #1290306)
      . [enhancement] Make GL config options configurable (LP: #1290780)
      . memcheck-test doesn't test anything when DISABLED_GTEST_DISCOVERY is
        enabled (LP: #1291876)
      . "Error opening DRM device" is always followed by "Unknown error -(some
        negative number)" (LP: #1292384)
      . Rendering/composition gets stopped early (LP: #1293896)
      . Ubuntu Touch Settings and terminal apps are not rendering correctly on
        rotate. (LP: #1294048)
      . [regression] Apps are much slower to open (LP: #1294051)
      . Settings app opens to a blank screen unless given enough time to render
        or the app is touched (LP: #1294053)
      . TestClientInput/DemoPrivateProtobuf memory leak is causing regular CI
        test failures (LP: #1295231)
      . OSK touch events "fall through" and hit surface behind them
        (LP: #1297878)
      . [enhancement] add a test for composite of last client post
        (LP: #1298596)
      . [regression] Surfaces vanish as soon as their edges touch the edge of
        screen (LP: #1301115)
  * Cherry-picked from future release 0.1.9:
    - Bug fix: mirplatformgraphics does not have boost program options in its
      symbol table (LP: #1301040)
    - Bug fix: unity8 crashed with SIGSEGV in glDeleteTextures() from
      mir::scene::GLPixelBuffer::~GLPixelBuffer() from
      mir::scene::ThreadedSnapshotStrategy::~ThreadedSnapshotStrategy()
      (LP: #1256360)

  [ Ubuntu daily release ]
  * New rebuild forced

 -- Ubuntu daily release <ps-jenkins@lists.canonical.com>  Fri, 11 Apr 2014 21:03:54 +0000

mir (0.1.7+14.04.20140318-0ubuntu1) trusty; urgency=low

  [ Alberto Aguirre ]
  * Fix not compositing the client's last posted buffer (LP: #1294048,
    LP: #1294051, LP: #1294053, LP: #1290306) In single-display cases
    the number of ready buffers decreases after a buffer is acquired by
    the rendering operator. Determine if there will be uncomposited
    buffers before acquiring a buffer so it works for single and multi
    display use cases. (LP: #1294048, #1290306, #1294051, #1294053)

 -- Ubuntu daily release <ps-jenkins@lists.canonical.com>  Tue, 18 Mar 2014 18:38:01 +0000

mir (0.1.7+14.04.20140317.1-0ubuntu1) trusty; urgency=medium

  [ Daniel van Vugt ]
  * New upstream release 0.1.7 (https://launchpad.net/mir/+milestone/0.1.7)
    - mirserver ABI bumped to 17
    - mirclient ABI unchanged, still at 7. Clients do not need rebuilding.
    - Server API changes (AKA why doesn't my code build any more?):
      . Class "CompositingCriteria" has been removed. It's replaced by the more
        flexible "Renderable" interface. This also resulted in parameter
        changes for the Renderer and scene filtering classes.
      . The function "DisplayConfiguration::configure_output()" has been
        removed. Instead, please use the new mutable version of
        "DisplayConfiguration::for_each_output()" with which you can modify
        the output structure passed in on each iteration.
      . Exposed formerly private class "GLRenderer" and demonstrated how
        to override its behaviour in demo-shell. This area is under
        construction and may experience further major changes.
    - Added initial support for hardware (HWC) overlays to accelerate
      rendering and reduce power consumption. Not complete yet.
    - Screen rotation: Added mouse cursor rotation support, so you can now
      still control things on a rotated screen. Still missing rotation of
      the cursor bitmap itself.
    - Lots of fixes to support nested Mir servers (see below).
    - Major simplification to how surface size/position/transformation
      interact, making transformations much easier to manage and work with.
    - Bugs fixed:
      . ./cross-compile-chroot.sh: line 83: popd: build-android-arm: invalid
        argument popd: usage: popd [-n] [+N | -N] (LP: #1287600)
      . Key events sent to the wrong client (and delayed) (LP: #1213804)
      . Nested servers never receive input events (in their filters)
        (LP: #1260612)
      . Software clients crash immediately on nested servers - what(): Failed
        to mmap buffer (LP: #1261286)
      . MirMotionEvent lacks local coordinates. Reports only screen
        coordinates. (LP: #1268819)
      . Nested Mir crashes with - what():
        MesaNativePlatform::create_internal_client is not implemented yet!
        (LP: #1279092)
      . clients fail to find some libraries if mir installed via "make install"
        (LP: #1285566)
      . Nested server hangs with multimonitor and internal clients.
        (LP: #1287282)
      . [regression] Multi-monitor frame sync no longer works (not
        synchronized), and frames skip/jump/stutter (LP: #1288570)
      . Mir FTBFS: /usr/bin/ld: cannot find -lmirtestdraw (when cmake ..
        -DMIR_ENABLE_TESTS=OFF) (LP: #1283951)
      . nested Mir library calls next_buffer() during startup (LP: #1284739)
      . Building Mir produces lots of warnings from GLM headers about
        deprecated degrees values vs radians (LP: #1286010)
      . [enhancement] screencast of a single window (LP: #1288478)
      . Nexus4 + mir_demo_client_eglplasma starts to stutter after a while
        (LP: #1189753)
      . --host-socket documented default argument isn't used as default
        (LP: #1262091)

  [ Ubuntu daily release ]
  * New rebuild forced

 -- Ubuntu daily release <ps-jenkins@lists.canonical.com>  Mon, 17 Mar 2014 15:12:00 +0000

mir (0.1.6+14.04.20140310-0ubuntu1) trusty; urgency=medium

  [ Kevin Gunn ]
  * Cherry-picked from future release 0.1.7:
    - Enhancement: options: Make it easier to customize DefaultConfiguration
    - Bug fix: Don't pass a parameter to bash's popd command. It doesn't expect
      one and will return an error from cross-compile-chroot.sh. (LP: #1287600)
  * New upstream release 0.1.6 (https://launchpad.net/mir/+milestone/0.1.6)
    - mirserver ABI bumped to 16.
    - Server API changes:
      . Report classes have moved to new namespaces/components. Please
        consult the server headers.
      . General clean-ups and virtual function changes affecting the ABI
        (a rebuild is required for all shells).
    - mirclient ABI unchanged, still at 7. Clients do not need rebuilding.
    - Add new feature: Screen recording ("screencasting") as demonstrated by
      the new mir-util "mirscreencast".
    - debian: Provide platform packages managed with dpkg alternatives.
    - Add new valgrind suppressions (mostly for armhf right now)
    - tools: Add new libmirclientplatform.so to install_on_android.sh.
    - Add "mir_demo_standalone_render_overlays", which is a free-standing
      example of overlay support.
    - Proper DisplayConfiguration for the AndroidDisplay to be better 
      prepared for multi-monitor Android.
    - Commenced/continued simplifying the surface class hierarchy: BasicSurface
      has now absorbed SurfaceData.
    - Dynamically load the client platform library.
    - Bugs fixed:
      . Exceptions thrown from within compositing threads were untraceable,
        resulting in a bunch of undebuggable crash reports (LP: #1237332)
      . Ensure we close drm device file descriptors on exec. (LP: #1284081)
      . nested render_surfaces fails on N4 [std::exception::what: Failed to
        compile vertex shader:] (LP: #1284597)
      . examples: correct "fullscreen-surfaces" option. (LP: #1284554)
      . Fix mutex data race reported by helgrind in integration test:
        SwapperSwappingStress (LP: #1282886)
      . scene: Return null snapshots for sessions without surfaces 
        (LP: #1281728)
      . tests: Address some raciness in
        MesaDisplayTest.drm_device_change_event_triggers_handler. 
        (LP: #1283085)
      . tests: Suppress spurious memory errors occuring when running the
        unit tests on armhf with valgrind. (LP: #1279438)
      . Mir shows an old frame on client startup (for Mesa GL clients)
        (LP: #1281938)
      . tests: Add expectation to validate second SessionAuthorizer method
        is called wit correct parameter. (LP: #1218436)
      . Set field "current_format" when sending a display config to the
        server. (LP: #1277343)
      . Fix crash in android devices by working around a subtle threading
        bug, use a dummy thead_local array to push the gl/egl context TLS 
        into a region where the future wait code does not overwrite it. 
        (LP: #1280086)
      . compositor: calling SwitchingBundle::force_requests_to_complete()
        can be a no-op when there are no requests. (LP: #1281145)
      . tests: Don't emit an "add" uevent manually when adding a device
        (LP: #1281146)
      . config: reduce size of default RPC thread pool. (LP: #1233001)
      . Clients freeze on startup if 10 or more are already running
        (LP: #1267323)
      . Fix Nexus 10 leaking FDs in the hwc prepare/set loop. (LP: #1278658)
      . Parallelize page flipping with rendering of the next frame, fixing
        stuttering observed in multi-monitor clone mode (LP: #1213801)
      . Ubuntu trusty update "glm 0.9.5.1-1" broke Mir builds. Work around the
        change. (LP: #1285955)
      . Screencast feature by compositing to offscreen buffer (LP: #1207312)

  [ Ubuntu daily release ]
  * New rebuild forced

 -- Ubuntu daily release <ps-jenkins@lists.canonical.com>  Mon, 10 Mar 2014 19:28:46 +0000

mir (0.1.5+14.04.20140212-0ubuntu1) trusty; urgency=medium

  [ Kevin Gunn ]
  * Cherry-picked from future release 0.1.6:
    - frontend, shell: provide the client process ID in the shell::Session
      interface (LP: #1276704)
  * New upstream release 0.1.5 (https://launchpad.net/mir/+milestone/0.1.5)
    - mirclient ABI bumped to 7
    - mirserver ABI bumped to 15
    - Refactoring to support client-controled RPC.
    - Add an translucent server example (use sparingly, this will kill
      performance!)
    - Add workaround for Qualcomm Snapdragon 8960 driver bug.
    - android-input: Improve debug output
    - Screen rotation support half done (rotation of the screen works but input
      rotation not implemented yet).
    - Add groundwork for overlay support to take better advantage of mobile
      hardware features and optimize composition in future.
    - Add support for HWC 1.2 (Android 4.4)
    - Add groundwork for screencasting (screen recording).
    - Optimized surface resizing, significantly reducing event flooding for
      some input configurations like touch.
    - Bugs fixed:
      . Surfaces no longer visible at all on Nexus 10 (LP: #1271853)
      . mir nested server failure: what(): error binding buffer to texture
        (LP: #1272041)
      . Unity does not process events from evdev device created before unity is
        restarted (autopilot tests) (LP: #1238417)
      . mir_unit_tests can't run on touch images any more (missing
        libumockdev.so.0) (LP: #1271434)
      . chmod 777 /tmp/mir_socket is no longer sufficient for non-root clients
        to connect to a root server (LP: #1272143)
      . Nexus7(2013) flo framerate maxes out at 30fps (LP: #1274189)
      . libmirserver user is unable to #include
         <mir/frontend/template_protobuf_message_processor.h> (LP: #1276162)
      . libmirclient user cannot "#include <mir/client/private.h>"
        (LP: #1276565)
      . AndroidInternalClient.internal_client_creation_and_use hangs on Nexus
        10 (LP: #1270685)
      . Tests that use the InProcessServer bind the default socket file
        (LP: #1271604)
      . BasicConnector threads exit immediately (LP: #1271655)
      . Integration tests TestClientIPCRender.test_accelerated_render fails on
        Galaxy Nexus and Nexus4 (LP: #1272597)
      . Android backend unit-tests FTBS on amd64 (LP: #1276621)
      . Erroneous use of last_consumed in SwitchingBundle::compositor_acquire
        (LP: #1270964)

 -- Ubuntu daily release <ps-jenkins@lists.canonical.com>  Wed, 12 Feb 2014 18:29:29 +0000

mir (0.1.4+14.04.20140204-0ubuntu1) trusty; urgency=medium

  [ Daniel van Vugt ]
  * New upstream release 0.1.4 (https://launchpad.net/mir/+milestone/0.1.4)
    - Fixed snapshotting and flicker problems for Unity8 on various Nexus
      devices.
    - Enhanced reporting of performance information:
      . Report input latency in InputReport/InputReceiverReport.
      . Added a CompositorReport for logging compositor performance and state.
    - Added a new package "mir-utils" containing new tools:
      . mirping: Displays round-trip times between client and server
      . mirout: Displays the monitor layout/configuration details
    - Added GL texture caching to improve performance when multiple surfaces
      are visible.
    - Added opacity controls to mir_demo_server_shell
    - Mir server ABI bumped to 13. Client ABI bumped to 5.
    - Removed lots of Android headers, replaced by build-dep: android-headers
    - Added support for translucent nested servers.
    - tests: Fix unitialized values and incorrect fd closing loops
    - Fix unitialized values and incorrect fd closing loops.
    - client: Add basic MirScreencast C API.
    - config: start moving default values for config options from all the
      call sites to the setup
    - tests: Provide a helper for running clients with a stub ClientPlatform.
    - android: split out HWC layers into their own file and add a
      mga::CompositionLayer type that depends on the interface mg::Renderable.
    - client: Add basic MirOutputCapture class.
    - client: Don't create mesa ClientBuffer objects from invalid
      MirBufferPackages.
    - Optimize surface resizing to avoid doing anything if the dimensions
      are unchanged.
    - SwitchingBundle - add operator<< for debugging.
    - support hwcomposer 1.2 for android 4.4 on nexus 4 (which needs hwc1.2
      support). This patch adds hwc1.2 device construction, as well as progs
      the 'skip' layer in HWC to the buffer properties of the framebuffer.
    - demo-shell: Add simple keyboard controls to rotate outputs; Ctrl +
      Alt + <arrow-key>. Fixes: https://bugs.launchpad.net/bugs/1203215.
    - frontend: exposing internals of the RPC mechanism to enable custom
      function calls to be added.
    - Make udev wrapper into a top-level citizen
    - compositor: ignore double requests to start or stop the
      MultiThreadedCompositor.
    - Add DisplayBuffer::orientation(), to tell the Renderer if we need it
      to do screen rotation in GL (for platforms which don't implement 
      rotation natively) Fixes: https://bugs.launchpad.net/bugs/1203215.
    - graphics: add an post_update function that takes a list of renderables
      to the display buffer. This will let the display buffer take advantage
      of full-surface overlays on android.
    - android-input: Improve debug output
    - the stock qcom 8960 hwcomposer chokes on getDisplayAttributes if the
      submitted arrays are not at least size 6. patched the qcom android 4.2
      hwcomposer driver on the ubuntu touch images to work properly, but
      causes us problems with in-the wild drivers, and the new 4.4 drivers.
      Make sure we always submit a larger-than-needed array to this function.
    - frontend: refactoring to make it easier to expose the underlying RPC
      transport on the server side.
    - Don't assume pressure value is zero if not yet known
    - build: Expose options to allow building but not running tests by default.
    - Translucent Server which prefers a transparent pixel format
    - frontend: refactor ProtobufMessageProcessor to separate out generic
      response sending logic from specific message handling.
    - client: expose the part of the client RPC infrastructure needed for
      downstream to prototype their own message sending.
    - Bugs fixed:
      . unity8 display flickers and stops responding on Nexus 7 (grouper)
        (LP: #1238695)
      . Mir gets textures/buffers confused when running both scroll and flicker
        demos (LP: #1263592)
      . Some snapshots on Nexus10 upside-down (LP: #1263741)
      . mir_unit_tests is crashing with SIGSEGV in libhybris gl functions
        (LP: #1264968)
      . Some snapshots on Nexus10 have swapped red/blue channels (LP: #1265787)
      . Bypass causes some non-bypassed surfaces (on top) to be invisible
        (LP: #1266385)
      . helgrind: Possible data race - MirConnection::mutex not used
        consistently (LP: #1243575)
      . helgrind: Lock order violated (potential deadlock) in
        ConnectionSurfaceMap (LP: #1243576)
      . helgrind: Possible data race - inconsistent locking in PendingCallCache
        (LP: #1243578)
      . helgrind: Lock order violated in
        mir::client::ConnectionSurfaceMap::erase(int) (LP: #1243584)
      . [enhancement] Allow a Mir nested server to have a transparent
        background (LP: #1256702)
      . Compiling without tests fails (-DMIR_ENABLE_TESTS=NO) (LP: #1263724)
      . examples, doc: Make it clear and consistent how to use
        a non-root client with a root compositor endpoint. 
        (LP: #1272143)
      . Avoid linking to umockdev on platforms (android) which don't yet
        use it. This allows mir_unit_tests to run on touch images again
        (LP: #1271434)
      . Workaround for N4 nested server issue. This change removes
        mir_pixel_format_bgr_888 - HAL_PIXEL_FORMAT_RGB_888 from the
        list of supported pixel formats on android. (LP: #1272041)
      . Don't ask glUniformMatrix4fv to transpose your matrix. That option
        was officially deprecated between OpenGL and OpenGL|ES. And some
        drivers like the Nexus 10 don't implement it, resulting in incorrect
        transformations and even nothing on screen! (LP: #1271853)
      . Fixes: bug 1272143 (LP: #1272143)
      . fix integration test failure on the galaxy nexus that was due to
        creating two surfaces and registering the same buffer twice. Fixes:
        (LP: #1272597)
      . Implement screen rotation in GLRenderer, for platforms
        which can't do it natively in DisplayBuffer.
        (LP: #1203215)
      . Add an "orientation" field to output structures in preparation for
        screen rotation. It's not yet functionally wired to anything.
        (LP: #1203215)
      . Only use SwitchingBundle::last_consumed after it has been
        set. Otherwise SwitchingBundle::compositor_acquire could follow a bogus
        code path. (LP:#1270964)
      . tests: Override configuration to avoid creating an (unused)
        filesystem endpoint for connections when using InProcessServer. 
        (LP: #1271604)
      . frontend: ensure that BasicConnector threads don't exit
        immediately. (LP: #1271655)

  [ Ubuntu daily release ]
  * New rebuild forced

 -- Ubuntu daily release <ps-jenkins@lists.canonical.com>  Tue, 04 Feb 2014 14:49:07 +0000

mir (0.1.3+14.04.20140108-0ubuntu3) trusty; urgency=medium

  * No-change rebuild against libprotobuf8 (this time from a clean tree)

 -- Steve Langasek <steve.langasek@ubuntu.com>  Mon, 03 Feb 2014 13:46:05 -0800

mir (0.1.3+14.04.20140108-0ubuntu2) trusty; urgency=medium

  * No-change rebuild against libprotobuf8

 -- Steve Langasek <steve.langasek@ubuntu.com>  Sat, 01 Feb 2014 00:08:28 +0000

mir (0.1.3+14.04.20140108-0ubuntu1) trusty; urgency=low

  [ Daniel van Vugt ]
  * Preparing for release 0.1.3

  [ Ubuntu daily release ]
  * Automatic snapshot from revision 1170

 -- Ubuntu daily release <ps-jenkins@lists.canonical.com>  Wed, 08 Jan 2014 02:04:38 +0000

mir (0.1.2+14.04.20131128.1-0ubuntu2) trusty; urgency=low

  * No-change rebuild for ust.

 -- Mathieu Trudel-Lapierre <mathieu-tl@ubuntu.com>  Fri, 06 Dec 2013 15:03:27 -0500

mir (0.1.2+14.04.20131128.1-0ubuntu1) trusty; urgency=low

  [ Kevin Gunn ]
  * New upstream release 0.1.2
    - graphics: android: improve interface for mga::DisplayDevice so its
      just concerned with rendering and posting.
    - surfaces: rename "surfaces" component to "scene".
    - surfaces, shell: Migrate Session data model from shell to surfaces.
    - graphics: change fill_ipc_package() to use real pointers.
    - mir_client_library.h: Fix typo "do and locking" should be "do any
      locking".
    - API enumerations cleanup: Remove slightly misleading *_enum_max_
      values, and replace them with more accurate plural forms.
    - test_android_communication_package: Do not expect opened fd to be >0,
      we may have closed stdin making this a valid value (LP: #1247718).
    - Update docs about running Mir on the desktop to mention new package
      ubuntu-desktop-mir.
    - offscreen: Add a display that renders its output to offscreen buffers
    - graphics: android: fix regression for hwc1.0 devices introduced in r1228
      (LP: #1252433).
    - OffscreenPlatform provides the services that the offscreen display
      needs from the Platform.
    - graphics: android: consolidate the GLContexts classes in use.
    - Fix uninitialized variable causing random drm_auth_magic test
      failures. (LP: #1252144).
    - Add a fullyish functional Udev wrapper. This currently sits in
      graphics/gbm, but will be moved to the top-level when input device
      detection migrates.
    - Add resizing support to example code; demo-shell and clients.
    - eglapp: Clarify messages about pixel formats (LP: #1168304).
    - Adds support to the MirMotionEvent under pointer_coordinates called
      tool_type. This will allow clients to tell what type of tool is
      being used, from mouse/finger/etc. (LP: #1252498)
    - client,frontend: Report the real available surface pixel formats to
      clients. (LP: #1240833)
    - graphics: android: 1) change hwc1.1 to make use of sync fences during
      the compositor's gl renderloop. Note that we no longer wait for the
      render to complete, we pass this responsibility to the driver and the
      kernel. 2) support nexus 10. (LP: #1252173) (LP: #1203268)
    - shell: don't publish SurfacesContainer - it can be private to shell.
    - gbm: Don't mess up the VT mode on setup failure Only restore the
      previous VT mode during shutdown if it was VT_AUTO.
    - Fix a crash due to a failed eglMakeCurrent() call when in nested mode.
    - shell: unity-mir uses shell::FocusSetter - make the header public again
    - Add resize support to client surfaces (mir::client::MirSurface).
    - graphics: android: support 'old aka 2012' nexus 7 hwc (nvidia tegra3
      SoC) better. (LP: #1231917)
    - Add resize support to *ClientBuffer classes. Now always get dimensions
      from the latest buffer package.
    - android: support driver hooks for the Mali T604 (present in nexus 10)
    - Add width and height to the protocol Buffer messages, in preparation
      for resizable surfaces.
    - surfaces, shell, logging, tests: don't publish headers
      that can be private to surfaces. surfaces/basic_surface.h,
      surfaces/surface_controller.h and shell/surface_builder.h
    - examples: Restore GL framebuffer binding when destroying the render
      target
    - examples, surfaces, shell: remove render_surfaces dependency on
      BasicSurface
    - geometry: remove implementation of streaming operators from headers
      (LP: #1247820)
    - Eliminate the registration order focus sequence, folding it's
      functionality in to the session container.
    - Ensure the session mediator releases acquired buffer resources before
      attempting to acquire a new buffer on behalf of the client. This fixes
      performance regression (LP: #1249210).
    - Some cleanups to test_client_input.cpp.
    - Factor out a bunch of "ClientConfigCommon".
    - Small cleanup to session container test to increase encapsulation.
    - shell, surfaces: Another step in "fixing" the surfaces hierarchies -
      only publish interfaces and putting the data model into surfaces.
    - graphics: android: HWC1.1 use EGL to get further information about
      the framebuffer pixel format.
    - Fix FTBS using use_debflags=ON (building for android-armhf).
      (LP: #1248014)
    - Add a client input receiver report.
    - doc: doxygen 1.8.4 complains about an obsolete config so ran "doxygen
      u Doxyfile.in".
    - Implement resize() for the server-side Surface classes.
    - android: clean up mga::DisplayBuffer and mga::DisplayBufferFactory
    - Add resize() support to BufferStream, in preparation for resizable
      surfaces.
    - Merge metadata changes from the newly reconstructed lp:mir
    - tests: Deduplicate mg::GraphicBufferAllocator stubs.
    - examples: Remove spurious use of mir/shell/surface.h.
    - frontend: remove ClientTrackingSurface from the Surface class
      hierarchy
    - Bumping ABI on server to libmirserver11.
    - Don't mention "Renderable". That interface hasn't existed for quite
      some time now.
    - android-input: Assign more unique touch ids

  [ Ubuntu daily release ]
  * Automatic snapshot from revision 1167

 -- Ubuntu daily release <ps-jenkins@lists.canonical.com>  Thu, 28 Nov 2013 10:05:20 +0000

mir (0.1.1+14.04.20131120-0ubuntu1) trusty; urgency=low

  [ Daniel van Vugt ]
  * New upstream release 0.1.1
    - Add unit tests for V/H scroll events.
    - surfaces: avoid publishing some internal headers, tidy up default
      configuration, integrate surfaces report.
    - client: Add mir_connection_drm_set_gbm_device()
    - graphics: avoid publishing some internal headers.
    - Fixed: unity-system-compositor FTBFS on trusty against new Mir
      (libmirserver9) (LP: #1244192)
    - compositor: avoid publishing some internal headers.
    - shell: Add set_lifecycle_state() to the Session interface.
    - frontend: avoid publishing some internal headers
    - logging: avoid publishing some internal headers.
    - Allow specifying the nested server name by passing --name= or setting
      MIR_SERVER_NAME=.
    - graphics,gbm: Inform the EGL platform about the used gbm device when
      using the native GBM platform
    - examples: Restore GL state after initializing buffers, fixing crashes 
      observed in render_surfaces (LP: #1234563)
    - Continue refactoring the mir android display classes.
    - shell: Hoist focus control functions needed by unity-mir into
      FocusController interface
    - client: Remove the timeout for detecting server crashes
    - Avoid a race condition that could lead to spurious failures of server
      shutdown tests (LP: #1245336)
    - test_client_input.cpp: Bump reception time-out in client test fixture.
      (LP: #1227683)
    - Ensure StubBufferAllocator returns buffers with the properties requested,
      and not the same old hardcoded constants.
    - Update docs and scripting for trusty.
    - compositor: Make DefaultDisplayBufferCompositorFactory private to the
      compositor component.
    - Ignore warnings clang treats as errors, about unused functions being
      generated from macros in <lttng/tracepoint.h> (LP: #1246590)
    - Add resize() support to BufferBundle. This is the first step and lowest
      level of surface resize support.
    - Clean up constants relating to SwitchingBundle.
    - Fix the armhf chroot setup script to point to the right library, so
      cross compiling can work again (LP: #1246975)
    - shell: avoid publishing some internal headers.
    - input: avoid publishing some internal headers.
  * Bump timeouts used in socket testing. It seems 100ms isn't always
    enough, which leads to spurious test failures (LP: #1252144) (LP:
    #1252144)
  * Fix uninitialized variable causing random drm_auth_magic test
    failures. (LP: #1252144). (LP: #1252144)

  [ Ubuntu daily release ]
  * Automatic snapshot from revision 1165

 -- Ubuntu daily release <ps-jenkins@lists.canonical.com>  Wed, 20 Nov 2013 07:36:15 +0000

mir (0.1.0+14.04.20131030-0ubuntu1) trusty; urgency=low

  [ Ubuntu daily release ]
  * New rebuild forced

  [ Alan Griffiths ]
  * client: Remove the timeout for detecting server crashes There are
    valid cases when the server blocks for an indeterminate amount of
    time during a client request, like when a next_buffer request blocks
    because a surface is not visible or the server is paused. In such
    cases, the timeout mechanism we used to detect server crashes caused
    the clients to fail. Furthermore, the clients seem able to detect
    server crashes without the timeout, rendering it needless anyway.
    (LP: #1245958)

  [ Ubuntu daily release ]
  * Automatic snapshot from revision 1161

 -- Ubuntu daily release <ps-jenkins@lists.canonical.com>  Wed, 30 Oct 2013 18:37:21 +0000

mir (0.1.0+14.04.20131028-0ubuntu1) trusty; urgency=low

  [ Daniel van Vugt ]
  * Bump version 0.1.0
  * Add method for testing if Rectangle::contains(Rectangle), which is
    the basis of any occlusion detection. (LP: #1227739)
  * Add support for traversing the Scene from front surface to back.
    This is required for occlusion detection at least (coming soon). .
    (LP: #1227739)
  * Optimization: Turn off blending for surfaces that are not blendable.
    On some systems this can have a noticeable performance benefit.
  * Avoid rendering surfaces that are fully hidden by other surfaces.
    This is particularly important for mobile device performance. (LP:
    #1227739) . (LP: #1227739)
  * Remove orphaned tags, which appear to have come from the Compiz
    project (!?) Add tags for the most recent releases up to 0.0.16. No
    files changed, only tags.
  * Fix significant performance issues LP: #1241369 / LP: #1241371, and
    probably more(!) Added regression test to catch such regressions and
    revert the offending commit r1049. (LP: #1241369, #1241371)

  [ Brandon Schaefer ]
  * When Scroll events come in we don't keep around the android vscroll
    hscroll data. Store it now. (LP: #1233089)

  [ Albert Astals ]
  * Fix mismatched free() / delete / delete [] reported by valgrind

  [ Alexandros Frantzis ]
  * server: Extend server status (formerly pause/resume) listener to
    report "started" events This change is needed by users of
    libmirserver, so they can properly synchronize external interactions
    with the server. (LP: #1239876)
  * graphics,examples: Don't enable more outputs than supported when
    changing the display configuration. (LP: #1217877)
  * client: Allow clients to call API functions after a connection break
    has been detected When a client tries to call an API function after
    a connection break has been detected in a previous API call, the
    client blocks in the new call. This happens because in
    MirSocketRpcChannel::notify_disconnected() the pending RPC calls are
    not forced to complete, since the channel has already been marked as
    'disconnected' by the failure in the previous call. Note that if the
    break is first detected while calling an API function, then that
    call doesn't block, since this is the first time we call
    MirSocketRpcChannel::notify_disconnected() and the pending RPC calls
    are forced to complete. This commit solves this problem by always
    forcing requests to complete when a communication failure occurs,
    even if a disconnection has already been handled. This is preferred
    over the alternative of manually calling the completion callback in
    a try-catch block when calling an RPC method because of: 1.
    Correctness: In case the communication problem first occurs in that
    call, the callback will be called twice, once by
    notify_disconnected() and once manually. 2. Consistency: The
    callback is called from one place regardless of whether the
    communication problem is first detected during that call or not.
    (LP: #1201436)
  * graphics: Improve signature of native platform initialization method
    Use an interface to provide the functionality needed by native
    platforms.

  [ Eleni Maria Stea ]
  * Test GBMBufferAllocatorTest.bypass_disables_via_environment
    overrides the MIR_BYPASS env variable, causing other tests that use
    the MIR_BYPASS to fail when we run the unit-tests with --
    gtest_repeat=N, N>1. Set back the MIR_BYPASS env. var. (LP:
    #1238000)

  [ Kevin DuBois ]
  * fix: lp 1239577 TestClientIPCRender (an android-only gfx driver
    test) was hanging due to changes in signal handling. refactor the
    test, changing the cross-process sync mechanism so it doesn't use
    sigcont. (LP: #1239577)
  * graphics: android: eliminate one of the two DisplayBuffers. both
    hwc/gpu displays use the same displaybuffer now. .

  [ Daniel d'Andrada ]
  * Add InputReader performance test.

  [ Alan Griffiths ]
  * logging: correct component tag in connector report.
  * client: fix hang(s) in client API when server dies. (LP: #1227743)
  * Fix failing acceptance-test:
    ServerShutdown/OnSignal.removes_endpoint_on_signal (LP: #1237710)
    Avoid fatal_signal_cleanup getting caught in a loop restoring itself
    and then re-entering itself. This could happen in some permutations
    of acceptance-tests where run_mir is entered with
    fatal_signal_cleanup already set up from previous tests' server
    instances. (LP: #1237710)
  * CMake: remove creation of link to non-existent file.
  * shared: some utility functions to provide some consistent ways to
    use RAII and application of these functions to some code that has
    had RAII related discussions recently.
  * config: separate out the configuration options from the
    configuration builder.
  * config: ensure USC can access
    DefaultConfigurationOptions::parse_options (LP: #1244192) (LP:
    #1244192)

  [ Ubuntu daily release ]
  * Automatic snapshot from revision 1161

 -- Ubuntu daily release <ps-jenkins@lists.canonical.com>  Mon, 28 Oct 2013 02:04:31 +0000

mir (0.0.15+13.10.20131014-0ubuntu2) trusty; urgency=low

  * No change rebuild for Boost 1.54 transition.

 -- Dmitrijs Ledkovs <xnox@ubuntu.com>  Mon, 21 Oct 2013 15:06:19 +0100

mir (0.0.15+13.10.20131014-0ubuntu1) saucy; urgency=low

  [ Kevin Gunn ]
  * bump version 0.0.15

  [ Ubuntu daily release ]
  * Automatic snapshot from revision 1133

 -- Ubuntu daily release <ps-jenkins@lists.canonical.com>  Mon, 14 Oct 2013 23:55:33 +0000

mir (0.0.14+13.10.20131011-0ubuntu1) saucy; urgency=low

  [ thomas-voss ]
  * Clean up duplicate instances of the valid connections set. Remove
    the static instances from the header file. (LP: #1238312) Requested
    to be merged directly to lp:mir by didrocks, tvoss. (LP: #1238312)

  [ Ubuntu daily release ]
  * Automatic snapshot from revision 1097

 -- Ubuntu daily release <ps-jenkins@lists.canonical.com>  Fri, 11 Oct 2013 06:59:30 +0000

mir (0.0.14+13.10.20131010-0ubuntu1) saucy; urgency=low

  [ Colin Watson ]
  * Don't build-depend on valgrind on arm64 for now, as it is not yet
    ported there.

  [ Ubuntu daily release ]
  * Automatic snapshot from revision 1095

 -- Ubuntu daily release <ps-jenkins@lists.canonical.com>  Thu, 10 Oct 2013 01:17:01 +0000

mir (0.0.14+13.10.20131009.4-0ubuntu1) saucy; urgency=low

  [Kevin Gunn]
  * bump version to 0.0.14

  [ Robert Carr ]
  * Hold ms::Surface alive from msh::Surface, and remove the explicit
    throw calls. This way holding a shared_ptr to msh::Surface becomes
    safe (as long as you drop it eventually!). (LP: #1234609). (LP:
    #1234609)

  [ Alan Griffiths ]
  * client: use lock_guard as it is simpler than unique_lock. (fix for
    mallit) frontend: Remove the endpoint first when shutting down.
    Fixes bug lp#1235159. (LP: #1235159)

  [ Ubuntu daily release ]
  * Automatic snapshot from revision 1093

 -- Ubuntu daily release <ps-jenkins@lists.canonical.com>  Wed, 09 Oct 2013 21:57:59 +0000

mir (0.0.13+13.10.20131003-0ubuntu1) saucy; urgency=low

  [ Kevin Gunn ]
  * bump version to 0.0.13

  [ Daniel d'Andrada ]
  * Fix for LP#1233944 Fixes the Mir-side of bug
    https://bugs.launchpad.net/mir/+bug/1233944 Event files are first
    created with root:root permissions and only later udev rules are
    applied to it, changing its permissions to root:android-input and
    therefore making it readable by unity8-mir in short: Retry opening a
    file when its permissions change as it might be readable now. (LP:
    #1233944)

  [ Robert Carr ]
  * Fix for LP#1233944 Fixes the Mir-side of bug
    https://bugs.launchpad.net/mir/+bug/1233944 Event files are first
    created with root:root permissions and only later udev rules are
    applied to it, changing its permissions to root:android-input and
    therefore making it readable by unity8-mir in short: Retry opening a
    file when its permissions change as it might be readable now. (LP:
    #1233944)

  [ Ubuntu daily release ]
  * Automatic snapshot from revision 1089

 -- Ubuntu daily release <ps-jenkins@lists.canonical.com>  Thu, 03 Oct 2013 06:34:41 +0000

mir (0.0.12+13.10.20131001.1-0ubuntu1) saucy; urgency=low

  [ Michael Terry ]
  * merge latest dev branch.

  [ Kevin DuBois ]
  * merge latest dev branch.

  [ Daniel d'Andrada ]
  * merge latest dev branch.

  [ Ubuntu daily release ]
  * Automatic snapshot from revision 1086

 -- Ubuntu daily release <ps-jenkins@lists.canonical.com>  Tue, 01 Oct 2013 10:04:25 +0000

mir (0.0.12+13.10.20130926.1-0ubuntu1) saucy; urgency=low

  [ Robert Ancell ]
  * Bump version to 0.0.12

  [ Alexandros Frantzis ]
  * tests: Fix compiler warning about maybe-uninitialized struct member

  [ Ubuntu daily release ]
  * Automatic snapshot from revision 1084

 -- Ubuntu daily release <ps-jenkins@lists.canonical.com>  Thu, 26 Sep 2013 08:39:29 +0000

mir (0.0.11+13.10.20130924.1-0ubuntu1) saucy; urgency=low

  [ kg ]
  * bump version for ABI break (LP: #1229212)

  [ Robert Ancell ]
  * Allow an application to override the options being populated.
  * Pass the program options to parse_options().
  * Add missing include for std::cerr.
  * Report when paused and resumed via configuration. (LP: #1192843)
  * Add missing directory separator when searching for a config file to
    parse.

  [ Kevin Gunn ]
  * change test timeouts and fix fence.

  [ Alexandros Frantzis ]
  * examples: Only check key information for key events This fixes a
    memory error reported by valgrind for examples that use eglapp.
  * shell: Apply the base configuration on a hardware change only if no
    per-session configuration is active.
  * graphics: consolidated fixed for nested code and examples on android
    stack.

  [ Eleni Maria Stea ]
  * graphics: Pull in Eleni's changes to get the DRM fd to init GBM from
    the host Mir instance.

  [ Didier Roche ]
  * remove (unused in the ppa as we have libmirserver3) hack to force
    depending and building against the exact same version.

  [ Robert Carr ]
  * Add DPMS configuration API. (LP: #1193222)
  * Deduplicate mtd::NullDisplayConfig and
    mtd::NullDisplayConfiguration.
  * Fix multiple internal client surfaces on android. (LP: #1228144)
  * change test timeouts and fix fence.
  * Add DPMS API and GBM/android impls.

  [ Kevin DuBois ]
  * platform, graphics: support nested (mir-on-mir) rendering on the
    Android platform.

  [ Michael Terry ]
  * Change how Mir chooses socket locations to make it simpler for a
    nested-Mir world, by using MIR_SOCKET as the host socket if no other
    host socket is provided and passing MIR_SOCKET on to any children.
    Also, change --nested-mode to --host-socket for clarity and add --
    standalone to force standalone mode.

  [ Daniel d'Andrada ]
  * android-input housekeeping - Updated README - Removed some dead
    code.

  [ Daniel van Vugt ]
  * Add DPMS configuration API. (LP: #1193222)
  * Add a "flags" field to MirBufferPackage so that clients can find out
    if the buffer they've been given is scanout-capable. This is
    normally something a client should never need to know. However there
    are two specialized cases where it's required to fix bugs in the
    intel and radeon X drivers:   LP: #1218735, LP: #1218815 The intel
    fix (already landed) contains a hack which will be updated after
    this branch lands. (LP: #1218815, #1218735)
  * GBM: Ensure that we don't create scanout buffers if bypass is
    explicitly disabled from the environment. (LP: #1227133) . (LP:
    #1227133)

  [ Alan Griffiths ]
  * graphics: Pull in Eleni's changes to get the DRM fd to init GBM from
    the host Mir instance.
  * input: Separate the code for dispatching input from that reading it.
  * graphics: Hook up nested surfaces events to input.
  * input: Connect nested input relay to input dispatch.
  * graphics: Simplify NativeAndroidPlatform out of existence.
  * tests: Fixes to get the tests "passing" on android/arm stack. (LP:
    #1226284)
  * graphics: consolidated fixed for nested code and examples on android
    stack.
  * examples: add command-line options to examples so the Mir server
    connection can be selected.
  * change test timeouts and fix fence.
  * client: Add client side support for connecting via an existing FD.

  [ Łukasz 'sil2100' Zemczak ]
  * Revert revision 1054 ABI-change (the libmirclient3 one), which seems
    to cause a lot of problems.

  [ Ubuntu daily release ]
  * Automatic snapshot from revision 1081

 -- Ubuntu daily release <ps-jenkins@lists.canonical.com>  Tue, 24 Sep 2013 06:04:59 +0000

mir (0.0.10+13.10.20130904-0ubuntu1) saucy; urgency=low

  [ Kevin DuBois ]
  * fix lp:1220441 (a test for android display ID was not updated). (LP:
    #1220441)

  [ Ubuntu daily release ]
  * Automatic snapshot from revision 1051

 -- Ubuntu daily release <ps-jenkins@lists.canonical.com>  Wed, 04 Sep 2013 06:04:46 +0000

mir (0.0.10+13.10.20130903-0ubuntu1) saucy; urgency=low

  [ Daniel van Vugt ]
  * SwitchingBundle: Simplify and clarify guarantees that
    compositor_acquire always has a buffer to return without blocking or
    throwing an exception. The trade-off is that to enforce the
    guarantee we need to permanently reserve one buffer for compositing.
    This reduces the flexibility of SwitchingBundle a little, such that
    minimum nbuffers is now 2. This was originally requested by
    Alexandros, as the potential throw concerned him. Although, it was
    logically guaranteed to never happen for other reasons. The second
    reason for doing this is to eliminate recycling logic, which while
    safe and correct, was quite confusing. So this change further proves
    that that logic (now removed) is not to blame for frame ordering
    bugs. .

  [ Christopher James Halse Rogers ]
  * Synthesise an unfocused event on destruction of a focused window We
    probably need to rethink focus entirely, but this is an incremental
    improvement that I need.

  [ Ubuntu daily release ]
  * Automatic snapshot from revision 1049

 -- Ubuntu daily release <ps-jenkins@lists.canonical.com>  Tue, 03 Sep 2013 14:04:56 +0000

mir (0.0.10+13.10.20130902-0ubuntu1) saucy; urgency=low

  [ Alan Griffiths ]
  * graphics: tidy up the roles and responsibilities of nested classes.

  [ Ubuntu daily release ]
  * Automatic snapshot from revision 1046

 -- Ubuntu daily release <ps-jenkins@lists.canonical.com>  Mon, 02 Sep 2013 18:05:02 +0000

mir (0.0.10+13.10.20130830.1-0ubuntu1) saucy; urgency=low

  [ Alan Griffiths ]
  * config, input: make nested::HostConnection available in
    input::NestedInput.

  [ Ubuntu daily release ]
  * Automatic snapshot from revision 1044

 -- Ubuntu daily release <ps-jenkins@lists.canonical.com>  Fri, 30 Aug 2013 18:04:58 +0000

mir (0.0.10+13.10.20130830-0ubuntu1) saucy; urgency=low

  [ Daniel van Vugt ]
  * Dramatically improved multi-monitor frame synchronization, using a
    global frame count equivalent to the highest refresh rate of all
    monitors. This is much more reliable than the old logic which was
    based on timers. This fixes LP: #1210478. (LP: #1210478)
  * Remove dead code: surfaces::Surface::compositor_buffer() It's
    unused. Though I suspect in future we might or should go back to
    using it instead of accessing the buffer stream directly (r856). .

  [ Alan Griffiths ]
  * graphcs, config: make the nested HostConnection available in
    configuration.

  [ Ubuntu daily release ]
  * Automatic snapshot from revision 1042

 -- Ubuntu daily release <ps-jenkins@lists.canonical.com>  Fri, 30 Aug 2013 10:04:58 +0000

mir (0.0.10+13.10.20130829.2-0ubuntu1) saucy; urgency=low

  [ Daniel van Vugt ]
  * eglapp: Add a new option -oN to force the surface placement onto
    output N. Unfortunately we haven't yet written any tool to tell you
    what your output IDs are.

  [ Ubuntu daily release ]
  * Automatic snapshot from revision 1038

 -- Ubuntu daily release <ps-jenkins@lists.canonical.com>  Thu, 29 Aug 2013 18:05:29 +0000

mir (0.0.10+13.10.20130829.1-0ubuntu1) saucy; urgency=low

  [ Alan Griffiths ]
  * config, input: default_android_input_configuration.cpp should only
    use public headers.
  * config, input: Stubbed version of input for nested mir.

  [ Ubuntu daily release ]
  * Automatic snapshot from revision 1036

 -- Ubuntu daily release <ps-jenkins@lists.canonical.com>  Thu, 29 Aug 2013 14:05:26 +0000

mir (0.0.10+13.10.20130829-0ubuntu1) saucy; urgency=low

  [ Daniel van Vugt ]
  * Add "composition bypass" support, whereby fullscreen surfaces are
    allowed to go straight to the display hardware without being
    composited at all, hence avoiding the overhead of any OpenGL or
    texturing where possible. Hardware support: intel: Excellent radeon:
    Good, but REQUIRES kernel 3.11.0 nouveau: Good, but REQUIRES kernel
    3.11.0 android: No bypass implemented yet. (LP: #1109963)

  [ Ubuntu daily release ]
  * Automatic snapshot from revision 1033

 -- Ubuntu daily release <ps-jenkins@lists.canonical.com>  Thu, 29 Aug 2013 10:04:53 +0000

mir (0.0.10+13.10.20130828.1-0ubuntu1) saucy; urgency=low

  [ Daniel van Vugt ]
  * I've noticed some confusion in the community around the purposes of
    the mir_demo_* binaries. For example: - Users expected
    mir_demo_client to do something. - Users expected mir_demo_server to
    be useful, when they would get more use from mir_demo_server_shell.
    - Users thought mir_demo_client_{un}accelerated were the only
    examples of {un}accelerated clients. This proposal renames
    mir_demo_client_* to more accurately describe what they are and what
    they do. .

  [ Alan Griffiths ]
  * graphics: make nested code compatable with "bypass" branch.

  [ Ubuntu daily release ]
  * Automatic snapshot from revision 1031

 -- Ubuntu daily release <ps-jenkins@lists.canonical.com>  Wed, 28 Aug 2013 22:05:08 +0000

mir (0.0.10+13.10.20130828-0ubuntu1) saucy; urgency=low

  [ Alan Griffiths ]
  * graphics.nested: sketch out NestedOutput implementation.

  [ Eleni Maria Stea ]
  * removed the struct NativeGBMPlatform from gbm_platform.cpp and added
    a NativeGBMPlatform class instead.

  [ Ubuntu daily release ]
  * Automatic snapshot from revision 1028

 -- Ubuntu daily release <ps-jenkins@lists.canonical.com>  Wed, 28 Aug 2013 10:04:57 +0000

mir (0.0.10+13.10.20130827.1-0ubuntu1) saucy; urgency=low

  [ Alan Griffiths ]
  * ipc: add a protocol version to the wire protocol so that we can bump
    it in future.
  * graphics::nested: Handling of output configuration changes.
  * graphics.nested: Hookup NestedDisplay to display change
    notifications.

  [ Daniel van Vugt ]
  * Introducing mir_demo_client_progressbar. It's pretty boring;
    designed to simulate key repeat scrolling in a terminal, as an aid
    for tracking down bug 1216472. . (LP: #1216472)

  [ Eleni Maria Stea ]
  * changed the GBMBufferAllocator constructor and class to use the
    gbm_device instead of the GBMPlatform to remove the dependency from
    the mg::Platform interface - this way we can use the
    GBMBufferAllocator with the NativeGBMPlatform (nested mir).

  [ Ubuntu daily release ]
  * Automatic snapshot from revision 1025

 -- Ubuntu daily release <ps-jenkins@lists.canonical.com>  Tue, 27 Aug 2013 18:04:47 +0000

mir (0.0.10+13.10.20130827-0ubuntu1) saucy; urgency=low

  [ Robert Ancell ]
  * Allow the Mir server socket to be set with the MIR_SOCKET enviroment
    variable.

  [ Ubuntu daily release ]
  * Automatic snapshot from revision 1019

 -- Ubuntu daily release <ps-jenkins@lists.canonical.com>  Tue, 27 Aug 2013 06:04:57 +0000

mir (0.0.10+13.10.20130826.1-0ubuntu1) saucy; urgency=low

  [ Christopher James Halse Rogers ]
  * Fix server-side tracking of client buffers When the server knows the
    client has a given buffer cached it only needs to send the BufferID
    rather than the full IPC package. While this is an optimisation,
    it's also required for correctness - the client will not clean up
    fds for buffers it has cached, so if the server sends a full IPC
    package for a buffer the client knows about any buffer fds leak. The
    buffer cache is per-surface on the client side, but was per-session
    on the server side. This meant that the server did not accurately
    track the client's buffers, resulting in it sending unexpected fds
    that the client then leaked. Fix this by making the buffer tracker
    per-surface server-side.

  [ Ubuntu daily release ]
  * Automatic snapshot from revision 1017

 -- Ubuntu daily release <ps-jenkins@lists.canonical.com>  Mon, 26 Aug 2013 14:04:34 +0000

mir (0.0.10+13.10.20130826-0ubuntu1) saucy; urgency=low

  [ Daniel van Vugt ]
  * Fix uninitialized fields causing strange exceptions in some clients
    such as fingerpaint and multiwin since r991. (LP: #1215754) The
    uninitialized field output_id was only introduced in r991. Of
    course, giving it an invalid value should not cause such wacky
    exceptions. I'll log a bug to improve the error checking separately.
    (LP: #1215754)

  [ Ubuntu daily release ]
  * Automatic snapshot from revision 1015

 -- Ubuntu daily release <ps-jenkins@lists.canonical.com>  Mon, 26 Aug 2013 04:52:13 +0000

mir (0.0.10-0ubuntu1) saucy; urgency=low

  * New release

 -- Robert Ancell <robert.ancell@canonical.com>  Mon, 26 Aug 2013 11:36:02 +1200

mir (0.0.9+13.10.20130825.1-0ubuntu1) saucy; urgency=low

  [ Daniel van Vugt ]
  * Disambiguate an exception message which could come from three
    places: Output has no associated crtc with more rich and meaningful
    information: Output <NAME> has no associated CRTC to <ACTION> on.

  [ Robert Carr ]
  * SessionMediator must hold only a weak reference to the session. (LP:
    #1195089)

  [ Ubuntu daily release ]
  * Automatic snapshot from revision 1012

 -- Ubuntu daily release <ps-jenkins@lists.canonical.com>  Sun, 25 Aug 2013 14:04:38 +0000

mir (0.0.9+13.10.20130825-0ubuntu1) saucy; urgency=low

  [ Ricardo Mendoza ]
  * Add whitespace to prevent errors in non -fpermissive compilations.

  [ Ubuntu daily release ]
  * Automatic snapshot from revision 1009

 -- Ubuntu daily release <ps-jenkins@lists.canonical.com>  Sun, 25 Aug 2013 10:05:08 +0000

mir (0.0.9+13.10.20130823.3-0ubuntu1) saucy; urgency=low

  [ Alan Griffiths ]
  * mir: std::hash support for mir::IntWrapper<> .

  [ Ubuntu daily release ]
  * Automatic snapshot from revision 1007

 -- Ubuntu daily release <ps-jenkins@lists.canonical.com>  Fri, 23 Aug 2013 22:04:51 +0000

mir (0.0.9+13.10.20130823.2-0ubuntu1) saucy; urgency=low

  [ Ricardo Mendoza ]
  * * Implement lifecycle events interface.

  [ Ubuntu daily release ]
  * Automatic snapshot from revision 1005

 -- Ubuntu daily release <ps-jenkins@lists.canonical.com>  Fri, 23 Aug 2013 18:04:51 +0000

mir (0.0.9+13.10.20130823.1-0ubuntu1) saucy; urgency=low

  [ Kevin DuBois ]
  * Send focus notifications to client. (LP: #1196744, #1192843,
    #1102757, #1201435)

  [ Robert Carr ]
  * Send focus notifications to client. (LP: #1196744, #1192843,
    #1102757, #1201435)

  [ Alan Griffiths ]
  * graphics: spike of NestedDisplayConfiguration.

  [ Ubuntu daily release ]
  * Automatic snapshot from revision 1003

 -- Ubuntu daily release <ps-jenkins@lists.canonical.com>  Fri, 23 Aug 2013 14:05:22 +0000

mir (0.0.9+13.10.20130823-0ubuntu1) saucy; urgency=low

  [ Daniel van Vugt ]
  * event_sender.cpp: I've never seen this before. So it should not have
    my name on it.

  [ Ubuntu daily release ]
  * Automatic snapshot from revision 1000

 -- Ubuntu daily release <ps-jenkins@lists.canonical.com>  Fri, 23 Aug 2013 06:05:00 +0000

mir (0.0.9+13.10.20130822.1-0ubuntu1) saucy; urgency=low

  [ Daniel van Vugt ]
  * Revert the grey background. It's too visually intrusive while we
    don't yet have the ability to give a shell any control over
    compositing (and override GLRenderer::clear) like it should
    eventually have. (LP: #1215322). (LP: #1215322)

  [ Alan Griffiths ]
  * graphics: Fills in some more bits of NestedDisplay.

  [ Ubuntu daily release ]
  * Automatic snapshot from revision 998

 -- Ubuntu daily release <ps-jenkins@lists.canonical.com>  Thu, 22 Aug 2013 14:04:56 +0000

mir (0.0.9+13.10.20130822-0ubuntu1) saucy; urgency=low

  [ Daniel van Vugt ]
  * eglplasma: Don't include the alpha component in gradient
    calculations. We want the whole surface to be opaque. (LP:
    #1215285). (LP: #1215285)

  [ Ubuntu daily release ]
  * Automatic snapshot from revision 995

 -- Ubuntu daily release <ps-jenkins@lists.canonical.com>  Thu, 22 Aug 2013 10:05:21 +0000

mir (0.0.9+13.10.20130821.1-0ubuntu1) saucy; urgency=low

  [ Daniel van Vugt ]
  * Make compositor::Scene lockable. This allows us to do multiple
    operations on a scene atomically using a nice simple:
    std::lock_guard<Scene> lock(scene); In the short term, this is
    required by the bypass branch. In the longer term it will also be
    useful if/when Scene gets an iterator.
  * Check a connection is valid (not NULL) before trying to dereference
    it. Such a NULL dereference led to worrying valgrind errors seen in
    LP: #1212516. (LP: #1212516)

  [ Alan Griffiths ]
  * graphics: hard-wire nested Mir to create an output for every host
    output.

  [ Alexandros Frantzis ]
  * Allow clients to specify the output they want to place a surface in.
    Only fullscreen placements are supported for now, but the policy is
    easy to change. This MP breaks the client API/ABI, so I bumped the
    client ABI version. I took this opportunity to rename some fields in
    MirDisplayConfiguration to improve consistency. .

  [ Ubuntu daily release ]
  * Automatic snapshot from revision 993

 -- Ubuntu daily release <ps-jenkins@lists.canonical.com>  Wed, 21 Aug 2013 14:05:07 +0000

mir (0.0.9+13.10.20130821-0ubuntu1) saucy; urgency=low

  [ Brandon Schaefer ]
  * Release the mir surfaces when done in multiwin demo.
  * Clean up config->cards when were are deleting the display config.

  [ Alexandros Frantzis ]
  * server: Handle both user initiated and hardware display changes with
    MediatingDisplayChanger Enhance MediatingDisplayChanger to handle
    both user initiated display changes and hardware changes, by making
    it implement two interfaces for the two responsibilities
    (mg::DisplayChanger, mf::DisplayChanger).
  * shell: Notify sessions when the display configuration changes This
    patchset implements client notifications for display configuration
    changes. It also adds a mir_demo_client_display_config example which
    can be used to test and demo client initiated display configuration
    changes. Use of the example uncovered some issues that are also
    fixed by this patchset (see individual commits for more info).
  * shell: Add infrastructure for emitting and handling session related
    events.
  * shell: Support per-session display configurations This MP adds
    support for per-session display configurations, i.e., configurations
    that are active only when the client that submitted them has the
    focus. mir_connection_apply_display_config() now changes the session
    display configuration instead of the base/global one.

  [ Alan Griffiths ]
  * graphics::nested: sketch out some more of the nested mir
    implementation.
  * tests: Workaround for test timeout under valgrind. (LP: #1212518)
  * config: use the DisplayServer to hold ownership of system
    components, not the DefaultServerConfiguration.
  * graphics: Start on the NativePlatform interface.
  * graphics: Split the output state out of the NestedDisplay class.

  [ Daniel van Vugt ]
  * setup-android-dependencies.sh: Update for saucy flipped phablet
    images.
  * Give Mir a grey background by default, so you can see which monitors
    it is using.

  [ Eleni Maria Stea ]
  * graphics::nested: sketch out some more of the nested mir
    implementation.
  * nested_platform.cpp functions.

  [ Robert Carr ]
  * Pass session through placement strategy.

  [ Christopher James Halse Rogers ]
  * Add a little extra debugging API.
  * Add missing mutex around display config call.

  [ Ubuntu daily release ]
  * Automatic snapshot from revision 988

 -- Ubuntu daily release <ps-jenkins@lists.canonical.com>  Wed, 21 Aug 2013 06:04:49 +0000

mir (0.0.9+13.10.20130813-0ubuntu1) saucy; urgency=low

  [ Daniel d'Andrada ]
  * Add mir_surface_type_inputmethod enum value.

  [ Ubuntu daily release ]
  * Automatic snapshot from revision 970

 -- Ubuntu daily release <ps-jenkins@lists.canonical.com>  Tue, 13 Aug 2013 02:04:54 +0000

mir (0.0.9+13.10.20130812.4-0ubuntu1) saucy; urgency=low

  [ Alexandros Frantzis ]
  * server,client: Add type, preferred mode and max. simultaneous
    outputs information to the display configuration.

  [ Ubuntu daily release ]
  * Automatic snapshot from revision 968

 -- Ubuntu daily release <ps-jenkins@lists.canonical.com>  Mon, 12 Aug 2013 18:05:30 +0000

mir (0.0.9+13.10.20130812.3-0ubuntu1) saucy; urgency=low

  [ Daniel van Vugt ]
  * eglapp: Add sizing parameters: -f (fullscreen) and -s WxH (specific
    size).

  [ Alan Griffiths ]
  * frontend, examples, tests: provide a utility to adapt
    frontend::Surface to the graphics::InternalSurface interface.

  [ Ubuntu daily release ]
  * Automatic snapshot from revision 966

 -- Ubuntu daily release <ps-jenkins@lists.canonical.com>  Mon, 12 Aug 2013 14:04:37 +0000

mir (0.0.9+13.10.20130812.2-0ubuntu1) saucy; urgency=low

  [ Robert Ancell ]
  * Remove apport hook - we're not installing it and libraries don't
    have hooks anyway. Apps that use libmirserver will have hooks
    (unity-system-compositor, unity-mir). (LP: #1204284)

  [ Alexandros Frantzis ]
  * protobuf: Pass a DisplayConfiguration submessage with the
    Connection.

  [ Ubuntu daily release ]
  * Automatic snapshot from revision 963

 -- Ubuntu daily release <ps-jenkins@lists.canonical.com>  Mon, 12 Aug 2013 11:04:00 +0000

mir (0.0.9+13.10.20130812.1-0ubuntu1) saucy; urgency=low

  [ Robert Ancell ]
  * Fix libmirserver dependent packages requiring the exact version - it
    hadn't been updated for the soname change in revision 948. (LP:
    #1210811)

  [ Alan Griffiths ]
  * platform: workaround link errors on i386/g++ 4.8.1. (LP: #1208774)

  [ Ubuntu daily release ]
  * Automatic snapshot from revision 960

 -- Ubuntu daily release <ps-jenkins@lists.canonical.com>  Mon, 12 Aug 2013 06:04:36 +0000

mir (0.0.9-0ubuntu1) saucy; urgency=low

  * New release

 -- Robert Ancell <robert.ancell@canonical.com>  Mon, 12 Aug 2013 09:19:43 +1200

mir (0.0.8+13.10.20130810-0ubuntu1) saucy; urgency=low

  [ Robert Ancell ]
  * Remove documentation on the system-compositor-testing PPA now
    everything is in main/universe in saucy.

  [ Kevin DuBois ]
  * Add an object for sending display config change messages to all
    connected clients (globally).

  [ Daniel van Vugt ]
  * Fix the compositor side of lag observed between input events and the
    screen. This is half the fix for LP: #1199450. The other half of the
    fix is to resolve client buffers arriving out of order, which has
    not been fully diagnosed but is known to be resolved by the "switch"
    branch. . (LP: #1199450)

  [ Ubuntu daily release ]
  * Automatic snapshot from revision 956

 -- Ubuntu daily release <ps-jenkins@lists.canonical.com>  Sat, 10 Aug 2013 02:04:55 +0000

mir (0.0.8+13.10.20130809.4-0ubuntu1) saucy; urgency=low

  [ Michael Terry ]
  * Pass on the owning Session when creating Surfaces. (LP: #1200035)

  [ Ubuntu daily release ]
  * Automatic snapshot from revision 952

 -- Ubuntu daily release <ps-jenkins@lists.canonical.com>  Fri, 09 Aug 2013 18:05:05 +0000

mir (0.0.8+13.10.20130809.3-0ubuntu1) saucy; urgency=low

  [ Daniel van Vugt ]
  * Simplify and generalize buffer swapping to support arbitrary numbers
    of: - buffers - compositors - clients This is a unified N-buffers
    algorithm which supports any positive number of buffers, as well as
    dynamically switching between synchronous and asynchronous
    behaviour. So it does everything the existing code does and more.
    The key requirement is to support an arbitrary number of (different)
    simultaneous compositor acquisitions, as is needed for bypass
    support (coming soon). This then leads to the requirement that a
    compositor and a snapshot buffer should be acquired differently.
    Because a snapshot should never consume frames, only observe them.
    On the other hand, a compositior acquire must consume a frame (if
    available) so as to guarantee correct ordering when more than one
    are acquired simultaneously in bypass mode. Also fixes LP: #1199717
    and is half the fix for LP: #1199450. (LP: #1199450, #1199717)

  [ Alan Griffiths ]
  * doc, tools: update instructions for "flipped" image.

  [ Christopher James Halse Rogers ]
  * Split out unversioned Mir platform package to fix upgrades across
    libmirserver SONAME bumps.

  [ Ubuntu daily release ]
  * Automatic snapshot from revision 950

 -- Ubuntu daily release <ps-jenkins@lists.canonical.com>  Fri, 09 Aug 2013 11:14:41 +0000

mir (0.0.8+13.10.20130808.2-0ubuntu1) saucy; urgency=low

  [ Alexandros Frantzis ]
  * gbm: Don't try to allocate buffers with unsupported formats. (LP:
    #1124948)

  [ Ubuntu daily release ]
  * Automatic snapshot from revision 946

 -- Ubuntu daily release <ps-jenkins@lists.canonical.com>  Thu, 08 Aug 2013 15:18:56 +0000

mir (0.0.8+13.10.20130808.1-0ubuntu1) saucy; urgency=low

  [ Robert Ancell ]
  * VT switch on alt+ctrl+Fn.
  * Add missing iostream import. This was accidentally removed in
    revision 939. Local builds and CI builds both seem to have treated
    this as a warning; debian package builds as an error. Fixes
    packaging builds.

  [ Robert Carr ]
  * Add an interface by which the shell may be notified of and interfere
    with surface configuration requests.

  [ Alexandros Frantzis ]
  * Bring back revision 931 with a fix for the crash it caused (LP:
    #1209053). (LP: #1209053)
  * examples: Quit the example servers and standalone programs when
    Ctrl+Alt+Backspace is pressed.

  [ Maarten Lankhorst ]
  * Re-introduce console support, and ignore control characters. (LP:
    #1102756, #1195509)

  [ Ubuntu daily release ]
  * Automatic snapshot from revision 944

 -- Ubuntu daily release <ps-jenkins@lists.canonical.com>  Thu, 08 Aug 2013 05:03:26 +0000

mir (0.0.8+13.10.20130807.3-0ubuntu1) saucy; urgency=low

  [ Robert Ancell ]
  * platform: Install and use mirplatform headers. (LP: #1209104)

  [ Daniel van Vugt ]
  * Revert r931. It is causing instant and widespread crashes (LP:
    #1209053). (LP: #1209053)

  [ Alan Griffiths ]
  * platform: remove spurious ${MIR_COMMON_PLATFORM_LIBRARIES}.
  * platform: Install and use mirplatform headers. (LP: #1209104)

  [ Christopher James Halse Rogers ]
  * Fix multihead API usage in EGL example clients.

  [ Ubuntu daily release ]
  * Automatic snapshot from revision 937

 -- Ubuntu daily release <ps-jenkins@lists.canonical.com>  Wed, 07 Aug 2013 16:24:16 +0000

mir (0.0.8+13.10.20130807.1-0ubuntu1) saucy; urgency=low

  [ Kevin DuBois ]
  * Add support for sending display change events to the client to the
    api/protocol.

  [ Ricardo Salveti de Araujo ]
  * Just use libhardware instead of libhybris when building mir (avoid
    conflicts with egl/gles) .

  [ Alan Griffiths ]
  * graphics: Split off platform abstraction as a shared library.
  * graphics: Split off platform abstraction as an LGPL shared library.

  [ Alexandros Frantzis ]
  * display_server: Don't configure the display while the display server
    is paused Don't configure the display while the display server is
    paused. Postpone the configuration until the display server resumes.
  * server: Make EventFilter customization easier.

  [ Ubuntu daily release ]
  * Automatic snapshot from revision 932

 -- Ubuntu daily release <ps-jenkins@lists.canonical.com>  Wed, 07 Aug 2013 06:10:58 +0000

mir (0.0.8+13.10.20130806-0ubuntu1) saucy; urgency=low

  [ Kevin DuBois ]
  * Add protobuf message and api for requesting display configuration
    change. Requests to change the display are authorized by the shell
    authorizer .

  [ Alan Griffiths ]
  * 1. establish a MirConnection during the NestedPlatform
    initialization 2. check that the socket filename that is used by the
    nested mir to accept connections is not the same with the host mir's
    socket filename 3. release the connection when the NestedPlatform is
    deleted.

  [ Eleni Maria Stea ]
  * 1. establish a MirConnection during the NestedPlatform
    initialization 2. check that the socket filename that is used by the
    nested mir to accept connections is not the same with the host mir's
    socket filename 3. release the connection when the NestedPlatform is
    deleted.

  [ Colin Watson ]
  * The upcoming arm64 architecture is called arm64, not armel64.

  [ Alexandros Frantzis ]
  * gbm,compositor: Misc multimonitor related fixes. (LP: #1208354)

  [ Ubuntu daily release ]
  * Automatic snapshot from revision 925

 -- Ubuntu daily release <ps-jenkins@lists.canonical.com>  Tue, 06 Aug 2013 00:02:45 +0000

mir (0.0.8+13.10.20130803-0ubuntu1) saucy; urgency=low

  [ Daniel van Vugt ]
  * fingerpaint: Paint on single clicks, and not just drags. This helps
    in testing input/buffer lag issues ;).

  [ Robert Carr ]
  * Replace SingleVisibilityFocusMechanism with a simpler and more
    flexible mechanism based around raising the surface.
  * Do not target hidden surfaces for pointer events.

  [ Alan Griffiths ]
  * graphics: Break the dependency of graphics platforms on MainLoop.

  [ Christopher James Halse Rogers ]
  * Fix mir_connection_get_display_info There's no guarantee that
    config->displays[0] will be valid, and indeed it's always invalid in
    all my tests. This causes a segfault when trying to dereference the
    current mode of an inactive display.

  [ Ubuntu daily release ]
  * Automatic snapshot from revision 920

 -- Ubuntu daily release <ps-jenkins@lists.canonical.com>  Sat, 03 Aug 2013 00:02:40 +0000

mir (0.0.8+13.10.20130802-0ubuntu1) saucy; urgency=low

  [ Daniel van Vugt ]
  * Fix crashing demo clients, since the introduction of multimonitor.
    (LP: #1207145). (LP: #1207145)
  * tools/install_on_android.sh: Don't upload to/test in Android
    directories. We don't need to now that the phablet images are
    flipped. /tmp is much safer. Also don't hardcode a particular ABI
    (which was wrong). .

  [ Alan Griffiths ]
  * graphics, compositor: Move compositor/buffer_properties.h and
    compositor/graphic_buffer_allocator.h to graphics.
  * graphics, compositor: Move buffer_ipc_packer.h to graphics.
  * graphics/gbm: negate negative error codes returned by drm so they
    can be interpreted by boost.

  [ Alexandros Frantzis ]
  * examples: Add option to specify the display configuration policy to
    use We offer three display configuration policies to all the
    examples that use configurations based on
    mir::example::ServerConfiguration: 1. clone (default) 2. sidebyside
    (outputs are placed side-by-side in the virtual space, in increasing
    connector id order) 3. single (only the first, in connector id
    order, is used).

  [ Ubuntu daily release ]
  * Automatic snapshot from revision 914

 -- Ubuntu daily release <ps-jenkins@lists.canonical.com>  Fri, 02 Aug 2013 00:02:52 +0000

mir (0.0.8+13.10.20130801-0ubuntu1) saucy; urgency=low

  [ Kevin DuBois ]
  * connect multi-display info from the display, to the client by
    improving SessionMediator.
  * prepare for global event sending (like display resizing) by
    separating the ability to send messages into distinct classes that
    is used in the client request service loops clean up constructors
    that aren't used, functions that aren't needed as well.

  [ Robert Carr ]
  * Support monitor input channels for the shell.

  [ Eleni Maria Stea ]
  * stub Platform functions to NestedPlatform replaced
    create_nested_platform with a call to the NestedPlatform constructor
    in the default_server_configuration.cpp.

  [ Alexandros Frantzis ]
  * gbm: Handle the cursor properly with multiple monitors.

  [ Ubuntu daily release ]
  * Automatic snapshot from revision 907

 -- Ubuntu daily release <ps-jenkins@lists.canonical.com>  Thu, 01 Aug 2013 00:02:49 +0000

mir (0.0.8+13.10.20130731.2-0ubuntu1) saucy; urgency=low

  [ Dmitrijs Ledkovs ]
  * Use explicit boost-dev packages.

  [ Alexandros Frantzis ]
  * gbm: Support non-cloned display configurations.

  [ Thomas Voß ]
  * Adjust documentation to account for lightdm/packaging changes.
  * Don't make Mir become a process group leader, to avoid CTRL-C
    killing the X server.

  [ Alan Griffiths ]
  * test_framework: Provide boost exception diagnostics.
  * graphics: Remove use of frontend::Surface from graphics interface &
    implementation.

  [ Daniel van Vugt ]
  * Don't run Android commands which are no longer valid in flipped
    phablet images. They will only kill your connection to the device.
    (LP: #1206369). (LP: #1206369)
  * Fix documentation to suit the new "flipped" phablet images. Also
    remove extraneous comment which could cause copy/paste mistakes.

  [ Eleni Maria Stea ]
  * mir option --nested-mode <host-socket>.
  * added a native platform interface in
    include/server/mir/graphics/native_platform.h added a new static
    library for the nested platform added some stub
    create_native_platform and create_nested_platform functions to be
    called when mir runs in nested mode.

  [ Ubuntu daily release ]
  * Automatic snapshot from revision 901

 -- Ubuntu daily release <ps-jenkins@lists.canonical.com>  Wed, 31 Jul 2013 12:55:57 +0000

mir (0.0.8+13.10.20130730-0ubuntu1) saucy; urgency=low

  [ Robert Ancell ]
  * Use the soname in the filename of all the public libraries.
    Explicityly set soname for libmirserver and libmirprotobuf.

  [ Daniel van Vugt ]
  * Separate MockBufferAllocator for reuse in other test cases.
  * Silence noisy integration tests (Uninteresting mock function calls)
    (LP: #1192618). (LP: #1192618)
  * Distinguish between a buffer locked for composition vs snapshotting.
    The difference will become very important with the introduction of
    bypass. Stay tuned.

  [ Alexandros Frantzis ]
  * graphics, shell: move GLPixelBuffer to shell.
  * compositor: Introduce and use a different DisplayBufferCompositor
    object per non-cloned output.
  * geometry: Use an closed-open representation for Rectangle end
    points.

  [ Thomas Voß ]
  * Adjust the Process class to correctly trace child processes. This
    should help a lot in avoiding/diagnosing races on armhf.

  [ Kevin DuBois ]
  * expand client api so that multiple MirDisplayInfo can be returned
    for multimonitor situations.
  * add a function to the client api to query the possible formats to
    create a surface with.
  * client: decouple MirConnection from MirEvent a bit. stop two-step
    initialization of the client rpc channel.

  [ Robert Carr ]
  * Add surface lifecycle notification to the session listener.
  * Build test_android_input_registrar.cpp.

  [ Alan Griffiths ]
  * graphics, shell: move GLPixelBuffer to shell.

  [ Maarten Lankhorst ]
  * Fixes LP: #1195509. (LP: #1195509)

  [ Ubuntu daily release ]
  * Automatic snapshot from revision 890

 -- Ubuntu daily release <ps-jenkins@lists.canonical.com>  Tue, 30 Jul 2013 00:03:17 +0000

mir (0.0.8-0ubuntu1) saucy; urgency=low

  * New release

 -- Robert Ancell <robert.ancell@canonical.com>  Mon, 22 Jul 2013 10:07:38 +1200

mir (0.0.7+13.10.20130721ubuntu.unity.next-0ubuntu1) saucy; urgency=low

  [ Robert Ancell ]
  * Update debian/copyright for 3rd_party files. (LP: #1194073)
  * update to xmir instructions.
  * Put demos back into bin, not libexec. It's confusing, conflicts with
    the documentation and makes it harder to run them.
  * Add some XMir diagnostic and recovery documentation.
  * Update docs to refer to saucy, not raring.
  * Display command line options error when failed.
  * Remove dead tag code in SessionManager.
  * Remove dead code in ProtobufSocketCommunicator.
  * Releasing 0.0.6
  * Close the platform file descriptors on destruction of MirConnection.
    (LP: #1198022)
  * Remove libancilliary and implement required functionality directly.
  * add xmir guide to debug.
  * Only use a DRM device if it has connections. (LP: #1197708)
  * Add instructions on how to compile Mesa and X.Org with Mir support.
    (LP: #1193261)

  [ Jussi Pakkanen ]
  * Explicitly create output directory before running custom command.

  [ Alexandros Frantzis ]
  * graphics: Implement GLBufferPixels to extract buffer pixels using
    GL.
  * lttng: Install tracepoint provider libraries in private lib
    subdirectory.
  * surfaces: Fix Surface::flag_for_render() Fixes lp:1195105. (LP:
    #1195105)
  * compositor: Manage the rendering target properly in the compositing
    threads.
  * shell: Implement Session::take_snapshot() method.
  * graphics: Add Display::configure() method.
  * server: Support handlers for file descriptors in MainLoop.
  * graphics: Reconfigure the Display when the display configuration
    changes.
  * tests: Fix race condition in MockDRM leading to memory errors
    Previously, because we allocated and returned memory in two step,
    using a unique storage point to hold the allocated memory, there was
    the potential for memory errors (e.g. double frees) in multithreaded
    tests (like
    drm_close_not_called_concurrently_on_ipc_package_destruction). (LP:
    #1197408)
  * server: Make symbols of loaded SharedLibraries available globally.
  * gbm: Provide different functions for validating server and client
    Mesa EGL native displays. (LP: #1177902)
  * gbm: Update mesa egl native display validation function names Update
    mesa egl native display validation function names to match the ones
    used by Mesa.
  * graphics: Introduce a DisplayConfigurationPolicy to set up
    DisplayConfigurations.
  * geometry: Add Rectangles class to hold a collection of rectangles.
  * android: Separate Display and DisplayBuffer implementations.
  * graphics: Fall back to reading RGBA pixel data in GLPixelBuffer if
    BGRA is not supported.
  * Replace ViewableArea with more fitting interfaces.

  [ Eleni Maria Stea ]
  * minor fix of typo in the example: mir_client_accelerated.
  * fixed invalid C++ code, which was using a non-standard gcc language
    extension, for named initialization of structure elements.

  [ Stephen M. Webb ]
  * disable running the integration test suite on arm architecture
    during the packaging builds (lp: #1195265). (LP: #1195265, #1195260)

  [ Didier Roche ]
  * lttng: Install tracepoint provider libraries in private lib
    subdirectory.
  * build-dep on valgrind as it's used in integration tests. (LP:
    #1195265)
  * only build on archs we support.
  * Don't build on powerpc.
  * Disable unity armhf tests, they are failing the armhf build on
    buildds.

  [ Kevin DuBois ]
  * unify advance_client_buffer and client_buffer() interfaces on
    ms::Surface. change the ms::Surface class so that it does not hold
    the client resource on behalf of the clients, the frontend or native
    windows do.
  * android drivers have an interface for the drivers to obtain a strong
    reference to the native window type. Allow the drivers to acquire
    this strong reference to the buffer backing their texture/fbo.
  * Activate sending a "swapinterval" signal over IPC. Add client api
    for software clients to request different swapintervals.
    (eglSwapInterval is not glued together just yet) Currently only
    swapinterval of 0 or 1 is supported. (LP: #1130553)
  * link eglSwapInterval hook in gbm driver to the ipc message to enable
    swapinterval0. This makes eglSwapInterval (1) or (0) work for gbm
    ipc clients only.
  * fix: lp:1196647 (test bug results in crash in android unit tests)
    bug was just in test code on android. (LP: #1196647)
  * fix: lp1192742 by cleaning up FD's when an android client
    unregisters its native_handle_t. (LP: #1192742)
  * saucy's default boost version is 1.53, yet the cross compile script
    was still on 1.49. switch script to 1.53.
  * begin cleanup of ms::Surface by breaking "ms::Surface : public
    mi::SurfaceTarget" inheritance the input system was using the
    surface object (specifically the std::weak_ptr<mi::SurfaceTarget> to
    the ms::Surface) as its 'key' for coordinating the surfaces. This
    bound the input system tightly to the surface stack, which prevented
    any proxying of ms::Surface and made the lifetime of ms::Surface
    tangled. This change breaks this dependency by making ms::Surface
    own an InputChannel, instead of it being a SurfaceTarget.
  * remove google mock from the internal source tree. Rather, use the
    google-mock package and build the source externally. (LP: #1185265,
    #1194017)
  * disable running the integration test suite on arm architecture
    during the packaging builds (lp: #1195265). (LP: #1195265, #1195260)
  * break ms::Surface : public mg::Renderable dependency, paving the way
    for a more sensible interface surrounding our ms::Surface object.
    Also ensure that graphics data is maintained synchronously. Remove
    most state from ms::Surface.
  * fixes: lp:1200782 by freeing fd's associated with buffer package.
    (LP: #1200782)

  [ Kevin Gunn ]
  * this is to change the doc's fpr preinstalled binaries to reference
    using the system-compositor-testing ppa.
  * update to xmir instructions.
  * add xmir guide to debug.

  [ Alan Griffiths ]
  * graphics, config: Dynamically load the graphics platform.
  * config: allow graphics platform library to be selected by command-
    line/config. (LP: #1118909)
  * docs: A move towards house style for the webpages.
  * Make gmock and umockdev dependencies of the tests, clean up, and
    make not building tests an option. (LP: #1196987)
  * client: remove some unnecessary memory allocation, copying and
    threading.
  * frontend: Guard SessionMediator::session against race conditions.
  * frontend: remove redundant and misleading comment.
  * frontend: cut down memory allocations by pre-allocating and reusing
    buffers.
  * geometry: more tractable construction of objects. (LP: #1199756)
  * tests: rework test to prevent test input events being missed before
    handler is registered. (LP: #1200236)
  * geometry: make geometry compound types easier to construct. (LP:
    #1199756)
  * doc: use house font and colors for coding guidelines.
  * mir: Simpler IntWrapper that doesn't need type tags upfront.
  * graphics, conpositor: Move dependencies of graphics platform into
    graphics.
  * graphics: Delete unused file -
    include/server/mir/graphics/framebuffer_backend.h.
  * graphics, compositor: Move the rendering interfaces and code to
    compositor.
  * graphics, compositor: move BufferBasic to graphics.
  * graphics::gbm: delete unused headers.

  [ Christopher James Halse Rogers ]
  * Improve GBM platform's device probing, by actually making it probe
    devices.
  * Fix clearly-broken code, for which clang produced deliberately
    broken output.
  * Fix two issues caught by Clang's static analyser.
  * I like clang's error messages. Let's keep Mir building on clang.
  * Make libmirclient not aggressively signal-unsafe by blocking signals
    on our IO thread. Fixes infinite loop in XMir (LP: #1199319). (LP:
    #1199319)
  * Document XMir drivers too.

  [ Sebastien Bacher ]
  * Small copyright fixes (lp: #1195647). (LP: #1195647)

  [ Daniel van Vugt ]
  * Cache the transformation matrix; only recalculate it when some part
    of the transformation changes. (LP: #1193020) . (LP: #1193020)
  * Don't pass a clang-only option to gcc. It will not understand and
    cause build failure (LP: #1194385). (LP: #1194385)
  * Fix build failure due to differing exception specifiers. noexcept
    destructors should be enforced in derived classes if the base uses
    them. (LP: #1194703). (LP: #1194703)
  * Document thread safety pitfalls about client-side callbacks. .
  * Fix mismatched destructor exception specifiers causing build failure
    in gcc 4.7. Also fix struct/class mismatches that some compilers
    will treat as an error. (LP: #1196415). (LP: #1196415)
  * mir_demo_client_unaccelerated: Add an FPS count, and a "-n" option
    to disable vsync (set swap interval to 0).
  * mir_demo_client_egl*: Add a "-n" option to disable syncing to vblank
    (hence to use swap interval == 0).
  * Initial attempts at making the Mir client API thread safe.
    Ordinarily you would not build locking into an API, however the fact
    that Mir clients implicitly get multiple threads created for them
    makes it important for the API itself to be automatically thread
    safe. I've tried to avoid API changes, but adding a new function:
    mir_wait_for_one was necessary. This is because mir_wait_for doesn't
    work if multiple threads are waiting on the same thing
    simultaneously. And the fact that waiting at all is optional means
    we can't change the behaviour of mir_wait_for -- it must always wait
    for all outstanding results (which is only safe in clients where the
    waiting happens in a single thread). .
  * Work around GCC issue 50043 which is causing build failures on
    raring. (LP: #1199210) The gcc bug is only fixed in 4.8/saucy. (LP:
    #1199210)
  * MockDisplayConfigurationPolicy: Work around gcc-4.7 bugs causing
    build failure on raring. (LP: #1200064). (LP: #1200064)
  * Another workaround for gcc-4.7 bugs causing build failure. (LP:
    #1200107). (LP: #1200107)
  * buffer_swapper_spin.h: Remove dead code: initialize_queues.
  * Remove unused interface surfaces::GraphicRegion It became unused
    when Kevin's work landed in r856 yesterday. .
  * Rename compositor::Renderables --> compositor::Scene What is a
    "Renderables"? It's the interface by which we know the scene graph,
    or the model of how all the surfaces relate to each other. Right,
    then call it a scene graph... but the word "graph" might imply a
    particular structure. And we don't want to imply such things in an
    interface. So just call it "scene". That makes slightly more sense
    than imagining what a "Renderables" (singular) is.
  * Fix comments which mention incorrect namespaces for Buffer following
    yesterday's landings.

  [ Ricardo Mendoza ]
  * Fix broken tests/unit-
    tests/client/android/test_client_android_registrar.cpp due to unused
    return value.

  [ Thomas Voß ]
  * Wait for vt to become active if we need to activate it.
  * Remove disabling asio's epoll reactor implementation from the
    package build flags.
  * Introduce cmake options to be able to selectively switch acceptance,
    integration and unit tests on/off. (LP: #1195265)

  [ Thomi Richards ]
  * Remove workaround for bug #1198022. (LP: #1198022)

  [ Robert Carr ]
  * Add raise method to surface stack.
  * Remove cucumber and all references. (LP: #1194075)
  * Add support for shaped input regions.
  * Store MirMotionAction as integer due to usage of extra bits by
    android input stack. (LP: #1197108)
  * Fix obscurance of touch events according to stacking.
  * Extract DefaultServerConfiguration::the_cursor_listener from
    DefaultServerConfiguration::the_input_configuration. (LP: #1192916)
  * Implement a connection authorization mechanism.
  * Correct test_surface_stack.cpp ordering tests.
  * Move the DepthId in surface creation to
    msh::SurfaceCreationParameters.

  [ Ubuntu daily release ]
  * Automatic snapshot from revision 874 (ubuntu-unity/next)

 -- Ubuntu daily release <ps-jenkins@lists.canonical.com>  Sun, 21 Jul 2013 00:03:59 +0000

mir (0.0.7-0ubuntu1) saucy; urgency=low

  * New release

 -- Robert Ancell <robert.ancell@canonical.com>  Mon, 15 Jul 2013 09:29:56 +1200

mir (0.0.6-0ubuntu1) saucy; urgency=low

  * New release

 -- Robert Ancell <robert.ancell@canonical.com>  Thu, 27 Jun 2013 15:47:06 +1200

mir (0.0.5-0ubuntu1) saucy; urgency=low

  * Misc a numerous package fixes.
  * Automatic snapshot from revision 766 (bootstrap)

 -- Didier Roche <didrocks@ubuntu.com>  Mon, 24 Jun 2013 19:02:49 +0200

mir (0.0.4-0ubuntu1) raring; urgency=low

  * change mesa header to clean up the file and add swapinterval 0 hook

 -- Kevin DuBois <kevin.dubois@canonical.com>  Mon, 17 Jun 2013 18:02:32 -0700

mir (0.0.3-0ubuntu1) raring; urgency=low

  [ Bryce Harrington ]
  * Add apport hook, source_mir.py

 -- Robert Ancell <robert.ancell@canonical.com>  Wed, 15 May 2013 11:47:32 +1200

mir (0.0.2-0ubuntu2) raring; urgency=low

  * Put mir in split mode

 -- Didier Roche <didrocks@ubuntu.com>  Wed, 20 Feb 2013 14:51:48 +0000

mir (0.0.2-0ubuntu1) raring; urgency=low

  * New upstream release
  * debian/control:
    - libmirclient-demos breaks older version of mir

 -- Robert Ancell <robert.ancell@canonical.com>  Tue, 12 Feb 2013 14:22:17 +1300

mir (0.0.1-0ubuntu1) quantal; urgency=low

  * Initial release

 -- Thomas Voß <thomas.voss@canonical.com>  Thu, 10 Jan 2013 08:53:02 +0100<|MERGE_RESOLUTION|>--- conflicted
+++ resolved
@@ -1,10 +1,3 @@
-<<<<<<< HEAD
-mir (0.12.0+15.04.20150228-0ubuntu2) UNRELEASED; urgency=medium
-
-  * demo changes
-
- -- Andreas Pokorny <andreas.pokorny@canonical.com>  Sun, 01 Mar 2015 15:09:13 +0100
-=======
 mir (0.12.1-0ubuntu1) UNRELEASED; urgency=medium
 
   * New upstream release 0.12.1 (https://launchpad.net/mir/+milestone/0.12.1)
@@ -26,7 +19,12 @@
       . valgrind on armhf fails with with many errors (LP: #1435186)
 
  -- Alexandros Frantzis <alexandros.frantzis@canonical.com>  Tue, 24 Mar 2015 11:07:41 +0200
->>>>>>> 53ec1198
+
+mir (0.12.0+15.04.20150228-0ubuntu2) UNRELEASED; urgency=medium
+
+  * demo changes
+
+ -- Andreas Pokorny <andreas.pokorny@canonical.com>  Sun, 01 Mar 2015 15:09:13 +0100
 
 mir (0.12.0+15.04.20150228-0ubuntu1) vivid; urgency=medium
 
