--- conflicted
+++ resolved
@@ -1,4 +1,9 @@
-<<<<<<< HEAD
+platform-api (2.6.0) UNRELEASED; urgency=medium
+
+  * Stub out mirserver backend 
+
+ -- Alberto Aguirre <alberto.aguirre@canonical.com>  Thu, 13 Nov 2014 13:44:31 -0600
+
 platform-api (2.5.0+15.04.20141124-0ubuntu1) vivid; urgency=low
 
   [ Alberto Aguirre ]
@@ -8,13 +13,6 @@
   * New rebuild forced
 
  -- Ubuntu daily release <ps-jenkins@lists.canonical.com>  Mon, 24 Nov 2014 22:40:37 +0000
-=======
-platform-api (2.6.0) UNRELEASED; urgency=medium
-
-  * Stub out mirserver backend 
-
- -- Alberto Aguirre <alberto.aguirre@canonical.com>  Thu, 13 Nov 2014 13:44:31 -0600
->>>>>>> 392bb45e
 
 platform-api (2.5.0+15.04.20141027-0ubuntu1) vivid; urgency=low
 
