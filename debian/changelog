--- conflicted
+++ resolved
@@ -1,10 +1,3 @@
-<<<<<<< HEAD
-platform-api (2.4.0+14.10.20140916.3-0ubuntu1) UNRELEASED; urgency=medium
-
-  * Bump minor version due to new symbols (ua_ui_window_request_state).
-
- -- Robert Carr <racarr@canonical.com>  Wed, 24 Sep 2014 13:22:30 -0700
-=======
 platform-api (2.4.0+14.10.20140929-0ubuntu1) utopic; urgency=low
 
   [ Gerry Boland ]
@@ -30,7 +23,12 @@
     version
 
  -- Ubuntu daily release <ps-jenkins@lists.canonical.com>  Mon, 22 Sep 2014 17:51:29 +0000
->>>>>>> 5c6debff
+
+platform-api (2.4.0+14.10.20140916.3-0ubuntu1) UNRELEASED; urgency=medium
+
+  * Bump minor version due to new symbols (ua_ui_window_request_state).
+
+ -- Robert Carr <racarr@canonical.com>  Wed, 24 Sep 2014 13:22:30 -0700
 
 platform-api (2.3.0+14.10.20140916.3-0ubuntu1) utopic; urgency=medium
 
