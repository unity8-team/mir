<<<<<<< HEAD
qtmir (0.4.2+14.10.20140829-0ubuntu1) utopic; urgency=low

  [ Ubuntu daily release ]
  * New rebuild forced

  [ Cemil Azizoglu ]
  * Rebuild for the Mir 0.7.0 release.

 -- Ubuntu daily release <ps-jenkins@lists.canonical.com>  Fri, 29 Aug 2014 18:59:49 +0000
=======
qtmir (0.4.3-0ubuntu1) UNRELEASED; urgency=medium

  [ Nick Dedekind ]
  * Use a model for child surfaces/sessions. Add surface tests.
  * Support for nesting prompt sessions.


 -- Nick Dedekind <nick.dedekind@canonical.com>  Fri, 29 Aug 2014 09:00:30 +0100
>>>>>>> 037365d4

qtmir (0.4.2+14.10.20140825-0ubuntu1) utopic; urgency=low

  [ Daniel d'Andrada ]
  * Revamp screenshotting to use an image provider again, removing
    screenshot-related methods on Application

  [ Daniel van Vugt ]
  * Add support for building against Mir when it's installed somewhere
    other than /usr (like with a custom $PKG_CONFIG_PATH).

 -- Ubuntu daily release <ps-jenkins@lists.canonical.com>  Mon, 25 Aug 2014 07:46:36 +0000

qtmir (0.4.1+14.10.20140817-0ubuntu1) utopic; urgency=medium

  [ Michał Sawicz ]
  * Unrevert "MirSurfaceItem: always try to consume new mir frames"

 -- Ubuntu daily release <ps-jenkins@lists.canonical.com>  Sun, 17 Aug 2014 00:41:51 +0000

qtmir (0.4.1+14.10.20140815.is.0.4.1+14.10.20140811.1-0ubuntu1) utopic; urgency=medium

  * Reverting previous commit since unity8 started deadlocking in ap
    test runs (requested by Saviq)

 -- Ricardo Salveti de Araujo <ricardo.salveti@canonical.com>  Sat, 16 Aug 2014 17:18:12 -0300

qtmir (0.4.1+14.10.20140815-0ubuntu1) utopic; urgency=low

  [ Daniel d'Andrada ]
  * MirSurfaceItem: always try to consume new mir frames Otherwise those
    frames will get dropped and MirSurfaceItem will therefore never use
    them, being left displaying an old, stale, frame until the
    application renders again.This could happen for instance if an
    application was rendering between the time the Application object
    goes to Suspended state and the actual process getting SIG_STOPPED
    (ie, suspended for real). Frames rendered in this interval were
    getting dropped and once that app was resumed and its MirSurfaceItem
    brought to front the user would see an old stale frame until some
    new event caused the application to render a new frame (e.g. an
    input event) (LP: #1353374)

 -- Ubuntu daily release <ps-jenkins@lists.canonical.com>  Fri, 15 Aug 2014 17:13:24 +0000

qtmir (0.4.1+14.10.20140811.1-0ubuntu1) utopic; urgency=low

  [ Ubuntu daily release ]
  * New rebuild forced

  [ Michał Sawicz ]
  * Bumped dependency for Mir 0.6.0. Switch to using supported API
    (the_ipc_factory -> new_ipc_factory).

  [ Cemil Azizoglu ]
  * Bumped dependency for Mir 0.6.0. Switch to using supported API
    (the_ipc_factory -> new_ipc_factory).

  [ Alan Griffiths ]
  * Bumped dependency for Mir 0.6.0. Switch to using supported API
    (the_ipc_factory -> new_ipc_factory).

  [ Kevin Gunn ]
  * Bumped dependency for Mir 0.6.0. Switch to using supported API
    (the_ipc_factory -> new_ipc_factory).

 -- Ubuntu daily release <ps-jenkins@lists.canonical.com>  Mon, 11 Aug 2014 21:12:34 +0000

qtmir (0.4.1+14.10.20140811-0ubuntu1) utopic; urgency=low

  [ Gerry Boland ]
  * AppMan: fix dbus GetWindowStack & GetAppFromPid APIs. On suspend,
    mark focused application unfocused, and reverse on resume.

 -- Ubuntu daily release <ps-jenkins@lists.canonical.com>  Mon, 11 Aug 2014 15:53:40 +0000

qtmir (0.4.1+14.10.20140808-0ubuntu1) utopic; urgency=medium

  [ Nick Dedekind ]
  * Added prompt surfaces to application

 -- Ubuntu daily release <ps-jenkins@lists.canonical.com>  Fri, 08 Aug 2014 12:19:29 +0000

qtmir (0.4.0+14.10.20140805.1-0ubuntu1) utopic; urgency=low

  [ Nick Dedekind ]
  * Only add prompt session surfaces to the surface stack once their
    first frame has been drawn.

 -- Ubuntu daily release <ps-jenkins@lists.canonical.com>  Tue, 05 Aug 2014 19:23:27 +0000

qtmir (0.4.0+14.10.20140805-0ubuntu1) utopic; urgency=low

  [ Daniel d'Andrada ]
  * Don't take screenshots automatically and emit focusRequested()
    reliably (LP: #1350917)

 -- Ubuntu daily release <ps-jenkins@lists.canonical.com>  Tue, 05 Aug 2014 12:01:39 +0000

qtmir (0.4.0+14.10.20140729-0ubuntu1) utopic; urgency=medium

  [ Gerry Boland ]
  * Update for Mir 0.4.0 compatibility
  * Remove unneeded properties from SurfaceManager and restore support
    for surface with no app parent
  * Add patches to ubuntuclient plugin to enable sharing of GL context -
    needed for oxide
  * Rename client plugin to ubuntumirclient (to match that of qtubuntu)
    There are some apps which check the QPA name is ubuntumirclient, and
    fail with ubuntuclient. Worst offender is Oxide, which is hard to
    rebuild, so this change is easier fix.
  * Revert 125, incorrect branch merged
  * Rename client plugin to ubuntumirclient (to match that of qtubuntu)
    There are some apps which check the QPA name is ubuntumirclient, and
    fail with ubuntuclient. Worst offender is Oxide, which is hard to
    rebuild, so this change is easier fix.
  * Remove surface observer on MirSurfaceItem destruction
  * New apps placed at start of model and are focused immediately.
    AppMan model has proper surface and fullscreen roles now. Whitespace
    fixes
  * Enable UbuntuPlatformServices for a mirserver
  * Fix FTBFS - header file moved
  * Remove ubuntumirclient plugin as it moved to qtubuntu
  * Empty commit to force rebuild for Qt5.3
  * debian: update package name, fixes dependency wait in PPA
  * Fix Qt5.3 compile - QQmlProfiler changed to QQuickProfiler
  * Update README, rename root pro file to match project name
  * debian: replace old libplatform-api-dev with newer libubuntu-
    application-api-dev
  * Fix lifecycle by pulling latest unity-mir code. Rename QML module
    back to Unity.Application. Import unity-mir tests. Use category
    logging
  * Restore code to override side-stage apps to be on main stage on
    single-stage devices
  * Remove unused *toBeFocused state savers
  * debian: update mir & papi version dependencies
  * Fix out-of-tree builds
  * Using const QString ref to save possible QString copy
  * Small header file cleaning
  * Fix test fails - do not run moc again on headers used by tests
  * Downgrade error warning of unmanaged session startup
  * Simplify focus logic, fix tablet lifecycle
  * Workaround GL/GLES conflict between Qt and Mir. Split into 3
    packages: GL qpa, GLES qpa & QML plugin Mir is GLES only. Qt on
    desktop is desktop-GL only. To workaround this, (ab)use the fact
    that MESA on the desktop allows you to bind GL apis to a GLES
    context via eglBindAPI. To use this, need to compile with QPA
    separately for GL and GLES targets. Thus need to split the packaging
    into: + qtmir-android - qpa plugin for GLES targets + qtmir-desktop
    - qpa plugin for desktop-GL targets (uses MESA hack) +
    qtdeclarative5-qtmir-plugin - the QML plugin Also stopped unit tests
    from being installed
  * Re-enable Buffer Queueing OpenGL, should improve graphics
    performance
  * Remove refresh-rate override as Mir now returns correct value
  * MirGLContext - temporary gl context from mir does not have
    attributes defined by GLConfig applied, so need to do so manually
  * DisplayWindow listens for Hide/Show events with its event handler,
    not via a static variable
  * QtEventFeeder - add deconstructor to delete the mTouchDevice
  * Application: delete TODO comment in setSession as nonsensical
  * SessionName removed. PID matching was introduced some time ago and
    so session name unnecessary
  * Application: remove hack to guess app supported orientations,
    implement properly later
  * Fixed threading issue when screen-shotting application about to be
    stopped. By Nick Dedekind
  * Revert rev 179, add comment to clarify
  * Application: replace direct call into MirSurfaceItem with a
    signal/slot. Removes FIXME
  * MirSurfaceItem: setting unfocused on creation breaks camera & videos
    app, so disabling and added fixme
  * Add FIXME about the custom roles
  * Remove redundant comment
  * Remove ApplicationManager::topmostApplication
  * AppMan: if foreground app closes, set all unfocused to let shell
    decide what next to focus
  * Useless static_cast removed
  * DebugHelpers: do not use default state for last option in the enum
    today, the enum may grow in future
  * MirBufferSGTexture: remove the Qt5.3 ifdefs, were probably broken
    for older Qt versions
  * MirSurfaceItem - standardize on qCDebug(QTMIR_SURFACES)
  * MirSurfaceManager: generate roleNames only on read
  * MirSurfaceManager: remove commented line
  * TaskController: add a few more consts
  * Removed WindowScreenshotProvider as not needed for now
  * AppMan: be slightly more verbose with desktop file locating for
    desktop_file_hint. Also use faster exists() static function
  * AppMan: data - remove nonsensical default role
  * ProcessController: expand documentation
  * Clarify licences
  * Give AppMan & SurfMan objectNames
  * MirSurfaceItem: do not print keystrokes to log
  * Fix crash bug - disable input events going to MirSurfaceItem whose
    backing mir surface was destroyed
  * SurfaceManager: do not add each surface to the model twice silly
  * debian: only use gcc4.9 compiler to prevent ABI breaks due to some
    C++11 features still being experimental in gcc
  * AppMan: emit unfocus dbus event on suspend, and focus on resume
  * Revert 214 - breaks install of qtmir and qtubuntu
  * Input Event timestamp - do not overwrite timestamp of events sent to
    client

  [ Nick Dedekind ]
  * Compatibility with mir-0.5

  [ Robert Bruce Park ]
  * CI Train packaging cleanup. Minor packaging cleanup for CI Train
    standards.
  * Slightly more readable debian/rules.

  [ Michael Zanetti ]
  * append newly focused apps instead of prepending them. Allows the ui
    to do the regular app focused animation for newly started apps too
  * Fix multi touch points on mirsurfaceitems. Patch kindly provided by
    anpok.
  * also mir specific key codes through the QKeyEvent

  [ Michael Terry ]
  * Use virtual package names in Conflicts/Replaces fields and clean
    build dirs when doing dh_clean.

  [ Daniel d'Andrada ]
  * ubuntuclient: Properly handle mir's resize event Take it as a
    promise for a future buffer size instead of immediately obeying it.
  * Some MirSurfaceItem fixes Don't assume that it always have an
    Application. Slightly improve its ownership mess.
  * Work around crash in MirSurfaceManager::onSurfaceAttributeChanged
  * Improve debug output of surfaces handled by MirSurfaceManager
  * Make mirserver QPA implement QPlatformIntegration::inputContext() So
    that shell can get a virtual keyboard
  * Wait for screen orientation to stabilize before committing to it
  * Reduce orientation stabilization time and cancel pending change when
    facing up/down
  * Merge multiple qml size changes into a single mir surface resize
    Resizing a mir surface is a costly operation and qml items can get
    resized multiple times in a single event loop iteration. Besides, a
    qml item changes its width and height separately
  * Add WindowScreenshotProvider
  * s/upstart-app-launch-2/ubuntu-app-launch-2
  * Add clipboard support had to remove the dependency of mirserver to
    platform-api-client as it caused a clash as both libs are loading
    unityrpc.proto. That's a protobuffer limitation. Added the protobuf
    generated files directly (unityrpc.cpp and unityrpc.h) as I couldn't
    bend qmake to my will.
  * UbuntuPlatformServices is no longer shared by both QPAs
  * Update Application::fullscreen when the application gets its surface
  * MirSurfaceManager: s/DLOG/qCDebug Use Qt's new categorized logging
    system
  * MirSurfaceManager: improve debug output
  * Hold back this commit for now as qtmir trunk still uses an old mir
    version
  * adapt to latest mir/devel + input_sender branch
  * MirSurfaceManager: improve debug output
  * Revert to the old ways regarding rotation Where unity8 doesn't move
    and apps rotate by themselves. Retake that rotation approach at a
    later time
  * Forward item focus to the underlying mir surface
  * Dispatch keys to mir surface
  * Add a comment with the rationale behind the frame dropper
  * Fix copyright headers
  * Fix and update debian/copyright
  * Removing debian/qtdeclarative5-qtmir-plugin.maintscript This came
    with the copy-pasting unity-mir packaging. Makes no sense in qtmir
    as it never installed a com.canonical.Unity.conf file in the first
    place. That's unity-mir's problems.
  * Add a TODO notice
  * Fix copy-and-paste error in log message
  * Improve Application::setState debug output

  [ Kevin Gunn ]
  * merge lp:~nick-dedekind/qtmir/prompt_sessions
  * no change, rebuild

  [ Ubuntu daily release ]
  * New rebuild forced

 -- Ubuntu daily release <ps-jenkins@lists.canonical.com>  Tue, 29 Jul 2014 15:13:00 +0000

qtmir (0.0.1-ppa5) utopic; urgency=medium

  * packaging works now

 -- Michael Zanetti <michael.zanetti@canonical.com>  Fri, 16 May 2014 14:04:29 +0200

qtmir (0.0.1-ppa1) utopic; urgency=medium

  * Initial release.

 -- Michael Zanetti <michael.zanetti@canonical.com>  Wed, 14 May 2014 14:28:17 +0200<|MERGE_RESOLUTION|>--- conflicted
+++ resolved
@@ -1,14 +1,3 @@
-<<<<<<< HEAD
-qtmir (0.4.2+14.10.20140829-0ubuntu1) utopic; urgency=low
-
-  [ Ubuntu daily release ]
-  * New rebuild forced
-
-  [ Cemil Azizoglu ]
-  * Rebuild for the Mir 0.7.0 release.
-
- -- Ubuntu daily release <ps-jenkins@lists.canonical.com>  Fri, 29 Aug 2014 18:59:49 +0000
-=======
 qtmir (0.4.3-0ubuntu1) UNRELEASED; urgency=medium
 
   [ Nick Dedekind ]
@@ -17,7 +6,16 @@
 
 
  -- Nick Dedekind <nick.dedekind@canonical.com>  Fri, 29 Aug 2014 09:00:30 +0100
->>>>>>> 037365d4
+
+qtmir (0.4.2+14.10.20140829-0ubuntu1) utopic; urgency=low
+
+  [ Ubuntu daily release ]
+  * New rebuild forced
+
+  [ Cemil Azizoglu ]
+  * Rebuild for the Mir 0.7.0 release.
+
+ -- Ubuntu daily release <ps-jenkins@lists.canonical.com>  Fri, 29 Aug 2014 18:59:49 +0000
 
 qtmir (0.4.2+14.10.20140825-0ubuntu1) utopic; urgency=low
 
