<<<<<<< HEAD
xserver-xorg-video-intel (2:2.9.0-1+exp1) experimental; urgency=low

  * Build against xserver 1.7 RC.

 -- Julien Cristau <jcristau@debian.org>  Tue, 29 Sep 2009 21:51:48 +0200
=======
xserver-xorg-video-intel (2:2.9.1-1) unstable; urgency=medium

  * New upstream bugfix release (closes: #508005).
    + reverts change from 2.9.0 that broke DVI detection for some people
      (closes: #548045)

 -- Julien Cristau <jcristau@debian.org>  Wed, 25 Nov 2009 16:32:29 +0100
>>>>>>> def72fa2

xserver-xorg-video-intel (2:2.9.0-1) unstable; urgency=low

  * New upstream release.

 -- Brice Goglin <bgoglin@debian.org>  Tue, 29 Sep 2009 07:16:54 +0200

xserver-xorg-video-intel (2:2.8.99.902-1) experimental; urgency=low

  * New upstream release candidate.
    + Fix crash on server regen, closes: #543326.

 -- Brice Goglin <bgoglin@debian.org>  Wed, 23 Sep 2009 01:03:49 +0200

xserver-xorg-video-intel (2:2.8.1-2) unstable; urgency=low

  * Re-enable render accel on 8xx.  The major problem turned out to be related
    to agp chipset flushing (see #541307), so hopefully this should work now.
  * Add missing xsfclean dependency to debian/rules clean.
  * Bump Standards-Version to 3.8.3 (no changes).
  * Mention intel_reg_dumper in the debug package's long description.

 -- Julien Cristau <jcristau@debian.org>  Thu, 17 Sep 2009 20:55:47 +0200

xserver-xorg-video-intel (2:2.8.1-1) unstable; urgency=low

  * New upstream release.
    + Calculate the DVO relative offset in LVDS data entry to get the
      DVO timing, closes: #538148.
    + Fix sampler indexes on i965 planar video, closes: #513427.

 -- Brice Goglin <bgoglin@debian.org>  Wed, 26 Aug 2009 09:50:15 +0200

xserver-xorg-video-intel (2:2.8.0-2) unstable; urgency=low

  [ Julien Cristau ]
  * Disable UXA render accel on i8xx chips for now.  It currently causes
    hangs, and doesn't seem likely to get fixed quickly upstream
    (closes: #527349).
  * Reenable patch system and bring back quilt build-dep.

 -- Brice Goglin <bgoglin@debian.org>  Fri, 31 Jul 2009 22:44:13 +0200

xserver-xorg-video-intel (2:2.8.0-1) unstable; urgency=low

  * New upstream release.
    + Fixes crash at startup if KMS is not used, closes: #537052.

 -- Brice Goglin <bgoglin@debian.org>  Tue, 21 Jul 2009 16:23:39 +0200

xserver-xorg-video-intel (2:2.7.99.902-1) experimental; urgency=low

  * New upstream release candidate.
    + Fix crash in drm_intel_gem_bo_unreference_locked, closes: #535772.

 -- Brice Goglin <bgoglin@debian.org>  Tue, 14 Jul 2009 00:17:00 +0200

xserver-xorg-video-intel (2:2.7.99.901-2) experimental; urgency=low

  * Pull upstream fix for xvmc build.
  * Update build-depends, and reenable xvmc.

 -- Julien Cristau <jcristau@debian.org>  Thu, 11 Jun 2009 18:52:10 +0200

xserver-xorg-video-intel (2:2.7.99.901-1) experimental; urgency=low

  * New upstream release candidate.

 -- Brice Goglin <bgoglin@debian.org>  Thu, 11 Jun 2009 08:18:49 +0200

xserver-xorg-video-intel (2:2.7.99.1-2) experimental; urgency=low

  [ Julien Cristau ]
  * Pull from upstream git branch 'master', commit 8e942b70.
  * Bump libdrm-dev build-dep to 2.4.11.
  * Merge changes from 2:2.7.1-1.
  * Bump Standards-Version to 3.8.1.

  [ David Nusinow ]
  * Add README.source

 -- Julien Cristau <jcristau@debian.org>  Thu, 28 May 2009 20:10:30 +0200

xserver-xorg-video-intel (2:2.7.99.1-1) experimental; urgency=low

  * New upstream release candidate.
  * Stop installing libI810XvMC.so and libIntelXvMC.so for now. They are
    disabled in configure for now because DRI1 is not supported anymore.
  * Install the upstream NEWS file, closes: #524334, #524336.
  * Move the -dbg package to section debug.

 -- Brice Goglin <bgoglin@debian.org>  Wed, 29 Apr 2009 19:50:26 +0200

xserver-xorg-video-intel (2:2.7.1-1) unstable; urgency=low

  [ Brice Goglin ]
  * New upstream release.
  * Install the upstream NEWS file, closes: #524334, #524336.
  * Move the -dbg package to section debug.

  [ David Nusinow ]
  * Remove 01_gen_pci_ids.diff. The X server now uses an internal table to
    choose a driver during autoconfiguration.
    + Disable patch system and remove quilt from build-deps.

 -- Brice Goglin <bgoglin@debian.org>  Wed, 13 May 2009 07:14:50 +0200

xserver-xorg-video-intel (2:2.7.0-1) unstable; urgency=low

  * New upstream release.

 -- Brice Goglin <bgoglin@debian.org>  Thu, 16 Apr 2009 07:11:09 +0200

xserver-xorg-video-intel (2:2.6.99.903-1) experimental; urgency=low

  * New upstream release candidate.
  * Bump build-dep on libdrm-dev to 2.4.6.

 -- Brice Goglin <bgoglin@debian.org>  Sat, 11 Apr 2009 22:45:57 +0200

xserver-xorg-video-intel (2:2.6.3-1) unstable; urgency=low

  * New upstream release.
  * Bump build-dep on libdrm-dev to 2.4.5.
  * Upload to unstable.
  * Cherry-pick some patches from upstream git, so this doesn't FTBFS with the
    new libdrm (closes: #523125)

 -- Julien Cristau <jcristau@debian.org>  Thu, 09 Apr 2009 10:25:22 +0100

xserver-xorg-video-intel (2:2.6.1-1) experimental; urgency=low

  * New upstream release.
  * Build against xserver 1.6 rc1.

 -- Julien Cristau <jcristau@debian.org>  Thu, 22 Jan 2009 00:18:25 +0100

xserver-xorg-video-intel (2:2.6.0-1) experimental; urgency=low

  * New upstream release.

 -- Brice Goglin <bgoglin@debian.org>  Thu, 15 Jan 2009 10:54:17 +0100

xserver-xorg-video-intel (2:2.5.99.2-1) experimental; urgency=low

  * New upstream release.
    + doesn't crash on EnterVT with libdrm 2.4.3 (closes: #511263)
  * Update libdrm-dev build-dep to 2.4.3.

 -- Julien Cristau <jcristau@debian.org>  Wed, 14 Jan 2009 08:08:20 +0100

xserver-xorg-video-intel (2:2.5.1-1) experimental; urgency=low

  * New upstream release.
  * Wrap build-deps in debian/control.
  * Build depend on libdrm-dev on all archs, since it's now required, and bump
    the build dep to 2.4.1.

 -- Julien Cristau <jcristau@debian.org>  Sun, 23 Nov 2008 17:02:31 +0100

xserver-xorg-video-intel (2:2.4.2-1) experimental; urgency=low

  * Drop the xserver-xorg-video-i810 transitional package.
  * Build against xorg-server 1.5.
  * New upstream release (no changes from the previous snapshot other than the
    version number).

 -- Julien Cristau <jcristau@debian.org>  Thu, 04 Sep 2008 02:49:59 +0200

xserver-xorg-video-intel (2:2.4.1-1) experimental; urgency=low

  [ Timo Aaltonen ]
  * New upstream release.

  [ Julien Cristau ]
  * Pull from 2.4-branch HEAD as of August 24th.

 -- Julien Cristau <jcristau@debian.org>  Sun, 24 Aug 2008 18:28:32 +0200

xserver-xorg-video-intel (2:2.4.0-1) experimental; urgency=low

  * New upstream release.
  * Refresh patch 01_gen_pci_ids.diff.
  * Don't handle the nostrip build option in debian/rules, dh_strip does that;
    allow the parallel=n option.
  * Run autoreconf at build-time; build-depend on automake, libtool and
    xutils-dev.
  * Drop the debian revision from the libxvmc-dev build-dep.

 -- Julien Cristau <jcristau@debian.org>  Sun, 27 Jul 2008 13:18:42 +0200

xserver-xorg-video-intel (2:2.3.2-3) experimental; urgency=low

  * Build against xserver 1.5 rc5.

 -- Julien Cristau <jcristau@debian.org>  Mon, 14 Jul 2008 01:26:43 +0200

xserver-xorg-video-intel (2:2.3.2-2+lenny1) unstable; urgency=low

  * Cherry-pick patches from the 2.4.0 release:
    - Add support for Intel 4 series chipsets
    - add some quirks to force enable pipe A on some machines: in particular,
      all 855GM (closes: #482819), and Lenovo T60 (closes: #487672)
    - i810: Remove an effectively unused variable (only used in an incorrect
      free())
    - Give asus and eeepc backlight method higher priority
    - Don't use the phase shift bits on GM45
    - Fix official name for GM45 chipset
    - Improve FBC size checking
    - Only initialize integrated TV encoder for mobile chips
    - Add no LVDS quirk for Transtec Senyo 610 mini PC
    - Thinkpad R60e TV quirk via DMI info
  * Fix debian/rules build/patch dependencies.

 -- Julien Cristau <jcristau@debian.org>  Sun, 27 Jul 2008 11:44:09 +0200

xserver-xorg-video-intel (2:2.3.2-2) unstable; urgency=high

  * High urgency upload for RC bug fix.
  * Update debian/copyright, thanks to Thomas Viehmann for reporting, and
    Moritz Muehlenhoff for the thorough analysis (closes: #486340).
  * Change the libdrm memory manager check in configure to look for 2.4.0
    instead of 2.3.1, as libdrm 2.3.1 was released without it.

 -- Julien Cristau <jcristau@debian.org>  Thu, 03 Jul 2008 16:55:05 +0200

xserver-xorg-video-intel (2:2.3.2-1) unstable; urgency=low

  * New upstream release.
    + Revert "Add FIFO watermark regs to register dumper",
      closes: #482369, #471413.
    + Fix TV programming:  add vblank wait after TV_CTL writes,
      closes: #485616.

 -- Brice Goglin <bgoglin@debian.org>  Wed, 18 Jun 2008 07:16:05 +0200

xserver-xorg-video-intel (2:2.3.1-1) unstable; urgency=low

  * New upstream release.

 -- Brice Goglin <bgoglin@debian.org>  Mon, 12 May 2008 03:55:45 +0200

xserver-xorg-video-intel (2:2.3.0-1) experimental; urgency=low

  * Build-depend on dpkg-dev >= 1.14.17 for dpkg-shlibdeps --warnings.
  * New upstream release.

 -- Julien Cristau <jcristau@debian.org>  Wed, 23 Apr 2008 17:53:26 +0200

xserver-xorg-video-intel (2:2.2.99.903-1) experimental; urgency=low

  * New upstream release candidate.
    + Fix LVDS regression: disable panel fitting on 855GM,
      and fix dither setting, closes: #473838.

 -- Brice Goglin <bgoglin@debian.org>  Tue, 15 Apr 2008 15:04:32 +0200

xserver-xorg-video-intel (2:2.2.99.902-1) experimental; urgency=low

  * New upstream release candidate.
    + Disable DRI earlier if fb width > 2048, closes: #465421, #452357. 

 -- Brice Goglin <bgoglin@debian.org>  Mon, 31 Mar 2008 08:46:32 +0200

xserver-xorg-video-intel (2:2.2.99.901-2) experimental; urgency=low

  * Install libIntelXvMC.so.

 -- Brice Goglin <bgoglin@debian.org>  Sat, 29 Mar 2008 12:15:14 +0100

xserver-xorg-video-intel (2:2.2.99.901-1) experimental; urgency=low

  [ Julien Cristau ]
  * Add the ${shlibs:Depends} substvar to the -dbg package's dependencies, to
    bring in libpciaccess0 (closes: #467215).
  * Only build on x86, this package doesn't make sense anywhere else.
  * The Vcs-* fields are now recognized by dpkg, so drop the XS- prefix.
  * Bump Standards-Version to 3.7.3 (no changes).

  [ Brice Goglin ]
  * New upstream release.
    + Fix pciaccess version check, closes: #470266.
    + Fix crash on VT switch, closes: #469113.
    + Fix video playback on rotated display, closes: #432157.

 -- Brice Goglin <bgoglin@debian.org>  Fri, 21 Mar 2008 21:50:59 +0100

xserver-xorg-video-intel (2:2.2.1-2) unstable; urgency=low

  * Add the ${shlibs:Depends} substvar to the -dbg package's dependencies, to
    bring in libpciaccess0 (closes: #467215).
  * Only build on x86, this package doesn't make sense anywhere else.
  * The Vcs-* fields are now recognized by dpkg, so drop the XS- prefix.
  * configure: check for pciaccess 0.10 instead of 0.10.0 (closes: #470266).
  * Run dpkg-shlibdeps with --warnings=6.  Drivers reference symbols from
    /usr/bin/Xorg and other modules, and that's not a bug, so we want
    dpkg-shlibdeps to shut up about symbols it can't find.

 -- Julien Cristau <jcristau@debian.org>  Sun, 13 Apr 2008 02:10:18 +0200

xserver-xorg-video-intel (2:2.2.1-1) unstable; urgency=low

  [ Brice Goglin ]
  * New upstream release.
    + Fix some blinking pixels and unreadable text, closes: #465921.
    + Fix i830 stolen memory mask, closes: #464661.
    + Fix flickering on i855, closes: #443809, #435621.

  [ Julien Cristau ]
  * Build the intel_reg_dumper tool, and install it in the -dbg package.
    Add build-dependency on libpciaccess-dev.

 -- Brice Goglin <bgoglin@debian.org>  Sat, 23 Feb 2008 00:52:39 +0100

xserver-xorg-video-intel (2:2.2.0.90-3) unstable; urgency=low

  * Grab upstream commit 2c8f87be99957e0e18d8bcda46bd8706ab374253
    to unbreak FramebufferCompression on i965.

 -- Brice Goglin <bgoglin@debian.org>  Wed, 06 Feb 2008 21:29:44 +0100

xserver-xorg-video-intel (2:2.2.0.90-2) unstable; urgency=low

  * Actually pull the new upstream release candidate.

 -- Julien Cristau <jcristau@debian.org>  Wed, 06 Feb 2008 10:27:18 +0100

xserver-xorg-video-intel (2:2.2.0.90-1) unstable; urgency=low

  * New upstream stable branch release candidate. Fixes the following bugs:
    + server leaves pipe disabled at shutdown / vt switch ; closes: #453374
    + [855GM] need to use BIOS for mode information ; closes: #437066
    + Intel 2.2 crashes if playing a video then switching to another desktop;
      closes: #452372
    + [G33] 2.2.0 locks up X with error "First SDVO output reported failure to
      sync" ; closes: #451917

 -- David Nusinow <dnusinow@debian.org>  Tue, 05 Feb 2008 21:41:13 -0500

xserver-xorg-video-intel (2:2.2.0+git20080107-1) experimental; urgency=low

  * New upstream snapshot
    + Clarifies backlight abilities in the manpage. Closes: #451847
    + Will use a functional backlight on older chips now. Newer chips may
      benefit from configured to use something other than the legacy setting
      though. Closes: #451848
    + Fixes exa rendering corruption on some 855GM laptops. Closes: #439210
    + Xv window hidden for a little while no longer causes segfaults.
      Closes: #457587

 -- David Nusinow <dnusinow@debian.org>  Mon, 07 Jan 2008 22:41:51 -0500

xserver-xorg-video-intel (2:2.2.0-2) UNRELEASED; urgency=low

  * Conflict with 915resolution. This driver now handles all of this itself
    and better. Closes: #452803

 -- David Nusinow <dnusinow@debian.org>  Mon, 03 Dec 2007 21:35:07 -0500

xserver-xorg-video-intel (2:2.2.0-1) unstable; urgency=low

  * New upstream release.
    + Also pull bugfix commit 4a2b0f340357c4ca58dc9586fad1337b83966362.
    + Fix backlight problems on various chipsets,
      closes: #443111, #438969, #439744.
    + Fix some issues with high resolution, closes: #420840.
  * Add myself to Uploaders and remove Branden with his permission.

 -- Brice Goglin <bgoglin@debian.org>  Fri, 16 Nov 2007 09:30:26 +0100

xserver-xorg-video-intel (2:2.1.99-1) experimental; urgency=low

  [ David Nusinow ]
  * Make -i810 arch: all again

  [ Julien Cristau ]
  * New upstream release candidate
    + fixes VT switch issues (closes: #431373, #436336)
    + fixes memory allocation issues (closes: #423416)
    + adds support for ch701x LVDS controllers (closes: #438650, #420350,
      #424952)

 -- Julien Cristau <jcristau@debian.org>  Sun, 11 Nov 2007 11:16:03 +0100

xserver-xorg-video-intel (2:2.1.1-5) unstable; urgency=low

  * Use the same architectures for the -dbg and i810 packages as -intel.
    This should allow it to transition to testing. Closes: #449228

 -- David Nusinow <dnusinow@debian.org>  Sun, 04 Nov 2007 09:10:31 -0500

xserver-xorg-video-intel (2:2.1.1-4) unstable; urgency=low

  * Upload to unstable

 -- David Nusinow <dnusinow@debian.org>  Sun, 16 Sep 2007 16:34:39 -0400

xserver-xorg-video-intel (2:2.1.1-3) experimental; urgency=low

  * Shorten the short description of the -dbg package a bit (thanks, Marc 'HE'
    Brockschmidt).
  * Rebuild for xserver 1.4.

 -- Julien Cristau <jcristau@debian.org>  Wed, 12 Sep 2007 11:21:49 +0200

xserver-xorg-video-intel (2:2.1.1-2) experimental; urgency=low

  [ Julien Cristau ]
  * Build against xserver 1.3.99.0.

  [ David Nusinow ]
  * Add 01_gen_pci_ids.diff.  This patch has the driver generate a list of pci
    id's that it supports and installs it where the X server can find it. The
    server with appropriate support will be able to automatically determine if
    the intel driver is the proper driver to load when no driver is specified
    in xorg.conf.

 -- Julien Cristau <jcristau@debian.org>  Sun, 19 Aug 2007 03:21:24 +0200

xserver-xorg-video-intel (2:2.1.1-1) unstable; urgency=low

  * New upstream release.
    + manpage typo fixed (closes: #432061).  Thanks, A Costa!
    + adds quirk for TV output on some 965-based laptops (closes: #434297).

 -- Julien Cristau <jcristau@debian.org>  Tue, 14 Aug 2007 12:48:02 +0200

xserver-xorg-video-intel (2:2.1.0-2) unstable; urgency=low

  [ Brice Goglin ]
  * Fix XvMC support for only i810 and i815 in the long description.
  * Build a xserver-xorg-video-intel-dbg package with debugging symbols.

  [ Julien Cristau ]
  * Add upstream URL in the copyright file (thanks, Loïc Minier).

 -- Julien Cristau <jcristau@debian.org>  Mon, 09 Jul 2007 14:25:25 +0200

xserver-xorg-video-intel (2:2.1.0-1) unstable; urgency=low

  * New upstream release.
  * Actually install the upstream README.

 -- Julien Cristau <jcristau@debian.org>  Tue, 03 Jul 2007 11:19:48 +0200

xserver-xorg-video-intel (2:2.0.0-6) experimental; urgency=low

  * Update to latest upstream (commit 1e2e3013).
  * Add myself to uploaders.

 -- Julien Cristau <jcristau@debian.org>  Mon, 02 Jul 2007 03:08:51 +0200

xserver-xorg-video-intel (2:2.0.0-5) experimental; urgency=low

  [ Drew Parsons ]
  * The upstream README file looks interesting, include it with docs.

  [ Julien Cristau ]
  * Pull in latest upstream git.

 -- Julien Cristau <jcristau@debian.org>  Fri, 22 Jun 2007 03:58:48 +0100

xserver-xorg-video-intel (2:2.0.0-4) experimental; urgency=low

  [ Julien Cristau ]
  * Update watch file (s/i810/intel/).

  [ Drew Parsons ]
  * Pull in latest upstream git (probably contains final Xv fix).
    Closes: #417860.

 -- Drew Parsons <dparsons@debian.org>  Tue, 05 Jun 2007 18:35:50 +1000

xserver-xorg-video-intel (2:2.0.0-3) experimental; urgency=low

  *  Pull in latest upstream git (updated Xv fix)

 -- Drew Parsons <dparsons@debian.org>  Wed, 30 May 2007 12:20:45 +1000

xserver-xorg-video-intel (2:2.0.0-2) experimental; urgency=low

  [ Julien Cristau ]
  * Build xserver-xorg-video-i810 in binary-indep instead of binary-arch
    (closes: #420240).  Thanks, Aaron M. Ucko!
  * Mention i965 chipsets in the long description.

  [ Timo Aaltonen ]
  * Replaces/Conflicts: xserver-xorg-driver-i810.

  [ Drew Parsons ]
  * Pull in latest upstream git
    - Restores Xv video overlay. Closes: #417860, #420281
  * autoreconf

 -- Drew Parsons <dparsons@debian.org>  Sat, 26 May 2007 18:08:33 +1000

xserver-xorg-video-intel (2:2.0.0-1) unstable; urgency=low

  * New upstream release.
  * Add XS-Vcs-*.
  * Bump build-dep on xserver-xorg-dev to >= 2:1.3.0.0.
  * Remove Fabio from Uploaders, with his permission.
  * Install the bug script in the xserver-xorg-video-intel dir instead of
    -i810.
  * Install the upstream changelog.
  * Upload to unstable.

 -- Julien Cristau <jcristau@debian.org>  Fri, 20 Apr 2007 08:54:20 +0200

xserver-xorg-video-intel (2:1.9.94-1) experimental; urgency=low

  * New upstream release candidate.

 -- Julien Cristau <jcristau@debian.org>  Tue, 03 Apr 2007 11:36:43 +0200

xserver-xorg-video-intel (2:1.9.93-1) experimental; urgency=low

  * New upstream release candidate.
    + bump build-dep on xserver-xorg-dev to >= 2:1.2.99.903.

 -- Julien Cristau <jcristau@debian.org>  Tue, 27 Mar 2007 08:25:39 +0200

xserver-xorg-video-intel (2:1.9.92-1) experimental; urgency=low

  * New upstream release candidate.
  * Build-depend on xserver-xorg-dev 1.3rc2.

 -- Julien Cristau <jcristau@debian.org>  Thu, 15 Mar 2007 14:38:06 +0100

xserver-xorg-video-intel (2:1.9.91-2) experimental; urgency=low

  * Revert commit c2c62559e702e7de1fa2ef309fa647ab13564dc3 "Move
    single mode setting code to X server."  Brings i830PipeFindClosestMode
    back into a consistent state.  Closes: #414612.
  * autoreconf and git-add Makefile.in files in ./src subdirectories.

 -- Drew Parsons <dparsons@debian.org>  Tue, 13 Mar 2007 22:49:18 +1100

xserver-xorg-video-intel (2:1.9.91-1) experimental; urgency=low

  * Bump build-dep on libdrm-dev to >= 2.2.  Thanks, Marc 'HE' Brockschmidt!
  * New upstream release candidate.
  * Rename from -i810 to -intel to follow upstream naming.
  * (Build-)Depend on a newer xserver.

 -- Julien Cristau <jcristau@debian.org>  Thu,  8 Mar 2007 18:55:05 +0100

xserver-xorg-video-i810 (2:1.7.4-1) experimental; urgency=low

  [ David Nusinow ]
  * New upstream version
  * Generate Provides: line automatically
  * Bump xserver-xorg-core build-depend to 2:1.2.0-6 to handle this properly

  [ Julien Cristau ]
  * Drop duplicate build dependency on libdrm-dev, so this really
    closes: #383918.
  * Add support for the armeb and armel architectures, thanks to Riku Voipio
    (closes: #408797).
  * Drop all our patches, applied upstream.
  * debian/rules clean needs to depend on xsfclean.
  * Generate the dependency on xserver-xorg-core automatically.

 -- David Nusinow <dnusinow@debian.org>  Sun,  4 Mar 2007 18:20:38 -0500

xserver-xorg-video-i810 (2:1.7.2-4) unstable; urgency=low

  [ Julien Cristau ]
  * Don't build-dep on libdrm-dev on hurd-i386, and don't try to install
    the libI810XvMC library there, as it isn't built without drm.  Thanks to
    Samuel Thibault for the patch! (closes: #383918)

  [ Drew Parsons ]
  * Apply patch 20-i915_bios.patch from upsteam (1.7.4) to help with faulty
    BIOSes (where VBE initialization failed). Closes: #382120.

 -- Drew Parsons <dparsons@debian.org>  Sat, 20 Jan 2007 02:29:30 +1100

xserver-xorg-video-i810 (2:1.7.2-3) unstable; urgency=low

  * Build-Depends: quilt, needed to apply patches.
  * Replace the cvs source url in the long description with an XS-Vcs-Git
    control field and a reference to the xf86-video-intel module.
    Added a link to www.X.org.

 -- Drew Parsons <dparsons@debian.org>  Wed,  6 Dec 2006 12:52:18 +1100

xserver-xorg-video-i810 (2:1.7.2-2) unstable; urgency=low

  [ Julien Cristau ]
  * Add link to xserver-xorg-core bug script, so that bugreports contain
    the user's config and log files.
  * Bump dependency on xserver-xorg-core to >= 2:1.1.1-11, as previous
    versions don't have the bug script.

  [ Drew Parsons ]
  * Apply upstream patch 1-overlay_fix_lockup.patch (git commit
    e065324661ad08b3b359136f48090232f6138959, upstream bug #5774).
    Should remove remaining lockup problems in I830WaitLpRing().
    Closes: #272294.
  * While we're at it, apply upstream patch 11-xv_lockup.patch (git
    commit fbb376bd1a4daad4c86e349df98438989ce173f1, upstream bug
    #8594), fixing lockups related to Xv.  We'll have no lockup bugs
    in etch, dammit!  Closes: #397485.

 -- Drew Parsons <dparsons@debian.org>  Wed,  6 Dec 2006 11:50:10 +1100

xserver-xorg-video-i810 (2:1.7.2-1) unstable; urgency=low

  * New upstream version
    + Shipping the git log as part of our diff.gz rather than a separate patch
      since upstream didn't include an updated Changelog

 -- David Nusinow <dnusinow@debian.org>  Fri, 13 Oct 2006 14:33:20 -0400

xserver-xorg-video-i810 (2:1.6.5-4) UNRELEASED; urgency=low

  * Typo fix in man page. Closes: #364559.

 -- Drew Parsons <dparsons@debian.org>  Thu, 21 Sep 2006 23:21:14 +1000

xserver-xorg-video-i810 (2:1.6.5-3) unstable; urgency=low

  [ Steve Langasek ]
  * Upload to unstable

  [ Drew Parsons ]
  * Standards version 3.7.2.
  * Use debhelper 5.
  * Use dh_installman to install man pages.
  * Exclude .la from dh_install.

 -- David Nusinow <dnusinow@debian.org>  Mon, 18 Sep 2006 19:57:38 -0400

xserver-xorg-video-i810 (2:1.6.5-2) experimental; urgency=low

  [ Drew Parsons ]
  *  Provides: xserver-xorg-video-1.0 not xserver-xorg-video.

  [ David Nusinow ]
  * Bump xserver (build-)depends epochs to 2: to deal with botched
    server upload

 -- David Nusinow <dnusinow@debian.org>  Tue, 22 Aug 2006 23:46:32 +0000

xserver-xorg-video-i810 (2:1.6.5-1) experimental; urgency=low

  * New upstream release

 -- David Nusinow <dnusinow@debian.org>  Thu, 10 Aug 2006 22:53:34 +0000

xserver-xorg-video-i810 (2:1.6.4-1) experimental; urgency=low

  * New upstream release

 -- David Nusinow <dnusinow@debian.org>  Wed,  9 Aug 2006 22:37:24 +0000

xserver-xorg-video-i810 (2:1.6.3-1) experimental; urgency=low

  * New upstream release
  * Add x11proto-xinerama-dev to build-dep

 -- David Nusinow <dnusinow@debian.org>  Tue,  8 Aug 2006 22:01:43 +0000

xserver-xorg-video-i810 (2:1.6.1-2) experimental; urgency=low

  * Fix for botched upload. Identical to -1, which I built wrong.

 -- David Nusinow <dnusinow@debian.org>  Sun,  6 Aug 2006 18:37:45 +0000

xserver-xorg-video-i810 (2:1.6.1-1) experimental; urgency=low

  [ Andres Salomon ]
  * Test for obj-$(DEB_BUILD_GNU_TYPE) before creating it during build;
    idempotency fix.
  * Run dh_install w/ --list-missing.

  [ David Nusinow ]
  * New upstream version
  * Bump dependency on xserver-xorg-core to >= 1:1.1.1. Do the same thing for
    the build-dep on xserver-xorg-dev.

 -- David Nusinow <dnusinow@debian.org>  Sun,  6 Aug 2006 17:29:12 +0000

xserver-xorg-video-i810 (2:1.4.1.3-1) unstable; urgency=low

  * Roll back the version to what was released with 7.0. Stupid ABI
    incompatibilities. (closes: #359328)
  * Add call to dh_makeshlibs. Reorder dh_installdeb and dh_shlibdeps so that
    ldconfig is called during postinst. Thanks Justin Pryzby and Steve
    Langasek. (closes: #364012)

 -- David Nusinow <dnusinow@debian.org>  Sat, 22 Apr 2006 18:21:51 -0400

xserver-xorg-video-i810 (1:1.5.1.0-2) unstable; urgency=low

  * Upload to modular

 -- David Nusinow <dnusinow@debian.org>  Sun, 26 Mar 2006 20:25:40 -0500

xserver-xorg-video-i810 (1:1.5.1.0-1) experimental; urgency=low

  * New upstream release

 -- David Nusinow <dnusinow@debian.org>  Tue, 21 Mar 2006 22:40:04 -0500

xserver-xorg-video-i810 (1:1.4.1.3-3) experimental; urgency=low

  * Version build dependency on libxvmc-dev. Thanks John Hughes.
    (closes: #358165)

 -- David Nusinow <dnusinow@debian.org>  Tue, 21 Mar 2006 20:49:27 -0500

xserver-xorg-video-i810 (1:1.4.1.3-2) experimental; urgency=low

  * Don't build on sparc. Partial port of
    sparc/103_sparc_dont_build_useless_drivers.diff.

 -- David Nusinow <dnusinow@debian.org>  Sun,  5 Mar 2006 20:32:01 -0500

xserver-xorg-video-i810 (1:1.4.1.3-1) experimental; urgency=low

  * First upload to Debian
  * Change source package, package, and provides names to denote the
    type of driver and that they are for xserver-xorg

 -- David Nusinow <dnusinow@debian.org>  Fri, 13 Jan 2006 00:37:39 -0500

xserver-xorg-driver-i810 (1:1.4.1.3-0ubuntu1) dapper; urgency=low

  * New upstream release.
  * Add provides on xserver-xorg-driver.

 -- Daniel Stone <daniel.stone@ubuntu.com>  Wed,  4 Jan 2006 19:57:22 +1100

xserver-xorg-driver-i810 (1:1.4.1.2-0ubuntu1) dapper; urgency=low

  * New upstream release.

 -- Daniel Stone <daniel.stone@ubuntu.com>  Mon, 19 Dec 2005 09:06:03 +1100

xserver-xorg-driver-i810 (1:1.4.1.1-0ubuntu1) dapper; urgency=low

  * New upstream release.
  * Bump Build-Depends on libdrm-dev to >> 2.0.

 -- Daniel Stone <daniel.stone@ubuntu.com>  Mon, 12 Dec 2005 13:20:11 +1100

xserver-xorg-driver-i810 (1:1.4.1-0ubuntu2) dapper; urgency=low

  * Add missing Build-Depends (x11proto-core-dev, x11proto-fonts-dev,
    x11proto-randr-dev, x11proto-render-dev, libdrm (>> 1.0.5),
    x11proto-xf86dri-dev).

 -- Daniel Stone <daniel.stone@ubuntu.com>  Mon,  5 Dec 2005 12:54:24 +1100

xserver-xorg-driver-i810 (1:1.4.1-0ubuntu1) dapper; urgency=low

  * New upstream release.

 -- Daniel Stone <daniel.stone@ubuntu.com>  Tue, 22 Nov 2005 13:30:52 +1100

xserver-xorg-driver-i810 (1:1.4.0.1-1) dapper; urgency=low

  * New upstream version.

 -- Daniel Stone <daniel.stone@ubuntu.com>  Thu, 20 Oct 2005 13:37:40 +1000

xserver-xorg-driver-i810 (1:1.4.0-1) breezy; urgency=low

  * First xserver-xorg-driver-i810 release.

 -- Daniel Stone <daniel.stone@ubuntu.com>  Wed,  6 Jul 2005 15:48:17 +1000<|MERGE_RESOLUTION|>--- conflicted
+++ resolved
@@ -1,10 +1,13 @@
-<<<<<<< HEAD
-xserver-xorg-video-intel (2:2.9.0-1+exp1) experimental; urgency=low
-
-  * Build against xserver 1.7 RC.
-
- -- Julien Cristau <jcristau@debian.org>  Tue, 29 Sep 2009 21:51:48 +0200
-=======
+xserver-xorg-video-intel (2:2.9.1-1+exp1) experimental; urgency=low
+
+  [ Julien Cristau ]
+  * Enable kernel mode setting by default on linux (closes: #555906).
+
+  [ Brice Goglin ]
+  * Build against xserver 1.7.
+
+ -- Brice Goglin <bgoglin@debian.org>  Wed, 02 Dec 2009 15:50:17 +0100
+
 xserver-xorg-video-intel (2:2.9.1-1) unstable; urgency=medium
 
   * New upstream bugfix release (closes: #508005).
@@ -12,7 +15,6 @@
       (closes: #548045)
 
  -- Julien Cristau <jcristau@debian.org>  Wed, 25 Nov 2009 16:32:29 +0100
->>>>>>> def72fa2
 
 xserver-xorg-video-intel (2:2.9.0-1) unstable; urgency=low
 
