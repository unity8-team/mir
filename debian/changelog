<<<<<<< HEAD
=======
xserver-xorg-video-intel (2:2.13.0-5) unstable; urgency=low

  [ Julien Cristau ]
  * Drop the intel_pci_probe patch from -4 (closes: #606288).  This relied on
    i915.ko getting loaded automatically, which doesn't happen if:
    - the kernel is built without CONFIG_DRM_I915_KMS and lacks modaliases, or
    - the user kept obsolete /etc/modprobe.d blacklists around.
  * Use the patch from upstream instead, which tries to load the kernel driver
    before testing for kms.

  [ Cyril Brulebois ]
  * The “♫ we wish you a working driver ♫” release.
  * Build, test, and upload to unstable.

 -- Cyril Brulebois <kibi@debian.org>  Fri, 24 Dec 2010 19:55:18 +0100

>>>>>>> 8bd6ead8
xserver-xorg-video-intel (2:2.13.0-4) unstable; urgency=low

  [ Julien Cristau ]
  * Fail intel_pci_probe if we don't have a kernel mode setting driver.  This
    allows the X server to fall back to the vesa driver instead.

  [ Cyril Brulebois ]
  * Build, test, and upload to unstable.

 -- Cyril Brulebois <kibi@debian.org>  Tue, 07 Dec 2010 15:23:32 +0100

xserver-xorg-video-intel (2:2.13.0-3) unstable; urgency=low

  [ Julien Cristau ]
  * Revert "display: outputs are enabled automatically by KMS".
    Closes: #600405.

  [ Cyril Brulebois ]
  * Cherry-pick from upstream:
    + a44a63d2: "Wait for any pending rendering before switching modes."
      Hopefully we should get rid of a number of GPU hangs.

 -- Cyril Brulebois <kibi@debian.org>  Mon, 06 Dec 2010 04:05:07 +0100

xserver-xorg-video-intel (2:2.13.0-2) unstable; urgency=low

  [ Cyril Brulebois ]
  * Merge from experimental.
  * Lower build-dep on libdrm-dev from 2.4.22 to 2.4.21-1~squeeze3 since
    the latter contains the needed bits, making it possible to build
    within unstable.
  * Add patch to make configure.ac happy: libdrm-from-sid-is-ok.diff
  * Add README.Debian documenting the need for a kernel driver to handle
    modesetting.
  * Drop shadow-no-dri2.diff, obsoleted by upstream's 537e73f3.

  [ Julien Cristau ]
  * Update i8xx-shadow.diff.

 -- Cyril Brulebois <kibi@debian.org>  Sun, 07 Nov 2010 19:51:56 +0100

xserver-xorg-video-intel (2:2.13.0-1) experimental; urgency=low

  [ Sven Joachim ]
  * New upstream release.
  * Bump libdrm build-dependency to 2.4.22.

  [ Cyril Brulebois ]
  * Bump xutils-dev build-dependency to 1:7.5+4 (needed for xorg macros
    1.8).
  * Picked from unstable to avoid introducing back binaries on non-Linux
    architectures: UMS is gone, this means Linux-only.
  * Add myself to Uploaders.

 -- Cyril Brulebois <kibi@debian.org>  Sat, 02 Oct 2010 09:51:48 +0200

xserver-xorg-video-intel (2:2.12.0+shadow-2) unstable; urgency=low

  * UMS is gone, this means Linux-only (closes: 597845).

 -- Julien Cristau <jcristau@debian.org>  Thu, 23 Sep 2010 16:40:26 +0200

xserver-xorg-video-intel (2:2.12.0+shadow-1) unstable; urgency=low

  * Revert the come-back of UMS.  Update to upstream HEAD instead.
    Closes: #594623, #594338.
  * Dropping UMS means its bugs are irrelevant, so this closes: #570766,
    #594815.
  * Bump libdrm build-dep for DRM_MODE_CONNECTOR_eDP.
  * Don't enable DRI2 if the shadow option is on.
  * Use shadowfb on i8xx by default.  Hopefully closes: #570988, #572105,
    #576848, #592586, #593293.
  * New upstream doesn't assert() when running sm (closes: #593199).

 -- Julien Cristau <jcristau@debian.org>  Mon, 20 Sep 2010 19:44:14 +0200

xserver-xorg-video-intel (2:2.12.0+legacy1-1) unstable; urgency=low

  * Merge from people.freedesktop.org/~ickle/xf86-video-intel:legacy.
    This reintroduces UMS and EXA for legacy chips, while allowing us to get
    the fixes and new hw support from 2.12.

 -- Julien Cristau <jcristau@debian.org>  Tue, 24 Aug 2010 21:33:56 +0200

xserver-xorg-video-intel (2:2.12.0-1) experimental; urgency=low

  * New upstream release.
    + Fix Xv distortion, closes: #581705.
  * Bump libdrm build-dependency to 2.4.21.

 -- Brice Goglin <bgoglin@debian.org>  Sat, 26 Jun 2010 00:26:59 +0200

xserver-xorg-video-intel (2:2.11.0-1) experimental; urgency=low

  * New upstream release.

 -- Brice Goglin <bgoglin@debian.org>  Tue, 30 Mar 2010 07:04:52 +0200

xserver-xorg-video-intel (2:2.10.903-1) experimental; urgency=low

  * New upstream release candidate.

 -- Brice Goglin <bgoglin@debian.org>  Tue, 23 Mar 2010 07:39:23 +0100

xserver-xorg-video-intel (2:2.10.902-1) experimental; urgency=low

  [ Julien Cristau ]
  * Rename the build directory to not include DEB_BUILD_GNU_TYPE for no
    good reason.  Thanks, Colin Watson!
  * Remove myself from Uploaders

  [ Brice Goglin ]
  * New upstream release candidate, closes: #567829.
    + User mode-setting is not supported anymore.
  * Bump xutils-dev build dependency for new util-macros.
  * Bump libdrm build dependency to 2.4.18-3 for latest i915 drm headers.
  * Build depend on libx11-xcb-dev, libxcb-aux0-dev and libxcb-dri2-0-dev
    for XVMC.
  * Recommends intel-gpu-tools since intel_reg_dumper is not provided
    by xserver-xorg-video-intel-dbg anymore.

 -- Brice Goglin <bgoglin@debian.org>  Tue, 16 Mar 2010 20:53:53 +0100

xserver-xorg-video-intel (2:2.9.1-4) unstable; urgency=medium

  * Update xsfbs, use new ${xviddriver:Depends} subsvar.

 -- Julien Cristau <jcristau@debian.org>  Fri, 14 May 2010 17:44:44 +0200

xserver-xorg-video-intel (2:2.9.1-3) unstable; urgency=low

  [ Julien Cristau ]
  * Rename the build directory to not include DEB_BUILD_GNU_TYPE for no
    good reason.  Thanks, Colin Watson!
  * Remove myself from Uploaders
  * Add a NEWS.Debian entry about KMS.
  * Backport KMS video overlay from upstream 2.10 (closes: #565328).
  * Bump libdrm-dev build-dep for the above.

  [ Brice Goglin ]
  * Bump Standards-Version to 3.8.4, no changes.

 -- Brice Goglin <bgoglin@debian.org>  Sun, 21 Mar 2010 10:25:27 +0100

xserver-xorg-video-intel (2:2.9.1-2) unstable; urgency=low

  * Upload to unstable.

 -- Julien Cristau <jcristau@debian.org>  Thu, 07 Jan 2010 20:53:45 +0000

xserver-xorg-video-intel (2:2.9.1-1+exp1) experimental; urgency=low

  [ Julien Cristau ]
  * Enable kernel mode setting by default on linux (closes: #555906).

  [ Brice Goglin ]
  * Build against xserver 1.7.

 -- Brice Goglin <bgoglin@debian.org>  Wed, 02 Dec 2009 15:50:17 +0100

xserver-xorg-video-intel (2:2.9.1-1) unstable; urgency=medium

  * New upstream bugfix release (closes: #508005).
    + reverts change from 2.9.0 that broke DVI detection for some people
      (closes: #548045)

 -- Julien Cristau <jcristau@debian.org>  Wed, 25 Nov 2009 16:32:29 +0100

xserver-xorg-video-intel (2:2.9.0-1) unstable; urgency=low

  * New upstream release.

 -- Brice Goglin <bgoglin@debian.org>  Tue, 29 Sep 2009 07:16:54 +0200

xserver-xorg-video-intel (2:2.8.99.902-1) experimental; urgency=low

  * New upstream release candidate.
    + Fix crash on server regen, closes: #543326.

 -- Brice Goglin <bgoglin@debian.org>  Wed, 23 Sep 2009 01:03:49 +0200

xserver-xorg-video-intel (2:2.8.1-2) unstable; urgency=low

  * Re-enable render accel on 8xx.  The major problem turned out to be related
    to agp chipset flushing (see #541307), so hopefully this should work now.
  * Add missing xsfclean dependency to debian/rules clean.
  * Bump Standards-Version to 3.8.3 (no changes).
  * Mention intel_reg_dumper in the debug package's long description.

 -- Julien Cristau <jcristau@debian.org>  Thu, 17 Sep 2009 20:55:47 +0200

xserver-xorg-video-intel (2:2.8.1-1) unstable; urgency=low

  * New upstream release.
    + Calculate the DVO relative offset in LVDS data entry to get the
      DVO timing, closes: #538148.
    + Fix sampler indexes on i965 planar video, closes: #513427.

 -- Brice Goglin <bgoglin@debian.org>  Wed, 26 Aug 2009 09:50:15 +0200

xserver-xorg-video-intel (2:2.8.0-2) unstable; urgency=low

  [ Julien Cristau ]
  * Disable UXA render accel on i8xx chips for now.  It currently causes
    hangs, and doesn't seem likely to get fixed quickly upstream
    (closes: #527349).
  * Reenable patch system and bring back quilt build-dep.

 -- Brice Goglin <bgoglin@debian.org>  Fri, 31 Jul 2009 22:44:13 +0200

xserver-xorg-video-intel (2:2.8.0-1) unstable; urgency=low

  * New upstream release.
    + Fixes crash at startup if KMS is not used, closes: #537052.

 -- Brice Goglin <bgoglin@debian.org>  Tue, 21 Jul 2009 16:23:39 +0200

xserver-xorg-video-intel (2:2.7.99.902-1) experimental; urgency=low

  * New upstream release candidate.
    + Fix crash in drm_intel_gem_bo_unreference_locked, closes: #535772.

 -- Brice Goglin <bgoglin@debian.org>  Tue, 14 Jul 2009 00:17:00 +0200

xserver-xorg-video-intel (2:2.7.99.901-2) experimental; urgency=low

  * Pull upstream fix for xvmc build.
  * Update build-depends, and reenable xvmc.

 -- Julien Cristau <jcristau@debian.org>  Thu, 11 Jun 2009 18:52:10 +0200

xserver-xorg-video-intel (2:2.7.99.901-1) experimental; urgency=low

  * New upstream release candidate.

 -- Brice Goglin <bgoglin@debian.org>  Thu, 11 Jun 2009 08:18:49 +0200

xserver-xorg-video-intel (2:2.7.99.1-2) experimental; urgency=low

  [ Julien Cristau ]
  * Pull from upstream git branch 'master', commit 8e942b70.
  * Bump libdrm-dev build-dep to 2.4.11.
  * Merge changes from 2:2.7.1-1.
  * Bump Standards-Version to 3.8.1.

  [ David Nusinow ]
  * Add README.source

 -- Julien Cristau <jcristau@debian.org>  Thu, 28 May 2009 20:10:30 +0200

xserver-xorg-video-intel (2:2.7.99.1-1) experimental; urgency=low

  * New upstream release candidate.
  * Stop installing libI810XvMC.so and libIntelXvMC.so for now. They are
    disabled in configure for now because DRI1 is not supported anymore.
  * Install the upstream NEWS file, closes: #524334, #524336.
  * Move the -dbg package to section debug.

 -- Brice Goglin <bgoglin@debian.org>  Wed, 29 Apr 2009 19:50:26 +0200

xserver-xorg-video-intel (2:2.7.1-1) unstable; urgency=low

  [ Brice Goglin ]
  * New upstream release.
  * Install the upstream NEWS file, closes: #524334, #524336.
  * Move the -dbg package to section debug.

  [ David Nusinow ]
  * Remove 01_gen_pci_ids.diff. The X server now uses an internal table to
    choose a driver during autoconfiguration.
    + Disable patch system and remove quilt from build-deps.

 -- Brice Goglin <bgoglin@debian.org>  Wed, 13 May 2009 07:14:50 +0200

xserver-xorg-video-intel (2:2.7.0-1) unstable; urgency=low

  * New upstream release.

 -- Brice Goglin <bgoglin@debian.org>  Thu, 16 Apr 2009 07:11:09 +0200

xserver-xorg-video-intel (2:2.6.99.903-1) experimental; urgency=low

  * New upstream release candidate.
  * Bump build-dep on libdrm-dev to 2.4.6.

 -- Brice Goglin <bgoglin@debian.org>  Sat, 11 Apr 2009 22:45:57 +0200

xserver-xorg-video-intel (2:2.6.3-1) unstable; urgency=low

  * New upstream release.
  * Bump build-dep on libdrm-dev to 2.4.5.
  * Upload to unstable.
  * Cherry-pick some patches from upstream git, so this doesn't FTBFS with the
    new libdrm (closes: #523125)

 -- Julien Cristau <jcristau@debian.org>  Thu, 09 Apr 2009 10:25:22 +0100

xserver-xorg-video-intel (2:2.6.1-1) experimental; urgency=low

  * New upstream release.
  * Build against xserver 1.6 rc1.

 -- Julien Cristau <jcristau@debian.org>  Thu, 22 Jan 2009 00:18:25 +0100

xserver-xorg-video-intel (2:2.6.0-1) experimental; urgency=low

  * New upstream release.

 -- Brice Goglin <bgoglin@debian.org>  Thu, 15 Jan 2009 10:54:17 +0100

xserver-xorg-video-intel (2:2.5.99.2-1) experimental; urgency=low

  * New upstream release.
    + doesn't crash on EnterVT with libdrm 2.4.3 (closes: #511263)
  * Update libdrm-dev build-dep to 2.4.3.

 -- Julien Cristau <jcristau@debian.org>  Wed, 14 Jan 2009 08:08:20 +0100

xserver-xorg-video-intel (2:2.5.1-1) experimental; urgency=low

  * New upstream release.
  * Wrap build-deps in debian/control.
  * Build depend on libdrm-dev on all archs, since it's now required, and bump
    the build dep to 2.4.1.

 -- Julien Cristau <jcristau@debian.org>  Sun, 23 Nov 2008 17:02:31 +0100

xserver-xorg-video-intel (2:2.4.2-1) experimental; urgency=low

  * Drop the xserver-xorg-video-i810 transitional package.
  * Build against xorg-server 1.5.
  * New upstream release (no changes from the previous snapshot other than the
    version number).

 -- Julien Cristau <jcristau@debian.org>  Thu, 04 Sep 2008 02:49:59 +0200

xserver-xorg-video-intel (2:2.4.1-1) experimental; urgency=low

  [ Timo Aaltonen ]
  * New upstream release.

  [ Julien Cristau ]
  * Pull from 2.4-branch HEAD as of August 24th.

 -- Julien Cristau <jcristau@debian.org>  Sun, 24 Aug 2008 18:28:32 +0200

xserver-xorg-video-intel (2:2.4.0-1) experimental; urgency=low

  * New upstream release.
  * Refresh patch 01_gen_pci_ids.diff.
  * Don't handle the nostrip build option in debian/rules, dh_strip does that;
    allow the parallel=n option.
  * Run autoreconf at build-time; build-depend on automake, libtool and
    xutils-dev.
  * Drop the debian revision from the libxvmc-dev build-dep.

 -- Julien Cristau <jcristau@debian.org>  Sun, 27 Jul 2008 13:18:42 +0200

xserver-xorg-video-intel (2:2.3.2-3) experimental; urgency=low

  * Build against xserver 1.5 rc5.

 -- Julien Cristau <jcristau@debian.org>  Mon, 14 Jul 2008 01:26:43 +0200

xserver-xorg-video-intel (2:2.3.2-2+lenny1) unstable; urgency=low

  * Cherry-pick patches from the 2.4.0 release:
    - Add support for Intel 4 series chipsets
    - add some quirks to force enable pipe A on some machines: in particular,
      all 855GM (closes: #482819), and Lenovo T60 (closes: #487672)
    - i810: Remove an effectively unused variable (only used in an incorrect
      free())
    - Give asus and eeepc backlight method higher priority
    - Don't use the phase shift bits on GM45
    - Fix official name for GM45 chipset
    - Improve FBC size checking
    - Only initialize integrated TV encoder for mobile chips
    - Add no LVDS quirk for Transtec Senyo 610 mini PC
    - Thinkpad R60e TV quirk via DMI info
  * Fix debian/rules build/patch dependencies.

 -- Julien Cristau <jcristau@debian.org>  Sun, 27 Jul 2008 11:44:09 +0200

xserver-xorg-video-intel (2:2.3.2-2) unstable; urgency=high

  * High urgency upload for RC bug fix.
  * Update debian/copyright, thanks to Thomas Viehmann for reporting, and
    Moritz Muehlenhoff for the thorough analysis (closes: #486340).
  * Change the libdrm memory manager check in configure to look for 2.4.0
    instead of 2.3.1, as libdrm 2.3.1 was released without it.

 -- Julien Cristau <jcristau@debian.org>  Thu, 03 Jul 2008 16:55:05 +0200

xserver-xorg-video-intel (2:2.3.2-1) unstable; urgency=low

  * New upstream release.
    + Revert "Add FIFO watermark regs to register dumper",
      closes: #482369, #471413.
    + Fix TV programming:  add vblank wait after TV_CTL writes,
      closes: #485616.

 -- Brice Goglin <bgoglin@debian.org>  Wed, 18 Jun 2008 07:16:05 +0200

xserver-xorg-video-intel (2:2.3.1-1) unstable; urgency=low

  * New upstream release.

 -- Brice Goglin <bgoglin@debian.org>  Mon, 12 May 2008 03:55:45 +0200

xserver-xorg-video-intel (2:2.3.0-1) experimental; urgency=low

  * Build-depend on dpkg-dev >= 1.14.17 for dpkg-shlibdeps --warnings.
  * New upstream release.

 -- Julien Cristau <jcristau@debian.org>  Wed, 23 Apr 2008 17:53:26 +0200

xserver-xorg-video-intel (2:2.2.99.903-1) experimental; urgency=low

  * New upstream release candidate.
    + Fix LVDS regression: disable panel fitting on 855GM,
      and fix dither setting, closes: #473838.

 -- Brice Goglin <bgoglin@debian.org>  Tue, 15 Apr 2008 15:04:32 +0200

xserver-xorg-video-intel (2:2.2.99.902-1) experimental; urgency=low

  * New upstream release candidate.
    + Disable DRI earlier if fb width > 2048, closes: #465421, #452357. 

 -- Brice Goglin <bgoglin@debian.org>  Mon, 31 Mar 2008 08:46:32 +0200

xserver-xorg-video-intel (2:2.2.99.901-2) experimental; urgency=low

  * Install libIntelXvMC.so.

 -- Brice Goglin <bgoglin@debian.org>  Sat, 29 Mar 2008 12:15:14 +0100

xserver-xorg-video-intel (2:2.2.99.901-1) experimental; urgency=low

  [ Julien Cristau ]
  * Add the ${shlibs:Depends} substvar to the -dbg package's dependencies, to
    bring in libpciaccess0 (closes: #467215).
  * Only build on x86, this package doesn't make sense anywhere else.
  * The Vcs-* fields are now recognized by dpkg, so drop the XS- prefix.
  * Bump Standards-Version to 3.7.3 (no changes).

  [ Brice Goglin ]
  * New upstream release.
    + Fix pciaccess version check, closes: #470266.
    + Fix crash on VT switch, closes: #469113.
    + Fix video playback on rotated display, closes: #432157.

 -- Brice Goglin <bgoglin@debian.org>  Fri, 21 Mar 2008 21:50:59 +0100

xserver-xorg-video-intel (2:2.2.1-2) unstable; urgency=low

  * Add the ${shlibs:Depends} substvar to the -dbg package's dependencies, to
    bring in libpciaccess0 (closes: #467215).
  * Only build on x86, this package doesn't make sense anywhere else.
  * The Vcs-* fields are now recognized by dpkg, so drop the XS- prefix.
  * configure: check for pciaccess 0.10 instead of 0.10.0 (closes: #470266).
  * Run dpkg-shlibdeps with --warnings=6.  Drivers reference symbols from
    /usr/bin/Xorg and other modules, and that's not a bug, so we want
    dpkg-shlibdeps to shut up about symbols it can't find.

 -- Julien Cristau <jcristau@debian.org>  Sun, 13 Apr 2008 02:10:18 +0200

xserver-xorg-video-intel (2:2.2.1-1) unstable; urgency=low

  [ Brice Goglin ]
  * New upstream release.
    + Fix some blinking pixels and unreadable text, closes: #465921.
    + Fix i830 stolen memory mask, closes: #464661.
    + Fix flickering on i855, closes: #443809, #435621.

  [ Julien Cristau ]
  * Build the intel_reg_dumper tool, and install it in the -dbg package.
    Add build-dependency on libpciaccess-dev.

 -- Brice Goglin <bgoglin@debian.org>  Sat, 23 Feb 2008 00:52:39 +0100

xserver-xorg-video-intel (2:2.2.0.90-3) unstable; urgency=low

  * Grab upstream commit 2c8f87be99957e0e18d8bcda46bd8706ab374253
    to unbreak FramebufferCompression on i965.

 -- Brice Goglin <bgoglin@debian.org>  Wed, 06 Feb 2008 21:29:44 +0100

xserver-xorg-video-intel (2:2.2.0.90-2) unstable; urgency=low

  * Actually pull the new upstream release candidate.

 -- Julien Cristau <jcristau@debian.org>  Wed, 06 Feb 2008 10:27:18 +0100

xserver-xorg-video-intel (2:2.2.0.90-1) unstable; urgency=low

  * New upstream stable branch release candidate. Fixes the following bugs:
    + server leaves pipe disabled at shutdown / vt switch ; closes: #453374
    + [855GM] need to use BIOS for mode information ; closes: #437066
    + Intel 2.2 crashes if playing a video then switching to another desktop;
      closes: #452372
    + [G33] 2.2.0 locks up X with error "First SDVO output reported failure to
      sync" ; closes: #451917

 -- David Nusinow <dnusinow@debian.org>  Tue, 05 Feb 2008 21:41:13 -0500

xserver-xorg-video-intel (2:2.2.0+git20080107-1) experimental; urgency=low

  * New upstream snapshot
    + Clarifies backlight abilities in the manpage. Closes: #451847
    + Will use a functional backlight on older chips now. Newer chips may
      benefit from configured to use something other than the legacy setting
      though. Closes: #451848
    + Fixes exa rendering corruption on some 855GM laptops. Closes: #439210
    + Xv window hidden for a little while no longer causes segfaults.
      Closes: #457587

 -- David Nusinow <dnusinow@debian.org>  Mon, 07 Jan 2008 22:41:51 -0500

xserver-xorg-video-intel (2:2.2.0-2) UNRELEASED; urgency=low

  * Conflict with 915resolution. This driver now handles all of this itself
    and better. Closes: #452803

 -- David Nusinow <dnusinow@debian.org>  Mon, 03 Dec 2007 21:35:07 -0500

xserver-xorg-video-intel (2:2.2.0-1) unstable; urgency=low

  * New upstream release.
    + Also pull bugfix commit 4a2b0f340357c4ca58dc9586fad1337b83966362.
    + Fix backlight problems on various chipsets,
      closes: #443111, #438969, #439744.
    + Fix some issues with high resolution, closes: #420840.
  * Add myself to Uploaders and remove Branden with his permission.

 -- Brice Goglin <bgoglin@debian.org>  Fri, 16 Nov 2007 09:30:26 +0100

xserver-xorg-video-intel (2:2.1.99-1) experimental; urgency=low

  [ David Nusinow ]
  * Make -i810 arch: all again

  [ Julien Cristau ]
  * New upstream release candidate
    + fixes VT switch issues (closes: #431373, #436336)
    + fixes memory allocation issues (closes: #423416)
    + adds support for ch701x LVDS controllers (closes: #438650, #420350,
      #424952)

 -- Julien Cristau <jcristau@debian.org>  Sun, 11 Nov 2007 11:16:03 +0100

xserver-xorg-video-intel (2:2.1.1-5) unstable; urgency=low

  * Use the same architectures for the -dbg and i810 packages as -intel.
    This should allow it to transition to testing. Closes: #449228

 -- David Nusinow <dnusinow@debian.org>  Sun, 04 Nov 2007 09:10:31 -0500

xserver-xorg-video-intel (2:2.1.1-4) unstable; urgency=low

  * Upload to unstable

 -- David Nusinow <dnusinow@debian.org>  Sun, 16 Sep 2007 16:34:39 -0400

xserver-xorg-video-intel (2:2.1.1-3) experimental; urgency=low

  * Shorten the short description of the -dbg package a bit (thanks, Marc 'HE'
    Brockschmidt).
  * Rebuild for xserver 1.4.

 -- Julien Cristau <jcristau@debian.org>  Wed, 12 Sep 2007 11:21:49 +0200

xserver-xorg-video-intel (2:2.1.1-2) experimental; urgency=low

  [ Julien Cristau ]
  * Build against xserver 1.3.99.0.

  [ David Nusinow ]
  * Add 01_gen_pci_ids.diff.  This patch has the driver generate a list of pci
    id's that it supports and installs it where the X server can find it. The
    server with appropriate support will be able to automatically determine if
    the intel driver is the proper driver to load when no driver is specified
    in xorg.conf.

 -- Julien Cristau <jcristau@debian.org>  Sun, 19 Aug 2007 03:21:24 +0200

xserver-xorg-video-intel (2:2.1.1-1) unstable; urgency=low

  * New upstream release.
    + manpage typo fixed (closes: #432061).  Thanks, A Costa!
    + adds quirk for TV output on some 965-based laptops (closes: #434297).

 -- Julien Cristau <jcristau@debian.org>  Tue, 14 Aug 2007 12:48:02 +0200

xserver-xorg-video-intel (2:2.1.0-2) unstable; urgency=low

  [ Brice Goglin ]
  * Fix XvMC support for only i810 and i815 in the long description.
  * Build a xserver-xorg-video-intel-dbg package with debugging symbols.

  [ Julien Cristau ]
  * Add upstream URL in the copyright file (thanks, Loïc Minier).

 -- Julien Cristau <jcristau@debian.org>  Mon, 09 Jul 2007 14:25:25 +0200

xserver-xorg-video-intel (2:2.1.0-1) unstable; urgency=low

  * New upstream release.
  * Actually install the upstream README.

 -- Julien Cristau <jcristau@debian.org>  Tue, 03 Jul 2007 11:19:48 +0200

xserver-xorg-video-intel (2:2.0.0-6) experimental; urgency=low

  * Update to latest upstream (commit 1e2e3013).
  * Add myself to uploaders.

 -- Julien Cristau <jcristau@debian.org>  Mon, 02 Jul 2007 03:08:51 +0200

xserver-xorg-video-intel (2:2.0.0-5) experimental; urgency=low

  [ Drew Parsons ]
  * The upstream README file looks interesting, include it with docs.

  [ Julien Cristau ]
  * Pull in latest upstream git.

 -- Julien Cristau <jcristau@debian.org>  Fri, 22 Jun 2007 03:58:48 +0100

xserver-xorg-video-intel (2:2.0.0-4) experimental; urgency=low

  [ Julien Cristau ]
  * Update watch file (s/i810/intel/).

  [ Drew Parsons ]
  * Pull in latest upstream git (probably contains final Xv fix).
    Closes: #417860.

 -- Drew Parsons <dparsons@debian.org>  Tue, 05 Jun 2007 18:35:50 +1000

xserver-xorg-video-intel (2:2.0.0-3) experimental; urgency=low

  *  Pull in latest upstream git (updated Xv fix)

 -- Drew Parsons <dparsons@debian.org>  Wed, 30 May 2007 12:20:45 +1000

xserver-xorg-video-intel (2:2.0.0-2) experimental; urgency=low

  [ Julien Cristau ]
  * Build xserver-xorg-video-i810 in binary-indep instead of binary-arch
    (closes: #420240).  Thanks, Aaron M. Ucko!
  * Mention i965 chipsets in the long description.

  [ Timo Aaltonen ]
  * Replaces/Conflicts: xserver-xorg-driver-i810.

  [ Drew Parsons ]
  * Pull in latest upstream git
    - Restores Xv video overlay. Closes: #417860, #420281
  * autoreconf

 -- Drew Parsons <dparsons@debian.org>  Sat, 26 May 2007 18:08:33 +1000

xserver-xorg-video-intel (2:2.0.0-1) unstable; urgency=low

  * New upstream release.
  * Add XS-Vcs-*.
  * Bump build-dep on xserver-xorg-dev to >= 2:1.3.0.0.
  * Remove Fabio from Uploaders, with his permission.
  * Install the bug script in the xserver-xorg-video-intel dir instead of
    -i810.
  * Install the upstream changelog.
  * Upload to unstable.

 -- Julien Cristau <jcristau@debian.org>  Fri, 20 Apr 2007 08:54:20 +0200

xserver-xorg-video-intel (2:1.9.94-1) experimental; urgency=low

  * New upstream release candidate.

 -- Julien Cristau <jcristau@debian.org>  Tue, 03 Apr 2007 11:36:43 +0200

xserver-xorg-video-intel (2:1.9.93-1) experimental; urgency=low

  * New upstream release candidate.
    + bump build-dep on xserver-xorg-dev to >= 2:1.2.99.903.

 -- Julien Cristau <jcristau@debian.org>  Tue, 27 Mar 2007 08:25:39 +0200

xserver-xorg-video-intel (2:1.9.92-1) experimental; urgency=low

  * New upstream release candidate.
  * Build-depend on xserver-xorg-dev 1.3rc2.

 -- Julien Cristau <jcristau@debian.org>  Thu, 15 Mar 2007 14:38:06 +0100

xserver-xorg-video-intel (2:1.9.91-2) experimental; urgency=low

  * Revert commit c2c62559e702e7de1fa2ef309fa647ab13564dc3 "Move
    single mode setting code to X server."  Brings i830PipeFindClosestMode
    back into a consistent state.  Closes: #414612.
  * autoreconf and git-add Makefile.in files in ./src subdirectories.

 -- Drew Parsons <dparsons@debian.org>  Tue, 13 Mar 2007 22:49:18 +1100

xserver-xorg-video-intel (2:1.9.91-1) experimental; urgency=low

  * Bump build-dep on libdrm-dev to >= 2.2.  Thanks, Marc 'HE' Brockschmidt!
  * New upstream release candidate.
  * Rename from -i810 to -intel to follow upstream naming.
  * (Build-)Depend on a newer xserver.

 -- Julien Cristau <jcristau@debian.org>  Thu,  8 Mar 2007 18:55:05 +0100

xserver-xorg-video-i810 (2:1.7.4-1) experimental; urgency=low

  [ David Nusinow ]
  * New upstream version
  * Generate Provides: line automatically
  * Bump xserver-xorg-core build-depend to 2:1.2.0-6 to handle this properly

  [ Julien Cristau ]
  * Drop duplicate build dependency on libdrm-dev, so this really
    closes: #383918.
  * Add support for the armeb and armel architectures, thanks to Riku Voipio
    (closes: #408797).
  * Drop all our patches, applied upstream.
  * debian/rules clean needs to depend on xsfclean.
  * Generate the dependency on xserver-xorg-core automatically.

 -- David Nusinow <dnusinow@debian.org>  Sun,  4 Mar 2007 18:20:38 -0500

xserver-xorg-video-i810 (2:1.7.2-4) unstable; urgency=low

  [ Julien Cristau ]
  * Don't build-dep on libdrm-dev on hurd-i386, and don't try to install
    the libI810XvMC library there, as it isn't built without drm.  Thanks to
    Samuel Thibault for the patch! (closes: #383918)

  [ Drew Parsons ]
  * Apply patch 20-i915_bios.patch from upsteam (1.7.4) to help with faulty
    BIOSes (where VBE initialization failed). Closes: #382120.

 -- Drew Parsons <dparsons@debian.org>  Sat, 20 Jan 2007 02:29:30 +1100

xserver-xorg-video-i810 (2:1.7.2-3) unstable; urgency=low

  * Build-Depends: quilt, needed to apply patches.
  * Replace the cvs source url in the long description with an XS-Vcs-Git
    control field and a reference to the xf86-video-intel module.
    Added a link to www.X.org.

 -- Drew Parsons <dparsons@debian.org>  Wed,  6 Dec 2006 12:52:18 +1100

xserver-xorg-video-i810 (2:1.7.2-2) unstable; urgency=low

  [ Julien Cristau ]
  * Add link to xserver-xorg-core bug script, so that bugreports contain
    the user's config and log files.
  * Bump dependency on xserver-xorg-core to >= 2:1.1.1-11, as previous
    versions don't have the bug script.

  [ Drew Parsons ]
  * Apply upstream patch 1-overlay_fix_lockup.patch (git commit
    e065324661ad08b3b359136f48090232f6138959, upstream bug #5774).
    Should remove remaining lockup problems in I830WaitLpRing().
    Closes: #272294.
  * While we're at it, apply upstream patch 11-xv_lockup.patch (git
    commit fbb376bd1a4daad4c86e349df98438989ce173f1, upstream bug
    #8594), fixing lockups related to Xv.  We'll have no lockup bugs
    in etch, dammit!  Closes: #397485.

 -- Drew Parsons <dparsons@debian.org>  Wed,  6 Dec 2006 11:50:10 +1100

xserver-xorg-video-i810 (2:1.7.2-1) unstable; urgency=low

  * New upstream version
    + Shipping the git log as part of our diff.gz rather than a separate patch
      since upstream didn't include an updated Changelog

 -- David Nusinow <dnusinow@debian.org>  Fri, 13 Oct 2006 14:33:20 -0400

xserver-xorg-video-i810 (2:1.6.5-4) UNRELEASED; urgency=low

  * Typo fix in man page. Closes: #364559.

 -- Drew Parsons <dparsons@debian.org>  Thu, 21 Sep 2006 23:21:14 +1000

xserver-xorg-video-i810 (2:1.6.5-3) unstable; urgency=low

  [ Steve Langasek ]
  * Upload to unstable

  [ Drew Parsons ]
  * Standards version 3.7.2.
  * Use debhelper 5.
  * Use dh_installman to install man pages.
  * Exclude .la from dh_install.

 -- David Nusinow <dnusinow@debian.org>  Mon, 18 Sep 2006 19:57:38 -0400

xserver-xorg-video-i810 (2:1.6.5-2) experimental; urgency=low

  [ Drew Parsons ]
  *  Provides: xserver-xorg-video-1.0 not xserver-xorg-video.

  [ David Nusinow ]
  * Bump xserver (build-)depends epochs to 2: to deal with botched
    server upload

 -- David Nusinow <dnusinow@debian.org>  Tue, 22 Aug 2006 23:46:32 +0000

xserver-xorg-video-i810 (2:1.6.5-1) experimental; urgency=low

  * New upstream release

 -- David Nusinow <dnusinow@debian.org>  Thu, 10 Aug 2006 22:53:34 +0000

xserver-xorg-video-i810 (2:1.6.4-1) experimental; urgency=low

  * New upstream release

 -- David Nusinow <dnusinow@debian.org>  Wed,  9 Aug 2006 22:37:24 +0000

xserver-xorg-video-i810 (2:1.6.3-1) experimental; urgency=low

  * New upstream release
  * Add x11proto-xinerama-dev to build-dep

 -- David Nusinow <dnusinow@debian.org>  Tue,  8 Aug 2006 22:01:43 +0000

xserver-xorg-video-i810 (2:1.6.1-2) experimental; urgency=low

  * Fix for botched upload. Identical to -1, which I built wrong.

 -- David Nusinow <dnusinow@debian.org>  Sun,  6 Aug 2006 18:37:45 +0000

xserver-xorg-video-i810 (2:1.6.1-1) experimental; urgency=low

  [ Andres Salomon ]
  * Test for obj-$(DEB_BUILD_GNU_TYPE) before creating it during build;
    idempotency fix.
  * Run dh_install w/ --list-missing.

  [ David Nusinow ]
  * New upstream version
  * Bump dependency on xserver-xorg-core to >= 1:1.1.1. Do the same thing for
    the build-dep on xserver-xorg-dev.

 -- David Nusinow <dnusinow@debian.org>  Sun,  6 Aug 2006 17:29:12 +0000

xserver-xorg-video-i810 (2:1.4.1.3-1) unstable; urgency=low

  * Roll back the version to what was released with 7.0. Stupid ABI
    incompatibilities. (closes: #359328)
  * Add call to dh_makeshlibs. Reorder dh_installdeb and dh_shlibdeps so that
    ldconfig is called during postinst. Thanks Justin Pryzby and Steve
    Langasek. (closes: #364012)

 -- David Nusinow <dnusinow@debian.org>  Sat, 22 Apr 2006 18:21:51 -0400

xserver-xorg-video-i810 (1:1.5.1.0-2) unstable; urgency=low

  * Upload to modular

 -- David Nusinow <dnusinow@debian.org>  Sun, 26 Mar 2006 20:25:40 -0500

xserver-xorg-video-i810 (1:1.5.1.0-1) experimental; urgency=low

  * New upstream release

 -- David Nusinow <dnusinow@debian.org>  Tue, 21 Mar 2006 22:40:04 -0500

xserver-xorg-video-i810 (1:1.4.1.3-3) experimental; urgency=low

  * Version build dependency on libxvmc-dev. Thanks John Hughes.
    (closes: #358165)

 -- David Nusinow <dnusinow@debian.org>  Tue, 21 Mar 2006 20:49:27 -0500

xserver-xorg-video-i810 (1:1.4.1.3-2) experimental; urgency=low

  * Don't build on sparc. Partial port of
    sparc/103_sparc_dont_build_useless_drivers.diff.

 -- David Nusinow <dnusinow@debian.org>  Sun,  5 Mar 2006 20:32:01 -0500

xserver-xorg-video-i810 (1:1.4.1.3-1) experimental; urgency=low

  * First upload to Debian
  * Change source package, package, and provides names to denote the
    type of driver and that they are for xserver-xorg

 -- David Nusinow <dnusinow@debian.org>  Fri, 13 Jan 2006 00:37:39 -0500

xserver-xorg-driver-i810 (1:1.4.1.3-0ubuntu1) dapper; urgency=low

  * New upstream release.
  * Add provides on xserver-xorg-driver.

 -- Daniel Stone <daniel.stone@ubuntu.com>  Wed,  4 Jan 2006 19:57:22 +1100

xserver-xorg-driver-i810 (1:1.4.1.2-0ubuntu1) dapper; urgency=low

  * New upstream release.

 -- Daniel Stone <daniel.stone@ubuntu.com>  Mon, 19 Dec 2005 09:06:03 +1100

xserver-xorg-driver-i810 (1:1.4.1.1-0ubuntu1) dapper; urgency=low

  * New upstream release.
  * Bump Build-Depends on libdrm-dev to >> 2.0.

 -- Daniel Stone <daniel.stone@ubuntu.com>  Mon, 12 Dec 2005 13:20:11 +1100

xserver-xorg-driver-i810 (1:1.4.1-0ubuntu2) dapper; urgency=low

  * Add missing Build-Depends (x11proto-core-dev, x11proto-fonts-dev,
    x11proto-randr-dev, x11proto-render-dev, libdrm (>> 1.0.5),
    x11proto-xf86dri-dev).

 -- Daniel Stone <daniel.stone@ubuntu.com>  Mon,  5 Dec 2005 12:54:24 +1100

xserver-xorg-driver-i810 (1:1.4.1-0ubuntu1) dapper; urgency=low

  * New upstream release.

 -- Daniel Stone <daniel.stone@ubuntu.com>  Tue, 22 Nov 2005 13:30:52 +1100

xserver-xorg-driver-i810 (1:1.4.0.1-1) dapper; urgency=low

  * New upstream version.

 -- Daniel Stone <daniel.stone@ubuntu.com>  Thu, 20 Oct 2005 13:37:40 +1000

xserver-xorg-driver-i810 (1:1.4.0-1) breezy; urgency=low

  * First xserver-xorg-driver-i810 release.

 -- Daniel Stone <daniel.stone@ubuntu.com>  Wed,  6 Jul 2005 15:48:17 +1000<|MERGE_RESOLUTION|>--- conflicted
+++ resolved
@@ -1,5 +1,3 @@
-<<<<<<< HEAD
-=======
 xserver-xorg-video-intel (2:2.13.0-5) unstable; urgency=low
 
   [ Julien Cristau ]
@@ -16,7 +14,6 @@
 
  -- Cyril Brulebois <kibi@debian.org>  Fri, 24 Dec 2010 19:55:18 +0100
 
->>>>>>> 8bd6ead8
 xserver-xorg-video-intel (2:2.13.0-4) unstable; urgency=low
 
   [ Julien Cristau ]
