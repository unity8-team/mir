--- conflicted
+++ resolved
@@ -1,17 +1,15 @@
-<<<<<<< HEAD
 platform-api (2.8.0) vivid; urgency=medium
 
   * Deprecate windowing system abstraction layer in favor of directly exposing MirConnection
 
  -- Robert Carr <robert.carr@canonical.com>  Mon, 26 Jan 2015 11:41:44 -0800
-=======
+
 platform-api (2.7.0+15.04.20150128-0ubuntu1) vivid; urgency=low
 
   [ You-Sheng Yang ]
   * Check array boundary for KeyedVector .
 
  -- Ubuntu daily release <ps-jenkins@lists.canonical.com>  Wed, 28 Jan 2015 14:07:59 +0000
->>>>>>> 0eacfab8
 
 platform-api (2.7.0+15.04.20150123-0ubuntu1) vivid; urgency=medium
 
