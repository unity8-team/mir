<<<<<<< HEAD
platform-api (1.2.0-0ubuntu1) UNRELEASED; urgency=medium

  * Add agps hooks in the hardware api to allow the use of supl.

 -- Manuel de la Pena <manuel.delapena@canonical.com>  Wed, 14 May 2014 10:45:33 +2000
=======
platform-api (2.0.0-0ubuntu1) UNRELEASED; urgency=medium

  * Bump API version to 2.0
  * Introduce support for dynamic backend loading
  * Package naming changes
  * Further support for test backend
  * Unified bridge

 -- Ricardo Mendoza <ricardo.mendoza@canonical.com>  Mon, 19 May 2014 16:53:45 +0200
>>>>>>> 6bd3cd28

platform-api (1.1.0+14.10.20140515.1-0ubuntu1) utopic; urgency=medium

  [ Gerry Boland ]
  [Daniel d'Andrada]
  * Add ua_ui_window_get_size().
  
  [Gerry Boland]
  * Bump package version to match library version.

 -- Ubuntu daily release <ps-jenkins@lists.canonical.com>  Thu, 15 May 2014 17:18:39 +0000

platform-api (0.22-0ubuntu1) UNRELEASED; urgency=medium

  * Add agps hooks in the hardware api to allow the use of supl.

 -- Manuel de la Pena <manuel.delapena@canonical.com>  Wed, 14 May 2014 10:45:33 +2000

platform-api (0.21+14.10.20140507-0ubuntu1) utopic; urgency=medium

  [ Ricardo Mendoza ]
  * Change sensors API to allow for GCC 4.8 building across all clients
    Ubuntu-side

 -- Ubuntu daily release <ps-jenkins@lists.canonical.com>  Wed, 07 May 2014 10:45:33 +0000

platform-api (0.20+14.10.20140430.1-0ubuntu1) utopic; urgency=low

  [ Alberto Aguirre ]
  * needed for mir019

  [ Ubuntu daily release ]
  * New rebuild forced

 -- Ubuntu daily release <ps-jenkins@lists.canonical.com>  Wed, 30 Apr 2014 13:35:29 +0000

platform-api (0.20+14.04.20140411-0ubuntu1) trusty; urgency=low

  [ Gerry Boland ]
  * Manually call mir's SurfacePlacementStrategy::place and
    SessionListener::surface_created methods for in process client
    Surface Mir 0.1.8 refactoring causes in-process client surfaces to
    be an implementation detail of Mir's surface stack, and prevents
    shell from getting access to its surface to position it and define
    input areas on it. To fix this,we perform the following: 1. Create
    an InProcessClientSession to represent the in-process client 2. Get
    access to Mir's SurfacePlacementStrategy object and call its place
    method explicitly, to allow shell to position its surface 3. Get
    access to Mir's SessionListener object and call its surface_created
    method explicitly, to notify shell its surface was created

  [ Alan Griffiths ]
  * Changes for compatibility with Mir 0.1.8

  [ Ubuntu daily release ]
  * New rebuild forced

 -- Ubuntu daily release <ps-jenkins@lists.canonical.com>  Fri, 11 Apr 2014 21:09:05 +0000

platform-api (0.20+14.04.20140407-0ubuntu1) trusty; urgency=low

  [ Andreas Pokorny ]
  * CMakeLists adaptation to make platform-api cross compile with a
    simple chroot setup. Note that <PKG_NAME>_LINK_LIBRARIES variables
    were removed from link_directories and respective <PKG_NAME>_LDFLAGS
    variables were instead put into target_link_libraries. Those
    informations attached to targets are transitively forwarded to the
    user of the library. link_directories only attaches the information
    to the source directory.

 -- Ubuntu daily release <ps-jenkins@lists.canonical.com>  Mon, 07 Apr 2014 06:16:39 +0000

platform-api (0.20+14.04.20140401-0ubuntu1) trusty; urgency=low

  [ Chris Gagnon ]
  * enable getting coverage in CI

 -- Ubuntu daily release <ps-jenkins@lists.canonical.com>  Tue, 01 Apr 2014 01:22:00 +0000

platform-api (0.20+14.04.20140317.1-0ubuntu1) trusty; urgency=low

  [ Ubuntu daily release ]
  * New rebuild forced

  [ Kevin Gunn ]
  * bump to mir0.1.7

 -- Ubuntu daily release <ps-jenkins@lists.canonical.com>  Mon, 17 Mar 2014 15:15:44 +0000

platform-api (0.20+14.04.20140310.1-0ubuntu1) trusty; urgency=low

  [ Kevin Gunn ]
  * bump debian dep to mir0.1.6

 -- Ubuntu daily release <ps-jenkins@lists.canonical.com>  Mon, 10 Mar 2014 21:09:12 +0000

platform-api (0.20+14.04.20140307-0ubuntu1) trusty; urgency=low

  [ Łukasz 'sil2100' Zemczak ]
  * Bump the build-dependency on dbus-cpp due to the ABI change

 -- Ubuntu daily release <ps-jenkins@lists.canonical.com>  Fri, 07 Mar 2014 12:35:44 +0000

platform-api (0.20+14.04.20140221-0ubuntu1) trusty; urgency=low

  [ thomas-voss ]
  * Remove obsolete assert on bridge as failures are captured higher up
    in the stack now.

 -- Ubuntu daily release <ps-jenkins@lists.canonical.com>  Fri, 21 Feb 2014 13:25:48 +0000

platform-api (0.20+14.04.20140214-0ubuntu1) trusty; urgency=low

  [ Daniel d'Andrada ]
  * Clipboard implementation using UnityService through the mir socket

 -- Ubuntu daily release <ps-jenkins@lists.canonical.com>  Fri, 14 Feb 2014 15:46:05 +0000

platform-api (0.20+14.04.20140212-0ubuntu1) trusty; urgency=low

  [ Kevin Gunn ]
  * bump dep on mir0.1.5

 -- Ubuntu daily release <ps-jenkins@lists.canonical.com>  Wed, 12 Feb 2014 18:32:46 +0000

platform-api (0.20+14.04.20140211-0ubuntu1) trusty; urgency=low

  [ Martin Pitt ]
  * Fix crash in ua_sensors_*_new() if there is no available backend.
    Return NULL instead. (LP: #1272294)

 -- Ubuntu daily release <ps-jenkins@lists.canonical.com>  Tue, 11 Feb 2014 00:09:33 +0000

platform-api (0.20+14.04.20140204.1-0ubuntu1) trusty; urgency=low

  [ Ubuntu daily release ]
  * New rebuild forced

  [ Ricardo Salveti de Araujo ]
  * Making android code compatible with 4.4.

  [ Kevin Gunn ]
  * bump debian version for mir to 0.1.4

 -- Ubuntu daily release <ps-jenkins@lists.canonical.com>  Tue, 04 Feb 2014 14:51:56 +0000

platform-api (0.20+14.04.20140204-0ubuntu1) trusty; urgency=low

  [ thomas-voss ]
  * Adopt to changes in dbus-cpp and location-service.

  [ Łukasz 'sil2100' Zemczak ]
  * Bump the dbus-cpp dependency to 1.0.0

 -- Ubuntu daily release <ps-jenkins@lists.canonical.com>  Tue, 04 Feb 2014 12:34:00 +0000

platform-api (0.20+14.04.20140114.1-0ubuntu1) trusty; urgency=low

  [ Martin Pitt ]
  * Add backend for simulated sensor data.

  [ Albert Astals ]
  * Build fixes and typos.

  [ Ricardo Mendoza ]
  * Build fixes and typos.

  [ Ubuntu daily release ]
  * Automatic snapshot from revision 183

 -- Ubuntu daily release <ps-jenkins@lists.canonical.com>  Tue, 14 Jan 2014 10:37:30 +0000

platform-api (0.20-0ubuntu1) trusty; urgency=low

  * Added *_set_dimensions() function to the window properties.

 -- Ricardo Mendoza <ricardo.mendoza@canonical.com>  Tue, 10 Dec 2013 23:24:57 -0500

platform-api (0.19+14.04.20140108.1-0ubuntu1) trusty; urgency=low

  [ Alexandros Frantzis ]
  * mirclient: Initialize MirSurfaceParameters::output_id field.

  [ Martin Pitt ]
  * Fix all compiler warnings.

  [ Timo Jyrinki ]
  * bump debian version dependency for mir to 0.1.3 to force rebuild

  [ Gerry Boland ]
  * Fix FTBFS with Mir12 change - mir::geometry::PixelFormat was
    removed, using MirPixelFormat instead. (LP: #1266674)

  [ Ubuntu daily release ]
  * Automatic snapshot from revision 179

 -- Ubuntu daily release <ps-jenkins@lists.canonical.com>  Wed, 08 Jan 2014 06:17:14 +0000

platform-api (0.19+14.04.20131128.1-0ubuntu1) trusty; urgency=low

  [ Kevin Gunn ]
  * update mir deb build dep to ver 0.1.2

  [ Ubuntu daily release ]
  * Automatic snapshot from revision 174

 -- Ubuntu daily release <ps-jenkins@lists.canonical.com>  Thu, 28 Nov 2013 10:51:15 +0000

platform-api (0.19+14.04.20131119.1-0ubuntu1) trusty; urgency=low

  [ Kevin Gunn ]
  * mir server abi break, bump build dep to 0.1.1

  [ Ubuntu daily release ]
  * Automatic snapshot from revision 172

 -- Ubuntu daily release <ps-jenkins@lists.canonical.com>  Tue, 19 Nov 2013 19:16:40 +0000

platform-api (0.19+14.04.20131028-0ubuntu1) trusty; urgency=low

  [ Kevin Gunn ]
  * bump mir build dep to 0.0.16.

  [ Ubuntu daily release ]
  * Automatic snapshot from revision 170

 -- Ubuntu daily release <ps-jenkins@lists.canonical.com>  Mon, 28 Oct 2013 16:56:11 +0000

platform-api (0.19+13.10.20131015.1-0ubuntu2) trusty; urgency=low

  * No change rebuild for Boost 1.54 transition, required to drop
    boost1.53 from main.

 -- Dmitrijs Ledkovs <xnox@ubuntu.com>  Fri, 25 Oct 2013 00:06:13 +0100

platform-api (0.19+13.10.20131015.1-0ubuntu1) saucy; urgency=low

  [ Robert Carr ]
  * It seems events of mir_event_type_surface may lead to passing an
    uninitialized ubuntu event in to qtubuntu. Drop these events for
    now.

  [ Kevin Gunn ]
  * bump mir build dep 0.0.15 & libmirserver7.

  [ Alexandros Frantzis ]
  * mirclient: Return a null UApplicationInstance* when failing to
    connect to the mir server. (LP: #1233988)

  [ Ubuntu daily release ]
  * Automatic snapshot from revision 167

 -- Ubuntu daily release <ps-jenkins@lists.canonical.com>  Tue, 15 Oct 2013 02:39:54 +0000

platform-api (0.19+13.10.20131010.1-0ubuntu1) saucy; urgency=low

  [ Alexandros Frantzis ]
  * mirclient: Properly check for failed connections to the server
    Failing to do so leads to invalid/error connections being used
    platform-api, leading to crashes. . (LP: #1233988)

  [ Ubuntu daily release ]
  * Automatic snapshot from revision 163

 -- Ubuntu daily release <ps-jenkins@lists.canonical.com>  Thu, 10 Oct 2013 20:03:35 +0000

platform-api (0.19+13.10.20131009.2-0ubuntu1) saucy; urgency=low

  [ Ubuntu daily release ]
  * New rebuild forced

  [ Kevin Gunn ]
  * bump mir build dep 0.0.14.

  [ Alexandros Frantzis ]
  * mirclient: Release Window resources in the proper order Release the
    InputContext after releasing the Surface that is using the
    InputContext in its event callback. Otherwise we get a crash when an
    input event comes to the Surface after the InputContext is
    destroyed, but before the Surface itself has been destroyed. (LP:
    #1236225)

  [ Ubuntu daily release ]
  * Automatic snapshot from revision 161

 -- Ubuntu daily release <ps-jenkins@lists.canonical.com>  Wed, 09 Oct 2013 23:16:04 +0000

platform-api (0.19+13.10.20131003-0ubuntu1) saucy; urgency=low

  [ Kevin Gunn ]
  * bumping mir dep debian 0.0.13, libmirserver5

  [ Ubuntu daily release ]
  * Automatic snapshot from revision 158

 -- Ubuntu daily release <ps-jenkins@lists.canonical.com>  Thu, 03 Oct 2013 07:59:18 +0000

platform-api (0.19+13.10.20130926.1-0ubuntu1) saucy; urgency=low

  [ Kevin Gunn ]
  * bump build dep for new mir soname in order to rebuild

  [ Ubuntu daily release ]
  * Automatic snapshot from revision 156

 -- Ubuntu daily release <ps-jenkins@lists.canonical.com>  Thu, 26 Sep 2013 10:03:20 +0000

platform-api (0.19+13.10.20130925.1-0ubuntu1) saucy; urgency=low

  [ Ricardo Mendoza ]
  * Make music-app not be stopped when going to the background.

  [ Ubuntu daily release ]
  * Automatic snapshot from revision 154

 -- Ubuntu daily release <ps-jenkins@lists.canonical.com>  Wed, 25 Sep 2013 18:45:36 +0000

platform-api (0.19+13.10.20130924-0ubuntu1) saucy; urgency=low

  [ Ricardo Mendoza ]
  * * Bump build-dep on Mir to 0.0.11.

  [ Ubuntu daily release ]
  * Automatic snapshot from revision 152

 -- Ubuntu daily release <ps-jenkins@lists.canonical.com>  Tue, 24 Sep 2013 13:05:21 +0000

platform-api (0.19+13.10.20130919.3-0ubuntu1) saucy; urgency=low

  [ Ubuntu daily release ]
  * debian/*symbols: auto-update new symbols to released version

  [ thomas-voss ]
  * Ensure that url dispatcher and location service symbols are part of
    the mir implementation.

  [ Ubuntu daily release ]
  * New rebuild forced
  * Automatic snapshot from revision 150

 -- Ubuntu daily release <ps-jenkins@lists.canonical.com>  Thu, 19 Sep 2013 14:09:35 +0000

platform-api (0.19-0ubuntu1) saucy; urgency=low

  * New upstream release

 -- Ricardo Mendoza <ricardo.mendoza@canonical.com>  Wed, 18 Sep 2013 12:00:35 -0400

platform-api (0.18.3+13.10.20130904-0ubuntu1) saucy; urgency=low

  * New rebuild forced
  * Automatic snapshot from revision 147

 -- Ubuntu daily release <ps-jenkins@lists.canonical.com>  Wed, 04 Sep 2013 06:46:10 +0000

platform-api (0.18.3+13.10.20130903-0ubuntu1) saucy; urgency=low

  * New rebuild forced
  * Automatic snapshot from revision 146

 -- Ubuntu daily release <ps-jenkins@lists.canonical.com>  Tue, 03 Sep 2013 14:46:10 +0000

platform-api (0.18.3+13.10.20130830.1-0ubuntu1) saucy; urgency=low

  * New rebuild forced
  * Automatic snapshot from revision 145

 -- Ubuntu daily release <ps-jenkins@lists.canonical.com>  Fri, 30 Aug 2013 18:55:10 +0000

platform-api (0.18.3+13.10.20130830-0ubuntu1) saucy; urgency=low

  * New rebuild forced
  * Automatic snapshot from revision 144

 -- Ubuntu daily release <ps-jenkins@lists.canonical.com>  Fri, 30 Aug 2013 12:12:17 +0000

platform-api (0.18.3+13.10.20130829.2-0ubuntu1) saucy; urgency=low

  * New rebuild forced
  * Automatic snapshot from revision 143

 -- Ubuntu daily release <ps-jenkins@lists.canonical.com>  Thu, 29 Aug 2013 18:40:08 +0000

platform-api (0.18.3+13.10.20130829.1-0ubuntu1) saucy; urgency=low

  * New rebuild forced
  * Automatic snapshot from revision 142

 -- Ubuntu daily release <ps-jenkins@lists.canonical.com>  Thu, 29 Aug 2013 14:50:08 +0000

platform-api (0.18.3+13.10.20130829-0ubuntu1) saucy; urgency=low

  * New rebuild forced
  * Automatic snapshot from revision 141

 -- Ubuntu daily release <ps-jenkins@lists.canonical.com>  Thu, 29 Aug 2013 10:40:08 +0000

platform-api (0.18.3+13.10.20130828-0ubuntu1) saucy; urgency=low

  * New rebuild forced
  * Automatic snapshot from revision 140

 -- Ubuntu daily release <ps-jenkins@lists.canonical.com>  Wed, 28 Aug 2013 10:42:09 +0000

platform-api (0.18.3+13.10.20130827.1-0ubuntu1) saucy; urgency=low

  * New rebuild forced
  * Automatic snapshot from revision 139

 -- Ubuntu daily release <ps-jenkins@lists.canonical.com>  Tue, 27 Aug 2013 18:42:09 +0000

platform-api (0.18.3+13.10.20130827-0ubuntu1) saucy; urgency=low

  * New rebuild forced
  * Automatic snapshot from revision 138

 -- Ubuntu daily release <ps-jenkins@lists.canonical.com>  Tue, 27 Aug 2013 06:41:10 +0000

platform-api (0.18.3+13.10.20130826.3-0ubuntu1) saucy; urgency=low

  [ Ubuntu daily release ]
  * debian/*symbols: auto-update new symbols to released version

  [ thomas-voss ]
  * Add implementation for ua_location_service_create_controller. (LP:
    #1216483)

  [ Ubuntu daily release ]
  * New rebuild forced

  [ Albert Astals ]
  * Add a wrapper for lp:url-dispatcher .

  [ Ricardo Mendoza ]
  * * Support lifecycle events to dispatch client callbacks due to state
    switching.

  [ Ubuntu daily release ]
  * Automatic snapshot from revision 137

 -- Ubuntu daily release <ps-jenkins@lists.canonical.com>  Mon, 26 Aug 2013 18:07:43 +0000

platform-api (0.18.3+13.10.20130826-0ubuntu1) saucy; urgency=low

  [ Ubuntu daily release ]
  * debian/*symbols: auto-update new symbols to released version

  [ Charles Kerr ]
  * Add a controller for the location service.

  [ thomas-voss ]
  * Add a controller for the location service.

  [ Thomas Voß ]
  * Add a controller for the location service.

  [ Ubuntu daily release ]
  * New rebuild forced
  * Automatic snapshot from revision 133

 -- Ubuntu daily release <ps-jenkins@lists.canonical.com>  Mon, 26 Aug 2013 02:08:08 +0000

platform-api (0.18.3+13.10.20130823-0ubuntu1) saucy; urgency=low

  [ Ubuntu daily release ]
  * debian/*symbols: auto-update new symbols to released version
  * New rebuild forced

  [ Ricardo Mendoza ]
  * Restore accidentally dropped symbols back to the Mir server API.

  [ Ubuntu daily release ]
  * Automatic snapshot from revision 131

 -- Ubuntu daily release <ps-jenkins@lists.canonical.com>  Fri, 23 Aug 2013 06:45:15 +0000

platform-api (0.18.3+13.10.20130822.2-0ubuntu1) saucy; urgency=low

  [ thomas-voss ]
  * Reimplement location submodule on top of location-service.

  [ Thomas Voß ]
  * Reimplement location submodule on top of location-service.

  [ Ubuntu daily release ]
  * New rebuild forced
  * Automatic snapshot from revision 129

 -- Ubuntu daily release <ps-jenkins@lists.canonical.com>  Thu, 22 Aug 2013 18:06:37 +0000

platform-api (0.18.3+13.10.20130822.1-0ubuntu1) saucy; urgency=low

  * New rebuild forced
  * Automatic snapshot from revision 127

 -- Ubuntu daily release <ps-jenkins@lists.canonical.com>  Thu, 22 Aug 2013 14:36:12 +0000

platform-api (0.18.3+13.10.20130822-0ubuntu1) saucy; urgency=low

  * New rebuild forced
  * Automatic snapshot from revision 126

 -- Ubuntu daily release <ps-jenkins@lists.canonical.com>  Thu, 22 Aug 2013 10:42:14 +0000

platform-api (0.18.3+13.10.20130821.1-0ubuntu1) saucy; urgency=low

  * New rebuild forced
  * Automatic snapshot from revision 125

 -- Ubuntu daily release <ps-jenkins@lists.canonical.com>  Wed, 21 Aug 2013 14:40:14 +0000

platform-api (0.18.3+13.10.20130821-0ubuntu1) saucy; urgency=low

  [ Daniel d'Andrada ]
  * Enable OSK window role, which ties into Mir's OSK surface type. Also
    add "state" property to Window, and this implement
    show/hide/fullscreen functions using Mir's surface state API.

  [ Ricardo Salveti de Araujo ]
  * debian/control: depending on libhybris-common only instead.

  [ Robert Carr ]
  * Enable OSK window role, which ties into Mir's OSK surface type. Also
    add "state" property to Window, and this implement
    show/hide/fullscreen functions using Mir's surface state API.

  [ Ubuntu daily release ]
  * New rebuild forced

  [ Gerry Boland ]
  * Enable OSK window role, which ties into Mir's OSK surface type. Also
    add "state" property to Window, and this implement
    show/hide/fullscreen functions using Mir's surface state API.

  [ Ubuntu daily release ]
  * Automatic snapshot from revision 124

 -- Ubuntu daily release <ps-jenkins@lists.canonical.com>  Wed, 21 Aug 2013 06:51:21 +0000

platform-api (0.18.3+13.10.20130820-0ubuntu1) saucy; urgency=low

  [ Gerry Boland ]
  * Revert Cflags change in pkgconfig file in rev 118.
  * Remove workaround to obtain Mir internal surface, as Mir added
    as_internal_surface method in revno 964.

  [ Ubuntu daily release ]
  * New rebuild forced
  * Automatic snapshot from revision 121

 -- Ubuntu daily release <ps-jenkins@lists.canonical.com>  Tue, 20 Aug 2013 14:06:21 +0000

platform-api (0.18.3+13.10.20130815.1-0ubuntu1) saucy; urgency=low

  [ Ubuntu daily release ]
  * debian/*symbols: auto-update new symbols to released version
  * New rebuild forced

  [ Thomas Voß ]
  * Fix typos in location service API.

  [ Ubuntu daily release ]
  * Automatic snapshot from revision 118

 -- Ubuntu daily release <ps-jenkins@lists.canonical.com>  Thu, 15 Aug 2013 06:06:34 +0000

platform-api (0.18.3+13.10.20130813-0ubuntu1) saucy; urgency=low

  [ Ubuntu daily release ]
  * debian/*symbols: auto-update new symbols to released version

  [ gerboland ]
  * Build the Mir backends and add the relevant deps now that we have
    Mir in main.

  [ Ricardo Salveti de Araujo ]
  * Build the Mir backends and add the relevant deps now that we have
    Mir in main.

  [ Ubuntu daily release ]
  * New rebuild forced

  [ Ricardo Mendoza ]
  * Build the Mir backends and add the relevant deps now that we have
    Mir in main.

  [ Ubuntu daily release ]
  * Automatic snapshot from revision 116

 -- Ubuntu daily release <ps-jenkins@lists.canonical.com>  Tue, 13 Aug 2013 02:51:19 +0000

platform-api (0.18.3+13.10.20130812-0ubuntu1) saucy; urgency=low

  [ Gerry Boland ]
  * Fix FTBFS due to Mir commit 951.

  [ Ubuntu daily release ]
  * New rebuild forced
  * Automatic snapshot from revision 114

 -- Ubuntu daily release <ps-jenkins@lists.canonical.com>  Mon, 12 Aug 2013 18:41:26 +0000

platform-api (0.18.3+13.10.20130807-0ubuntu1) saucy; urgency=low

  [ Ubuntu daily release ]
  * debian/*symbols: auto-update new symbols to released version

  [ Thomas Voß ]
  * Add location service API.

  [ Ricardo Mendoza ]
  * Add location service API.

  [ Ubuntu daily release ]
  * Automatic snapshot from revision 112

 -- Ubuntu daily release <ps-jenkins@lists.canonical.com>  Wed, 07 Aug 2013 02:02:29 +0000

platform-api (0.18.3+13.10.20130806-0ubuntu1) saucy; urgency=low

  [ gerboland ]
  * Fix for Mir API change in revno 873, there are now multiple display
    buffers available, so no single display. Moving this fix from the
    packaging branch.

  [ Albert Astals ]
  * Fix FTBFS due to Mir API changes.

  [ Ubuntu daily release ]
  * Automatic snapshot from revision 110

 -- Ubuntu daily release <ps-jenkins@lists.canonical.com>  Tue, 06 Aug 2013 02:02:22 +0000

platform-api (0.18.3+13.10.20130802-0ubuntu1) saucy; urgency=low

  [ Thomas Voß ]
  * Make sure that archive.h compiles with C compilers.

  [ Ubuntu daily release ]
  * Automatic snapshot from revision 107

 -- Ubuntu daily release <ps-jenkins@lists.canonical.com>  Fri, 02 Aug 2013 02:02:00 +0000

platform-api (0.18.3+13.10.20130730-0ubuntu1) saucy; urgency=low

  [ Ricardo Mendoza ]
  * General renaming of packages to match debian guidelines

  [ Ubuntu daily release ]
  * Automatic snapshot from revision 105

 -- Ubuntu daily release <ps-jenkins@lists.canonical.com>  Tue, 30 Jul 2013 02:02:34 +0000

platform-api (0.18.2+13.10.20130729-0ubuntu1) saucy; urgency=low

  [ Gustavo Pichorim Boiko ]
  * Rename the well known applications to match their names after the
    splitting of phone-app. The entry for the current phone-app was kept
    there so that it can be used while the new applications are not yet
    mature.

  [ Ubuntu daily release ]
  * Automatic snapshot from revision 103

 -- Ubuntu daily release <ps-jenkins@lists.canonical.com>  Mon, 29 Jul 2013 02:01:57 +0000

platform-api (0.18.2+13.10.20130726-0ubuntu1) saucy; urgency=low

  [ Jani Monoses ]
  * Fixing issue with gcc 4.6.
  * Build fixes for tests.

  [ Ubuntu daily release ]
  * Automatic snapshot from revision 101

 -- Ubuntu daily release <ps-jenkins@lists.canonical.com>  Fri, 26 Jul 2013 02:01:55 +0000

platform-api (0.18.2+13.10.20130725-0ubuntu1) saucy; urgency=low

  [ Ricardo Mendoza ]
  * * Clear all input traps upon death of the last client * Reset shell
    focus if all apps exit. (LP: #1203698, #1204299)

  [ Ubuntu daily release ]
  * Automatic snapshot from revision 98

 -- Ubuntu daily release <ps-jenkins@lists.canonical.com>  Thu, 25 Jul 2013 11:44:22 +0000

platform-api (0.18.2+13.10.20130719-0ubuntu1) saucy; urgency=low

  [ Thomas Voß ]
  * Remove versioned include directories. (LP: #1202309)

  [ Ricardo Mendoza ]
  * Stop changing focus when the binder that died was the last app in
    our list. (LP: #1202803)
  * Dont refocus other app if app dies while shell has focus. (LP:
    #1178288)

  [ Ubuntu daily release ]
  * Automatic snapshot from revision 96

 -- Ubuntu daily release <ps-jenkins@lists.canonical.com>  Fri, 19 Jul 2013 02:02:00 +0000

platform-api (0.18.2+13.10.20130711-0ubuntu1) saucy; urgency=low

  [ Ricardo Mendoza ]
  * Fix build of non-existant file (mircommon target).
  * Install Mir headers in the right place.

  [ Ubuntu daily release ]
  * Automatic snapshot from revision 92

 -- Ubuntu daily release <ps-jenkins@lists.canonical.com>  Thu, 11 Jul 2013 02:01:51 +0000

platform-api (0.18.2+13.10.20130709-0ubuntu1) saucy; urgency=low

  [ Ubuntu daily release ]
  * debian/*symbols: auto-update new symbols to released version

  [ Thomas Voß ]
  * * Split out the hardware sub-module into its own package.

  [ Ubuntu daily release ]
  * Automatic snapshot from revision 89

 -- Ubuntu daily release <ps-jenkins@lists.canonical.com>  Tue, 09 Jul 2013 02:02:39 +0000

platform-api (0.18.2+13.10.20130708-0ubuntu1) saucy; urgency=low

  [ Thomas Voß ]
  * Split out hal to ease integration of location service.

  [ Ubuntu daily release ]
  * debian/*symbols: auto-update new symbols to released version

  [ Thomas Voß ]
  * Add first wave of doxygen documentation and make the documentation
    known to the packaging setup.

  [ Ubuntu daily release ]
  * Automatic snapshot from revision 87

 -- Ubuntu daily release <ps-jenkins@lists.canonical.com>  Mon, 08 Jul 2013 02:01:12 +0000

platform-api (0.18.1+13.10.20130705-0ubuntu1) saucy; urgency=low

  [ Thomas Voß ]
  * * Adjust the cmake setup and get rid of -DUSE_GLES, instead rely on
    automatic detection if the header is available. * Adjust the cmake
    setup to bail out if EGL is not available. * Adjust the cmake setup
    to autogenerate doxygen API documentation.
  * * Add a pkgconfig file for the platform API * Adjust installation of
    header files to account for version.

  [ Ubuntu daily release ]
  * Automatic snapshot from revision 84

 -- Ubuntu daily release <ps-jenkins@lists.canonical.com>  Fri, 05 Jul 2013 02:01:10 +0000

platform-api (0.18.1+13.10.20130703-0ubuntu1) saucy; urgency=low

  [ Ricardo Mendoza ]
  * Stop the app manager from suspending the shell if there is no valid
    active main stage application running. (LP: #1196696)

  [ Ubuntu daily release ]
  * Automatic snapshot from revision 81

 -- Ubuntu daily release <ps-jenkins@lists.canonical.com>  Wed, 03 Jul 2013 02:01:08 +0000

platform-api (0.18.1+13.10.20130630-0ubuntu1) saucy; urgency=low

  [ Ricardo Mendoza ]
  * Add guards for NULL sensors.

  [ Ubuntu daily release ]
  * Automatic snapshot from revision 79

 -- Ubuntu daily release <ps-jenkins@lists.canonical.com>  Sun, 30 Jun 2013 02:01:10 +0000

platform-api (0.18.1+13.10.20130628-0ubuntu1) saucy; urgency=low

  [ Didier Roche ]
  * minor cosmetic cleanups as we detect the archs we can't build for in
    daily release now.

  [ Ubuntu daily release ]
  * Automatic snapshot from revision 77

 -- Ubuntu daily release <ps-jenkins@lists.canonical.com>  Fri, 28 Jun 2013 02:01:14 +0000

platform-api (0.18.1+13.10.20130627-0ubuntu1) saucy; urgency=low

  [ Ricardo Mendoza ]
  * GCC 4.8 introduces a change for ARM AAPCS calling conventions, this
    breaks ABI for us because the Android library is built with GCC 4.7.
    Revert to building platform-api with GCC 4.7 until we can update the
    Android build. .

  [ Ubuntu daily release ]
  * Automatic snapshot from revision 75

 -- Ubuntu daily release <ps-jenkins@lists.canonical.com>  Thu, 27 Jun 2013 02:01:09 +0000

platform-api (0.18.1daily13.06.25-0ubuntu1) saucy; urgency=low

  [ Robert Carr ]
  * Add missing mir stub (ua_ui_session_properties_set_remote_pid).

  [ Ubuntu daily release ]
  * Automatic snapshot from revision 73

 -- Ubuntu daily release <ps-jenkins@lists.canonical.com>  Tue, 25 Jun 2013 02:01:11 +0000

platform-api (0.18.1daily13.06.21-0ubuntu1) saucy; urgency=low

  [ Ubuntu daily release ]
  * debian/*symbols: auto-update new symbols to released version

  [ Didier Roche ]
  * Add a symbol files with unmangled C++ symbols to track ABI.

  [ Dmitrijs Ledkovs ]
  * Add a symbol files with unmangled C++ symbols to track ABI.

  [ Ubuntu daily release ]
  * Automatic snapshot from revision 71

 -- Ubuntu daily release <ps-jenkins@lists.canonical.com>  Fri, 21 Jun 2013 02:01:21 +0000

platform-api (0.18.1daily13.06.18-0ubuntu1) saucy; urgency=low

  [ Gerry Boland ]
  * Add mir suport.

  [ Robert Carr ]
  * Add mir suport.

  [ Ubuntu daily release ]
  * Automatic snapshot from revision 69

 -- Ubuntu daily release <ps-jenkins@lists.canonical.com>  Tue, 18 Jun 2013 18:32:00 +0000

platform-api (0.18.1daily13.06.11-0ubuntu1) saucy; urgency=low

  [ Ricardo Mendoza ]
  * Allow remote App Manager to take care of signalling processes.

  [ Ubuntu daily release ]
  * Automatic snapshot from revision 67

 -- Ubuntu daily release <ps-jenkins@lists.canonical.com>  Tue, 11 Jun 2013 14:40:23 +0000

platform-api (0.18.1daily13.06.10-0ubuntu1) saucy; urgency=low

  [ Ricardo Salveti de Araujo ]
  * clipboard.h: fixing license (it should be LGPL instead of GPL).

  [ Ricardo Mendoza ]
  * Extend the SessionProperties API to allow setting a remote_pid for
    operation across container boundaries.

  [ Ubuntu daily release ]
  * Automatic snapshot from revision 65

 -- Ubuntu daily release <ps-jenkins@lists.canonical.com>  Mon, 10 Jun 2013 02:02:01 +0000

platform-api (0.18.1daily13.06.05-0ubuntu1) saucy; urgency=low

  [ Ricardo Mendoza ]
  * * Move all private headers for android interfaces to
    android/include/ * Expose publicly only the C headers for the API *
    Change namespaces to match new coding guidelines * General cleanup
    and housekeeping of the codebase.
  * * Add headers for new refactored platform API * Implement new API
    for Android/hybris backend * Implement lifecycle iteration 0
    delegates infrastructure * Do away with all old public headers and
    use only the new API.
  * * Enable usage of the new delegates from within the Application
    Manager * Implement the notion of the application lifecycle and
    state transition * Implement initial session state controller * Make
    use of async delayer for suspend timeouts.
  * * Refactor sensors API to use new guidelines * Add new public
    headers for sensors and discard old API * Provide soft-float dynamic
    loader macro for hybris * Provide updated test cases.
  * * Change include barrier name to fix collision.

  [ Michael Terry ]
  * Add ubuntu/ui/config.h with UBUNTU_USE_GLES so we can know whether
    to include GLES2/gl2.h or GL/gl.h.

  [ Didier Roche ]
  * fix archs for not building on powerpc and arch: all for transitional
    packages.

  [ Sergio Schvezov ]
  * Adding rules to generate config.h from Android.mk.

  [ Thomas Voß ]
  * Switch to lazy init for the Bridge, and prevent tests from failing
    on amd64/i386.

  [ Gustavo Pichorim Boiko ]
  * Now that phone-app is being separate into phone, messages and
    contacts, we need to have a messages and contacts app listed too.

  [ Ubuntu daily release ]
  * Automatic snapshot from revision 62

 -- Ubuntu daily release <ps-jenkins@lists.canonical.com>  Wed, 05 Jun 2013 02:02:04 +0000

platform-api (0.18.1daily13.05.30.2ubuntu.unity.next-0ubuntu1) raring; urgency=low

  [ Ricardo Mendoza ]
  * * Change include barrier name to fix collision.

  [ Ubuntu daily release ]
  * Automatic snapshot from revision 60 (ubuntu-unity/next)

 -- Ubuntu daily release <ps-jenkins@lists.canonical.com>  Thu, 30 May 2013 21:13:45 +0000

platform-api (0.18.1daily13.05.30.1ubuntu.unity.next-0ubuntu1) raring; urgency=low

  [ Thomas Voß ]
  * Switch to lazy init for the Bridge, and prevent tests from failing
    on amd64/i386.

  [ Ricardo Mendoza ]
  * * Move all private headers for android interfaces to
    android/include/ * Expose publicly only the C headers for the API *
    Change namespaces to match new coding guidelines * General cleanup
    and housekeeping of the codebase.
  * * Add headers for new refactored platform API * Implement new API
    for Android/hybris backend * Implement lifecycle iteration 0
    delegates infrastructure * Do away with all old public headers and
    use only the new API.
  * * Enable usage of the new delegates from within the Application
    Manager * Implement the notion of the application lifecycle and
    state transition * Implement initial session state controller * Make
    use of async delayer for suspend timeouts.
  * * Refactor sensors API to use new guidelines * Add new public
    headers for sensors and discard old API * Provide soft-float dynamic
    loader macro for hybris * Provide updated test cases.

  [ Ubuntu daily release ]
  * Automatic snapshot from revision 58 (ubuntu-unity/next)

 -- Ubuntu daily release <ps-jenkins@lists.canonical.com>  Thu, 30 May 2013 02:45:43 +0000

platform-api (0.18.1daily13.05.15ubuntu.unity.next-0ubuntu1) raring; urgency=low

  [ Gustavo Pichorim Boiko ]
  * Now that phone-app is being separate into phone, messages and
    contacts, we need to have a messages and contacts app listed too.

  [ Ubuntu daily release ]
  * Automatic snapshot from revision 52 (ubuntu-unity/next)

 -- Ubuntu daily release <ps-jenkins@lists.canonical.com>  Wed, 15 May 2013 02:00:58 +0000

platform-api (0.18.1daily13.04.15ubuntu.unity.next-0ubuntu1) raring; urgency=low

  * Automatic snapshot from revision 50 (ubuntu-unity/next)

 -- Ubuntu daily release <ps-jenkins@lists.canonical.com>  Mon, 15 Apr 2013 02:02:18 +0000

platform-api (0.18.1daily13.04.12ubuntu.unity.next-0ubuntu1) raring; urgency=low

  * Automatic snapshot from revision 48 (ubuntu-unity/next)

 -- Ubuntu daily release <ps-jenkins@lists.canonical.com>  Fri, 12 Apr 2013 02:01:49 +0000

platform-api (0.18.1daily13.04.08ubuntu.unity.next-0ubuntu1) raring; urgency=low

  [ Dmitrijs Ledkovs ]
  * Apply packaging clean-up:
    - Use wrap-and-sort
    - White space cleanup on .bzr-builddeb and debian/copyright
    - Remove un-needed comments from debian/rules
    - Use dh_install --fail-missing
  * Rename packages to use generic names, but provide previous package
    names as dummy/transitional such that not to break the world.

  [ Michael Terry ]
  * Automatic snapshot from revision 44 (bootstrap)

  [ Ubuntu daily release ]
  * Automatic snapshot from revision 46 (ubuntu-unity/next)

 -- Ubuntu daily release <ps-jenkins@lists.canonical.com>  Mon, 08 Apr 2013 08:35:48 +0000

ubuntu-platform-api (0.18-0phablet1) quantal; urgency=low

  * Rename telephony-app to phone-app.

 -- Gustavo Pichorim Boiko <gustavo.boiko@canonical.com>  Mon, 18 Mar 2013 18:27:18 -0300

ubuntu-platform-api (0.17-0phablet1) quantal; urgency=low

  [ Jim Hodapp ]
  * Implements getting the min sensor reading update rate, min and max
    reading values, and reading resolution.
  * Refactor accelerometer support so that it supports calling more than
    one observer listener per Sensor instance.
  
  [ Ricardo Mendoza ]
  * Support tracking sessions in a different namespace than the app manager. 
  * Move default app manager to detail namespace.
  * Fix various tests due to API changes.

 -- Ricardo Mendoza <ricardo.mendoza@canonical.com>  Mon, 04 Mar 2013 10:51:10 -0430

ubuntu-platform-api (0.16-0phablet1) quantal; urgency=low

  * Dynamically adjust the OOM values for running apps 

 -- Ricardo Mendoza <ricardo.mendoza@canonical.com>  Fri, 22 Feb 2013 18:25:13 -0430

ubuntu-platform-api (0.15-0phablet1) quantal; urgency=low

  * Correct selection of next focused application
  * Mark keyboard as invisible when switching apps to prevent the trap
  * Correctly update current apps list even if all remaining apps are system sessions

 -- Ricardo Mendoza <ricardo.mendoza@canonical.com>  Wed, 20 Feb 2013 16:48:08 -0430

ubuntu-platform-api (0.14-0phablet1) quantal; urgency=low

  * Packaging improvements for the public release

 -- Ricardo Salveti de Araujo <ricardo.salveti@canonical.com>  Wed, 20 Feb 2013 15:49:21 -0300

ubuntu-platform-api (0.13) quantal; urgency=low

  * Add method to signal App Manager clients for changes on OSK geometry/visibility
  * Prevent attempting to focus sessions from session-less surfaces

 -- Ricardo Mendoza <ricardo.mendoza@canonical.com>  Wed, 20 Feb 2013 02:42:09 -0430

ubuntu-platform-api (0.12) quantal; urgency=low

  * Focus a new application only when the application requests visibility for its surfaces

 -- Ricardo Mendoza <ricardo.mendoza@canonical.com>  Wed, 20 Feb 2013 02:05:14 -0430

ubuntu-platform-api (0.11) quantal; urgency=low

  [ Ricardo Mendoza ]
  * Correctly report fullscreen session for mainstage apps if requested
  * Dont schedule a system session app (osk) for focusing when recovering from a binder death
  * Keep track of apps in independent pointers and better protect session binders.

 -- Florian Boucault <florian.boucault@canonical.com>  Wed, 20 Feb 2013 02:46:09 +0000

ubuntu-platform-api (0.10) quantal; urgency=low

  [Thomas Voss]
  * fix compilation for c programs 

 -- Bill Filler <bill.filler@canonical.com>  Sat, 16 Feb 2013 23:09:26 -0500

ubuntu-platform-api (0.9) quantal; urgency=low

  [ Ricardo Mendoza ]
  * Track sidestage/mainstage app running states and adjust transitions accordingly
  * Input layer changes to deal with new behaviour
  * Do dynamic screenshots according to surface size with correctly scaled geometry
  * General cleanup and stability fixes

  [ Ricardo Salveti ]
  * Removing logic to kill applications using the volume down key

 -- Ricardo Mendoza <ricardo.mendoza@canonical.com>  Thu, 14 Feb 2013 11:19:18 -0430

ubuntu-platform-api (0.8) quantal; urgency=low

  [ Ricardo Mendoza ]
  * Add API support for the dynamic creation and dismissal of system-session input traps with variable geometry.

 -- Florian Boucault <florian.boucault@canonical.com>  Wed, 13 Feb 2013 23:56:45 +0000

ubuntu-platform-api (0.7) quantal; urgency=low

  * debian/control: changing to arch any as libhybris is now available for
    x86 64

 -- Ricardo Salveti de Araujo <ricardo.salveti@canonical.com>  Sun, 10 Feb 2013 23:57:21 -0200

ubuntu-platform-api (0.6) quantal; urgency=low

  [ Thomas Voss ]
  * Add fullscreen observer and callback for the app manager.

  [ Ricardo Mendoza ]
  * Release upstream

 -- Ricardo Mendoza <ricardo.mendoza@canonical.com>  Thu, 07 Feb 2013 19:44:18 -0430

ubuntu-platform-api (0.5) quantal; urgency=low

  * Add support for copy and paste (Clipboard service)

 -- Ricardo Mendoza <ricardo.mendoza@canonical.com>  Wed, 06 Feb 2013 21:06:53 -0430

ubuntu-platform-api (0.4) quantal; urgency=low

  * Enabling packages for i386 (useful from a package dependency perspective).

 -- Ricardo Salveti de Araujo <ricardo.salveti@canonical.com>  Wed, 06 Feb 2013 20:08:58 -0200

ubuntu-platform-api (0.3) quantal; urgency=low

  * Creating a common libubuntu-platform-api-dev package, to avoid people to
    depend on implementation specific packages (for that we have provides).

 -- Ricardo Salveti de Araujo <ricardo.salveti@canonical.com>  Wed, 06 Feb 2013 19:14:05 -0200

ubuntu-platform-api (0.2) quantal; urgency=low

  * Updating packages to be multi-arch compatible

 -- Ricardo Salveti de Araujo <ricardo.salveti@canonical.com>  Tue, 05 Feb 2013 21:01:10 -0200

ubuntu-platform-api (0.1) quantal; urgency=low

  * Initial Release

 -- Ricardo Salveti de Araujo <ricardo.salveti@canonical.com>  Tue, 05 Feb 2013 14:15:40 -0200<|MERGE_RESOLUTION|>--- conflicted
+++ resolved
@@ -1,10 +1,3 @@
-<<<<<<< HEAD
-platform-api (1.2.0-0ubuntu1) UNRELEASED; urgency=medium
-
-  * Add agps hooks in the hardware api to allow the use of supl.
-
- -- Manuel de la Pena <manuel.delapena@canonical.com>  Wed, 14 May 2014 10:45:33 +2000
-=======
 platform-api (2.0.0-0ubuntu1) UNRELEASED; urgency=medium
 
   * Bump API version to 2.0
@@ -14,7 +7,12 @@
   * Unified bridge
 
  -- Ricardo Mendoza <ricardo.mendoza@canonical.com>  Mon, 19 May 2014 16:53:45 +0200
->>>>>>> 6bd3cd28
+
+platform-api (1.2.0-0ubuntu1) UNRELEASED; urgency=medium
+
+  * Add agps hooks in the hardware api to allow the use of supl.
+
+ -- Manuel de la Pena <manuel.delapena@canonical.com>  Wed, 14 May 2014 10:45:33 +2000
 
 platform-api (1.1.0+14.10.20140515.1-0ubuntu1) utopic; urgency=medium
 
