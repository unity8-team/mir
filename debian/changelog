<<<<<<< HEAD
platform-api (2.2.0) UNRELEASED; urgency=medium

  *  Add window resize support
  *  Add window focus event

 -- Gerry Boland <gerry.boland@canonical.com>  Wed, 02 Jul 2014 14:07:05 +0100
=======
platform-api (2.1.0+14.10.20140702-0ubuntu1) utopic; urgency=low

  [ Alberto Aguirre ]
  * Bump Mir dependencies to 0.4.0.

  [ Cemil Azizoglu ]
  * Bump Mir dependencies to 0.4.0.

  [ Kevin Gunn ]
  * Bump Mir dependencies to 0.4.0.

 -- Ubuntu daily release <ps-jenkins@lists.canonical.com>  Wed, 02 Jul 2014 02:11:11 +0000
>>>>>>> e52c7bc3

platform-api (2.1.0+14.10.20140701-0ubuntu1) utopic; urgency=low

  [ Sergio Schvezov ]
  * Setting -Wl,--no-as-needed for sensors.

  [ Ricardo Mendoza ]
  * Run thread for dbus client connection (sensors service)

 -- Ubuntu daily release <ps-jenkins@lists.canonical.com>  Tue, 01 Jul 2014 15:17:32 +0000

platform-api (2.1.0+14.10.20140630-0ubuntu1) utopic; urgency=low

  [ Ubuntu daily release ]
  * debian/*symbols: auto-update new symbols to released version

  [ thomas-voss ]
  * Adjust to API changes in location service. Implement controller
    interface. Add functions to query the accuracy estimates for a
    position update. (LP: #1281817)

 -- Ubuntu daily release <ps-jenkins@lists.canonical.com>  Mon, 30 Jun 2014 08:54:28 +0000

platform-api (2.1.0+14.10.20140624.4-0ubuntu1) utopic; urgency=low

  [ Ricardo Mendoza ]
  * Add missing enable/disable functions for haptic

 -- Ubuntu daily release <ps-jenkins@lists.canonical.com>  Tue, 24 Jun 2014 20:22:48 +0000

platform-api (2.1.0+14.10.20140623.1-0ubuntu1) utopic; urgency=medium

  [ Ricardo Mendoza ]
  * Added orientation sensor, extended existing sensor API to allow
    for dynamic event rate setting.

  [ Ubuntu daily release ]
  * debian/*symbols: auto-update new symbols to released version

 -- Ubuntu daily release <ps-jenkins@lists.canonical.com>  Mon, 23 Jun 2014 16:39:59 +0000

platform-api (2.0.0+14.10.20140618.1-0ubuntu1) utopic; urgency=low

  [ Tarmac ]
  * Updated for Mir 0.3.0 release.

  [ Ubuntu daily release ]
  * New rebuild forced

  [ Cemil Azizoglu ]
  * Updated for Mir 0.3.0 release.

 -- Ubuntu daily release <ps-jenkins@lists.canonical.com>  Wed, 18 Jun 2014 19:31:24 +0000

platform-api (2.0.0+14.10.20140612-0ubuntu1) utopic; urgency=medium

  [ Ricardo Mendoza ]
  * Bump API version to 2.0
  * Introduce support for dynamic backend loading
  * Package naming changes
  * Further support for test backend
  * Unified bridge

  [ Ubuntu daily release ]
  * debian/*symbols: auto-update new symbols to released version
  * New rebuild forced

 -- Ubuntu daily release <ps-jenkins@lists.canonical.com>  Thu, 12 Jun 2014 09:48:31 +0000

platform-api (1.2.0+14.10.20140605-0ubuntu1) utopic; urgency=low

  [ Ubuntu daily release ]
  * New rebuild forced

  [ Cemil Azizoglu ]
  * staging 0.2.0

  [ Kevin Gunn ]
  * staging 0.2.0

 -- Ubuntu daily release <ps-jenkins@lists.canonical.com>  Thu, 05 Jun 2014 14:08:48 +0000

platform-api (1.2.0+14.10.20140522.1-0ubuntu1) utopic; urgency=medium

  [ Manuel de la Pena ]
  * Add agps hooks in the hardware api to allow the use of supl.

  [ Ubuntu daily release ]
  * debian/*symbols: auto-update new symbols to released version

  [ thomas-voss ]
  * Add hw alarm api implementation for android's /dev/alarm. Add simple
    test executable for hw alarm api implementation on android. Adjust
    interface signatures to make sure that status of operations is
    reported correctly. Add HW Alarms API interface definition. Add
    Ubuntu implementation that will bridge over to the android world.
    (LP: #1299916)

 -- Ubuntu daily release <ps-jenkins@lists.canonical.com>  Thu, 22 May 2014 15:29:47 +0000

platform-api (1.1.0+14.10.20140515.1-0ubuntu1) utopic; urgency=medium

  [ Gerry Boland ]
  [Daniel d'Andrada]
  * Add ua_ui_window_get_size().
  
  [Gerry Boland]
  * Bump package version to match library version.

 -- Ubuntu daily release <ps-jenkins@lists.canonical.com>  Thu, 15 May 2014 17:18:39 +0000

platform-api (0.21+14.10.20140507-0ubuntu1) utopic; urgency=medium

  [ Ricardo Mendoza ]
  * Change sensors API to allow for GCC 4.8 building across all clients
    Ubuntu-side

 -- Ubuntu daily release <ps-jenkins@lists.canonical.com>  Wed, 07 May 2014 10:45:33 +0000

platform-api (0.20+14.10.20140430.1-0ubuntu1) utopic; urgency=low

  [ Alberto Aguirre ]
  * needed for mir019

  [ Ubuntu daily release ]
  * New rebuild forced

 -- Ubuntu daily release <ps-jenkins@lists.canonical.com>  Wed, 30 Apr 2014 13:35:29 +0000

platform-api (0.20+14.04.20140411-0ubuntu1) trusty; urgency=low

  [ Gerry Boland ]
  * Manually call mir's SurfacePlacementStrategy::place and
    SessionListener::surface_created methods for in process client
    Surface Mir 0.1.8 refactoring causes in-process client surfaces to
    be an implementation detail of Mir's surface stack, and prevents
    shell from getting access to its surface to position it and define
    input areas on it. To fix this,we perform the following: 1. Create
    an InProcessClientSession to represent the in-process client 2. Get
    access to Mir's SurfacePlacementStrategy object and call its place
    method explicitly, to allow shell to position its surface 3. Get
    access to Mir's SessionListener object and call its surface_created
    method explicitly, to notify shell its surface was created

  [ Alan Griffiths ]
  * Changes for compatibility with Mir 0.1.8

  [ Ubuntu daily release ]
  * New rebuild forced

 -- Ubuntu daily release <ps-jenkins@lists.canonical.com>  Fri, 11 Apr 2014 21:09:05 +0000

platform-api (0.20+14.04.20140407-0ubuntu1) trusty; urgency=low

  [ Andreas Pokorny ]
  * CMakeLists adaptation to make platform-api cross compile with a
    simple chroot setup. Note that <PKG_NAME>_LINK_LIBRARIES variables
    were removed from link_directories and respective <PKG_NAME>_LDFLAGS
    variables were instead put into target_link_libraries. Those
    informations attached to targets are transitively forwarded to the
    user of the library. link_directories only attaches the information
    to the source directory.

 -- Ubuntu daily release <ps-jenkins@lists.canonical.com>  Mon, 07 Apr 2014 06:16:39 +0000

platform-api (0.20+14.04.20140401-0ubuntu1) trusty; urgency=low

  [ Chris Gagnon ]
  * enable getting coverage in CI

 -- Ubuntu daily release <ps-jenkins@lists.canonical.com>  Tue, 01 Apr 2014 01:22:00 +0000

platform-api (0.20+14.04.20140317.1-0ubuntu1) trusty; urgency=low

  [ Ubuntu daily release ]
  * New rebuild forced

  [ Kevin Gunn ]
  * bump to mir0.1.7

 -- Ubuntu daily release <ps-jenkins@lists.canonical.com>  Mon, 17 Mar 2014 15:15:44 +0000

platform-api (0.20+14.04.20140310.1-0ubuntu1) trusty; urgency=low

  [ Kevin Gunn ]
  * bump debian dep to mir0.1.6

 -- Ubuntu daily release <ps-jenkins@lists.canonical.com>  Mon, 10 Mar 2014 21:09:12 +0000

platform-api (0.20+14.04.20140307-0ubuntu1) trusty; urgency=low

  [ Łukasz 'sil2100' Zemczak ]
  * Bump the build-dependency on dbus-cpp due to the ABI change

 -- Ubuntu daily release <ps-jenkins@lists.canonical.com>  Fri, 07 Mar 2014 12:35:44 +0000

platform-api (0.20+14.04.20140221-0ubuntu1) trusty; urgency=low

  [ thomas-voss ]
  * Remove obsolete assert on bridge as failures are captured higher up
    in the stack now.

 -- Ubuntu daily release <ps-jenkins@lists.canonical.com>  Fri, 21 Feb 2014 13:25:48 +0000

platform-api (0.20+14.04.20140214-0ubuntu1) trusty; urgency=low

  [ Daniel d'Andrada ]
  * Clipboard implementation using UnityService through the mir socket

 -- Ubuntu daily release <ps-jenkins@lists.canonical.com>  Fri, 14 Feb 2014 15:46:05 +0000

platform-api (0.20+14.04.20140212-0ubuntu1) trusty; urgency=low

  [ Kevin Gunn ]
  * bump dep on mir0.1.5

 -- Ubuntu daily release <ps-jenkins@lists.canonical.com>  Wed, 12 Feb 2014 18:32:46 +0000

platform-api (0.20+14.04.20140211-0ubuntu1) trusty; urgency=low

  [ Martin Pitt ]
  * Fix crash in ua_sensors_*_new() if there is no available backend.
    Return NULL instead. (LP: #1272294)

 -- Ubuntu daily release <ps-jenkins@lists.canonical.com>  Tue, 11 Feb 2014 00:09:33 +0000

platform-api (0.20+14.04.20140204.1-0ubuntu1) trusty; urgency=low

  [ Ubuntu daily release ]
  * New rebuild forced

  [ Ricardo Salveti de Araujo ]
  * Making android code compatible with 4.4.

  [ Kevin Gunn ]
  * bump debian version for mir to 0.1.4

 -- Ubuntu daily release <ps-jenkins@lists.canonical.com>  Tue, 04 Feb 2014 14:51:56 +0000

platform-api (0.20+14.04.20140204-0ubuntu1) trusty; urgency=low

  [ thomas-voss ]
  * Adopt to changes in dbus-cpp and location-service.

  [ Łukasz 'sil2100' Zemczak ]
  * Bump the dbus-cpp dependency to 1.0.0

 -- Ubuntu daily release <ps-jenkins@lists.canonical.com>  Tue, 04 Feb 2014 12:34:00 +0000

platform-api (0.20+14.04.20140114.1-0ubuntu1) trusty; urgency=low

  [ Martin Pitt ]
  * Add backend for simulated sensor data.

  [ Albert Astals ]
  * Build fixes and typos.

  [ Ricardo Mendoza ]
  * Build fixes and typos.

  [ Ubuntu daily release ]
  * Automatic snapshot from revision 183

 -- Ubuntu daily release <ps-jenkins@lists.canonical.com>  Tue, 14 Jan 2014 10:37:30 +0000

platform-api (0.20-0ubuntu1) trusty; urgency=low

  * Added *_set_dimensions() function to the window properties.

 -- Ricardo Mendoza <ricardo.mendoza@canonical.com>  Tue, 10 Dec 2013 23:24:57 -0500

platform-api (0.19+14.04.20140108.1-0ubuntu1) trusty; urgency=low

  [ Alexandros Frantzis ]
  * mirclient: Initialize MirSurfaceParameters::output_id field.

  [ Martin Pitt ]
  * Fix all compiler warnings.

  [ Timo Jyrinki ]
  * bump debian version dependency for mir to 0.1.3 to force rebuild

  [ Gerry Boland ]
  * Fix FTBFS with Mir12 change - mir::geometry::PixelFormat was
    removed, using MirPixelFormat instead. (LP: #1266674)

  [ Ubuntu daily release ]
  * Automatic snapshot from revision 179

 -- Ubuntu daily release <ps-jenkins@lists.canonical.com>  Wed, 08 Jan 2014 06:17:14 +0000

platform-api (0.19+14.04.20131128.1-0ubuntu1) trusty; urgency=low

  [ Kevin Gunn ]
  * update mir deb build dep to ver 0.1.2

  [ Ubuntu daily release ]
  * Automatic snapshot from revision 174

 -- Ubuntu daily release <ps-jenkins@lists.canonical.com>  Thu, 28 Nov 2013 10:51:15 +0000

platform-api (0.19+14.04.20131119.1-0ubuntu1) trusty; urgency=low

  [ Kevin Gunn ]
  * mir server abi break, bump build dep to 0.1.1

  [ Ubuntu daily release ]
  * Automatic snapshot from revision 172

 -- Ubuntu daily release <ps-jenkins@lists.canonical.com>  Tue, 19 Nov 2013 19:16:40 +0000

platform-api (0.19+14.04.20131028-0ubuntu1) trusty; urgency=low

  [ Kevin Gunn ]
  * bump mir build dep to 0.0.16.

  [ Ubuntu daily release ]
  * Automatic snapshot from revision 170

 -- Ubuntu daily release <ps-jenkins@lists.canonical.com>  Mon, 28 Oct 2013 16:56:11 +0000

platform-api (0.19+13.10.20131015.1-0ubuntu2) trusty; urgency=low

  * No change rebuild for Boost 1.54 transition, required to drop
    boost1.53 from main.

 -- Dmitrijs Ledkovs <xnox@ubuntu.com>  Fri, 25 Oct 2013 00:06:13 +0100

platform-api (0.19+13.10.20131015.1-0ubuntu1) saucy; urgency=low

  [ Robert Carr ]
  * It seems events of mir_event_type_surface may lead to passing an
    uninitialized ubuntu event in to qtubuntu. Drop these events for
    now.

  [ Kevin Gunn ]
  * bump mir build dep 0.0.15 & libmirserver7.

  [ Alexandros Frantzis ]
  * mirclient: Return a null UApplicationInstance* when failing to
    connect to the mir server. (LP: #1233988)

  [ Ubuntu daily release ]
  * Automatic snapshot from revision 167

 -- Ubuntu daily release <ps-jenkins@lists.canonical.com>  Tue, 15 Oct 2013 02:39:54 +0000

platform-api (0.19+13.10.20131010.1-0ubuntu1) saucy; urgency=low

  [ Alexandros Frantzis ]
  * mirclient: Properly check for failed connections to the server
    Failing to do so leads to invalid/error connections being used
    platform-api, leading to crashes. . (LP: #1233988)

  [ Ubuntu daily release ]
  * Automatic snapshot from revision 163

 -- Ubuntu daily release <ps-jenkins@lists.canonical.com>  Thu, 10 Oct 2013 20:03:35 +0000

platform-api (0.19+13.10.20131009.2-0ubuntu1) saucy; urgency=low

  [ Ubuntu daily release ]
  * New rebuild forced

  [ Kevin Gunn ]
  * bump mir build dep 0.0.14.

  [ Alexandros Frantzis ]
  * mirclient: Release Window resources in the proper order Release the
    InputContext after releasing the Surface that is using the
    InputContext in its event callback. Otherwise we get a crash when an
    input event comes to the Surface after the InputContext is
    destroyed, but before the Surface itself has been destroyed. (LP:
    #1236225)

  [ Ubuntu daily release ]
  * Automatic snapshot from revision 161

 -- Ubuntu daily release <ps-jenkins@lists.canonical.com>  Wed, 09 Oct 2013 23:16:04 +0000

platform-api (0.19+13.10.20131003-0ubuntu1) saucy; urgency=low

  [ Kevin Gunn ]
  * bumping mir dep debian 0.0.13, libmirserver5

  [ Ubuntu daily release ]
  * Automatic snapshot from revision 158

 -- Ubuntu daily release <ps-jenkins@lists.canonical.com>  Thu, 03 Oct 2013 07:59:18 +0000

platform-api (0.19+13.10.20130926.1-0ubuntu1) saucy; urgency=low

  [ Kevin Gunn ]
  * bump build dep for new mir soname in order to rebuild

  [ Ubuntu daily release ]
  * Automatic snapshot from revision 156

 -- Ubuntu daily release <ps-jenkins@lists.canonical.com>  Thu, 26 Sep 2013 10:03:20 +0000

platform-api (0.19+13.10.20130925.1-0ubuntu1) saucy; urgency=low

  [ Ricardo Mendoza ]
  * Make music-app not be stopped when going to the background.

  [ Ubuntu daily release ]
  * Automatic snapshot from revision 154

 -- Ubuntu daily release <ps-jenkins@lists.canonical.com>  Wed, 25 Sep 2013 18:45:36 +0000

platform-api (0.19+13.10.20130924-0ubuntu1) saucy; urgency=low

  [ Ricardo Mendoza ]
  * * Bump build-dep on Mir to 0.0.11.

  [ Ubuntu daily release ]
  * Automatic snapshot from revision 152

 -- Ubuntu daily release <ps-jenkins@lists.canonical.com>  Tue, 24 Sep 2013 13:05:21 +0000

platform-api (0.19+13.10.20130919.3-0ubuntu1) saucy; urgency=low

  [ Ubuntu daily release ]
  * debian/*symbols: auto-update new symbols to released version

  [ thomas-voss ]
  * Ensure that url dispatcher and location service symbols are part of
    the mir implementation.

  [ Ubuntu daily release ]
  * New rebuild forced
  * Automatic snapshot from revision 150

 -- Ubuntu daily release <ps-jenkins@lists.canonical.com>  Thu, 19 Sep 2013 14:09:35 +0000

platform-api (0.19-0ubuntu1) saucy; urgency=low

  * New upstream release

 -- Ricardo Mendoza <ricardo.mendoza@canonical.com>  Wed, 18 Sep 2013 12:00:35 -0400

platform-api (0.18.3+13.10.20130904-0ubuntu1) saucy; urgency=low

  * New rebuild forced
  * Automatic snapshot from revision 147

 -- Ubuntu daily release <ps-jenkins@lists.canonical.com>  Wed, 04 Sep 2013 06:46:10 +0000

platform-api (0.18.3+13.10.20130903-0ubuntu1) saucy; urgency=low

  * New rebuild forced
  * Automatic snapshot from revision 146

 -- Ubuntu daily release <ps-jenkins@lists.canonical.com>  Tue, 03 Sep 2013 14:46:10 +0000

platform-api (0.18.3+13.10.20130830.1-0ubuntu1) saucy; urgency=low

  * New rebuild forced
  * Automatic snapshot from revision 145

 -- Ubuntu daily release <ps-jenkins@lists.canonical.com>  Fri, 30 Aug 2013 18:55:10 +0000

platform-api (0.18.3+13.10.20130830-0ubuntu1) saucy; urgency=low

  * New rebuild forced
  * Automatic snapshot from revision 144

 -- Ubuntu daily release <ps-jenkins@lists.canonical.com>  Fri, 30 Aug 2013 12:12:17 +0000

platform-api (0.18.3+13.10.20130829.2-0ubuntu1) saucy; urgency=low

  * New rebuild forced
  * Automatic snapshot from revision 143

 -- Ubuntu daily release <ps-jenkins@lists.canonical.com>  Thu, 29 Aug 2013 18:40:08 +0000

platform-api (0.18.3+13.10.20130829.1-0ubuntu1) saucy; urgency=low

  * New rebuild forced
  * Automatic snapshot from revision 142

 -- Ubuntu daily release <ps-jenkins@lists.canonical.com>  Thu, 29 Aug 2013 14:50:08 +0000

platform-api (0.18.3+13.10.20130829-0ubuntu1) saucy; urgency=low

  * New rebuild forced
  * Automatic snapshot from revision 141

 -- Ubuntu daily release <ps-jenkins@lists.canonical.com>  Thu, 29 Aug 2013 10:40:08 +0000

platform-api (0.18.3+13.10.20130828-0ubuntu1) saucy; urgency=low

  * New rebuild forced
  * Automatic snapshot from revision 140

 -- Ubuntu daily release <ps-jenkins@lists.canonical.com>  Wed, 28 Aug 2013 10:42:09 +0000

platform-api (0.18.3+13.10.20130827.1-0ubuntu1) saucy; urgency=low

  * New rebuild forced
  * Automatic snapshot from revision 139

 -- Ubuntu daily release <ps-jenkins@lists.canonical.com>  Tue, 27 Aug 2013 18:42:09 +0000

platform-api (0.18.3+13.10.20130827-0ubuntu1) saucy; urgency=low

  * New rebuild forced
  * Automatic snapshot from revision 138

 -- Ubuntu daily release <ps-jenkins@lists.canonical.com>  Tue, 27 Aug 2013 06:41:10 +0000

platform-api (0.18.3+13.10.20130826.3-0ubuntu1) saucy; urgency=low

  [ Ubuntu daily release ]
  * debian/*symbols: auto-update new symbols to released version

  [ thomas-voss ]
  * Add implementation for ua_location_service_create_controller. (LP:
    #1216483)

  [ Ubuntu daily release ]
  * New rebuild forced

  [ Albert Astals ]
  * Add a wrapper for lp:url-dispatcher .

  [ Ricardo Mendoza ]
  * * Support lifecycle events to dispatch client callbacks due to state
    switching.

  [ Ubuntu daily release ]
  * Automatic snapshot from revision 137

 -- Ubuntu daily release <ps-jenkins@lists.canonical.com>  Mon, 26 Aug 2013 18:07:43 +0000

platform-api (0.18.3+13.10.20130826-0ubuntu1) saucy; urgency=low

  [ Ubuntu daily release ]
  * debian/*symbols: auto-update new symbols to released version

  [ Charles Kerr ]
  * Add a controller for the location service.

  [ thomas-voss ]
  * Add a controller for the location service.

  [ Thomas Voß ]
  * Add a controller for the location service.

  [ Ubuntu daily release ]
  * New rebuild forced
  * Automatic snapshot from revision 133

 -- Ubuntu daily release <ps-jenkins@lists.canonical.com>  Mon, 26 Aug 2013 02:08:08 +0000

platform-api (0.18.3+13.10.20130823-0ubuntu1) saucy; urgency=low

  [ Ubuntu daily release ]
  * debian/*symbols: auto-update new symbols to released version
  * New rebuild forced

  [ Ricardo Mendoza ]
  * Restore accidentally dropped symbols back to the Mir server API.

  [ Ubuntu daily release ]
  * Automatic snapshot from revision 131

 -- Ubuntu daily release <ps-jenkins@lists.canonical.com>  Fri, 23 Aug 2013 06:45:15 +0000

platform-api (0.18.3+13.10.20130822.2-0ubuntu1) saucy; urgency=low

  [ thomas-voss ]
  * Reimplement location submodule on top of location-service.

  [ Thomas Voß ]
  * Reimplement location submodule on top of location-service.

  [ Ubuntu daily release ]
  * New rebuild forced
  * Automatic snapshot from revision 129

 -- Ubuntu daily release <ps-jenkins@lists.canonical.com>  Thu, 22 Aug 2013 18:06:37 +0000

platform-api (0.18.3+13.10.20130822.1-0ubuntu1) saucy; urgency=low

  * New rebuild forced
  * Automatic snapshot from revision 127

 -- Ubuntu daily release <ps-jenkins@lists.canonical.com>  Thu, 22 Aug 2013 14:36:12 +0000

platform-api (0.18.3+13.10.20130822-0ubuntu1) saucy; urgency=low

  * New rebuild forced
  * Automatic snapshot from revision 126

 -- Ubuntu daily release <ps-jenkins@lists.canonical.com>  Thu, 22 Aug 2013 10:42:14 +0000

platform-api (0.18.3+13.10.20130821.1-0ubuntu1) saucy; urgency=low

  * New rebuild forced
  * Automatic snapshot from revision 125

 -- Ubuntu daily release <ps-jenkins@lists.canonical.com>  Wed, 21 Aug 2013 14:40:14 +0000

platform-api (0.18.3+13.10.20130821-0ubuntu1) saucy; urgency=low

  [ Daniel d'Andrada ]
  * Enable OSK window role, which ties into Mir's OSK surface type. Also
    add "state" property to Window, and this implement
    show/hide/fullscreen functions using Mir's surface state API.

  [ Ricardo Salveti de Araujo ]
  * debian/control: depending on libhybris-common only instead.

  [ Robert Carr ]
  * Enable OSK window role, which ties into Mir's OSK surface type. Also
    add "state" property to Window, and this implement
    show/hide/fullscreen functions using Mir's surface state API.

  [ Ubuntu daily release ]
  * New rebuild forced

  [ Gerry Boland ]
  * Enable OSK window role, which ties into Mir's OSK surface type. Also
    add "state" property to Window, and this implement
    show/hide/fullscreen functions using Mir's surface state API.

  [ Ubuntu daily release ]
  * Automatic snapshot from revision 124

 -- Ubuntu daily release <ps-jenkins@lists.canonical.com>  Wed, 21 Aug 2013 06:51:21 +0000

platform-api (0.18.3+13.10.20130820-0ubuntu1) saucy; urgency=low

  [ Gerry Boland ]
  * Revert Cflags change in pkgconfig file in rev 118.
  * Remove workaround to obtain Mir internal surface, as Mir added
    as_internal_surface method in revno 964.

  [ Ubuntu daily release ]
  * New rebuild forced
  * Automatic snapshot from revision 121

 -- Ubuntu daily release <ps-jenkins@lists.canonical.com>  Tue, 20 Aug 2013 14:06:21 +0000

platform-api (0.18.3+13.10.20130815.1-0ubuntu1) saucy; urgency=low

  [ Ubuntu daily release ]
  * debian/*symbols: auto-update new symbols to released version
  * New rebuild forced

  [ Thomas Voß ]
  * Fix typos in location service API.

  [ Ubuntu daily release ]
  * Automatic snapshot from revision 118

 -- Ubuntu daily release <ps-jenkins@lists.canonical.com>  Thu, 15 Aug 2013 06:06:34 +0000

platform-api (0.18.3+13.10.20130813-0ubuntu1) saucy; urgency=low

  [ Ubuntu daily release ]
  * debian/*symbols: auto-update new symbols to released version

  [ gerboland ]
  * Build the Mir backends and add the relevant deps now that we have
    Mir in main.

  [ Ricardo Salveti de Araujo ]
  * Build the Mir backends and add the relevant deps now that we have
    Mir in main.

  [ Ubuntu daily release ]
  * New rebuild forced

  [ Ricardo Mendoza ]
  * Build the Mir backends and add the relevant deps now that we have
    Mir in main.

  [ Ubuntu daily release ]
  * Automatic snapshot from revision 116

 -- Ubuntu daily release <ps-jenkins@lists.canonical.com>  Tue, 13 Aug 2013 02:51:19 +0000

platform-api (0.18.3+13.10.20130812-0ubuntu1) saucy; urgency=low

  [ Gerry Boland ]
  * Fix FTBFS due to Mir commit 951.

  [ Ubuntu daily release ]
  * New rebuild forced
  * Automatic snapshot from revision 114

 -- Ubuntu daily release <ps-jenkins@lists.canonical.com>  Mon, 12 Aug 2013 18:41:26 +0000

platform-api (0.18.3+13.10.20130807-0ubuntu1) saucy; urgency=low

  [ Ubuntu daily release ]
  * debian/*symbols: auto-update new symbols to released version

  [ Thomas Voß ]
  * Add location service API.

  [ Ricardo Mendoza ]
  * Add location service API.

  [ Ubuntu daily release ]
  * Automatic snapshot from revision 112

 -- Ubuntu daily release <ps-jenkins@lists.canonical.com>  Wed, 07 Aug 2013 02:02:29 +0000

platform-api (0.18.3+13.10.20130806-0ubuntu1) saucy; urgency=low

  [ gerboland ]
  * Fix for Mir API change in revno 873, there are now multiple display
    buffers available, so no single display. Moving this fix from the
    packaging branch.

  [ Albert Astals ]
  * Fix FTBFS due to Mir API changes.

  [ Ubuntu daily release ]
  * Automatic snapshot from revision 110

 -- Ubuntu daily release <ps-jenkins@lists.canonical.com>  Tue, 06 Aug 2013 02:02:22 +0000

platform-api (0.18.3+13.10.20130802-0ubuntu1) saucy; urgency=low

  [ Thomas Voß ]
  * Make sure that archive.h compiles with C compilers.

  [ Ubuntu daily release ]
  * Automatic snapshot from revision 107

 -- Ubuntu daily release <ps-jenkins@lists.canonical.com>  Fri, 02 Aug 2013 02:02:00 +0000

platform-api (0.18.3+13.10.20130730-0ubuntu1) saucy; urgency=low

  [ Ricardo Mendoza ]
  * General renaming of packages to match debian guidelines

  [ Ubuntu daily release ]
  * Automatic snapshot from revision 105

 -- Ubuntu daily release <ps-jenkins@lists.canonical.com>  Tue, 30 Jul 2013 02:02:34 +0000

platform-api (0.18.2+13.10.20130729-0ubuntu1) saucy; urgency=low

  [ Gustavo Pichorim Boiko ]
  * Rename the well known applications to match their names after the
    splitting of phone-app. The entry for the current phone-app was kept
    there so that it can be used while the new applications are not yet
    mature.

  [ Ubuntu daily release ]
  * Automatic snapshot from revision 103

 -- Ubuntu daily release <ps-jenkins@lists.canonical.com>  Mon, 29 Jul 2013 02:01:57 +0000

platform-api (0.18.2+13.10.20130726-0ubuntu1) saucy; urgency=low

  [ Jani Monoses ]
  * Fixing issue with gcc 4.6.
  * Build fixes for tests.

  [ Ubuntu daily release ]
  * Automatic snapshot from revision 101

 -- Ubuntu daily release <ps-jenkins@lists.canonical.com>  Fri, 26 Jul 2013 02:01:55 +0000

platform-api (0.18.2+13.10.20130725-0ubuntu1) saucy; urgency=low

  [ Ricardo Mendoza ]
  * * Clear all input traps upon death of the last client * Reset shell
    focus if all apps exit. (LP: #1203698, #1204299)

  [ Ubuntu daily release ]
  * Automatic snapshot from revision 98

 -- Ubuntu daily release <ps-jenkins@lists.canonical.com>  Thu, 25 Jul 2013 11:44:22 +0000

platform-api (0.18.2+13.10.20130719-0ubuntu1) saucy; urgency=low

  [ Thomas Voß ]
  * Remove versioned include directories. (LP: #1202309)

  [ Ricardo Mendoza ]
  * Stop changing focus when the binder that died was the last app in
    our list. (LP: #1202803)
  * Dont refocus other app if app dies while shell has focus. (LP:
    #1178288)

  [ Ubuntu daily release ]
  * Automatic snapshot from revision 96

 -- Ubuntu daily release <ps-jenkins@lists.canonical.com>  Fri, 19 Jul 2013 02:02:00 +0000

platform-api (0.18.2+13.10.20130711-0ubuntu1) saucy; urgency=low

  [ Ricardo Mendoza ]
  * Fix build of non-existant file (mircommon target).
  * Install Mir headers in the right place.

  [ Ubuntu daily release ]
  * Automatic snapshot from revision 92

 -- Ubuntu daily release <ps-jenkins@lists.canonical.com>  Thu, 11 Jul 2013 02:01:51 +0000

platform-api (0.18.2+13.10.20130709-0ubuntu1) saucy; urgency=low

  [ Ubuntu daily release ]
  * debian/*symbols: auto-update new symbols to released version

  [ Thomas Voß ]
  * * Split out the hardware sub-module into its own package.

  [ Ubuntu daily release ]
  * Automatic snapshot from revision 89

 -- Ubuntu daily release <ps-jenkins@lists.canonical.com>  Tue, 09 Jul 2013 02:02:39 +0000

platform-api (0.18.2+13.10.20130708-0ubuntu1) saucy; urgency=low

  [ Thomas Voß ]
  * Split out hal to ease integration of location service.

  [ Ubuntu daily release ]
  * debian/*symbols: auto-update new symbols to released version

  [ Thomas Voß ]
  * Add first wave of doxygen documentation and make the documentation
    known to the packaging setup.

  [ Ubuntu daily release ]
  * Automatic snapshot from revision 87

 -- Ubuntu daily release <ps-jenkins@lists.canonical.com>  Mon, 08 Jul 2013 02:01:12 +0000

platform-api (0.18.1+13.10.20130705-0ubuntu1) saucy; urgency=low

  [ Thomas Voß ]
  * * Adjust the cmake setup and get rid of -DUSE_GLES, instead rely on
    automatic detection if the header is available. * Adjust the cmake
    setup to bail out if EGL is not available. * Adjust the cmake setup
    to autogenerate doxygen API documentation.
  * * Add a pkgconfig file for the platform API * Adjust installation of
    header files to account for version.

  [ Ubuntu daily release ]
  * Automatic snapshot from revision 84

 -- Ubuntu daily release <ps-jenkins@lists.canonical.com>  Fri, 05 Jul 2013 02:01:10 +0000

platform-api (0.18.1+13.10.20130703-0ubuntu1) saucy; urgency=low

  [ Ricardo Mendoza ]
  * Stop the app manager from suspending the shell if there is no valid
    active main stage application running. (LP: #1196696)

  [ Ubuntu daily release ]
  * Automatic snapshot from revision 81

 -- Ubuntu daily release <ps-jenkins@lists.canonical.com>  Wed, 03 Jul 2013 02:01:08 +0000

platform-api (0.18.1+13.10.20130630-0ubuntu1) saucy; urgency=low

  [ Ricardo Mendoza ]
  * Add guards for NULL sensors.

  [ Ubuntu daily release ]
  * Automatic snapshot from revision 79

 -- Ubuntu daily release <ps-jenkins@lists.canonical.com>  Sun, 30 Jun 2013 02:01:10 +0000

platform-api (0.18.1+13.10.20130628-0ubuntu1) saucy; urgency=low

  [ Didier Roche ]
  * minor cosmetic cleanups as we detect the archs we can't build for in
    daily release now.

  [ Ubuntu daily release ]
  * Automatic snapshot from revision 77

 -- Ubuntu daily release <ps-jenkins@lists.canonical.com>  Fri, 28 Jun 2013 02:01:14 +0000

platform-api (0.18.1+13.10.20130627-0ubuntu1) saucy; urgency=low

  [ Ricardo Mendoza ]
  * GCC 4.8 introduces a change for ARM AAPCS calling conventions, this
    breaks ABI for us because the Android library is built with GCC 4.7.
    Revert to building platform-api with GCC 4.7 until we can update the
    Android build. .

  [ Ubuntu daily release ]
  * Automatic snapshot from revision 75

 -- Ubuntu daily release <ps-jenkins@lists.canonical.com>  Thu, 27 Jun 2013 02:01:09 +0000

platform-api (0.18.1daily13.06.25-0ubuntu1) saucy; urgency=low

  [ Robert Carr ]
  * Add missing mir stub (ua_ui_session_properties_set_remote_pid).

  [ Ubuntu daily release ]
  * Automatic snapshot from revision 73

 -- Ubuntu daily release <ps-jenkins@lists.canonical.com>  Tue, 25 Jun 2013 02:01:11 +0000

platform-api (0.18.1daily13.06.21-0ubuntu1) saucy; urgency=low

  [ Ubuntu daily release ]
  * debian/*symbols: auto-update new symbols to released version

  [ Didier Roche ]
  * Add a symbol files with unmangled C++ symbols to track ABI.

  [ Dmitrijs Ledkovs ]
  * Add a symbol files with unmangled C++ symbols to track ABI.

  [ Ubuntu daily release ]
  * Automatic snapshot from revision 71

 -- Ubuntu daily release <ps-jenkins@lists.canonical.com>  Fri, 21 Jun 2013 02:01:21 +0000

platform-api (0.18.1daily13.06.18-0ubuntu1) saucy; urgency=low

  [ Gerry Boland ]
  * Add mir suport.

  [ Robert Carr ]
  * Add mir suport.

  [ Ubuntu daily release ]
  * Automatic snapshot from revision 69

 -- Ubuntu daily release <ps-jenkins@lists.canonical.com>  Tue, 18 Jun 2013 18:32:00 +0000

platform-api (0.18.1daily13.06.11-0ubuntu1) saucy; urgency=low

  [ Ricardo Mendoza ]
  * Allow remote App Manager to take care of signalling processes.

  [ Ubuntu daily release ]
  * Automatic snapshot from revision 67

 -- Ubuntu daily release <ps-jenkins@lists.canonical.com>  Tue, 11 Jun 2013 14:40:23 +0000

platform-api (0.18.1daily13.06.10-0ubuntu1) saucy; urgency=low

  [ Ricardo Salveti de Araujo ]
  * clipboard.h: fixing license (it should be LGPL instead of GPL).

  [ Ricardo Mendoza ]
  * Extend the SessionProperties API to allow setting a remote_pid for
    operation across container boundaries.

  [ Ubuntu daily release ]
  * Automatic snapshot from revision 65

 -- Ubuntu daily release <ps-jenkins@lists.canonical.com>  Mon, 10 Jun 2013 02:02:01 +0000

platform-api (0.18.1daily13.06.05-0ubuntu1) saucy; urgency=low

  [ Ricardo Mendoza ]
  * * Move all private headers for android interfaces to
    android/include/ * Expose publicly only the C headers for the API *
    Change namespaces to match new coding guidelines * General cleanup
    and housekeeping of the codebase.
  * * Add headers for new refactored platform API * Implement new API
    for Android/hybris backend * Implement lifecycle iteration 0
    delegates infrastructure * Do away with all old public headers and
    use only the new API.
  * * Enable usage of the new delegates from within the Application
    Manager * Implement the notion of the application lifecycle and
    state transition * Implement initial session state controller * Make
    use of async delayer for suspend timeouts.
  * * Refactor sensors API to use new guidelines * Add new public
    headers for sensors and discard old API * Provide soft-float dynamic
    loader macro for hybris * Provide updated test cases.
  * * Change include barrier name to fix collision.

  [ Michael Terry ]
  * Add ubuntu/ui/config.h with UBUNTU_USE_GLES so we can know whether
    to include GLES2/gl2.h or GL/gl.h.

  [ Didier Roche ]
  * fix archs for not building on powerpc and arch: all for transitional
    packages.

  [ Sergio Schvezov ]
  * Adding rules to generate config.h from Android.mk.

  [ Thomas Voß ]
  * Switch to lazy init for the Bridge, and prevent tests from failing
    on amd64/i386.

  [ Gustavo Pichorim Boiko ]
  * Now that phone-app is being separate into phone, messages and
    contacts, we need to have a messages and contacts app listed too.

  [ Ubuntu daily release ]
  * Automatic snapshot from revision 62

 -- Ubuntu daily release <ps-jenkins@lists.canonical.com>  Wed, 05 Jun 2013 02:02:04 +0000

platform-api (0.18.1daily13.05.30.2ubuntu.unity.next-0ubuntu1) raring; urgency=low

  [ Ricardo Mendoza ]
  * * Change include barrier name to fix collision.

  [ Ubuntu daily release ]
  * Automatic snapshot from revision 60 (ubuntu-unity/next)

 -- Ubuntu daily release <ps-jenkins@lists.canonical.com>  Thu, 30 May 2013 21:13:45 +0000

platform-api (0.18.1daily13.05.30.1ubuntu.unity.next-0ubuntu1) raring; urgency=low

  [ Thomas Voß ]
  * Switch to lazy init for the Bridge, and prevent tests from failing
    on amd64/i386.

  [ Ricardo Mendoza ]
  * * Move all private headers for android interfaces to
    android/include/ * Expose publicly only the C headers for the API *
    Change namespaces to match new coding guidelines * General cleanup
    and housekeeping of the codebase.
  * * Add headers for new refactored platform API * Implement new API
    for Android/hybris backend * Implement lifecycle iteration 0
    delegates infrastructure * Do away with all old public headers and
    use only the new API.
  * * Enable usage of the new delegates from within the Application
    Manager * Implement the notion of the application lifecycle and
    state transition * Implement initial session state controller * Make
    use of async delayer for suspend timeouts.
  * * Refactor sensors API to use new guidelines * Add new public
    headers for sensors and discard old API * Provide soft-float dynamic
    loader macro for hybris * Provide updated test cases.

  [ Ubuntu daily release ]
  * Automatic snapshot from revision 58 (ubuntu-unity/next)

 -- Ubuntu daily release <ps-jenkins@lists.canonical.com>  Thu, 30 May 2013 02:45:43 +0000

platform-api (0.18.1daily13.05.15ubuntu.unity.next-0ubuntu1) raring; urgency=low

  [ Gustavo Pichorim Boiko ]
  * Now that phone-app is being separate into phone, messages and
    contacts, we need to have a messages and contacts app listed too.

  [ Ubuntu daily release ]
  * Automatic snapshot from revision 52 (ubuntu-unity/next)

 -- Ubuntu daily release <ps-jenkins@lists.canonical.com>  Wed, 15 May 2013 02:00:58 +0000

platform-api (0.18.1daily13.04.15ubuntu.unity.next-0ubuntu1) raring; urgency=low

  * Automatic snapshot from revision 50 (ubuntu-unity/next)

 -- Ubuntu daily release <ps-jenkins@lists.canonical.com>  Mon, 15 Apr 2013 02:02:18 +0000

platform-api (0.18.1daily13.04.12ubuntu.unity.next-0ubuntu1) raring; urgency=low

  * Automatic snapshot from revision 48 (ubuntu-unity/next)

 -- Ubuntu daily release <ps-jenkins@lists.canonical.com>  Fri, 12 Apr 2013 02:01:49 +0000

platform-api (0.18.1daily13.04.08ubuntu.unity.next-0ubuntu1) raring; urgency=low

  [ Dmitrijs Ledkovs ]
  * Apply packaging clean-up:
    - Use wrap-and-sort
    - White space cleanup on .bzr-builddeb and debian/copyright
    - Remove un-needed comments from debian/rules
    - Use dh_install --fail-missing
  * Rename packages to use generic names, but provide previous package
    names as dummy/transitional such that not to break the world.

  [ Michael Terry ]
  * Automatic snapshot from revision 44 (bootstrap)

  [ Ubuntu daily release ]
  * Automatic snapshot from revision 46 (ubuntu-unity/next)

 -- Ubuntu daily release <ps-jenkins@lists.canonical.com>  Mon, 08 Apr 2013 08:35:48 +0000

ubuntu-platform-api (0.18-0phablet1) quantal; urgency=low

  * Rename telephony-app to phone-app.

 -- Gustavo Pichorim Boiko <gustavo.boiko@canonical.com>  Mon, 18 Mar 2013 18:27:18 -0300

ubuntu-platform-api (0.17-0phablet1) quantal; urgency=low

  [ Jim Hodapp ]
  * Implements getting the min sensor reading update rate, min and max
    reading values, and reading resolution.
  * Refactor accelerometer support so that it supports calling more than
    one observer listener per Sensor instance.
  
  [ Ricardo Mendoza ]
  * Support tracking sessions in a different namespace than the app manager. 
  * Move default app manager to detail namespace.
  * Fix various tests due to API changes.

 -- Ricardo Mendoza <ricardo.mendoza@canonical.com>  Mon, 04 Mar 2013 10:51:10 -0430

ubuntu-platform-api (0.16-0phablet1) quantal; urgency=low

  * Dynamically adjust the OOM values for running apps 

 -- Ricardo Mendoza <ricardo.mendoza@canonical.com>  Fri, 22 Feb 2013 18:25:13 -0430

ubuntu-platform-api (0.15-0phablet1) quantal; urgency=low

  * Correct selection of next focused application
  * Mark keyboard as invisible when switching apps to prevent the trap
  * Correctly update current apps list even if all remaining apps are system sessions

 -- Ricardo Mendoza <ricardo.mendoza@canonical.com>  Wed, 20 Feb 2013 16:48:08 -0430

ubuntu-platform-api (0.14-0phablet1) quantal; urgency=low

  * Packaging improvements for the public release

 -- Ricardo Salveti de Araujo <ricardo.salveti@canonical.com>  Wed, 20 Feb 2013 15:49:21 -0300

ubuntu-platform-api (0.13) quantal; urgency=low

  * Add method to signal App Manager clients for changes on OSK geometry/visibility
  * Prevent attempting to focus sessions from session-less surfaces

 -- Ricardo Mendoza <ricardo.mendoza@canonical.com>  Wed, 20 Feb 2013 02:42:09 -0430

ubuntu-platform-api (0.12) quantal; urgency=low

  * Focus a new application only when the application requests visibility for its surfaces

 -- Ricardo Mendoza <ricardo.mendoza@canonical.com>  Wed, 20 Feb 2013 02:05:14 -0430

ubuntu-platform-api (0.11) quantal; urgency=low

  [ Ricardo Mendoza ]
  * Correctly report fullscreen session for mainstage apps if requested
  * Dont schedule a system session app (osk) for focusing when recovering from a binder death
  * Keep track of apps in independent pointers and better protect session binders.

 -- Florian Boucault <florian.boucault@canonical.com>  Wed, 20 Feb 2013 02:46:09 +0000

ubuntu-platform-api (0.10) quantal; urgency=low

  [Thomas Voss]
  * fix compilation for c programs 

 -- Bill Filler <bill.filler@canonical.com>  Sat, 16 Feb 2013 23:09:26 -0500

ubuntu-platform-api (0.9) quantal; urgency=low

  [ Ricardo Mendoza ]
  * Track sidestage/mainstage app running states and adjust transitions accordingly
  * Input layer changes to deal with new behaviour
  * Do dynamic screenshots according to surface size with correctly scaled geometry
  * General cleanup and stability fixes

  [ Ricardo Salveti ]
  * Removing logic to kill applications using the volume down key

 -- Ricardo Mendoza <ricardo.mendoza@canonical.com>  Thu, 14 Feb 2013 11:19:18 -0430

ubuntu-platform-api (0.8) quantal; urgency=low

  [ Ricardo Mendoza ]
  * Add API support for the dynamic creation and dismissal of system-session input traps with variable geometry.

 -- Florian Boucault <florian.boucault@canonical.com>  Wed, 13 Feb 2013 23:56:45 +0000

ubuntu-platform-api (0.7) quantal; urgency=low

  * debian/control: changing to arch any as libhybris is now available for
    x86 64

 -- Ricardo Salveti de Araujo <ricardo.salveti@canonical.com>  Sun, 10 Feb 2013 23:57:21 -0200

ubuntu-platform-api (0.6) quantal; urgency=low

  [ Thomas Voss ]
  * Add fullscreen observer and callback for the app manager.

  [ Ricardo Mendoza ]
  * Release upstream

 -- Ricardo Mendoza <ricardo.mendoza@canonical.com>  Thu, 07 Feb 2013 19:44:18 -0430

ubuntu-platform-api (0.5) quantal; urgency=low

  * Add support for copy and paste (Clipboard service)

 -- Ricardo Mendoza <ricardo.mendoza@canonical.com>  Wed, 06 Feb 2013 21:06:53 -0430

ubuntu-platform-api (0.4) quantal; urgency=low

  * Enabling packages for i386 (useful from a package dependency perspective).

 -- Ricardo Salveti de Araujo <ricardo.salveti@canonical.com>  Wed, 06 Feb 2013 20:08:58 -0200

ubuntu-platform-api (0.3) quantal; urgency=low

  * Creating a common libubuntu-platform-api-dev package, to avoid people to
    depend on implementation specific packages (for that we have provides).

 -- Ricardo Salveti de Araujo <ricardo.salveti@canonical.com>  Wed, 06 Feb 2013 19:14:05 -0200

ubuntu-platform-api (0.2) quantal; urgency=low

  * Updating packages to be multi-arch compatible

 -- Ricardo Salveti de Araujo <ricardo.salveti@canonical.com>  Tue, 05 Feb 2013 21:01:10 -0200

ubuntu-platform-api (0.1) quantal; urgency=low

  * Initial Release

 -- Ricardo Salveti de Araujo <ricardo.salveti@canonical.com>  Tue, 05 Feb 2013 14:15:40 -0200<|MERGE_RESOLUTION|>--- conflicted
+++ resolved
@@ -1,11 +1,10 @@
-<<<<<<< HEAD
 platform-api (2.2.0) UNRELEASED; urgency=medium
 
   *  Add window resize support
   *  Add window focus event
 
  -- Gerry Boland <gerry.boland@canonical.com>  Wed, 02 Jul 2014 14:07:05 +0100
-=======
+
 platform-api (2.1.0+14.10.20140702-0ubuntu1) utopic; urgency=low
 
   [ Alberto Aguirre ]
@@ -18,7 +17,6 @@
   * Bump Mir dependencies to 0.4.0.
 
  -- Ubuntu daily release <ps-jenkins@lists.canonical.com>  Wed, 02 Jul 2014 02:11:11 +0000
->>>>>>> e52c7bc3
 
 platform-api (2.1.0+14.10.20140701-0ubuntu1) utopic; urgency=low
 
