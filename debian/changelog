<<<<<<< HEAD
platform-api (0.20-0ubuntu1) trusty; urgency=low

  * Added *_set_dimensions() function to the window properties.

 -- Ricardo Mendoza <ricardo.mendoza@canonical.com>  Tue, 10 Dec 2013 23:24:57 -0500
=======
platform-api (0.19+14.04.20140108.1-0ubuntu1) trusty; urgency=low

  [ Alexandros Frantzis ]
  * mirclient: Initialize MirSurfaceParameters::output_id field.

  [ Martin Pitt ]
  * Fix all compiler warnings.

  [ Timo Jyrinki ]
  * bump debian version dependency for mir to 0.1.3 to force rebuild

  [ Gerry Boland ]
  * Fix FTBFS with Mir12 change - mir::geometry::PixelFormat was
    removed, using MirPixelFormat instead. (LP: #1266674)

  [ Ubuntu daily release ]
  * Automatic snapshot from revision 179

 -- Ubuntu daily release <ps-jenkins@lists.canonical.com>  Wed, 08 Jan 2014 06:17:14 +0000
>>>>>>> 24c3a1c4

platform-api (0.19+14.04.20131128.1-0ubuntu1) trusty; urgency=low

  [ Kevin Gunn ]
  * update mir deb build dep to ver 0.1.2

  [ Ubuntu daily release ]
  * Automatic snapshot from revision 174

 -- Ubuntu daily release <ps-jenkins@lists.canonical.com>  Thu, 28 Nov 2013 10:51:15 +0000

platform-api (0.19+14.04.20131119.1-0ubuntu1) trusty; urgency=low

  [ Kevin Gunn ]
  * mir server abi break, bump build dep to 0.1.1

  [ Ubuntu daily release ]
  * Automatic snapshot from revision 172

 -- Ubuntu daily release <ps-jenkins@lists.canonical.com>  Tue, 19 Nov 2013 19:16:40 +0000

platform-api (0.19+14.04.20131028-0ubuntu1) trusty; urgency=low

  [ Kevin Gunn ]
  * bump mir build dep to 0.0.16.

  [ Ubuntu daily release ]
  * Automatic snapshot from revision 170

 -- Ubuntu daily release <ps-jenkins@lists.canonical.com>  Mon, 28 Oct 2013 16:56:11 +0000

platform-api (0.19+13.10.20131015.1-0ubuntu2) trusty; urgency=low

  * No change rebuild for Boost 1.54 transition, required to drop
    boost1.53 from main.

 -- Dmitrijs Ledkovs <xnox@ubuntu.com>  Fri, 25 Oct 2013 00:06:13 +0100

platform-api (0.19+13.10.20131015.1-0ubuntu1) saucy; urgency=low

  [ Robert Carr ]
  * It seems events of mir_event_type_surface may lead to passing an
    uninitialized ubuntu event in to qtubuntu. Drop these events for
    now.

  [ Kevin Gunn ]
  * bump mir build dep 0.0.15 & libmirserver7.

  [ Alexandros Frantzis ]
  * mirclient: Return a null UApplicationInstance* when failing to
    connect to the mir server. (LP: #1233988)

  [ Ubuntu daily release ]
  * Automatic snapshot from revision 167

 -- Ubuntu daily release <ps-jenkins@lists.canonical.com>  Tue, 15 Oct 2013 02:39:54 +0000

platform-api (0.19+13.10.20131010.1-0ubuntu1) saucy; urgency=low

  [ Alexandros Frantzis ]
  * mirclient: Properly check for failed connections to the server
    Failing to do so leads to invalid/error connections being used
    platform-api, leading to crashes. . (LP: #1233988)

  [ Ubuntu daily release ]
  * Automatic snapshot from revision 163

 -- Ubuntu daily release <ps-jenkins@lists.canonical.com>  Thu, 10 Oct 2013 20:03:35 +0000

platform-api (0.19+13.10.20131009.2-0ubuntu1) saucy; urgency=low

  [ Ubuntu daily release ]
  * New rebuild forced

  [ Kevin Gunn ]
  * bump mir build dep 0.0.14.

  [ Alexandros Frantzis ]
  * mirclient: Release Window resources in the proper order Release the
    InputContext after releasing the Surface that is using the
    InputContext in its event callback. Otherwise we get a crash when an
    input event comes to the Surface after the InputContext is
    destroyed, but before the Surface itself has been destroyed. (LP:
    #1236225)

  [ Ubuntu daily release ]
  * Automatic snapshot from revision 161

 -- Ubuntu daily release <ps-jenkins@lists.canonical.com>  Wed, 09 Oct 2013 23:16:04 +0000

platform-api (0.19+13.10.20131003-0ubuntu1) saucy; urgency=low

  [ Kevin Gunn ]
  * bumping mir dep debian 0.0.13, libmirserver5

  [ Ubuntu daily release ]
  * Automatic snapshot from revision 158

 -- Ubuntu daily release <ps-jenkins@lists.canonical.com>  Thu, 03 Oct 2013 07:59:18 +0000

platform-api (0.19+13.10.20130926.1-0ubuntu1) saucy; urgency=low

  [ Kevin Gunn ]
  * bump build dep for new mir soname in order to rebuild

  [ Ubuntu daily release ]
  * Automatic snapshot from revision 156

 -- Ubuntu daily release <ps-jenkins@lists.canonical.com>  Thu, 26 Sep 2013 10:03:20 +0000

platform-api (0.19+13.10.20130925.1-0ubuntu1) saucy; urgency=low

  [ Ricardo Mendoza ]
  * Make music-app not be stopped when going to the background.

  [ Ubuntu daily release ]
  * Automatic snapshot from revision 154

 -- Ubuntu daily release <ps-jenkins@lists.canonical.com>  Wed, 25 Sep 2013 18:45:36 +0000

platform-api (0.19+13.10.20130924-0ubuntu1) saucy; urgency=low

  [ Ricardo Mendoza ]
  * * Bump build-dep on Mir to 0.0.11.

  [ Ubuntu daily release ]
  * Automatic snapshot from revision 152

 -- Ubuntu daily release <ps-jenkins@lists.canonical.com>  Tue, 24 Sep 2013 13:05:21 +0000

platform-api (0.19+13.10.20130919.3-0ubuntu1) saucy; urgency=low

  [ Ubuntu daily release ]
  * debian/*symbols: auto-update new symbols to released version

  [ thomas-voss ]
  * Ensure that url dispatcher and location service symbols are part of
    the mir implementation.

  [ Ubuntu daily release ]
  * New rebuild forced
  * Automatic snapshot from revision 150

 -- Ubuntu daily release <ps-jenkins@lists.canonical.com>  Thu, 19 Sep 2013 14:09:35 +0000

platform-api (0.19-0ubuntu1) saucy; urgency=low

  * New upstream release

 -- Ricardo Mendoza <ricardo.mendoza@canonical.com>  Wed, 18 Sep 2013 12:00:35 -0400

platform-api (0.18.3+13.10.20130904-0ubuntu1) saucy; urgency=low

  * New rebuild forced
  * Automatic snapshot from revision 147

 -- Ubuntu daily release <ps-jenkins@lists.canonical.com>  Wed, 04 Sep 2013 06:46:10 +0000

platform-api (0.18.3+13.10.20130903-0ubuntu1) saucy; urgency=low

  * New rebuild forced
  * Automatic snapshot from revision 146

 -- Ubuntu daily release <ps-jenkins@lists.canonical.com>  Tue, 03 Sep 2013 14:46:10 +0000

platform-api (0.18.3+13.10.20130830.1-0ubuntu1) saucy; urgency=low

  * New rebuild forced
  * Automatic snapshot from revision 145

 -- Ubuntu daily release <ps-jenkins@lists.canonical.com>  Fri, 30 Aug 2013 18:55:10 +0000

platform-api (0.18.3+13.10.20130830-0ubuntu1) saucy; urgency=low

  * New rebuild forced
  * Automatic snapshot from revision 144

 -- Ubuntu daily release <ps-jenkins@lists.canonical.com>  Fri, 30 Aug 2013 12:12:17 +0000

platform-api (0.18.3+13.10.20130829.2-0ubuntu1) saucy; urgency=low

  * New rebuild forced
  * Automatic snapshot from revision 143

 -- Ubuntu daily release <ps-jenkins@lists.canonical.com>  Thu, 29 Aug 2013 18:40:08 +0000

platform-api (0.18.3+13.10.20130829.1-0ubuntu1) saucy; urgency=low

  * New rebuild forced
  * Automatic snapshot from revision 142

 -- Ubuntu daily release <ps-jenkins@lists.canonical.com>  Thu, 29 Aug 2013 14:50:08 +0000

platform-api (0.18.3+13.10.20130829-0ubuntu1) saucy; urgency=low

  * New rebuild forced
  * Automatic snapshot from revision 141

 -- Ubuntu daily release <ps-jenkins@lists.canonical.com>  Thu, 29 Aug 2013 10:40:08 +0000

platform-api (0.18.3+13.10.20130828-0ubuntu1) saucy; urgency=low

  * New rebuild forced
  * Automatic snapshot from revision 140

 -- Ubuntu daily release <ps-jenkins@lists.canonical.com>  Wed, 28 Aug 2013 10:42:09 +0000

platform-api (0.18.3+13.10.20130827.1-0ubuntu1) saucy; urgency=low

  * New rebuild forced
  * Automatic snapshot from revision 139

 -- Ubuntu daily release <ps-jenkins@lists.canonical.com>  Tue, 27 Aug 2013 18:42:09 +0000

platform-api (0.18.3+13.10.20130827-0ubuntu1) saucy; urgency=low

  * New rebuild forced
  * Automatic snapshot from revision 138

 -- Ubuntu daily release <ps-jenkins@lists.canonical.com>  Tue, 27 Aug 2013 06:41:10 +0000

platform-api (0.18.3+13.10.20130826.3-0ubuntu1) saucy; urgency=low

  [ Ubuntu daily release ]
  * debian/*symbols: auto-update new symbols to released version

  [ thomas-voss ]
  * Add implementation for ua_location_service_create_controller. (LP:
    #1216483)

  [ Ubuntu daily release ]
  * New rebuild forced

  [ Albert Astals ]
  * Add a wrapper for lp:url-dispatcher .

  [ Ricardo Mendoza ]
  * * Support lifecycle events to dispatch client callbacks due to state
    switching.

  [ Ubuntu daily release ]
  * Automatic snapshot from revision 137

 -- Ubuntu daily release <ps-jenkins@lists.canonical.com>  Mon, 26 Aug 2013 18:07:43 +0000

platform-api (0.18.3+13.10.20130826-0ubuntu1) saucy; urgency=low

  [ Ubuntu daily release ]
  * debian/*symbols: auto-update new symbols to released version

  [ Charles Kerr ]
  * Add a controller for the location service.

  [ thomas-voss ]
  * Add a controller for the location service.

  [ Thomas Voß ]
  * Add a controller for the location service.

  [ Ubuntu daily release ]
  * New rebuild forced
  * Automatic snapshot from revision 133

 -- Ubuntu daily release <ps-jenkins@lists.canonical.com>  Mon, 26 Aug 2013 02:08:08 +0000

platform-api (0.18.3+13.10.20130823-0ubuntu1) saucy; urgency=low

  [ Ubuntu daily release ]
  * debian/*symbols: auto-update new symbols to released version
  * New rebuild forced

  [ Ricardo Mendoza ]
  * Restore accidentally dropped symbols back to the Mir server API.

  [ Ubuntu daily release ]
  * Automatic snapshot from revision 131

 -- Ubuntu daily release <ps-jenkins@lists.canonical.com>  Fri, 23 Aug 2013 06:45:15 +0000

platform-api (0.18.3+13.10.20130822.2-0ubuntu1) saucy; urgency=low

  [ thomas-voss ]
  * Reimplement location submodule on top of location-service.

  [ Thomas Voß ]
  * Reimplement location submodule on top of location-service.

  [ Ubuntu daily release ]
  * New rebuild forced
  * Automatic snapshot from revision 129

 -- Ubuntu daily release <ps-jenkins@lists.canonical.com>  Thu, 22 Aug 2013 18:06:37 +0000

platform-api (0.18.3+13.10.20130822.1-0ubuntu1) saucy; urgency=low

  * New rebuild forced
  * Automatic snapshot from revision 127

 -- Ubuntu daily release <ps-jenkins@lists.canonical.com>  Thu, 22 Aug 2013 14:36:12 +0000

platform-api (0.18.3+13.10.20130822-0ubuntu1) saucy; urgency=low

  * New rebuild forced
  * Automatic snapshot from revision 126

 -- Ubuntu daily release <ps-jenkins@lists.canonical.com>  Thu, 22 Aug 2013 10:42:14 +0000

platform-api (0.18.3+13.10.20130821.1-0ubuntu1) saucy; urgency=low

  * New rebuild forced
  * Automatic snapshot from revision 125

 -- Ubuntu daily release <ps-jenkins@lists.canonical.com>  Wed, 21 Aug 2013 14:40:14 +0000

platform-api (0.18.3+13.10.20130821-0ubuntu1) saucy; urgency=low

  [ Daniel d'Andrada ]
  * Enable OSK window role, which ties into Mir's OSK surface type. Also
    add "state" property to Window, and this implement
    show/hide/fullscreen functions using Mir's surface state API.

  [ Ricardo Salveti de Araujo ]
  * debian/control: depending on libhybris-common only instead.

  [ Robert Carr ]
  * Enable OSK window role, which ties into Mir's OSK surface type. Also
    add "state" property to Window, and this implement
    show/hide/fullscreen functions using Mir's surface state API.

  [ Ubuntu daily release ]
  * New rebuild forced

  [ Gerry Boland ]
  * Enable OSK window role, which ties into Mir's OSK surface type. Also
    add "state" property to Window, and this implement
    show/hide/fullscreen functions using Mir's surface state API.

  [ Ubuntu daily release ]
  * Automatic snapshot from revision 124

 -- Ubuntu daily release <ps-jenkins@lists.canonical.com>  Wed, 21 Aug 2013 06:51:21 +0000

platform-api (0.18.3+13.10.20130820-0ubuntu1) saucy; urgency=low

  [ Gerry Boland ]
  * Revert Cflags change in pkgconfig file in rev 118.
  * Remove workaround to obtain Mir internal surface, as Mir added
    as_internal_surface method in revno 964.

  [ Ubuntu daily release ]
  * New rebuild forced
  * Automatic snapshot from revision 121

 -- Ubuntu daily release <ps-jenkins@lists.canonical.com>  Tue, 20 Aug 2013 14:06:21 +0000

platform-api (0.18.3+13.10.20130815.1-0ubuntu1) saucy; urgency=low

  [ Ubuntu daily release ]
  * debian/*symbols: auto-update new symbols to released version
  * New rebuild forced

  [ Thomas Voß ]
  * Fix typos in location service API.

  [ Ubuntu daily release ]
  * Automatic snapshot from revision 118

 -- Ubuntu daily release <ps-jenkins@lists.canonical.com>  Thu, 15 Aug 2013 06:06:34 +0000

platform-api (0.18.3+13.10.20130813-0ubuntu1) saucy; urgency=low

  [ Ubuntu daily release ]
  * debian/*symbols: auto-update new symbols to released version

  [ gerboland ]
  * Build the Mir backends and add the relevant deps now that we have
    Mir in main.

  [ Ricardo Salveti de Araujo ]
  * Build the Mir backends and add the relevant deps now that we have
    Mir in main.

  [ Ubuntu daily release ]
  * New rebuild forced

  [ Ricardo Mendoza ]
  * Build the Mir backends and add the relevant deps now that we have
    Mir in main.

  [ Ubuntu daily release ]
  * Automatic snapshot from revision 116

 -- Ubuntu daily release <ps-jenkins@lists.canonical.com>  Tue, 13 Aug 2013 02:51:19 +0000

platform-api (0.18.3+13.10.20130812-0ubuntu1) saucy; urgency=low

  [ Gerry Boland ]
  * Fix FTBFS due to Mir commit 951.

  [ Ubuntu daily release ]
  * New rebuild forced
  * Automatic snapshot from revision 114

 -- Ubuntu daily release <ps-jenkins@lists.canonical.com>  Mon, 12 Aug 2013 18:41:26 +0000

platform-api (0.18.3+13.10.20130807-0ubuntu1) saucy; urgency=low

  [ Ubuntu daily release ]
  * debian/*symbols: auto-update new symbols to released version

  [ Thomas Voß ]
  * Add location service API.

  [ Ricardo Mendoza ]
  * Add location service API.

  [ Ubuntu daily release ]
  * Automatic snapshot from revision 112

 -- Ubuntu daily release <ps-jenkins@lists.canonical.com>  Wed, 07 Aug 2013 02:02:29 +0000

platform-api (0.18.3+13.10.20130806-0ubuntu1) saucy; urgency=low

  [ gerboland ]
  * Fix for Mir API change in revno 873, there are now multiple display
    buffers available, so no single display. Moving this fix from the
    packaging branch.

  [ Albert Astals ]
  * Fix FTBFS due to Mir API changes.

  [ Ubuntu daily release ]
  * Automatic snapshot from revision 110

 -- Ubuntu daily release <ps-jenkins@lists.canonical.com>  Tue, 06 Aug 2013 02:02:22 +0000

platform-api (0.18.3+13.10.20130802-0ubuntu1) saucy; urgency=low

  [ Thomas Voß ]
  * Make sure that archive.h compiles with C compilers.

  [ Ubuntu daily release ]
  * Automatic snapshot from revision 107

 -- Ubuntu daily release <ps-jenkins@lists.canonical.com>  Fri, 02 Aug 2013 02:02:00 +0000

platform-api (0.18.3+13.10.20130730-0ubuntu1) saucy; urgency=low

  [ Ricardo Mendoza ]
  * General renaming of packages to match debian guidelines

  [ Ubuntu daily release ]
  * Automatic snapshot from revision 105

 -- Ubuntu daily release <ps-jenkins@lists.canonical.com>  Tue, 30 Jul 2013 02:02:34 +0000

platform-api (0.18.2+13.10.20130729-0ubuntu1) saucy; urgency=low

  [ Gustavo Pichorim Boiko ]
  * Rename the well known applications to match their names after the
    splitting of phone-app. The entry for the current phone-app was kept
    there so that it can be used while the new applications are not yet
    mature.

  [ Ubuntu daily release ]
  * Automatic snapshot from revision 103

 -- Ubuntu daily release <ps-jenkins@lists.canonical.com>  Mon, 29 Jul 2013 02:01:57 +0000

platform-api (0.18.2+13.10.20130726-0ubuntu1) saucy; urgency=low

  [ Jani Monoses ]
  * Fixing issue with gcc 4.6.
  * Build fixes for tests.

  [ Ubuntu daily release ]
  * Automatic snapshot from revision 101

 -- Ubuntu daily release <ps-jenkins@lists.canonical.com>  Fri, 26 Jul 2013 02:01:55 +0000

platform-api (0.18.2+13.10.20130725-0ubuntu1) saucy; urgency=low

  [ Ricardo Mendoza ]
  * * Clear all input traps upon death of the last client * Reset shell
    focus if all apps exit. (LP: #1203698, #1204299)

  [ Ubuntu daily release ]
  * Automatic snapshot from revision 98

 -- Ubuntu daily release <ps-jenkins@lists.canonical.com>  Thu, 25 Jul 2013 11:44:22 +0000

platform-api (0.18.2+13.10.20130719-0ubuntu1) saucy; urgency=low

  [ Thomas Voß ]
  * Remove versioned include directories. (LP: #1202309)

  [ Ricardo Mendoza ]
  * Stop changing focus when the binder that died was the last app in
    our list. (LP: #1202803)
  * Dont refocus other app if app dies while shell has focus. (LP:
    #1178288)

  [ Ubuntu daily release ]
  * Automatic snapshot from revision 96

 -- Ubuntu daily release <ps-jenkins@lists.canonical.com>  Fri, 19 Jul 2013 02:02:00 +0000

platform-api (0.18.2+13.10.20130711-0ubuntu1) saucy; urgency=low

  [ Ricardo Mendoza ]
  * Fix build of non-existant file (mircommon target).
  * Install Mir headers in the right place.

  [ Ubuntu daily release ]
  * Automatic snapshot from revision 92

 -- Ubuntu daily release <ps-jenkins@lists.canonical.com>  Thu, 11 Jul 2013 02:01:51 +0000

platform-api (0.18.2+13.10.20130709-0ubuntu1) saucy; urgency=low

  [ Ubuntu daily release ]
  * debian/*symbols: auto-update new symbols to released version

  [ Thomas Voß ]
  * * Split out the hardware sub-module into its own package.

  [ Ubuntu daily release ]
  * Automatic snapshot from revision 89

 -- Ubuntu daily release <ps-jenkins@lists.canonical.com>  Tue, 09 Jul 2013 02:02:39 +0000

platform-api (0.18.2+13.10.20130708-0ubuntu1) saucy; urgency=low

  [ Thomas Voß ]
  * Split out hal to ease integration of location service.

  [ Ubuntu daily release ]
  * debian/*symbols: auto-update new symbols to released version

  [ Thomas Voß ]
  * Add first wave of doxygen documentation and make the documentation
    known to the packaging setup.

  [ Ubuntu daily release ]
  * Automatic snapshot from revision 87

 -- Ubuntu daily release <ps-jenkins@lists.canonical.com>  Mon, 08 Jul 2013 02:01:12 +0000

platform-api (0.18.1+13.10.20130705-0ubuntu1) saucy; urgency=low

  [ Thomas Voß ]
  * * Adjust the cmake setup and get rid of -DUSE_GLES, instead rely on
    automatic detection if the header is available. * Adjust the cmake
    setup to bail out if EGL is not available. * Adjust the cmake setup
    to autogenerate doxygen API documentation.
  * * Add a pkgconfig file for the platform API * Adjust installation of
    header files to account for version.

  [ Ubuntu daily release ]
  * Automatic snapshot from revision 84

 -- Ubuntu daily release <ps-jenkins@lists.canonical.com>  Fri, 05 Jul 2013 02:01:10 +0000

platform-api (0.18.1+13.10.20130703-0ubuntu1) saucy; urgency=low

  [ Ricardo Mendoza ]
  * Stop the app manager from suspending the shell if there is no valid
    active main stage application running. (LP: #1196696)

  [ Ubuntu daily release ]
  * Automatic snapshot from revision 81

 -- Ubuntu daily release <ps-jenkins@lists.canonical.com>  Wed, 03 Jul 2013 02:01:08 +0000

platform-api (0.18.1+13.10.20130630-0ubuntu1) saucy; urgency=low

  [ Ricardo Mendoza ]
  * Add guards for NULL sensors.

  [ Ubuntu daily release ]
  * Automatic snapshot from revision 79

 -- Ubuntu daily release <ps-jenkins@lists.canonical.com>  Sun, 30 Jun 2013 02:01:10 +0000

platform-api (0.18.1+13.10.20130628-0ubuntu1) saucy; urgency=low

  [ Didier Roche ]
  * minor cosmetic cleanups as we detect the archs we can't build for in
    daily release now.

  [ Ubuntu daily release ]
  * Automatic snapshot from revision 77

 -- Ubuntu daily release <ps-jenkins@lists.canonical.com>  Fri, 28 Jun 2013 02:01:14 +0000

platform-api (0.18.1+13.10.20130627-0ubuntu1) saucy; urgency=low

  [ Ricardo Mendoza ]
  * GCC 4.8 introduces a change for ARM AAPCS calling conventions, this
    breaks ABI for us because the Android library is built with GCC 4.7.
    Revert to building platform-api with GCC 4.7 until we can update the
    Android build. .

  [ Ubuntu daily release ]
  * Automatic snapshot from revision 75

 -- Ubuntu daily release <ps-jenkins@lists.canonical.com>  Thu, 27 Jun 2013 02:01:09 +0000

platform-api (0.18.1daily13.06.25-0ubuntu1) saucy; urgency=low

  [ Robert Carr ]
  * Add missing mir stub (ua_ui_session_properties_set_remote_pid).

  [ Ubuntu daily release ]
  * Automatic snapshot from revision 73

 -- Ubuntu daily release <ps-jenkins@lists.canonical.com>  Tue, 25 Jun 2013 02:01:11 +0000

platform-api (0.18.1daily13.06.21-0ubuntu1) saucy; urgency=low

  [ Ubuntu daily release ]
  * debian/*symbols: auto-update new symbols to released version

  [ Didier Roche ]
  * Add a symbol files with unmangled C++ symbols to track ABI.

  [ Dmitrijs Ledkovs ]
  * Add a symbol files with unmangled C++ symbols to track ABI.

  [ Ubuntu daily release ]
  * Automatic snapshot from revision 71

 -- Ubuntu daily release <ps-jenkins@lists.canonical.com>  Fri, 21 Jun 2013 02:01:21 +0000

platform-api (0.18.1daily13.06.18-0ubuntu1) saucy; urgency=low

  [ Gerry Boland ]
  * Add mir suport.

  [ Robert Carr ]
  * Add mir suport.

  [ Ubuntu daily release ]
  * Automatic snapshot from revision 69

 -- Ubuntu daily release <ps-jenkins@lists.canonical.com>  Tue, 18 Jun 2013 18:32:00 +0000

platform-api (0.18.1daily13.06.11-0ubuntu1) saucy; urgency=low

  [ Ricardo Mendoza ]
  * Allow remote App Manager to take care of signalling processes.

  [ Ubuntu daily release ]
  * Automatic snapshot from revision 67

 -- Ubuntu daily release <ps-jenkins@lists.canonical.com>  Tue, 11 Jun 2013 14:40:23 +0000

platform-api (0.18.1daily13.06.10-0ubuntu1) saucy; urgency=low

  [ Ricardo Salveti de Araujo ]
  * clipboard.h: fixing license (it should be LGPL instead of GPL).

  [ Ricardo Mendoza ]
  * Extend the SessionProperties API to allow setting a remote_pid for
    operation across container boundaries.

  [ Ubuntu daily release ]
  * Automatic snapshot from revision 65

 -- Ubuntu daily release <ps-jenkins@lists.canonical.com>  Mon, 10 Jun 2013 02:02:01 +0000

platform-api (0.18.1daily13.06.05-0ubuntu1) saucy; urgency=low

  [ Ricardo Mendoza ]
  * * Move all private headers for android interfaces to
    android/include/ * Expose publicly only the C headers for the API *
    Change namespaces to match new coding guidelines * General cleanup
    and housekeeping of the codebase.
  * * Add headers for new refactored platform API * Implement new API
    for Android/hybris backend * Implement lifecycle iteration 0
    delegates infrastructure * Do away with all old public headers and
    use only the new API.
  * * Enable usage of the new delegates from within the Application
    Manager * Implement the notion of the application lifecycle and
    state transition * Implement initial session state controller * Make
    use of async delayer for suspend timeouts.
  * * Refactor sensors API to use new guidelines * Add new public
    headers for sensors and discard old API * Provide soft-float dynamic
    loader macro for hybris * Provide updated test cases.
  * * Change include barrier name to fix collision.

  [ Michael Terry ]
  * Add ubuntu/ui/config.h with UBUNTU_USE_GLES so we can know whether
    to include GLES2/gl2.h or GL/gl.h.

  [ Didier Roche ]
  * fix archs for not building on powerpc and arch: all for transitional
    packages.

  [ Sergio Schvezov ]
  * Adding rules to generate config.h from Android.mk.

  [ Thomas Voß ]
  * Switch to lazy init for the Bridge, and prevent tests from failing
    on amd64/i386.

  [ Gustavo Pichorim Boiko ]
  * Now that phone-app is being separate into phone, messages and
    contacts, we need to have a messages and contacts app listed too.

  [ Ubuntu daily release ]
  * Automatic snapshot from revision 62

 -- Ubuntu daily release <ps-jenkins@lists.canonical.com>  Wed, 05 Jun 2013 02:02:04 +0000

platform-api (0.18.1daily13.05.30.2ubuntu.unity.next-0ubuntu1) raring; urgency=low

  [ Ricardo Mendoza ]
  * * Change include barrier name to fix collision.

  [ Ubuntu daily release ]
  * Automatic snapshot from revision 60 (ubuntu-unity/next)

 -- Ubuntu daily release <ps-jenkins@lists.canonical.com>  Thu, 30 May 2013 21:13:45 +0000

platform-api (0.18.1daily13.05.30.1ubuntu.unity.next-0ubuntu1) raring; urgency=low

  [ Thomas Voß ]
  * Switch to lazy init for the Bridge, and prevent tests from failing
    on amd64/i386.

  [ Ricardo Mendoza ]
  * * Move all private headers for android interfaces to
    android/include/ * Expose publicly only the C headers for the API *
    Change namespaces to match new coding guidelines * General cleanup
    and housekeeping of the codebase.
  * * Add headers for new refactored platform API * Implement new API
    for Android/hybris backend * Implement lifecycle iteration 0
    delegates infrastructure * Do away with all old public headers and
    use only the new API.
  * * Enable usage of the new delegates from within the Application
    Manager * Implement the notion of the application lifecycle and
    state transition * Implement initial session state controller * Make
    use of async delayer for suspend timeouts.
  * * Refactor sensors API to use new guidelines * Add new public
    headers for sensors and discard old API * Provide soft-float dynamic
    loader macro for hybris * Provide updated test cases.

  [ Ubuntu daily release ]
  * Automatic snapshot from revision 58 (ubuntu-unity/next)

 -- Ubuntu daily release <ps-jenkins@lists.canonical.com>  Thu, 30 May 2013 02:45:43 +0000

platform-api (0.18.1daily13.05.15ubuntu.unity.next-0ubuntu1) raring; urgency=low

  [ Gustavo Pichorim Boiko ]
  * Now that phone-app is being separate into phone, messages and
    contacts, we need to have a messages and contacts app listed too.

  [ Ubuntu daily release ]
  * Automatic snapshot from revision 52 (ubuntu-unity/next)

 -- Ubuntu daily release <ps-jenkins@lists.canonical.com>  Wed, 15 May 2013 02:00:58 +0000

platform-api (0.18.1daily13.04.15ubuntu.unity.next-0ubuntu1) raring; urgency=low

  * Automatic snapshot from revision 50 (ubuntu-unity/next)

 -- Ubuntu daily release <ps-jenkins@lists.canonical.com>  Mon, 15 Apr 2013 02:02:18 +0000

platform-api (0.18.1daily13.04.12ubuntu.unity.next-0ubuntu1) raring; urgency=low

  * Automatic snapshot from revision 48 (ubuntu-unity/next)

 -- Ubuntu daily release <ps-jenkins@lists.canonical.com>  Fri, 12 Apr 2013 02:01:49 +0000

platform-api (0.18.1daily13.04.08ubuntu.unity.next-0ubuntu1) raring; urgency=low

  [ Dmitrijs Ledkovs ]
  * Apply packaging clean-up:
    - Use wrap-and-sort
    - White space cleanup on .bzr-builddeb and debian/copyright
    - Remove un-needed comments from debian/rules
    - Use dh_install --fail-missing
  * Rename packages to use generic names, but provide previous package
    names as dummy/transitional such that not to break the world.

  [ Michael Terry ]
  * Automatic snapshot from revision 44 (bootstrap)

  [ Ubuntu daily release ]
  * Automatic snapshot from revision 46 (ubuntu-unity/next)

 -- Ubuntu daily release <ps-jenkins@lists.canonical.com>  Mon, 08 Apr 2013 08:35:48 +0000

ubuntu-platform-api (0.18-0phablet1) quantal; urgency=low

  * Rename telephony-app to phone-app.

 -- Gustavo Pichorim Boiko <gustavo.boiko@canonical.com>  Mon, 18 Mar 2013 18:27:18 -0300

ubuntu-platform-api (0.17-0phablet1) quantal; urgency=low

  [ Jim Hodapp ]
  * Implements getting the min sensor reading update rate, min and max
    reading values, and reading resolution.
  * Refactor accelerometer support so that it supports calling more than
    one observer listener per Sensor instance.
  
  [ Ricardo Mendoza ]
  * Support tracking sessions in a different namespace than the app manager. 
  * Move default app manager to detail namespace.
  * Fix various tests due to API changes.

 -- Ricardo Mendoza <ricardo.mendoza@canonical.com>  Mon, 04 Mar 2013 10:51:10 -0430

ubuntu-platform-api (0.16-0phablet1) quantal; urgency=low

  * Dynamically adjust the OOM values for running apps 

 -- Ricardo Mendoza <ricardo.mendoza@canonical.com>  Fri, 22 Feb 2013 18:25:13 -0430

ubuntu-platform-api (0.15-0phablet1) quantal; urgency=low

  * Correct selection of next focused application
  * Mark keyboard as invisible when switching apps to prevent the trap
  * Correctly update current apps list even if all remaining apps are system sessions

 -- Ricardo Mendoza <ricardo.mendoza@canonical.com>  Wed, 20 Feb 2013 16:48:08 -0430

ubuntu-platform-api (0.14-0phablet1) quantal; urgency=low

  * Packaging improvements for the public release

 -- Ricardo Salveti de Araujo <ricardo.salveti@canonical.com>  Wed, 20 Feb 2013 15:49:21 -0300

ubuntu-platform-api (0.13) quantal; urgency=low

  * Add method to signal App Manager clients for changes on OSK geometry/visibility
  * Prevent attempting to focus sessions from session-less surfaces

 -- Ricardo Mendoza <ricardo.mendoza@canonical.com>  Wed, 20 Feb 2013 02:42:09 -0430

ubuntu-platform-api (0.12) quantal; urgency=low

  * Focus a new application only when the application requests visibility for its surfaces

 -- Ricardo Mendoza <ricardo.mendoza@canonical.com>  Wed, 20 Feb 2013 02:05:14 -0430

ubuntu-platform-api (0.11) quantal; urgency=low

  [ Ricardo Mendoza ]
  * Correctly report fullscreen session for mainstage apps if requested
  * Dont schedule a system session app (osk) for focusing when recovering from a binder death
  * Keep track of apps in independent pointers and better protect session binders.

 -- Florian Boucault <florian.boucault@canonical.com>  Wed, 20 Feb 2013 02:46:09 +0000

ubuntu-platform-api (0.10) quantal; urgency=low

  [Thomas Voss]
  * fix compilation for c programs 

 -- Bill Filler <bill.filler@canonical.com>  Sat, 16 Feb 2013 23:09:26 -0500

ubuntu-platform-api (0.9) quantal; urgency=low

  [ Ricardo Mendoza ]
  * Track sidestage/mainstage app running states and adjust transitions accordingly
  * Input layer changes to deal with new behaviour
  * Do dynamic screenshots according to surface size with correctly scaled geometry
  * General cleanup and stability fixes

  [ Ricardo Salveti ]
  * Removing logic to kill applications using the volume down key

 -- Ricardo Mendoza <ricardo.mendoza@canonical.com>  Thu, 14 Feb 2013 11:19:18 -0430

ubuntu-platform-api (0.8) quantal; urgency=low

  [ Ricardo Mendoza ]
  * Add API support for the dynamic creation and dismissal of system-session input traps with variable geometry.

 -- Florian Boucault <florian.boucault@canonical.com>  Wed, 13 Feb 2013 23:56:45 +0000

ubuntu-platform-api (0.7) quantal; urgency=low

  * debian/control: changing to arch any as libhybris is now available for
    x86 64

 -- Ricardo Salveti de Araujo <ricardo.salveti@canonical.com>  Sun, 10 Feb 2013 23:57:21 -0200

ubuntu-platform-api (0.6) quantal; urgency=low

  [ Thomas Voss ]
  * Add fullscreen observer and callback for the app manager.

  [ Ricardo Mendoza ]
  * Release upstream

 -- Ricardo Mendoza <ricardo.mendoza@canonical.com>  Thu, 07 Feb 2013 19:44:18 -0430

ubuntu-platform-api (0.5) quantal; urgency=low

  * Add support for copy and paste (Clipboard service)

 -- Ricardo Mendoza <ricardo.mendoza@canonical.com>  Wed, 06 Feb 2013 21:06:53 -0430

ubuntu-platform-api (0.4) quantal; urgency=low

  * Enabling packages for i386 (useful from a package dependency perspective).

 -- Ricardo Salveti de Araujo <ricardo.salveti@canonical.com>  Wed, 06 Feb 2013 20:08:58 -0200

ubuntu-platform-api (0.3) quantal; urgency=low

  * Creating a common libubuntu-platform-api-dev package, to avoid people to
    depend on implementation specific packages (for that we have provides).

 -- Ricardo Salveti de Araujo <ricardo.salveti@canonical.com>  Wed, 06 Feb 2013 19:14:05 -0200

ubuntu-platform-api (0.2) quantal; urgency=low

  * Updating packages to be multi-arch compatible

 -- Ricardo Salveti de Araujo <ricardo.salveti@canonical.com>  Tue, 05 Feb 2013 21:01:10 -0200

ubuntu-platform-api (0.1) quantal; urgency=low

  * Initial Release

 -- Ricardo Salveti de Araujo <ricardo.salveti@canonical.com>  Tue, 05 Feb 2013 14:15:40 -0200<|MERGE_RESOLUTION|>--- conflicted
+++ resolved
@@ -1,10 +1,9 @@
-<<<<<<< HEAD
 platform-api (0.20-0ubuntu1) trusty; urgency=low
 
   * Added *_set_dimensions() function to the window properties.
 
  -- Ricardo Mendoza <ricardo.mendoza@canonical.com>  Tue, 10 Dec 2013 23:24:57 -0500
-=======
+
 platform-api (0.19+14.04.20140108.1-0ubuntu1) trusty; urgency=low
 
   [ Alexandros Frantzis ]
@@ -24,7 +23,6 @@
   * Automatic snapshot from revision 179
 
  -- Ubuntu daily release <ps-jenkins@lists.canonical.com>  Wed, 08 Jan 2014 06:17:14 +0000
->>>>>>> 24c3a1c4
 
 platform-api (0.19+14.04.20131128.1-0ubuntu1) trusty; urgency=low
 
