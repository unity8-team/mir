--- conflicted
+++ resolved
@@ -1,11 +1,3 @@
-<<<<<<< HEAD
-qtmir (0.4.0+14.10.20140729-0ubuntu2) UNRELEASED; urgency=medium
-
-  * Bumped dependency for Mir 0.6.0.
-  * Switch to using supported API (the_ipc_factory -> new_ipc_factory).
-
- -- Cemil Azizoglu <cemil.azizoglu@canonical.com>  Thu, 31 Jul 2014 13:43:56 +0300
-=======
 qtmir (0.4.0+14.10.20140805-0ubuntu1) utopic; urgency=low
 
   [ Daniel d'Andrada ]
@@ -13,7 +5,13 @@
     reliably (LP: #1350917)
 
  -- Ubuntu daily release <ps-jenkins@lists.canonical.com>  Tue, 05 Aug 2014 12:01:39 +0000
->>>>>>> 315c6e40
+
+qtmir (0.4.0+14.10.20140729-0ubuntu2) UNRELEASED; urgency=medium
+
+  * Bumped dependency for Mir 0.6.0.
+  * Switch to using supported API (the_ipc_factory -> new_ipc_factory).
+
+ -- Cemil Azizoglu <cemil.azizoglu@canonical.com>  Thu, 31 Jul 2014 13:43:56 +0300
 
 qtmir (0.4.0+14.10.20140729-0ubuntu1) utopic; urgency=medium
 
