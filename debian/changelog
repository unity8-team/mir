<<<<<<< HEAD
qtmir-gles (0.4.6+15.04.20150827-0ubuntu1) UNRELEASED; urgency=medium

  * sync with upstream

 -- Michael Zanetti <michael.zanetti@canonical.com>  Wed, 19 Aug 2015 16:27:33 +0200
=======
qtmir-gles (0.4.5+15.10.20150817-0ubuntu1) wily; urgency=medium

  [ Alberto Aguirre ]
  * Sync with upstream

  [ CI Train Bot ]
  * New rebuild forced.

 -- CI Train Bot <ci-train-bot@canonical.com>  Mon, 24 Aug 2015 14:52:38 +0000

qtmir-gles (0.4.5+15.04.20150821-0ubuntu1) vivid; urgency=medium

  [ Gerry Boland ]
  * Sync with upstream

 -- CI Train Bot <ci-train-bot@canonical.com>  Fri, 21 Aug 2015 13:17:01 +0000

qtmir-gles (0.4.5+15.04.20150820-0ubuntu1) vivid; urgency=medium

  [ Michael Zanetti ]
  * sync with upstream

 -- CI Train Bot <ci-train-bot@canonical.com>  Thu, 20 Aug 2015 13:35:28 +0000
>>>>>>> 5dbfd7d1

qtmir-gles (0.4.5+15.04.20150812.1-0ubuntu1) vivid; urgency=medium

  [ Łukasz 'sil2100' Zemczak ]
  * Sync with upstream. Last version not dual-landed so to unblock we need
    to go back in time and release only for vivid... I expect this to get
    fixed properly after consultation with upstream

 -- CI Train Bot <ci-train-bot@canonical.com>  Tue, 18 Aug 2015 10:29:20 +0000

qtmir-gles (0.4.5+15.10.20150804.1-0ubuntu1) wily; urgency=medium

  [ Gerry Boland ]
  * Sync with upstream

 -- CI Train Bot <ci-train-bot@canonical.com>  Wed, 05 Aug 2015 11:48:17 +0000

qtmir-gles (0.4.5+15.10.20150728-0ubuntu1) wily; urgency=medium

  [ Gerry Boland ]
  * Sync with upstream

 -- CI Train Bot <ci-train-bot@canonical.com>  Tue, 28 Jul 2015 11:07:21 +0000

qtmir-gles (0.4.5+15.10.20150722-0ubuntu1) wily; urgency=medium

  [ Andreas Pokorny ]
  * sync with upstream

  [ CI Train Bot ]
  * New rebuild forced.

 -- CI Train Bot <ci-train-bot@canonical.com>  Wed, 22 Jul 2015 13:41:52 +0000

qtmir-gles (0.4.5+15.10.20150617-0ubuntu1) wily; urgency=medium

  [ Gerry Boland ]
  * Sync with upstream

 -- CI Train Bot <ci-train-bot@canonical.com>  Wed, 17 Jun 2015 17:26:33 +0000

qtmir-gles (0.4.5+15.10.20150611-0ubuntu2) wily; urgency=medium

  * No-change rebuild against Qt 5.4.2.

 -- Timo Jyrinki <timo-jyrinki@ubuntu.com>  Mon, 15 Jun 2015 13:07:34 +0300

qtmir-gles (0.4.5+15.10.20150611-0ubuntu1) wily; urgency=medium

  [ Michael Zanetti ]
  * Sync with upstream

 -- CI Train Bot <ci-train-bot@canonical.com>  Thu, 11 Jun 2015 11:18:31 +0000

qtmir-gles (0.4.4+15.04.20150513-0ubuntu1) vivid; urgency=medium

  [ Alan Griffiths ]
  * Sync with upstream

 -- CI Train Bot <ci-train-bot@canonical.com>  Wed, 13 May 2015 10:56:40 +0000

qtmir-gles (0.4.4+15.04.20150511.1-0ubuntu1) vivid; urgency=medium

  [ Gerry Boland ]
  * Sync with upstream

 -- CI Train Bot <ci-train-bot@canonical.com>  Mon, 11 May 2015 13:55:09 +0000

qtmir-gles (0.4.4+15.04.20150318-0ubuntu1) vivid; urgency=medium

  [ Michał Sawicz ]
  * Sync with upstream
  * wrap-and-sort
  * New build dependencies: libqtdbusmock1-dev, libqtdbustest1-dev

 -- CI Train Bot <ci-train-bot@canonical.com>  Wed, 18 Mar 2015 10:52:48 +0000

qtmir-gles (0.4.4+15.04.20150317-0ubuntu2) vivid; urgency=medium

  [ Timo Jyrinki ]
  * Sync with upstream

 -- CI Train Bot <ci-train-bot@canonical.com>  Tue, 17 Mar 2015 19:02:49 +0000

qtmir-gles (0.4.4+15.04.20150311-0ubuntu2) UNRELEASED; urgency=medium

  * Sync with upstream

 -- Timo Jyrinki <timo-jyrinki@ubuntu.com>  Thu, 12 Mar 2015 08:58:53 +0200

qtmir-gles (0.4.4+15.04.20150227.1-0ubuntu1) vivid; urgency=medium

  [ Kevin DuBois ]
  * Sync with upstream for mir 0.12.0

  [ CI Train Bot ]
  * New rebuild forced.

 -- CI Train Bot <ci-train-bot@canonical.com>  Fri, 27 Feb 2015 19:46:48 +0000

qtmir-gles (0.4.4+15.04.20150220-0ubuntu1) vivid; urgency=medium


  [ Timo Jyrinki ]
  * Sync with upstream

 -- CI Train Bot <ci-train-bot@canonical.com>  Fri, 20 Feb 2015 12:36:50 +0000

qtmir-gles (0.4.4+15.04.20150209-0ubuntu2) vivid; urgency=medium

  * No-change rebuild against Qt 5.4.0.

 -- Timo Jyrinki <timo-jyrinki@ubuntu.com>  Fri, 13 Feb 2015 13:05:47 +0200

qtmir-gles (0.4.4+15.04.20150209-0ubuntu1) vivid; urgency=medium

  [ Robert Carr ]
  * Sync with upstream

 -- Ubuntu daily release <ps-jenkins@lists.canonical.com>  Mon, 09 Feb 2015 23:23:10 +0000

qtmir-gles (0.4.4+15.04.20150206-0ubuntu1) vivid; urgency=medium

  [ Michał Sawicz ]
  * Sync with upstream

 -- Ubuntu daily release <ps-jenkins@lists.canonical.com>  Fri, 06 Feb 2015 10:59:06 +0000

qtmir-gles (0.4.4+15.04.20150115-0ubuntu1) vivid; urgency=medium

  [ Michał Sawicz ]
  * Sync with upstream

 -- Ubuntu daily release <ps-jenkins@lists.canonical.com>  Thu, 15 Jan 2015 15:59:48 +0000

qtmir-gles (0.4.4+15.04.20150114-0ubuntu1) vivid; urgency=medium

  [ Michał Sawicz ]
  * Sync with upstream

 -- Ubuntu daily release <ps-jenkins@lists.canonical.com>  Wed, 14 Jan 2015 09:33:36 +0000

qtmir-gles (0.4.4+15.04.20150109-0ubuntu1) vivid; urgency=medium

  [ Michał Sawicz ]
  * Sync with upstream

 -- Ubuntu daily release <ps-jenkins@lists.canonical.com>  Fri, 09 Jan 2015 17:55:35 +0000

qtmir-gles (0.4.4+15.04.20150108.1-0ubuntu1) vivid; urgency=medium

  [ Cemil Azizoglu ]
  * Sync with upstream

  [ Ubuntu daily release ]
  * New rebuild forced

 -- Ubuntu daily release <ps-jenkins@lists.canonical.com>  Thu, 08 Jan 2015 15:02:52 +0000

qtmir-gles (0.4.4+15.04.20141215-0ubuntu1) vivid; urgency=medium

  [ Michał Sawicz ]
  * Sync with upstream

 -- Ubuntu daily release <ps-jenkins@lists.canonical.com>  Mon, 15 Dec 2014 09:31:36 +0000

qtmir-gles (0.4.4+15.04.20141211-0ubuntu1) vivid; urgency=medium

  [ Gerry Boland ]
  * Sync with upstream

  [ Ubuntu daily release ]
  * New rebuild forced

 -- Ubuntu daily release <ps-jenkins@lists.canonical.com>  Thu, 11 Dec 2014 17:35:11 +0000

qtmir-gles (0.4.4+15.04.20141205-0ubuntu1) vivid; urgency=medium

  [ Michał Sawicz ]
  * Sync with upstream

 -- Ubuntu daily release <ps-jenkins@lists.canonical.com>  Fri, 05 Dec 2014 11:39:09 +0000

qtmir-gles (0.4.4+15.04.20141203-0ubuntu4) vivid; urgency=medium

  [ Gerry Boland ]
  * Sync with upstream

  [ Michał Sawicz ]
  * Update debian/control based on upstream

 -- Ubuntu daily release <ps-jenkins@lists.canonical.com>  Wed, 03 Dec 2014 12:01:01 +0000

qtmir-gles (0.4.4+15.04.20141124-0ubuntu1) vivid; urgency=medium

  [ Alberto Aguirre ]
  * Sync with upstream 

  [ Ubuntu daily release ]
  * New rebuild forced

 -- Ubuntu daily release <ps-jenkins@lists.canonical.com>  Mon, 24 Nov 2014 23:32:35 +0000

qtmir-gles (0.4.4+15.04.20141110-0ubuntu2) vivid; urgency=medium

  * No-change rebuild against Qt 5.3.2.

 -- Timo Jyrinki <timo-jyrinki@ubuntu.com>  Mon, 10 Nov 2014 17:34:00 +0200

qtmir-gles (0.4.4+15.04.20141110-0ubuntu1) vivid; urgency=medium

  [ Michał Sawicz ]
  * Sync with upstream

  [ Timo Jyrinki ]
  * Really sync qtmir mtdev change to the qtmir-gles branch

 -- Ubuntu daily release <ps-jenkins@lists.canonical.com>  Mon, 10 Nov 2014 10:14:31 +0000

qtmir-gles (0.4.4+15.04.20141030.2-0ubuntu1) vivid; urgency=medium

  [ Michał Sawicz ]
  * Sync with upstream

 -- Ubuntu daily release <ps-jenkins@lists.canonical.com>  Thu, 30 Oct 2014 22:10:33 +0000

qtmir-gles (0.4.4+15.04.20141030-0ubuntu1) vivid; urgency=medium

  [ Michał Sawicz ]
  * Sync with upstream

 -- Ubuntu daily release <ps-jenkins@lists.canonical.com>  Thu, 30 Oct 2014 11:33:30 +0000

qtmir-gles (0.4.4+14.10.20141013-0ubuntu1) utopic; urgency=medium

  [ Michał Sawicz ]
  * Sync with upstream

 -- Ubuntu daily release <ps-jenkins@lists.canonical.com>  Mon, 13 Oct 2014 13:13:53 +0000

qtmir-gles (0.4.3+14.10.20141010-0ubuntu1) utopic; urgency=medium

  [ Cemil Azizoglu ]
  * Sync with upstream

  [ Ubuntu daily release ]
  * New rebuild forced

 -- Ubuntu daily release <ps-jenkins@lists.canonical.com>  Fri, 10 Oct 2014 17:11:24 +0000

qtmir-gles (0.4.3+14.10.20141006-0ubuntu1) utopic; urgency=medium

  [ Michael Zanetti ]
  * sync with upstream

 -- Ubuntu daily release <ps-jenkins@lists.canonical.com>  Mon, 06 Oct 2014 12:21:52 +0000

qtmir-gles (0.4.3+14.10.20141001.4-0ubuntu1) utopic; urgency=medium

  [ Michael Zanetti ]
  * Sync with upstream

 -- Ubuntu daily release <ps-jenkins@lists.canonical.com>  Wed, 01 Oct 2014 20:02:07 +0000

qtmir-gles (0.4.3+14.10.20140922-0ubuntu1) utopic; urgency=medium

  [ Michael Zanetti ]
  * Sync with upstream

 -- Ubuntu daily release <ps-jenkins@lists.canonical.com>  Mon, 22 Sep 2014 17:29:06 +0000

qtmir-gles (0.4.3+14.10.20140918.2-0ubuntu1) utopic; urgency=medium

  [ Michael Zanetti ]
  * Sync with upstream

 -- Ubuntu daily release <ps-jenkins@lists.canonical.com>  Thu, 18 Sep 2014 17:01:27 +0000

qtmir-gles (0.4.3+14.10.20140918-0ubuntu1) utopic; urgency=medium

  [ Michael Zanetti ]
  * Sync with upstream

 -- Ubuntu daily release <ps-jenkins@lists.canonical.com>  Thu, 18 Sep 2014 09:50:57 +0000

qtmir-gles (0.4.3+14.10.20140915-0ubuntu1) utopic; urgency=medium

  [ Michael Zanetti ]
  * Sync with upstream

 -- Ubuntu daily release <ps-jenkins@lists.canonical.com>  Mon, 15 Sep 2014 15:14:34 +0000

qtmir-gles (0.4.3+14.10.20140907-0ubuntu1) utopic; urgency=medium

  [ Michał Sawicz ]
  * Sync with upstream

 -- Ubuntu daily release <ps-jenkins@lists.canonical.com>  Mon, 08 Sep 2014 07:09:55 +0000

qtmir-gles (0.4.3+14.10.20140903-0ubuntu1) utopic; urgency=medium

  [ Michał Sawicz ]
  * Sync with upstream

 -- Ubuntu daily release <ps-jenkins@lists.canonical.com>  Wed, 03 Sep 2014 08:29:28 +0000

qtmir-gles (0.4.2+14.10.20140829-0ubuntu1) utopic; urgency=medium

  [ Cemil Azizoglu ]
  * Sync with upstream

 -- Ubuntu daily release <ps-jenkins@lists.canonical.com>  Fri, 29 Aug 2014 19:32:00 +0000

qtmir-gles (0.4.2+14.10.20140825-0ubuntu1) utopic; urgency=medium

  [ Michał Sawicz ]
  * Sync with upstream
  * debian/control
    - new build dependency on lttng and python3

 -- Ubuntu daily release <ps-jenkins@lists.canonical.com>  Mon, 25 Aug 2014 08:36:45 +0000

qtmir-gles (0.4.1+14.10.20140817-0ubuntu1) utopic; urgency=medium

  [ Michał Sawicz ]
  * Sync with upstream

 -- Ubuntu daily release <ps-jenkins@lists.canonical.com>  Sun, 17 Aug 2014 01:00:02 +0000

qtmir-gles (0.4.1+14.10.20140815.is.0.4.1+14.10.20140811.1-0ubuntu1) utopic; urgency=medium

  * Sync with qtmir revert.

 -- Ricardo Salveti de Araujo <ricardo.salveti@canonical.com>  Sat, 16 Aug 2014 17:28:36 -0300

qtmir-gles (0.4.1+14.10.20140815-0ubuntu1) utopic; urgency=medium

  [ Michał Sawicz ]
  * Sync with upstream.

 -- Ubuntu daily release <ps-jenkins@lists.canonical.com>  Fri, 15 Aug 2014 17:42:41 +0000

qtmir-gles (0.4.1+14.10.20140811.1-0ubuntu1) utopic; urgency=medium

  [ Cemil Azizoglu ]
  * Sync with upstream

  [ Ubuntu daily release ]
  * New rebuild forced

 -- Ubuntu daily release <ps-jenkins@lists.canonical.com>  Mon, 11 Aug 2014 22:41:21 +0000

qtmir-gles (0.4.1+14.10.20140811-0ubuntu1) utopic; urgency=medium

  [ Kevin Gunn ]
  * Sync with upstream

 -- Ubuntu daily release <ps-jenkins@lists.canonical.com>  Mon, 11 Aug 2014 17:28:14 +0000

qtmir-gles (0.4.1+14.10.20140808-0ubuntu1) utopic; urgency=medium

  [ Thomas Voß ]
  * Sync with upstream. 

 -- Ubuntu daily release <ps-jenkins@lists.canonical.com>  Fri, 08 Aug 2014 13:09:25 +0000

qtmir-gles (0.4.0+14.10.20140805.1-0ubuntu1) utopic; urgency=medium

  [ Thomas Voß ]
  * Sync with upstream.

 -- Ubuntu daily release <ps-jenkins@lists.canonical.com>  Tue, 05 Aug 2014 20:36:36 +0000

qtmir-gles (0.4.0+14.10.20140805-0ubuntu1) utopic; urgency=medium

  [ Michał Sawicz ]
  * Sync with upstream.

 -- Ubuntu daily release <ps-jenkins@lists.canonical.com>  Tue, 05 Aug 2014 12:41:08 +0000

qtmir-gles (0.4.0+14.10.20140729-0ubuntu1) utopic; urgency=medium

  [ Kevin Gunn ]
  * Sync with upstream

  [ Gerry Boland ]
  * Import qtmir0.4.0 and modify to build mirserver QPA plugin with GLES
    support

 -- Ubuntu daily release <ps-jenkins@lists.canonical.com>  Tue, 29 Jul 2014 16:21:00 +0000

qtmir-gles (0.4.0+14.10.20140710-0ubuntu1) utopic; urgency=medium

  * Impoty qtmir0.4.0 and modify to build mirserver QPA plugin with GLES support

 -- Gerry Boland <gerry.boland@canonical.com>  Thu, 10 Jul 2014 15:09:08 +0100<|MERGE_RESOLUTION|>--- conflicted
+++ resolved
@@ -1,10 +1,9 @@
-<<<<<<< HEAD
 qtmir-gles (0.4.6+15.04.20150827-0ubuntu1) UNRELEASED; urgency=medium
 
   * sync with upstream
 
  -- Michael Zanetti <michael.zanetti@canonical.com>  Wed, 19 Aug 2015 16:27:33 +0200
-=======
+
 qtmir-gles (0.4.5+15.10.20150817-0ubuntu1) wily; urgency=medium
 
   [ Alberto Aguirre ]
@@ -28,7 +27,6 @@
   * sync with upstream
 
  -- CI Train Bot <ci-train-bot@canonical.com>  Thu, 20 Aug 2015 13:35:28 +0000
->>>>>>> 5dbfd7d1
 
 qtmir-gles (0.4.5+15.04.20150812.1-0ubuntu1) vivid; urgency=medium
 
