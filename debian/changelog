--- conflicted
+++ resolved
@@ -1,5 +1,3 @@
-<<<<<<< HEAD
-=======
 mir (0.0.8+13.10.20130801-0ubuntu1) saucy; urgency=low
 
   [ Kevin DuBois ]
@@ -26,7 +24,6 @@
 
  -- Ubuntu daily release <ps-jenkins@lists.canonical.com>  Thu, 01 Aug 2013 00:02:49 +0000
 
->>>>>>> 59abc7d1
 mir (0.0.8+13.10.20130731.2-0ubuntu1) saucy; urgency=low
 
   [ Dmitrijs Ledkovs ]
