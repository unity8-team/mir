--- conflicted
+++ resolved
@@ -1,4 +1,3 @@
-<<<<<<< HEAD
 platform-api (1.1.0+14.10.20140515.1-0ubuntu1) utopic; urgency=medium
 
   [ Gerry Boland ]
@@ -9,13 +8,12 @@
   * Bump package version to match library version.
 
  -- Ubuntu daily release <ps-jenkins@lists.canonical.com>  Thu, 15 May 2014 17:18:39 +0000
-=======
+
 platform-api (0.22-0ubuntu1) UNRELEASED; urgency=medium
 
   * Add agps hooks in the hardware api to allow the use of supl.
 
  -- Manuel de la Pena <manuel.delapena@canonical.com>  Wed, 14 May 2014 10:45:33 +2000
->>>>>>> ec1a0bb4
 
 platform-api (0.21+14.10.20140507-0ubuntu1) utopic; urgency=medium
 
