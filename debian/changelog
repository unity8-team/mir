--- conflicted
+++ resolved
@@ -1,10 +1,3 @@
-<<<<<<< HEAD
-platform-api (2.1.0+14.10.20140624.4-0ubuntu2) UNRELEASED; urgency=medium
-
-  * Version bump for PPA
-
- -- Gerry Boland <gerry.boland@canonical.com>  Thu, 26 Jun 2014 23:03:42 +0100
-=======
 platform-api (2.1.0+14.10.20140701-0ubuntu1) utopic; urgency=low
 
   [ Sergio Schvezov ]
@@ -26,7 +19,12 @@
     position update. (LP: #1281817)
 
  -- Ubuntu daily release <ps-jenkins@lists.canonical.com>  Mon, 30 Jun 2014 08:54:28 +0000
->>>>>>> 70ab4eb5
+
+platform-api (2.1.0+14.10.20140624.4-0ubuntu2) UNRELEASED; urgency=medium
+
+  * Version bump for PPA
+
+ -- Gerry Boland <gerry.boland@canonical.com>  Thu, 26 Jun 2014 23:03:42 +0100
 
 platform-api (2.1.0+14.10.20140624.4-0ubuntu1) utopic; urgency=low
 
