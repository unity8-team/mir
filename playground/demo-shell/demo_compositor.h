/*
 * Copyright © 2014 Canonical Ltd.
 *
 * This program is free software: you can redistribute it and/or modify
 * it under the terms of the GNU General Public License version 3 as
 * published by the Free Software Foundation.
 *
 * This program is distributed in the hope that it will be useful,
 * but WITHOUT ANY WARRANTY; without even the implied warranty of
 * MERCHANTABILITY or FITNESS FOR A PARTICULAR PURPOSE.  See the
 * GNU General Public License for more details.
 *
 * You should have received a copy of the GNU General Public License
 * along with this program.  If not, see <http://www.gnu.org/licenses/>.
 *
 * Authored by: Kevin DuBois <kevin.dubois@canonical.com>
 */

#ifndef MIR_EXAMPLES_DEMO_COMPOSITOR_H_
#define MIR_EXAMPLES_DEMO_COMPOSITOR_H_

#include "mir/compositor/display_buffer_compositor.h"
#include "mir/compositor/scene.h"
#include "mir/graphics/renderable.h"
#include "demo_renderer.h"

namespace mir
{
namespace compositor
{
class Scene;
class CompositorReport;
}
namespace graphics
{
class DisplayBuffer;
}
namespace examples
{

class DemoCompositor : public compositor::DisplayBufferCompositor
{
public:
    DemoCompositor(
        graphics::DisplayBuffer& display_buffer,
        graphics::GLProgramFactory const& factory,
        std::shared_ptr<compositor::CompositorReport> const& report);
    ~DemoCompositor();

<<<<<<< HEAD
    void composite(graphics::DisplayBuffer& db, compositor::SceneElementSequence elements) override;
=======
    void composite(compositor::SceneElementSequence&& elements) override;
>>>>>>> 34cf487b

private:
    graphics::DisplayBuffer& display_buffer;
    std::shared_ptr<compositor::CompositorReport> const report;
    DemoRenderer renderer;
};

} // namespace examples
} // namespace mir

#endif // MIR_EXAMPLES_DEMO_COMPOSITOR_H_<|MERGE_RESOLUTION|>--- conflicted
+++ resolved
@@ -47,11 +47,7 @@
         std::shared_ptr<compositor::CompositorReport> const& report);
     ~DemoCompositor();
 
-<<<<<<< HEAD
-    void composite(graphics::DisplayBuffer& db, compositor::SceneElementSequence elements) override;
-=======
     void composite(compositor::SceneElementSequence&& elements) override;
->>>>>>> 34cf487b
 
 private:
     graphics::DisplayBuffer& display_buffer;
