--- conflicted
+++ resolved
@@ -166,7 +166,6 @@
             return true;
         }
         else if (event.key.modifiers & mir_key_modifier_alt &&
-<<<<<<< HEAD
                  event.key.scan_code == KEY_F9)
         {
             toggle(mir_surface_state_minimized);
@@ -185,7 +184,8 @@
                  event.key.scan_code == KEY_F12)
         {
             toggle(mir_surface_state_vertmaximized);
-=======
+        }
+        else if (event.key.modifiers & mir_key_modifier_alt &&
                  event.key.scan_code == KEY_F4)
         {
             auto const app = focus_controller->focussed_application().lock();
@@ -199,7 +199,6 @@
                     return true;
                 }
             }
->>>>>>> ed170d30
         }
         else if ((event.key.modifiers & mir_key_modifier_alt &&
                   event.key.scan_code == KEY_P) ||
