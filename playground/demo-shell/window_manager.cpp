--- conflicted
+++ resolved
@@ -128,7 +128,6 @@
 
 } // namespace
 
-<<<<<<< HEAD
 void me::WindowManager::toggle(MirSurfaceState state)
 {
     if (auto const app = focus_controller->focussed_application().lock())
@@ -145,7 +144,7 @@
         new_state = mir_surface_state_restored;
 
     surface.configure(mir_surface_attrib_state, new_state);
-=======
+}
 
 void me::WindowManager::toggle(ColourEffect which)
 {
@@ -155,7 +154,6 @@
         c.set_colour_effect(colour_effect);
     });
     force_redraw();
->>>>>>> 4f5bf826
 }
 
 bool me::WindowManager::handle(MirEvent const& event)
