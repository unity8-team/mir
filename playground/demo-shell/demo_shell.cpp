/*
 * Copyright © 2013-2014 Canonical Ltd.
 *
 * This program is free software: you can redistribute it and/or modify
 * it under the terms of the GNU General Public License version 3 as
 * published by the Free Software Foundation.
 *
 * This program is distributed in the hope that it will be useful,
 * but WITHOUT ANY WARRANTY; without even the implied warranty of
 * MERCHANTABILITY or FITNESS FOR A PARTICULAR PURPOSE.  See the
 * GNU General Public License for more details.
 *
 * You should have received a copy of the GNU General Public License
 * along with this program.  If not, see <http://www.gnu.org/licenses/>.
 *
 * Authored by: Robert Carr <robert.carr@canonical.com>
 */

/// \example demo_shell.cpp A simple mir shell

#include "demo_compositor.h"
#include "event_filter.h"
#include "fullscreen_wm.h"
#include "../server_configuration.h"

#include "mir/options/default_configuration.h"
#include "mir/run_mir.h"
#include "mir/report_exception.h"
#include "mir/graphics/display.h"
#include "mir/input/composite_event_filter.h"
#include "mir/compositor/display_buffer_compositor_factory.h"
#include "mir/compositor/destination_alpha.h"
#include "mir/compositor/renderer_factory.h"
#include "mir/shell/host_lifecycle_event_listener.h"

#include <iostream>

namespace me = mir::examples;
namespace ms = mir::scene;
namespace mg = mir::graphics;
namespace mf = mir::frontend;
namespace mi = mir::input;
namespace mo = mir::options;
namespace mc = mir::compositor;
namespace msh = mir::shell;

namespace mir
{
namespace examples
{

class DisplayBufferCompositorFactory : public mc::DisplayBufferCompositorFactory
{
public:
    DisplayBufferCompositorFactory(
        std::shared_ptr<mg::GLProgramFactory> const& gl_program_factory,
        std::shared_ptr<mc::CompositorReport> const& report) :
        gl_program_factory(gl_program_factory),
        report(report)
    {
    }

    std::unique_ptr<mc::DisplayBufferCompositor> create_compositor_for(
        mg::DisplayBuffer& display_buffer) override
    {
        return std::unique_ptr<mc::DisplayBufferCompositor>(
            new me::DemoCompositor{display_buffer, *gl_program_factory, report});
    }

private:
    std::shared_ptr<mg::GLProgramFactory> const gl_program_factory;
    std::shared_ptr<mc::CompositorReport> const report;
};

class DemoServerConfiguration : public mir::examples::ServerConfiguration
{
public:
    DemoServerConfiguration(int argc, char const* argv[],
                            std::initializer_list<std::shared_ptr<mi::EventFilter>> const& filter_list)
      : ServerConfiguration([argc, argv]
        {
            auto result = std::make_shared<mo::DefaultConfiguration>(argc, argv);

            namespace po = boost::program_options;

            result->add_options()
                ("fullscreen-surfaces", "Make all surfaces fullscreen");

            return result;
        }()),
        filter_list(filter_list)
    {
    }


    std::shared_ptr<compositor::DisplayBufferCompositorFactory> the_display_buffer_compositor_factory() override
    {
        return display_buffer_compositor_factory(
            [this]()
            {
                return std::make_shared<me::DisplayBufferCompositorFactory>(
                    the_gl_program_factory(),
                    the_compositor_report());
            });
    }

    std::shared_ptr<msh::WindowManager> the_window_manager() override
    {
        return window_manager(
            [this]() -> std::shared_ptr<msh::WindowManager>
            {
                if (the_options()->is_set("fullscreen-surfaces"))
                    return std::make_shared<me::FullscreenWM>(the_shell_display_layout());
                else
                    return DefaultServerConfiguration::the_window_manager();
            });
    }

    std::shared_ptr<mi::CompositeEventFilter> the_composite_event_filter() override
    {
        auto composite_filter = ServerConfiguration::the_composite_event_filter();
        for (auto const& filter : filter_list)
            composite_filter->append(filter);

        return composite_filter;
    }

    class NestedLifecycleEventListener : public msh::HostLifecycleEventListener
    {
    public:
        virtual void lifecycle_event_occurred(MirLifecycleState state) override
        {
            printf("Lifecycle event occurred : state = %d\n", state);
        }
    };

    std::shared_ptr<msh::HostLifecycleEventListener> the_host_lifecycle_event_listener() override
    {
       return host_lifecycle_event_listener(
           []()
           {
               return std::make_shared<NestedLifecycleEventListener>();
           });
    }

private:
    std::vector<std::shared_ptr<mi::EventFilter>> const filter_list;
};

}
}

int main(int argc, char const* argv[])
try
{
    auto filter = std::make_shared<me::EventFilter>();
    me::DemoServerConfiguration config(argc, argv, {filter});

    mir::run_mir(config, [&config, &filter](mir::DisplayServer&)
        {
            // We use this strange two stage initialization to avoid a circular dependency between the EventFilters
            // and the SessionStore
<<<<<<< HEAD
            filter->set_focus_controller(config.the_focus_controller());
            filter->set_display(config.the_display());
            filter->set_compositor(config.the_compositor());
=======
            wm->set_focus_controller(config.the_focus_controller());
            wm->set_display(config.the_display());
            wm->set_compositor(config.the_compositor());
            wm->set_input_scene(config.the_input_scene());
>>>>>>> 0988d2f0
        });
    return 0;
}
catch (...)
{
    mir::report_exception(std::cerr);
    return 1;
}<|MERGE_RESOLUTION|>--- conflicted
+++ resolved
@@ -160,16 +160,10 @@
         {
             // We use this strange two stage initialization to avoid a circular dependency between the EventFilters
             // and the SessionStore
-<<<<<<< HEAD
             filter->set_focus_controller(config.the_focus_controller());
             filter->set_display(config.the_display());
             filter->set_compositor(config.the_compositor());
-=======
-            wm->set_focus_controller(config.the_focus_controller());
-            wm->set_display(config.the_display());
-            wm->set_compositor(config.the_compositor());
-            wm->set_input_scene(config.the_input_scene());
->>>>>>> 0988d2f0
+            filter>set_input_scene(config.the_input_scene());
         });
     return 0;
 }
